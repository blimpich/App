import lodashIsEqual from 'lodash/isEqual';
import React, {memo, useCallback, useContext, useEffect, useMemo, useRef, useState} from 'react';
import type {GestureResponderEvent, TextInput} from 'react-native';
import {InteractionManager, View} from 'react-native';
import type {OnyxCollection, OnyxEntry} from 'react-native-onyx';
import {useOnyx, withOnyx} from 'react-native-onyx';
import type {Emoji} from '@assets/emojis/types';
import {AttachmentContext} from '@components/AttachmentContext';
import Button from '@components/Button';
import DisplayNames from '@components/DisplayNames';
import Hoverable from '@components/Hoverable';
import Icon from '@components/Icon';
import * as Expensicons from '@components/Icon/Expensicons';
import InlineSystemMessage from '@components/InlineSystemMessage';
import KYCWall from '@components/KYCWall';
import OfflineWithFeedback from '@components/OfflineWithFeedback';
import {useBlockedFromConcierge, usePersonalDetails, useReportActionsDrafts} from '@components/OnyxProvider';
import PressableWithSecondaryInteraction from '@components/PressableWithSecondaryInteraction';
import ReportActionItemEmojiReactions from '@components/Reactions/ReportActionItemEmojiReactions';
import RenderHTML from '@components/RenderHTML';
import type {ActionableItem} from '@components/ReportActionItem/ActionableItemButtons';
import ActionableItemButtons from '@components/ReportActionItem/ActionableItemButtons';
import ChronosOOOListActions from '@components/ReportActionItem/ChronosOOOListActions';
import ExportIntegration from '@components/ReportActionItem/ExportIntegration';
import MoneyRequestAction from '@components/ReportActionItem/MoneyRequestAction';
import RenameAction from '@components/ReportActionItem/RenameAction';
import ReportPreview from '@components/ReportActionItem/ReportPreview';
import TaskAction from '@components/ReportActionItem/TaskAction';
import TaskPreview from '@components/ReportActionItem/TaskPreview';
import TripDetailsView from '@components/ReportActionItem/TripDetailsView';
import TripRoomPreview from '@components/ReportActionItem/TripRoomPreview';
import {ShowContextMenuContext} from '@components/ShowContextMenuContext';
import Text from '@components/Text';
import UnreadActionIndicator from '@components/UnreadActionIndicator';
import useLocalize from '@hooks/useLocalize';
import usePrevious from '@hooks/usePrevious';
import useReportScrollManager from '@hooks/useReportScrollManager';
import useResponsiveLayout from '@hooks/useResponsiveLayout';
import useStyleUtils from '@hooks/useStyleUtils';
import useTheme from '@hooks/useTheme';
import useThemeStyles from '@hooks/useThemeStyles';
import ControlSelection from '@libs/ControlSelection';
import * as DeviceCapabilities from '@libs/DeviceCapabilities';
import * as ErrorUtils from '@libs/ErrorUtils';
import focusTextInputAfterAnimation from '@libs/focusTextInputAfterAnimation';
import ModifiedExpenseMessage from '@libs/ModifiedExpenseMessage';
import Navigation from '@libs/Navigation/Navigation';
import Parser from '@libs/Parser';
import Permissions from '@libs/Permissions';
import * as PersonalDetailsUtils from '@libs/PersonalDetailsUtils';
import * as PolicyUtils from '@libs/PolicyUtils';
import * as ReportActionsUtils from '@libs/ReportActionsUtils';
import * as ReportUtils from '@libs/ReportUtils';
import SelectionScraper from '@libs/SelectionScraper';
import shouldRenderAddPaymentCard from '@libs/shouldRenderAppPaymentCard';
import {ReactionListContext} from '@pages/home/ReportScreenContext';
import * as BankAccounts from '@userActions/BankAccounts';
import * as EmojiPickerAction from '@userActions/EmojiPickerAction';
import * as Member from '@userActions/Policy/Member';
import * as Report from '@userActions/Report';
import * as ReportActions from '@userActions/ReportActions';
import * as Session from '@userActions/Session';
import * as User from '@userActions/User';
import CONST from '@src/CONST';
import ONYXKEYS from '@src/ONYXKEYS';
import ROUTES from '@src/ROUTES';
import type * as OnyxTypes from '@src/types/onyx';
import type {Errors} from '@src/types/onyx/OnyxCommon';
import type {JoinWorkspaceResolution} from '@src/types/onyx/OriginalMessage';
import {isEmptyObject} from '@src/types/utils/EmptyObject';
import {RestrictedReadOnlyContextMenuActions} from './ContextMenu/ContextMenuActions';
import MiniReportActionContextMenu from './ContextMenu/MiniReportActionContextMenu';
import * as ReportActionContextMenu from './ContextMenu/ReportActionContextMenu';
import {hideContextMenu} from './ContextMenu/ReportActionContextMenu';
import LinkPreviewer from './LinkPreviewer';
import ReportActionItemBasicMessage from './ReportActionItemBasicMessage';
import ReportActionItemContentCreated from './ReportActionItemContentCreated';
import ReportActionItemDraft from './ReportActionItemDraft';
import ReportActionItemGrouped from './ReportActionItemGrouped';
import ReportActionItemMessage from './ReportActionItemMessage';
import ReportActionItemMessageEdit from './ReportActionItemMessageEdit';
import ReportActionItemSingle from './ReportActionItemSingle';
import ReportActionItemThread from './ReportActionItemThread';
import ReportAttachmentsContext from './ReportAttachmentsContext';

const getDraftMessage = (drafts: OnyxCollection<OnyxTypes.ReportActionsDrafts>, reportID: string, action: OnyxTypes.ReportAction): string | undefined => {
    const originalReportID = ReportUtils.getOriginalReportID(reportID, action);
    const draftKey = `${ONYXKEYS.COLLECTION.REPORT_ACTIONS_DRAFTS}${originalReportID}`;
    const draftMessage = drafts?.[draftKey]?.[action.reportActionID];
    return typeof draftMessage === 'string' ? draftMessage : draftMessage?.message;
};

type ReportActionItemOnyxProps = {
    /** Get modal status */
    modal: OnyxEntry<OnyxTypes.Modal>;

    /** IOU report for this action, if any */
    iouReport: OnyxEntry<OnyxTypes.Report>;

    emojiReactions: OnyxEntry<OnyxTypes.ReportActionReactions>;

    /** The user's wallet account */
    userWallet: OnyxEntry<OnyxTypes.UserWallet>;

    /** The transaction (linked with the report action) route error */
    linkedTransactionRouteError: NonNullable<OnyxEntry<Errors>> | null;
};

type ReportActionItemProps = {
    /** Report for this action */
    report: OnyxTypes.Report;

    /** The transaction thread report associated with the report for this action, if any */
    transactionThreadReport?: OnyxEntry<OnyxTypes.Report>;

    /** Array of report actions for the report for this action */
    // eslint-disable-next-line react/no-unused-prop-types
    reportActions: OnyxTypes.ReportAction[];

    /** Report action belonging to the report's parent */
    parentReportAction: OnyxEntry<OnyxTypes.ReportAction>;

    /** The transaction thread report's parentReportAction */
    /** It's used by withOnyx HOC */
    // eslint-disable-next-line react/no-unused-prop-types
    parentReportActionForTransactionThread?: OnyxEntry<OnyxTypes.ReportAction>;

    /** All the data of the action item */
    action: OnyxTypes.ReportAction;

    /** Should the comment have the appearance of being grouped with the previous comment? */
    displayAsGroup: boolean;

    /** Is this the most recent IOU Action? */
    isMostRecentIOUReportAction: boolean;

    /** Should we display the new marker on top of the comment? */
    shouldDisplayNewMarker: boolean;

    /** Determines if the avatar is displayed as a subscript (positioned lower than normal) */
    shouldShowSubscriptAvatar?: boolean;

    /** Position index of the report action in the overall report FlatList view */
    index: number;

    /** Flag to show, hide the thread divider line */
    shouldHideThreadDividerLine?: boolean;

    linkedReportActionID?: string;

    /** Callback to be called on onPress */
    onPress?: () => void;

    /** If this is the first visible report action */
    isFirstVisibleReportAction: boolean;

    /** IF the thread divider line will be used */
    shouldUseThreadDividerLine?: boolean;

    /** Whether context menu should be displayed */
    shouldDisplayContextMenu?: boolean;
} & ReportActionItemOnyxProps;

function ReportActionItem({
    modal,
    action,
    report,
    transactionThreadReport,
    linkedReportActionID,
    displayAsGroup,
    emojiReactions,
    index,
    iouReport,
    isMostRecentIOUReportAction,
    parentReportAction,
    shouldDisplayNewMarker,
    userWallet,
    shouldHideThreadDividerLine = false,
    shouldShowSubscriptAvatar = false,
    onPress = undefined,
    isFirstVisibleReportAction = false,
    shouldUseThreadDividerLine = false,
    linkedTransactionRouteError,
    shouldDisplayContextMenu = true,
    parentReportActionForTransactionThread,
}: ReportActionItemProps) {
    const {translate} = useLocalize();
    const {shouldUseNarrowLayout} = useResponsiveLayout();
    const blockedFromConcierge = useBlockedFromConcierge();
    const reportActionDrafts = useReportActionsDrafts();
    const draftMessage = useMemo(() => getDraftMessage(reportActionDrafts, report.reportID, action), [action, report.reportID, reportActionDrafts]);
    const theme = useTheme();
    const styles = useThemeStyles();
    const [reportNameValuePairs] = useOnyx(`${ONYXKEYS.COLLECTION.REPORT_NAME_VALUE_PAIRS}${report?.reportID ?? -1}`);
    const StyleUtils = useStyleUtils();
    const personalDetails = usePersonalDetails() || CONST.EMPTY_OBJECT;
    const [isContextMenuActive, setIsContextMenuActive] = useState(() => ReportActionContextMenu.isActiveReportAction(action.reportActionID));
    const [isEmojiPickerActive, setIsEmojiPickerActive] = useState<boolean | undefined>();

    const [isHidden, setIsHidden] = useState(false);
    const [moderationDecision, setModerationDecision] = useState<OnyxTypes.DecisionName>(CONST.MODERATION.MODERATOR_DECISION_APPROVED);
    const reactionListRef = useContext(ReactionListContext);
    const {updateHiddenAttachments} = useContext(ReportAttachmentsContext);
    const textInputRef = useRef<TextInput | HTMLTextAreaElement>();
    const popoverAnchorRef = useRef<Exclude<ReportActionContextMenu.ContextMenuAnchor, TextInput>>(null);
    const downloadedPreviews = useRef<string[]>([]);
    const prevDraftMessage = usePrevious(draftMessage);
    const originalReportID = ReportUtils.getOriginalReportID(report.reportID, action);

    // The app would crash due to subscribing to the entire report collection if parentReportID is an empty string. So we should have a fallback ID here.
    // eslint-disable-next-line @typescript-eslint/prefer-nullish-coalescing
    const [parentReport] = useOnyx(`${ONYXKEYS.COLLECTION.REPORT}${report.parentReportID || -1}`);
    const isReportActionLinked = linkedReportActionID && action.reportActionID && linkedReportActionID === action.reportActionID;
    const reportScrollManager = useReportScrollManager();
    const isActionableWhisper =
        ReportActionsUtils.isActionableMentionWhisper(action) || ReportActionsUtils.isActionableTrackExpense(action) || ReportActionsUtils.isActionableReportMentionWhisper(action);
    const originalMessage = ReportActionsUtils.getOriginalMessage(action);

    const highlightedBackgroundColorIfNeeded = useMemo(
        () => (isReportActionLinked ? StyleUtils.getBackgroundColorStyle(theme.messageHighlightBG) : {}),
        [StyleUtils, isReportActionLinked, theme.messageHighlightBG],
    );

    const isDeletedParentAction = ReportActionsUtils.isDeletedParentAction(action);
    const prevActionResolution = usePrevious(isActionableWhisper && originalMessage && 'resolution' in originalMessage ? originalMessage?.resolution : null);

    // IOUDetails only exists when we are sending money
    const isSendingMoney =
        ReportActionsUtils.isMoneyRequestAction(action) &&
        ReportActionsUtils.getOriginalMessage(action)?.type === CONST.IOU.REPORT_ACTION_TYPE.PAY &&
        ReportActionsUtils.getOriginalMessage(action)?.IOUDetails;

    const updateHiddenState = useCallback(
        (isHiddenValue: boolean) => {
            setIsHidden(isHiddenValue);
            const message = Array.isArray(action.message) ? action.message?.at(-1) : action.message;
            const isAttachment = ReportUtils.isReportMessageAttachment(message);
            if (!isAttachment) {
                return;
            }
            updateHiddenAttachments(action.reportActionID, isHiddenValue);
        },
        [action.reportActionID, action.message, updateHiddenAttachments],
    );

    useEffect(
        () => () => {
            // ReportActionContextMenu, EmojiPicker and PopoverReactionList are global components,
            // we should also hide them when the current component is destroyed
            if (ReportActionContextMenu.isActiveReportAction(action.reportActionID)) {
                ReportActionContextMenu.hideContextMenu();
                ReportActionContextMenu.hideDeleteModal();
            }
            if (EmojiPickerAction.isActive(action.reportActionID)) {
                EmojiPickerAction.hideEmojiPicker(true);
            }
            if (reactionListRef?.current?.isActiveReportAction(action.reportActionID)) {
                reactionListRef?.current?.hideReactionList();
            }
        },
        [action.reportActionID, reactionListRef],
    );

    useEffect(() => {
        // We need to hide EmojiPicker when this is a deleted parent action
        if (!isDeletedParentAction || !EmojiPickerAction.isActive(action.reportActionID)) {
            return;
        }

        EmojiPickerAction.hideEmojiPicker(true);
    }, [isDeletedParentAction, action.reportActionID]);

    useEffect(() => {
        if (prevDraftMessage !== undefined || draftMessage === undefined) {
            return;
        }

        focusTextInputAfterAnimation(textInputRef.current, 100);
    }, [prevDraftMessage, draftMessage]);

    useEffect(() => {
        if (!Permissions.canUseLinkPreviews()) {
            return;
        }

        const urls = ReportActionsUtils.extractLinksFromMessageHtml(action);
        if (lodashIsEqual(downloadedPreviews.current, urls) || action.pendingAction === CONST.RED_BRICK_ROAD_PENDING_ACTION.DELETE) {
            return;
        }

        downloadedPreviews.current = urls;
        Report.expandURLPreview(report.reportID, action.reportActionID);
    }, [action, report.reportID]);

    useEffect(() => {
        if (draftMessage === undefined || !ReportActionsUtils.isDeletedAction(action)) {
            return;
        }
        Report.deleteReportActionDraft(report.reportID, action);
    }, [draftMessage, action, report.reportID]);

    // Hide the message if it is being moderated for a higher offense, or is hidden by a moderator
    // Removed messages should not be shown anyway and should not need this flow
    const latestDecision = ReportActionsUtils.getReportActionMessage(action)?.moderationDecision?.decision ?? '';
    useEffect(() => {
        if (action.actionName !== CONST.REPORT.ACTIONS.TYPE.ADD_COMMENT) {
            return;
        }

        // Hide reveal message button and show the message if latestDecision is changed to empty
        if (!latestDecision) {
            setModerationDecision(CONST.MODERATION.MODERATOR_DECISION_APPROVED);
            setIsHidden(false);
            return;
        }

        setModerationDecision(latestDecision);
        if (
            ![CONST.MODERATION.MODERATOR_DECISION_APPROVED, CONST.MODERATION.MODERATOR_DECISION_PENDING].some((item) => item === latestDecision) &&
            !ReportActionsUtils.isPendingRemove(action)
        ) {
            setIsHidden(true);
            return;
        }
        setIsHidden(false);
    }, [latestDecision, action]);

    const toggleContextMenuFromActiveReportAction = useCallback(() => {
        setIsContextMenuActive(ReportActionContextMenu.isActiveReportAction(action.reportActionID));
    }, [action.reportActionID]);

    const isArchivedRoom = ReportUtils.isArchivedRoomWithID(originalReportID);
    const disabledActions = useMemo(() => (!ReportUtils.canWriteInReport(report) ? RestrictedReadOnlyContextMenuActions : []), [report]);
    const isChronosReport = ReportUtils.chatIncludesChronosWithID(originalReportID);
    /**
     * Show the ReportActionContextMenu modal popover.
     *
     * @param [event] - A press event.
     */
    const showPopover = useCallback(
        (event: GestureResponderEvent | MouseEvent) => {
            // Block menu on the message being Edited or if the report action item has errors
            if (draftMessage !== undefined || !isEmptyObject(action.errors) || !shouldDisplayContextMenu) {
                return;
            }

            setIsContextMenuActive(true);
            const selection = SelectionScraper.getCurrentSelection();
            ReportActionContextMenu.showContextMenu(
                CONST.CONTEXT_MENU_TYPES.REPORT_ACTION,
                event,
                selection,
                popoverAnchorRef.current,
                report.reportID,
                action.reportActionID,
                originalReportID,
                draftMessage ?? '',
                () => setIsContextMenuActive(true),
                toggleContextMenuFromActiveReportAction,
                isArchivedRoom,
                isChronosReport,
                false,
                false,
                disabledActions,
                false,
                setIsEmojiPickerActive as () => void,
            );
        },
        [draftMessage, action, report.reportID, toggleContextMenuFromActiveReportAction, originalReportID, shouldDisplayContextMenu, disabledActions, isArchivedRoom, isChronosReport],
    );

    // Handles manual scrolling to the bottom of the chat when the last message is an actionable whisper and it's resolved.
    // This fixes an issue where InvertedFlatList fails to auto scroll down and results in an empty space at the bottom of the chat in IOS.
    useEffect(() => {
        if (index !== 0 || !isActionableWhisper) {
            return;
        }

        if (prevActionResolution !== (originalMessage && 'resolution' in originalMessage ? originalMessage.resolution : null)) {
            reportScrollManager.scrollToIndex(index);
        }
    }, [index, originalMessage, prevActionResolution, reportScrollManager, isActionableWhisper]);

    const toggleReaction = useCallback(
        (emoji: Emoji) => {
            Report.toggleEmojiReaction(report.reportID, action, emoji, emojiReactions);
        },
        [report, action, emojiReactions],
    );

    const contextValue = useMemo(
        () => ({
            anchor: popoverAnchorRef.current,
            report,
            reportNameValuePairs,
            action,
            transactionThreadReport,
            checkIfContextMenuActive: toggleContextMenuFromActiveReportAction,
        }),
        [report, action, toggleContextMenuFromActiveReportAction, transactionThreadReport, reportNameValuePairs],
    );

    const attachmentContextValue = useMemo(() => ({reportID: report.reportID, type: CONST.ATTACHMENT_TYPE.REPORT}), [report.reportID]);

    const actionableItemButtons: ActionableItem[] = useMemo(() => {
        if (ReportActionsUtils.isActionableAddPaymentCard(action) && shouldRenderAddPaymentCard()) {
            return [
                {
                    text: 'subscription.cardSection.addCardButton',
                    key: `${action.reportActionID}-actionableAddPaymentCard-submit`,
                    onPress: () => {
                        Navigation.navigate(ROUTES.SETTINGS_SUBSCRIPTION_ADD_PAYMENT_CARD);
                    },
                    isMediumSized: true,
                    isPrimary: true,
                },
            ];
        }

        if (!isActionableWhisper && (!ReportActionsUtils.isActionableJoinRequest(action) || ReportActionsUtils.getOriginalMessage(action)?.choice !== ('' as JoinWorkspaceResolution))) {
            return [];
        }

        if (ReportActionsUtils.isActionableTrackExpense(action)) {
            const transactionID = ReportActionsUtils.getOriginalMessage(action)?.transactionID;
            return [
                {
                    text: 'actionableMentionTrackExpense.submit',
                    key: `${action.reportActionID}-actionableMentionTrackExpense-submit`,
                    onPress: () => {
                        ReportUtils.createDraftTransactionAndNavigateToParticipantSelector(transactionID ?? '0', report.reportID, CONST.IOU.ACTION.SUBMIT, action.reportActionID);
                    },
                    isMediumSized: true,
                },
                {
                    text: 'actionableMentionTrackExpense.categorize',
                    key: `${action.reportActionID}-actionableMentionTrackExpense-categorize`,
                    onPress: () => {
                        ReportUtils.createDraftTransactionAndNavigateToParticipantSelector(transactionID ?? '0', report.reportID, CONST.IOU.ACTION.CATEGORIZE, action.reportActionID);
                    },
                    isMediumSized: true,
                },
                {
                    text: 'actionableMentionTrackExpense.share',
                    key: `${action.reportActionID}-actionableMentionTrackExpense-share`,
                    onPress: () => {
                        ReportUtils.createDraftTransactionAndNavigateToParticipantSelector(transactionID ?? '0', report.reportID, CONST.IOU.ACTION.SHARE, action.reportActionID);
                    },
                    isMediumSized: true,
                },
                {
                    text: 'actionableMentionTrackExpense.nothing',
                    key: `${action.reportActionID}-actionableMentionTrackExpense-nothing`,
                    onPress: () => {
                        Report.dismissTrackExpenseActionableWhisper(report.reportID, action);
                    },
                    isMediumSized: true,
                },
            ];
        }

        if (ReportActionsUtils.isActionableJoinRequest(action)) {
            return [
                {
                    text: 'actionableMentionJoinWorkspaceOptions.accept',
                    key: `${action.reportActionID}-actionableMentionJoinWorkspace-${CONST.REPORT.ACTIONABLE_MENTION_JOIN_WORKSPACE_RESOLUTION.ACCEPT}`,
                    onPress: () => Member.acceptJoinRequest(report.reportID, action),
                    isPrimary: true,
                },
                {
                    text: 'actionableMentionJoinWorkspaceOptions.decline',
                    key: `${action.reportActionID}-actionableMentionJoinWorkspace-${CONST.REPORT.ACTIONABLE_MENTION_JOIN_WORKSPACE_RESOLUTION.DECLINE}`,
                    onPress: () => Member.declineJoinRequest(report.reportID, action),
                },
            ];
        }

        if (ReportActionsUtils.isActionableReportMentionWhisper(action)) {
            return [
                {
                    text: 'common.yes',
                    key: `${action.reportActionID}-actionableReportMentionWhisper-${CONST.REPORT.ACTIONABLE_REPORT_MENTION_WHISPER_RESOLUTION.CREATE}`,
                    onPress: () => Report.resolveActionableReportMentionWhisper(report.reportID, action, CONST.REPORT.ACTIONABLE_REPORT_MENTION_WHISPER_RESOLUTION.CREATE),
                    isPrimary: true,
                },
                {
                    text: 'common.no',
                    key: `${action.reportActionID}-actionableReportMentionWhisper-${CONST.REPORT.ACTIONABLE_REPORT_MENTION_WHISPER_RESOLUTION.NOTHING}`,
                    onPress: () => Report.resolveActionableReportMentionWhisper(report.reportID, action, CONST.REPORT.ACTIONABLE_REPORT_MENTION_WHISPER_RESOLUTION.NOTHING),
                },
            ];
        }

        return [
            {
                text: 'actionableMentionWhisperOptions.invite',
                key: `${action.reportActionID}-actionableMentionWhisper-${CONST.REPORT.ACTIONABLE_MENTION_WHISPER_RESOLUTION.INVITE}`,
                onPress: () => Report.resolveActionableMentionWhisper(report.reportID, action, CONST.REPORT.ACTIONABLE_MENTION_WHISPER_RESOLUTION.INVITE),
                isPrimary: true,
            },
            {
                text: 'actionableMentionWhisperOptions.nothing',
                key: `${action.reportActionID}-actionableMentionWhisper-${CONST.REPORT.ACTIONABLE_MENTION_WHISPER_RESOLUTION.NOTHING}`,
                onPress: () => Report.resolveActionableMentionWhisper(report.reportID, action, CONST.REPORT.ACTIONABLE_MENTION_WHISPER_RESOLUTION.NOTHING),
            },
        ];
    }, [action, isActionableWhisper, report.reportID]);

    /**
     * Get the content of ReportActionItem
     * @param hovered whether the ReportActionItem is hovered
     * @param isWhisper whether the report action is a whisper
     * @param hasErrors whether the report action has any errors
     * @returns child component(s)
     */
    const renderItemContent = (hovered = false, isWhisper = false, hasErrors = false): React.JSX.Element => {
        let children;

        // Show the MoneyRequestPreview for when expense is present
        if (
            ReportActionsUtils.isMoneyRequestAction(action) &&
            ReportActionsUtils.getOriginalMessage(action) &&
            // For the pay flow, we only want to show MoneyRequestAction when sending money. When paying, we display a regular system message
            (ReportActionsUtils.getOriginalMessage(action)?.type === CONST.IOU.REPORT_ACTION_TYPE.CREATE ||
                ReportActionsUtils.getOriginalMessage(action)?.type === CONST.IOU.REPORT_ACTION_TYPE.SPLIT ||
                ReportActionsUtils.getOriginalMessage(action)?.type === CONST.IOU.REPORT_ACTION_TYPE.TRACK)
        ) {
            // There is no single iouReport for bill splits, so only 1:1 requests require an iouReportID
            const iouReportID = ReportActionsUtils.getOriginalMessage(action)?.IOUReportID ? ReportActionsUtils.getOriginalMessage(action)?.IOUReportID?.toString() ?? '-1' : '-1';
            children = (
                <MoneyRequestAction
                    // If originalMessage.iouReportID is set, this is a 1:1 IOU expense in a DM chat whose reportID is report.chatReportID
                    chatReportID={ReportActionsUtils.getOriginalMessage(action)?.IOUReportID ? report.chatReportID ?? '' : report.reportID}
                    requestReportID={iouReportID}
                    reportID={report.reportID}
                    action={action}
                    isMostRecentIOUReportAction={isMostRecentIOUReportAction}
                    isHovered={hovered}
                    contextMenuAnchor={popoverAnchorRef.current}
                    checkIfContextMenuActive={toggleContextMenuFromActiveReportAction}
                    style={displayAsGroup ? [] : [styles.mt2]}
                    isWhisper={isWhisper}
                    shouldDisplayContextMenu={shouldDisplayContextMenu}
                />
            );
        } else if (ReportActionsUtils.isTripPreview(action)) {
            children = (
                <TripRoomPreview
                    action={action}
                    chatReportID={ReportActionsUtils.getOriginalMessage(action)?.linkedReportID ?? '-1'}
                    isHovered={hovered}
                    contextMenuAnchor={popoverAnchorRef.current}
                    containerStyles={displayAsGroup ? [] : [styles.mt2]}
                    checkIfContextMenuActive={toggleContextMenuFromActiveReportAction}
                />
            );
        } else if (action.actionName === CONST.REPORT.ACTIONS.TYPE.REPORT_PREVIEW) {
            children = ReportUtils.isClosedExpenseReportWithNoExpenses(iouReport) ? (
                <RenderHTML html={`<comment>${translate('parentReportAction.deletedReport')}</comment>`} />
            ) : (
                <ReportPreview
                    iouReportID={ReportActionsUtils.getIOUReportIDFromReportActionPreview(action)}
                    chatReportID={report.reportID}
                    policyID={report.policyID ?? '-1'}
                    containerStyles={displayAsGroup ? [] : [styles.mt2]}
                    action={action}
                    isHovered={hovered}
                    contextMenuAnchor={popoverAnchorRef.current}
                    checkIfContextMenuActive={toggleContextMenuFromActiveReportAction}
                    isWhisper={isWhisper}
                />
            );
        } else if (ReportActionsUtils.isTaskAction(action)) {
            children = <TaskAction action={action} />;
        } else if (ReportActionsUtils.isCreatedTaskReportAction(action)) {
            children = (
                <ShowContextMenuContext.Provider value={contextValue}>
                    <TaskPreview
                        taskReportID={ReportActionsUtils.isAddCommentAction(action) ? ReportActionsUtils.getOriginalMessage(action)?.taskReportID?.toString() ?? '-1' : '-1'}
                        chatReportID={report.reportID}
                        action={action}
                        isHovered={hovered}
                        contextMenuAnchor={popoverAnchorRef.current}
                        checkIfContextMenuActive={toggleContextMenuFromActiveReportAction}
                        policyID={report.policyID ?? '-1'}
                    />
                </ShowContextMenuContext.Provider>
            );
        } else if (ReportActionsUtils.isReimbursementQueuedAction(action)) {
            const linkedReport = ReportUtils.isChatThread(report) ? parentReport : report;
            const submitterDisplayName = PersonalDetailsUtils.getDisplayNameOrDefault(personalDetails[linkedReport?.ownerAccountID ?? -1]);
            const paymentType = ReportActionsUtils.getOriginalMessage(action)?.paymentType ?? '';

            const missingPaymentMethod = ReportUtils.getIndicatedMissingPaymentMethod(userWallet, linkedReport?.reportID ?? '-1', action);
            children = (
                <ReportActionItemBasicMessage
                    message={translate(paymentType === CONST.IOU.PAYMENT_TYPE.EXPENSIFY ? 'iou.waitingOnEnabledWallet' : 'iou.waitingOnBankAccount', {submitterDisplayName})}
                >
                    <>
                        {missingPaymentMethod === 'bankAccount' && (
                            <Button
                                success
                                style={[styles.w100, styles.requestPreviewBox]}
                                text={translate('bankAccount.addBankAccount')}
                                onPress={() => BankAccounts.openPersonalBankAccountSetupView(Navigation.getTopmostReportId() ?? linkedReport?.reportID)}
                                pressOnEnter
                                large
                            />
                        )}
                        {missingPaymentMethod === 'wallet' && (
                            <KYCWall
                                onSuccessfulKYC={() => Navigation.navigate(ROUTES.ENABLE_PAYMENTS)}
                                enablePaymentsRoute={ROUTES.ENABLE_PAYMENTS}
                                addBankAccountRoute={ROUTES.BANK_ACCOUNT_PERSONAL}
                                addDebitCardRoute={ROUTES.SETTINGS_ADD_DEBIT_CARD}
                                chatReportID={linkedReport?.reportID}
                                iouReport={iouReport}
                            >
                                {(triggerKYCFlow, buttonRef) => (
                                    <Button
                                        ref={buttonRef}
                                        success
                                        large
                                        style={[styles.w100, styles.requestPreviewBox]}
                                        text={translate('iou.enableWallet')}
                                        onPress={triggerKYCFlow}
                                    />
                                )}
                            </KYCWall>
                        )}
                    </>
                </ReportActionItemBasicMessage>
            );
        } else if (ReportActionsUtils.isReimbursementDeQueuedAction(action)) {
            children = <ReportActionItemBasicMessage message={ReportUtils.getReimbursementDeQueuedActionMessage(action, report)} />;
        } else if (action.actionName === CONST.REPORT.ACTIONS.TYPE.MODIFIED_EXPENSE) {
            children = <ReportActionItemBasicMessage message={ModifiedExpenseMessage.getForReportAction(report.reportID, action)} />;
        } else if (action.actionName === CONST.REPORT.ACTIONS.TYPE.SUBMITTED) {
            children = <ReportActionItemBasicMessage message={ReportUtils.getIOUSubmittedMessage(report.reportID)} />;
        } else if (action.actionName === CONST.REPORT.ACTIONS.TYPE.APPROVED) {
            children = <ReportActionItemBasicMessage message={ReportUtils.getIOUApprovedMessage(report.reportID)} />;
        } else if (action.actionName === CONST.REPORT.ACTIONS.TYPE.HOLD) {
            children = <ReportActionItemBasicMessage message={translate('iou.heldExpense')} />;
        } else if (action.actionName === CONST.REPORT.ACTIONS.TYPE.HOLD_COMMENT) {
            children = <ReportActionItemBasicMessage message={ReportActionsUtils.getReportActionText(action)} />;
        } else if (action.actionName === CONST.REPORT.ACTIONS.TYPE.UNHOLD) {
            children = <ReportActionItemBasicMessage message={translate('iou.unheldExpense')} />;
        } else if (action.actionName === CONST.REPORT.ACTIONS.TYPE.MERGED_WITH_CASH_TRANSACTION) {
            children = <ReportActionItemBasicMessage message={translate('systemMessage.mergedWithCashTransaction')} />;
<<<<<<< HEAD
        } else if (action.actionName === CONST.REPORT.ACTIONS.TYPE.ROOM_CHANGE_LOG.UPDATE_ROOM_DESCRIPTION) {
            const description = (originalMessage as OriginalMessageChangeLog)?.description;
            const message = `${translate('roomChangeLog.updateRoomDescription')} ${description ? Parser.htmlToText(description) : description}`;
            children = <ReportActionItemBasicMessage message={message} />;
=======
>>>>>>> 9d8f5d6d
        } else if (ReportActionsUtils.isActionOfType(action, CONST.REPORT.ACTIONS.TYPE.DISMISSED_VIOLATION)) {
            children = <ReportActionItemBasicMessage message={ReportActionsUtils.getDismissedViolationMessageText(ReportActionsUtils.getOriginalMessage(action))} />;
        } else if (action.actionName === CONST.REPORT.ACTIONS.TYPE.POLICY_CHANGE_LOG.ADD_TAG) {
            children = <ReportActionItemBasicMessage message={PolicyUtils.getCleanedTagName(ReportActionsUtils.getReportActionMessage(action)?.text ?? '')} />;
        } else if (ReportActionsUtils.isActionOfType(action, CONST.REPORT.ACTIONS.TYPE.EXPORTED_TO_INTEGRATION)) {
            children = <ExportIntegration action={action} />;
        } else {
            const hasBeenFlagged =
                ![CONST.MODERATION.MODERATOR_DECISION_APPROVED, CONST.MODERATION.MODERATOR_DECISION_PENDING].some((item) => item === moderationDecision) &&
                !ReportActionsUtils.isPendingRemove(action);
            children = (
                <ShowContextMenuContext.Provider value={contextValue}>
                    <AttachmentContext.Provider value={attachmentContextValue}>
                        {draftMessage === undefined ? (
                            <View style={displayAsGroup && hasBeenFlagged ? styles.blockquote : {}}>
                                <ReportActionItemMessage
                                    reportID={report.reportID}
                                    action={action}
                                    displayAsGroup={displayAsGroup}
                                    isHidden={isHidden}
                                />
                                {hasBeenFlagged && (
                                    <Button
                                        small
                                        style={[styles.mt2, styles.alignSelfStart]}
                                        onPress={() => updateHiddenState(!isHidden)}
                                    >
                                        <Text
                                            style={[styles.buttonSmallText, styles.userSelectNone]}
                                            dataSet={{[CONST.SELECTION_SCRAPER_HIDDEN_ELEMENT]: true}}
                                        >
                                            {isHidden ? translate('moderation.revealMessage') : translate('moderation.hideMessage')}
                                        </Text>
                                    </Button>
                                )}
                                {/**
                                These are the actionable buttons that appear at the bottom of a Concierge message
                                for example: Invite a user mentioned but not a member of the room
                                https://github.com/Expensify/App/issues/32741
                            */}
                                {actionableItemButtons.length > 0 && (
                                    <ActionableItemButtons
                                        items={actionableItemButtons}
                                        layout={ReportActionsUtils.isActionableTrackExpense(action) ? 'vertical' : 'horizontal'}
                                    />
                                )}
                            </View>
                        ) : (
                            <ReportActionItemMessageEdit
                                action={action}
                                draftMessage={draftMessage}
                                reportID={report.reportID}
                                index={index}
                                ref={textInputRef}
                                shouldDisableEmojiPicker={
                                    (ReportUtils.chatIncludesConcierge(report) && User.isBlockedFromConcierge(blockedFromConcierge)) ||
                                    ReportUtils.isArchivedRoom(report, reportNameValuePairs)
                                }
                                isGroupPolicyReport={!!report?.policyID && report.policyID !== CONST.POLICY.ID_FAKE}
                            />
                        )}
                    </AttachmentContext.Provider>
                </ShowContextMenuContext.Provider>
            );
        }
        const numberOfThreadReplies = action.childVisibleActionCount ?? 0;

        const shouldDisplayThreadReplies = ReportUtils.shouldDisplayThreadReplies(action, report.reportID);
        const oldestFourAccountIDs =
            action.childOldestFourAccountIDs
                ?.split(',')
                .map((accountID) => Number(accountID))
                .filter((accountID): accountID is number => typeof accountID === 'number') ?? [];
        const draftMessageRightAlign = draftMessage !== undefined ? styles.chatItemReactionsDraftRight : {};

        return (
            <>
                {children}
                {Permissions.canUseLinkPreviews() && !isHidden && (action.linkMetadata?.length ?? 0) > 0 && (
                    <View style={draftMessage !== undefined ? styles.chatItemReactionsDraftRight : {}}>
                        <LinkPreviewer linkMetadata={action.linkMetadata?.filter((item) => !isEmptyObject(item))} />
                    </View>
                )}
                {!ReportActionsUtils.isMessageDeleted(action) && (
                    <View style={draftMessageRightAlign}>
                        <ReportActionItemEmojiReactions
                            reportAction={action}
                            emojiReactions={emojiReactions}
                            shouldBlockReactions={hasErrors}
                            toggleReaction={(emoji) => {
                                if (Session.isAnonymousUser()) {
                                    hideContextMenu(false);

                                    InteractionManager.runAfterInteractions(() => {
                                        Session.signOutAndRedirectToSignIn();
                                    });
                                } else {
                                    toggleReaction(emoji);
                                }
                            }}
                            setIsEmojiPickerActive={setIsEmojiPickerActive}
                        />
                    </View>
                )}

                {shouldDisplayThreadReplies && (
                    <View style={draftMessageRightAlign}>
                        <ReportActionItemThread
                            childReportID={`${action.childReportID}`}
                            numberOfReplies={numberOfThreadReplies}
                            mostRecentReply={`${action.childLastVisibleActionCreated}`}
                            isHovered={hovered}
                            icons={ReportUtils.getIconsForParticipants(oldestFourAccountIDs, personalDetails)}
                            onSecondaryInteraction={showPopover}
                        />
                    </View>
                )}
            </>
        );
    };

    /**
     * Get ReportActionItem with a proper wrapper
     * @param hovered whether the ReportActionItem is hovered
     * @param isWhisper whether the ReportActionItem is a whisper
     * @param hasErrors whether the report action has any errors
     * @returns report action item
     */

    const renderReportActionItem = (hovered: boolean, isWhisper: boolean, hasErrors: boolean): React.JSX.Element => {
        const content = renderItemContent(hovered || isContextMenuActive || isEmojiPickerActive, isWhisper, hasErrors);

        if (draftMessage !== undefined) {
            return <ReportActionItemDraft>{content}</ReportActionItemDraft>;
        }

        if (!displayAsGroup) {
            return (
                <ReportActionItemSingle
                    action={action}
                    showHeader={draftMessage === undefined}
                    wrapperStyle={isWhisper ? styles.pt1 : {}}
                    shouldShowSubscriptAvatar={shouldShowSubscriptAvatar}
                    report={report}
                    iouReport={iouReport}
                    isHovered={hovered}
                    hasBeenFlagged={
                        ![CONST.MODERATION.MODERATOR_DECISION_APPROVED, CONST.MODERATION.MODERATOR_DECISION_PENDING].some((item) => item === moderationDecision) &&
                        !ReportActionsUtils.isPendingRemove(action)
                    }
                >
                    {content}
                </ReportActionItemSingle>
            );
        }

        return <ReportActionItemGrouped wrapperStyle={isWhisper ? styles.pt1 : {}}>{content}</ReportActionItemGrouped>;
    };

    if (action.actionName === CONST.REPORT.ACTIONS.TYPE.TRIPPREVIEW) {
        if (ReportUtils.isTripRoom(report)) {
            return (
                <OfflineWithFeedback pendingAction={action.pendingAction}>
                    <TripDetailsView
                        tripRoomReportID={report.reportID}
                        shouldShowHorizontalRule={false}
                    />
                </OfflineWithFeedback>
            );
        }
    }

    if (action.actionName === CONST.REPORT.ACTIONS.TYPE.CREATED) {
        const transactionID = ReportActionsUtils.isMoneyRequestAction(parentReportActionForTransactionThread)
            ? ReportActionsUtils.getOriginalMessage(parentReportActionForTransactionThread)?.IOUTransactionID
            : '-1';

        return (
            <ReportActionItemContentCreated
                contextValue={contextValue}
                parentReportAction={parentReportAction}
                transactionID={transactionID}
                draftMessage={draftMessage}
                shouldHideThreadDividerLine={shouldHideThreadDividerLine}
            />
        );
    }
    if (action.actionName === CONST.REPORT.ACTIONS.TYPE.RENAMED) {
        return <RenameAction action={action} />;
    }
    if (ReportActionsUtils.isChronosOOOListAction(action)) {
        return (
            <ChronosOOOListActions
                action={action}
                reportID={report.reportID}
            />
        );
    }

    // For the `pay` IOU action on non-pay expense flow, we don't want to render anything if `isWaitingOnBankAccount` is true
    // Otherwise, we will see two system messages informing the payee needs to add a bank account or wallet
    if (
        ReportActionsUtils.isMoneyRequestAction(action) &&
        !!report?.isWaitingOnBankAccount &&
        ReportActionsUtils.getOriginalMessage(action)?.type === CONST.IOU.REPORT_ACTION_TYPE.PAY &&
        !isSendingMoney
    ) {
        return null;
    }

    // If action is actionable whisper and resolved by user, then we don't want to render anything
    if (isActionableWhisper && (originalMessage && 'resolution' in originalMessage ? originalMessage.resolution : null)) {
        return null;
    }

    // We currently send whispers to all report participants and hide them in the UI for users that shouldn't see them.
    // This is a temporary solution needed for comment-linking.
    // The long term solution will leverage end-to-end encryption and only targeted users will be able to decrypt.
    if (ReportActionsUtils.isWhisperActionTargetedToOthers(action)) {
        return null;
    }

    const hasErrors = !isEmptyObject(action.errors);
    const whisperedTo = ReportActionsUtils.getWhisperedTo(action);
    const isMultipleParticipant = whisperedTo.length > 1;

    const iouReportID =
        ReportActionsUtils.isMoneyRequestAction(action) && ReportActionsUtils.getOriginalMessage(action)?.IOUReportID
            ? (ReportActionsUtils.getOriginalMessage(action)?.IOUReportID ?? '').toString()
            : '-1';
    const transactionsWithReceipts = ReportUtils.getTransactionsWithReceipts(iouReportID);
    const isWhisper = whisperedTo.length > 0 && transactionsWithReceipts.length === 0;
    const whisperedToPersonalDetails = isWhisper
        ? (Object.values(personalDetails ?? {}).filter((details) => whisperedTo.includes(details?.accountID ?? -1)) as OnyxTypes.PersonalDetails[])
        : [];
    const isWhisperOnlyVisibleByUser = isWhisper && ReportUtils.isCurrentUserTheOnlyParticipant(whisperedTo);
    const displayNamesWithTooltips = isWhisper ? ReportUtils.getDisplayNamesWithTooltips(whisperedToPersonalDetails, isMultipleParticipant) : [];

    return (
        <PressableWithSecondaryInteraction
            ref={popoverAnchorRef}
            onPress={draftMessage === undefined ? onPress : undefined}
            style={[action.pendingAction === CONST.RED_BRICK_ROAD_PENDING_ACTION.DELETE && !isDeletedParentAction ? styles.pointerEventsNone : styles.pointerEventsAuto]}
            onPressIn={() => shouldUseNarrowLayout && DeviceCapabilities.canUseTouchScreen() && ControlSelection.block()}
            onPressOut={() => ControlSelection.unblock()}
            onSecondaryInteraction={showPopover}
            preventDefaultContextMenu={draftMessage === undefined && !hasErrors}
            withoutFocusOnSecondaryInteraction
            accessibilityLabel={translate('accessibilityHints.chatMessage')}
            accessible
        >
            <Hoverable
                shouldFreezeCapture={modal?.willAlertModalBecomeVisible}
                shouldHandleScroll
                isDisabled={draftMessage !== undefined}
            >
                {(hovered) => (
                    <View style={highlightedBackgroundColorIfNeeded}>
                        {shouldDisplayNewMarker && (!shouldUseThreadDividerLine || !isFirstVisibleReportAction) && <UnreadActionIndicator reportActionID={action.reportActionID} />}
                        {shouldDisplayContextMenu && (
                            <MiniReportActionContextMenu
                                reportID={report.reportID}
                                reportActionID={action.reportActionID}
                                anchor={popoverAnchorRef}
                                originalReportID={originalReportID ?? '-1'}
                                isArchivedRoom={isArchivedRoom}
                                displayAsGroup={displayAsGroup}
                                disabledActions={disabledActions}
                                isVisible={hovered && draftMessage === undefined && !hasErrors}
                                draftMessage={draftMessage}
                                isChronosReport={isChronosReport}
                                checkIfContextMenuActive={toggleContextMenuFromActiveReportAction}
                                setIsEmojiPickerActive={setIsEmojiPickerActive}
                            />
                        )}
                        <View
                            style={StyleUtils.getReportActionItemStyle(
                                hovered || isWhisper || isContextMenuActive || !!isEmojiPickerActive || draftMessage !== undefined,
                                draftMessage === undefined && !!onPress,
                            )}
                        >
                            <OfflineWithFeedback
                                onClose={() => ReportActions.clearAllRelatedReportActionErrors(report.reportID, action)}
                                // eslint-disable-next-line @typescript-eslint/prefer-nullish-coalescing
                                pendingAction={
                                    draftMessage !== undefined ? undefined : action.pendingAction ?? (action.isOptimisticAction ? CONST.RED_BRICK_ROAD_PENDING_ACTION.ADD : undefined)
                                }
                                shouldHideOnDelete={!ReportActionsUtils.isThreadParentMessage(action, report.reportID)}
                                errors={linkedTransactionRouteError ?? ErrorUtils.getLatestErrorMessageField(action as ErrorUtils.OnyxDataWithErrors)}
                                errorRowStyles={[styles.ml10, styles.mr2]}
                                needsOffscreenAlphaCompositing={ReportActionsUtils.isMoneyRequestAction(action)}
                                shouldDisableStrikeThrough
                            >
                                {isWhisper && (
                                    <View style={[styles.flexRow, styles.pl5, styles.pt2, styles.pr3]}>
                                        <View style={[styles.pl6, styles.mr3]}>
                                            <Icon
                                                fill={theme.icon}
                                                src={Expensicons.Eye}
                                                small
                                            />
                                        </View>
                                        <Text style={[styles.chatItemMessageHeaderTimestamp]}>
                                            {translate('reportActionContextMenu.onlyVisible')}
                                            &nbsp;
                                        </Text>
                                        <DisplayNames
                                            fullTitle={ReportUtils.getWhisperDisplayNames(whisperedTo) ?? ''}
                                            displayNamesWithTooltips={displayNamesWithTooltips}
                                            tooltipEnabled
                                            numberOfLines={1}
                                            textStyles={[styles.chatItemMessageHeaderTimestamp, styles.flex1]}
                                            shouldUseFullTitle={isWhisperOnlyVisibleByUser}
                                        />
                                    </View>
                                )}
                                {renderReportActionItem(!!hovered || !!isReportActionLinked, isWhisper, hasErrors)}
                            </OfflineWithFeedback>
                        </View>
                    </View>
                )}
            </Hoverable>
            <View style={styles.reportActionSystemMessageContainer}>
                <InlineSystemMessage message={action.error} />
            </View>
        </PressableWithSecondaryInteraction>
    );
}

export default withOnyx<ReportActionItemProps, ReportActionItemOnyxProps>({
    iouReport: {
        key: ({action}) => {
            const iouReportID = ReportActionsUtils.getIOUReportIDFromReportActionPreview(action);
            return `${ONYXKEYS.COLLECTION.REPORT}${iouReportID ?? -1}`;
        },
        initialValue: {} as OnyxTypes.Report,
    },
    emojiReactions: {
        key: ({action}) => `${ONYXKEYS.COLLECTION.REPORT_ACTIONS_REACTIONS}${action.reportActionID}`,
        initialValue: {},
    },
    userWallet: {
        key: ONYXKEYS.USER_WALLET,
    },
    linkedTransactionRouteError: {
        key: ({action}) =>
            `${ONYXKEYS.COLLECTION.TRANSACTION}${ReportActionsUtils.isMoneyRequestAction(action) ? ReportActionsUtils.getOriginalMessage(action)?.IOUTransactionID ?? -1 : -1}`,
        selector: (transaction: OnyxEntry<OnyxTypes.Transaction>) => transaction?.errorFields?.route ?? null,
    },
    modal: {
        key: ONYXKEYS.MODAL,
    },
})(
    memo(ReportActionItem, (prevProps, nextProps) => {
        const prevParentReportAction = prevProps.parentReportAction;
        const nextParentReportAction = nextProps.parentReportAction;
        return (
            prevProps.modal?.willAlertModalBecomeVisible === nextProps.modal?.willAlertModalBecomeVisible &&
            prevProps.displayAsGroup === nextProps.displayAsGroup &&
            prevProps.isMostRecentIOUReportAction === nextProps.isMostRecentIOUReportAction &&
            prevProps.shouldDisplayNewMarker === nextProps.shouldDisplayNewMarker &&
            lodashIsEqual(prevProps.emojiReactions, nextProps.emojiReactions) &&
            lodashIsEqual(prevProps.action, nextProps.action) &&
            lodashIsEqual(prevProps.iouReport, nextProps.iouReport) &&
            lodashIsEqual(prevProps.report.pendingFields, nextProps.report.pendingFields) &&
            lodashIsEqual(prevProps.report.isDeletedParentAction, nextProps.report.isDeletedParentAction) &&
            lodashIsEqual(prevProps.report.errorFields, nextProps.report.errorFields) &&
            prevProps.report?.statusNum === nextProps.report?.statusNum &&
            prevProps.report?.stateNum === nextProps.report?.stateNum &&
            prevProps.report?.parentReportID === nextProps.report?.parentReportID &&
            prevProps.report?.parentReportActionID === nextProps.report?.parentReportActionID &&
            // TaskReport's created actions render the TaskView, which updates depending on certain fields in the TaskReport
            ReportUtils.isTaskReport(prevProps.report) === ReportUtils.isTaskReport(nextProps.report) &&
            prevProps.action.actionName === nextProps.action.actionName &&
            prevProps.report.reportName === nextProps.report.reportName &&
            prevProps.report.description === nextProps.report.description &&
            ReportUtils.isCompletedTaskReport(prevProps.report) === ReportUtils.isCompletedTaskReport(nextProps.report) &&
            prevProps.report.managerID === nextProps.report.managerID &&
            prevProps.shouldHideThreadDividerLine === nextProps.shouldHideThreadDividerLine &&
            prevProps.report?.total === nextProps.report?.total &&
            prevProps.report?.nonReimbursableTotal === nextProps.report?.nonReimbursableTotal &&
            prevProps.linkedReportActionID === nextProps.linkedReportActionID &&
            lodashIsEqual(prevProps.report.fieldList, nextProps.report.fieldList) &&
            lodashIsEqual(prevProps.transactionThreadReport, nextProps.transactionThreadReport) &&
            lodashIsEqual(prevProps.reportActions, nextProps.reportActions) &&
            lodashIsEqual(prevProps.linkedTransactionRouteError, nextProps.linkedTransactionRouteError) &&
            lodashIsEqual(prevParentReportAction, nextParentReportAction) &&
            prevProps.modal?.willAlertModalBecomeVisible === nextProps.modal?.willAlertModalBecomeVisible
        );
    }),
);<|MERGE_RESOLUTION|>--- conflicted
+++ resolved
@@ -45,7 +45,6 @@
 import focusTextInputAfterAnimation from '@libs/focusTextInputAfterAnimation';
 import ModifiedExpenseMessage from '@libs/ModifiedExpenseMessage';
 import Navigation from '@libs/Navigation/Navigation';
-import Parser from '@libs/Parser';
 import Permissions from '@libs/Permissions';
 import * as PersonalDetailsUtils from '@libs/PersonalDetailsUtils';
 import * as PolicyUtils from '@libs/PolicyUtils';
@@ -647,13 +646,6 @@
             children = <ReportActionItemBasicMessage message={translate('iou.unheldExpense')} />;
         } else if (action.actionName === CONST.REPORT.ACTIONS.TYPE.MERGED_WITH_CASH_TRANSACTION) {
             children = <ReportActionItemBasicMessage message={translate('systemMessage.mergedWithCashTransaction')} />;
-<<<<<<< HEAD
-        } else if (action.actionName === CONST.REPORT.ACTIONS.TYPE.ROOM_CHANGE_LOG.UPDATE_ROOM_DESCRIPTION) {
-            const description = (originalMessage as OriginalMessageChangeLog)?.description;
-            const message = `${translate('roomChangeLog.updateRoomDescription')} ${description ? Parser.htmlToText(description) : description}`;
-            children = <ReportActionItemBasicMessage message={message} />;
-=======
->>>>>>> 9d8f5d6d
         } else if (ReportActionsUtils.isActionOfType(action, CONST.REPORT.ACTIONS.TYPE.DISMISSED_VIOLATION)) {
             children = <ReportActionItemBasicMessage message={ReportActionsUtils.getDismissedViolationMessageText(ReportActionsUtils.getOriginalMessage(action))} />;
         } else if (action.actionName === CONST.REPORT.ACTIONS.TYPE.POLICY_CHANGE_LOG.ADD_TAG) {
