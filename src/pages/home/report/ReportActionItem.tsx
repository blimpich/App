import lodashIsEqual from 'lodash/isEqual';
import React, {memo, useCallback, useContext, useEffect, useMemo, useRef, useState} from 'react';
import type {GestureResponderEvent, TextInput} from 'react-native';
import {InteractionManager, View} from 'react-native';
import type {OnyxEntry} from 'react-native-onyx';
import {useOnyx} from 'react-native-onyx';
import type {Emoji} from '@assets/emojis/types';
import {AttachmentContext} from '@components/AttachmentContext';
import Button from '@components/Button';
import DisplayNames from '@components/DisplayNames';
import Hoverable from '@components/Hoverable';
import Icon from '@components/Icon';
import * as Expensicons from '@components/Icon/Expensicons';
import InlineSystemMessage from '@components/InlineSystemMessage';
import KYCWall from '@components/KYCWall';
import OfflineWithFeedback from '@components/OfflineWithFeedback';
import {useBlockedFromConcierge, usePersonalDetails} from '@components/OnyxProvider';
import PressableWithSecondaryInteraction from '@components/PressableWithSecondaryInteraction';
import ReportActionItemEmojiReactions from '@components/Reactions/ReportActionItemEmojiReactions';
import RenderHTML from '@components/RenderHTML';
import type {ActionableItem} from '@components/ReportActionItem/ActionableItemButtons';
import ActionableItemButtons from '@components/ReportActionItem/ActionableItemButtons';
import ChronosOOOListActions from '@components/ReportActionItem/ChronosOOOListActions';
import ExportIntegration from '@components/ReportActionItem/ExportIntegration';
import IssueCardMessage from '@components/ReportActionItem/IssueCardMessage';
import MoneyRequestAction from '@components/ReportActionItem/MoneyRequestAction';
import ReportPreview from '@components/ReportActionItem/ReportPreview';
import TaskAction from '@components/ReportActionItem/TaskAction';
import TaskPreview from '@components/ReportActionItem/TaskPreview';
import TripRoomPreview from '@components/ReportActionItem/TripRoomPreview';
import {ShowContextMenuContext} from '@components/ShowContextMenuContext';
import Text from '@components/Text';
import UnreadActionIndicator from '@components/UnreadActionIndicator';
import useLocalize from '@hooks/useLocalize';
import usePrevious from '@hooks/usePrevious';
import useReportScrollManager from '@hooks/useReportScrollManager';
import useResponsiveLayout from '@hooks/useResponsiveLayout';
import useStyleUtils from '@hooks/useStyleUtils';
import useTheme from '@hooks/useTheme';
import useThemeStyles from '@hooks/useThemeStyles';
import ControlSelection from '@libs/ControlSelection';
import * as DeviceCapabilities from '@libs/DeviceCapabilities';
import * as ErrorUtils from '@libs/ErrorUtils';
import focusComposerWithDelay from '@libs/focusComposerWithDelay';
import ModifiedExpenseMessage from '@libs/ModifiedExpenseMessage';
import Navigation from '@libs/Navigation/Navigation';
import Permissions from '@libs/Permissions';
import * as PersonalDetailsUtils from '@libs/PersonalDetailsUtils';
import * as PolicyUtils from '@libs/PolicyUtils';
import * as ReportActionsUtils from '@libs/ReportActionsUtils';
import * as ReportUtils from '@libs/ReportUtils';
import SelectionScraper from '@libs/SelectionScraper';
import shouldRenderAddPaymentCard from '@libs/shouldRenderAppPaymentCard';
import {ReactionListContext} from '@pages/home/ReportScreenContext';
import * as BankAccounts from '@userActions/BankAccounts';
import * as EmojiPickerAction from '@userActions/EmojiPickerAction';
import * as Member from '@userActions/Policy/Member';
import * as Report from '@userActions/Report';
import * as ReportActions from '@userActions/ReportActions';
import * as Session from '@userActions/Session';
import * as Transaction from '@userActions/Transaction';
import * as User from '@userActions/User';
import CONST from '@src/CONST';
import ONYXKEYS from '@src/ONYXKEYS';
import ROUTES from '@src/ROUTES';
import type * as OnyxTypes from '@src/types/onyx';
import type {JoinWorkspaceResolution} from '@src/types/onyx/OriginalMessage';
import {isEmptyObject} from '@src/types/utils/EmptyObject';
import {RestrictedReadOnlyContextMenuActions} from './ContextMenu/ContextMenuActions';
import MiniReportActionContextMenu from './ContextMenu/MiniReportActionContextMenu';
import * as ReportActionContextMenu from './ContextMenu/ReportActionContextMenu';
import {hideContextMenu} from './ContextMenu/ReportActionContextMenu';
import LinkPreviewer from './LinkPreviewer';
import ReportActionItemBasicMessage from './ReportActionItemBasicMessage';
import ReportActionItemContentCreated from './ReportActionItemContentCreated';
import ReportActionItemDraft from './ReportActionItemDraft';
import ReportActionItemGrouped from './ReportActionItemGrouped';
import ReportActionItemMessage from './ReportActionItemMessage';
import ReportActionItemMessageEdit from './ReportActionItemMessageEdit';
import ReportActionItemSingle from './ReportActionItemSingle';
import ReportActionItemThread from './ReportActionItemThread';
import ReportAttachmentsContext from './ReportAttachmentsContext';

type ReportActionItemProps = {
    /** Report for this action */
    report: OnyxEntry<OnyxTypes.Report>;

    /** The transaction thread report associated with the report for this action, if any */
    transactionThreadReport?: OnyxEntry<OnyxTypes.Report>;

    /** Array of report actions for the report for this action */
    // eslint-disable-next-line react/no-unused-prop-types
    reportActions: OnyxTypes.ReportAction[];

    /** Report action belonging to the report's parent */
    parentReportAction: OnyxEntry<OnyxTypes.ReportAction>;

    /** The transaction thread report's parentReportAction */
    /** It's used by withOnyx HOC */
    // eslint-disable-next-line react/no-unused-prop-types
    parentReportActionForTransactionThread?: OnyxEntry<OnyxTypes.ReportAction>;

    /** All the data of the action item */
    action: OnyxTypes.ReportAction;

    /** Should the comment have the appearance of being grouped with the previous comment? */
    displayAsGroup: boolean;

    /** Is this the most recent IOU Action? */
    isMostRecentIOUReportAction: boolean;

    /** Should we display the new marker on top of the comment? */
    shouldDisplayNewMarker: boolean;

    /** Determines if the avatar is displayed as a subscript (positioned lower than normal) */
    shouldShowSubscriptAvatar?: boolean;

    /** Position index of the report action in the overall report FlatList view */
    index: number;

    /** Flag to show, hide the thread divider line */
    shouldHideThreadDividerLine?: boolean;

    linkedReportActionID?: string;

    /** Callback to be called on onPress */
    onPress?: () => void;

    /** If this is the first visible report action */
    isFirstVisibleReportAction: boolean;

    /** IF the thread divider line will be used */
    shouldUseThreadDividerLine?: boolean;

    hideThreadReplies?: boolean;

    /** Whether context menu should be displayed */
    shouldDisplayContextMenu?: boolean;
};

function ReportActionItem({
    action,
    report,
    transactionThreadReport,
    linkedReportActionID,
    displayAsGroup,
    index,
    isMostRecentIOUReportAction,
    parentReportAction,
    shouldDisplayNewMarker,
    shouldHideThreadDividerLine = false,
    shouldShowSubscriptAvatar = false,
    onPress = undefined,
    isFirstVisibleReportAction = false,
    shouldUseThreadDividerLine = false,
    hideThreadReplies = false,
    shouldDisplayContextMenu = true,
    parentReportActionForTransactionThread,
}: ReportActionItemProps) {
    const {translate} = useLocalize();
    const {shouldUseNarrowLayout} = useResponsiveLayout();
    const blockedFromConcierge = useBlockedFromConcierge();
    const reportID = report?.reportID ?? '';
    // eslint-disable-next-line @typescript-eslint/prefer-nullish-coalescing
    const originalReportID = useMemo(() => ReportUtils.getOriginalReportID(reportID, action) || '-1', [reportID, action]);
    const [draftMessage] = useOnyx(`${ONYXKEYS.COLLECTION.REPORT_ACTIONS_DRAFTS}${originalReportID}`, {
        selector: (draftMessagesForReport) => {
            const matchingDraftMessage = draftMessagesForReport?.[action.reportActionID];
            return typeof matchingDraftMessage === 'string' ? matchingDraftMessage : matchingDraftMessage?.message;
        },
    });
    const [iouReport] = useOnyx(`${ONYXKEYS.COLLECTION.REPORT}${ReportActionsUtils.getIOUReportIDFromReportActionPreview(action) ?? -1}`);
    const [emojiReactions] = useOnyx(`${ONYXKEYS.COLLECTION.REPORT_ACTIONS_REACTIONS}${action.reportActionID}`);
    const [userWallet] = useOnyx(ONYXKEYS.USER_WALLET);
    const [linkedTransactionRouteError] = useOnyx(
        `${ONYXKEYS.COLLECTION.TRANSACTION}${ReportActionsUtils.isMoneyRequestAction(action) ? ReportActionsUtils.getOriginalMessage(action)?.IOUTransactionID ?? -1 : -1}`,
        {selector: (transaction) => transaction?.errorFields?.route ?? null},
    );
    const theme = useTheme();
    const styles = useThemeStyles();
    const [reportNameValuePairs] = useOnyx(`${ONYXKEYS.COLLECTION.REPORT_NAME_VALUE_PAIRS}${report?.reportID ?? -1}`);
    const StyleUtils = useStyleUtils();
    const personalDetails = usePersonalDetails() || CONST.EMPTY_OBJECT;
    const [isContextMenuActive, setIsContextMenuActive] = useState(() => ReportActionContextMenu.isActiveReportAction(action.reportActionID));
    const [isEmojiPickerActive, setIsEmojiPickerActive] = useState<boolean | undefined>();
    const [isPaymentMethodPopoverActive, setIsPaymentMethodPopoverActive] = useState<boolean | undefined>();

    const [isHidden, setIsHidden] = useState(false);
    const [moderationDecision, setModerationDecision] = useState<OnyxTypes.DecisionName>(CONST.MODERATION.MODERATOR_DECISION_APPROVED);
    const reactionListRef = useContext(ReactionListContext);
    const {updateHiddenAttachments} = useContext(ReportAttachmentsContext);
    const textInputRef = useRef<TextInput | HTMLTextAreaElement>(null);
    const popoverAnchorRef = useRef<Exclude<ReportActionContextMenu.ContextMenuAnchor, TextInput>>(null);
    const downloadedPreviews = useRef<string[]>([]);
    const prevDraftMessage = usePrevious(draftMessage);

    // The app would crash due to subscribing to the entire report collection if parentReportID is an empty string. So we should have a fallback ID here.
    // eslint-disable-next-line @typescript-eslint/prefer-nullish-coalescing
    const [parentReport] = useOnyx(`${ONYXKEYS.COLLECTION.REPORT}${report?.parentReportID || -1}`);
    const isReportActionLinked = linkedReportActionID && action.reportActionID && linkedReportActionID === action.reportActionID;
    const reportScrollManager = useReportScrollManager();
    const isActionableWhisper =
        ReportActionsUtils.isActionableMentionWhisper(action) || ReportActionsUtils.isActionableTrackExpense(action) || ReportActionsUtils.isActionableReportMentionWhisper(action);
    const originalMessage = ReportActionsUtils.getOriginalMessage(action);

    const highlightedBackgroundColorIfNeeded = useMemo(
        () => (isReportActionLinked ? StyleUtils.getBackgroundColorStyle(theme.messageHighlightBG) : {}),
        [StyleUtils, isReportActionLinked, theme.messageHighlightBG],
    );

    const isDeletedParentAction = ReportActionsUtils.isDeletedParentAction(action);
    const isOriginalMessageAnObject = originalMessage && typeof originalMessage === 'object';
    const hasResolutionInOriginalMessage = isOriginalMessageAnObject && 'resolution' in originalMessage;
    const prevActionResolution = usePrevious(isActionableWhisper && hasResolutionInOriginalMessage ? originalMessage?.resolution : null);

    // IOUDetails only exists when we are sending money
    const isSendingMoney =
        ReportActionsUtils.isMoneyRequestAction(action) &&
        ReportActionsUtils.getOriginalMessage(action)?.type === CONST.IOU.REPORT_ACTION_TYPE.PAY &&
        ReportActionsUtils.getOriginalMessage(action)?.IOUDetails;

    const updateHiddenState = useCallback(
        (isHiddenValue: boolean) => {
            setIsHidden(isHiddenValue);
            const message = Array.isArray(action.message) ? action.message?.at(-1) : action.message;
            const isAttachment = ReportUtils.isReportMessageAttachment(message);
            if (!isAttachment) {
                return;
            }
            updateHiddenAttachments(action.reportActionID, isHiddenValue);
        },
        [action.reportActionID, action.message, updateHiddenAttachments],
    );

    useEffect(
        () => () => {
            // ReportActionContextMenu, EmojiPicker and PopoverReactionList are global components,
            // we should also hide them when the current component is destroyed
            if (ReportActionContextMenu.isActiveReportAction(action.reportActionID)) {
                ReportActionContextMenu.hideContextMenu();
                ReportActionContextMenu.hideDeleteModal();
            }
            if (EmojiPickerAction.isActive(action.reportActionID)) {
                EmojiPickerAction.hideEmojiPicker(true);
            }
            if (reactionListRef?.current?.isActiveReportAction(action.reportActionID)) {
                reactionListRef?.current?.hideReactionList();
            }
        },
        [action.reportActionID, reactionListRef],
    );

    useEffect(() => {
        // We need to hide EmojiPicker when this is a deleted parent action
        if (!isDeletedParentAction || !EmojiPickerAction.isActive(action.reportActionID)) {
            return;
        }

        EmojiPickerAction.hideEmojiPicker(true);
    }, [isDeletedParentAction, action.reportActionID]);

    useEffect(() => {
        if (prevDraftMessage !== undefined || draftMessage === undefined) {
            return;
        }

        focusComposerWithDelay(textInputRef.current)(true);
    }, [prevDraftMessage, draftMessage]);

    useEffect(() => {
        if (!Permissions.canUseLinkPreviews()) {
            return;
        }

        const urls = ReportActionsUtils.extractLinksFromMessageHtml(action);
        if (lodashIsEqual(downloadedPreviews.current, urls) || action.pendingAction === CONST.RED_BRICK_ROAD_PENDING_ACTION.DELETE) {
            return;
        }

        downloadedPreviews.current = urls;
        Report.expandURLPreview(reportID, action.reportActionID);
    }, [action, reportID]);

    useEffect(() => {
        if (draftMessage === undefined || !ReportActionsUtils.isDeletedAction(action)) {
            return;
        }
        Report.deleteReportActionDraft(reportID, action);
    }, [draftMessage, action, reportID]);

    // Hide the message if it is being moderated for a higher offense, or is hidden by a moderator
    // Removed messages should not be shown anyway and should not need this flow
    const latestDecision = ReportActionsUtils.getReportActionMessage(action)?.moderationDecision?.decision ?? '';
    useEffect(() => {
        if (action.actionName !== CONST.REPORT.ACTIONS.TYPE.ADD_COMMENT) {
            return;
        }

        // Hide reveal message button and show the message if latestDecision is changed to empty
        if (!latestDecision) {
            setModerationDecision(CONST.MODERATION.MODERATOR_DECISION_APPROVED);
            setIsHidden(false);
            return;
        }

        setModerationDecision(latestDecision);
        if (
            ![CONST.MODERATION.MODERATOR_DECISION_APPROVED, CONST.MODERATION.MODERATOR_DECISION_PENDING].some((item) => item === latestDecision) &&
            !ReportActionsUtils.isPendingRemove(action)
        ) {
            setIsHidden(true);
            return;
        }
        setIsHidden(false);
    }, [latestDecision, action]);

    const toggleContextMenuFromActiveReportAction = useCallback(() => {
        setIsContextMenuActive(ReportActionContextMenu.isActiveReportAction(action.reportActionID));
    }, [action.reportActionID]);

    const isArchivedRoom = ReportUtils.isArchivedRoomWithID(originalReportID);
    const disabledActions = useMemo(() => (!ReportUtils.canWriteInReport(report) ? RestrictedReadOnlyContextMenuActions : []), [report]);
    const isChronosReport = ReportUtils.chatIncludesChronosWithID(originalReportID);
    /**
     * Show the ReportActionContextMenu modal popover.
     *
     * @param [event] - A press event.
     */
    const showPopover = useCallback(
        (event: GestureResponderEvent | MouseEvent) => {
            // Block menu on the message being Edited or if the report action item has errors
            if (draftMessage !== undefined || !isEmptyObject(action.errors) || !shouldDisplayContextMenu) {
                return;
            }

            setIsContextMenuActive(true);
            const selection = SelectionScraper.getCurrentSelection();
            ReportActionContextMenu.showContextMenu(
                CONST.CONTEXT_MENU_TYPES.REPORT_ACTION,
                event,
                selection,
                popoverAnchorRef.current,
                reportID,
                action.reportActionID,
                originalReportID,
                draftMessage ?? '',
                () => setIsContextMenuActive(true),
                toggleContextMenuFromActiveReportAction,
                isArchivedRoom,
                isChronosReport,
                false,
                false,
                disabledActions,
                false,
                setIsEmojiPickerActive as () => void,
            );
        },
        [draftMessage, action, reportID, toggleContextMenuFromActiveReportAction, originalReportID, shouldDisplayContextMenu, disabledActions, isArchivedRoom, isChronosReport],
    );

    // Handles manual scrolling to the bottom of the chat when the last message is an actionable whisper and it's resolved.
    // This fixes an issue where InvertedFlatList fails to auto scroll down and results in an empty space at the bottom of the chat in IOS.
    useEffect(() => {
        if (index !== 0 || !isActionableWhisper) {
            return;
        }

        if (prevActionResolution !== (hasResolutionInOriginalMessage ? originalMessage.resolution : null)) {
            reportScrollManager.scrollToIndex(index);
        }
    }, [index, originalMessage, prevActionResolution, reportScrollManager, isActionableWhisper, hasResolutionInOriginalMessage]);

    const toggleReaction = useCallback(
        (emoji: Emoji, ignoreSkinToneOnCompare?: boolean) => {
            Report.toggleEmojiReaction(reportID, action, emoji, emojiReactions, undefined, ignoreSkinToneOnCompare);
        },
        [reportID, action, emojiReactions],
    );

    const contextValue = useMemo(
        () => ({
            anchor: popoverAnchorRef.current,
            report: {...report, reportID: report?.reportID ?? ''},
            reportNameValuePairs,
            action,
            transactionThreadReport,
            checkIfContextMenuActive: toggleContextMenuFromActiveReportAction,
            isDisabled: false,
        }),
        [report, action, toggleContextMenuFromActiveReportAction, transactionThreadReport, reportNameValuePairs],
    );

    const attachmentContextValue = useMemo(() => ({reportID, type: CONST.ATTACHMENT_TYPE.REPORT}), [reportID]);

    const actionableItemButtons: ActionableItem[] = useMemo(() => {
        if (ReportActionsUtils.isActionableAddPaymentCard(action) && shouldRenderAddPaymentCard()) {
            return [
                {
                    text: 'subscription.cardSection.addCardButton',
                    key: `${action.reportActionID}-actionableAddPaymentCard-submit`,
                    onPress: () => {
                        Navigation.navigate(ROUTES.SETTINGS_SUBSCRIPTION_ADD_PAYMENT_CARD);
                    },
                    isMediumSized: true,
                    isPrimary: true,
                },
            ];
        }

        if (!isActionableWhisper && (!ReportActionsUtils.isActionableJoinRequest(action) || ReportActionsUtils.getOriginalMessage(action)?.choice !== ('' as JoinWorkspaceResolution))) {
            return [];
        }

        if (ReportActionsUtils.isActionableTrackExpense(action)) {
            const transactionID = ReportActionsUtils.getOriginalMessage(action)?.transactionID;
            return [
                {
                    text: 'actionableMentionTrackExpense.submit',
                    key: `${action.reportActionID}-actionableMentionTrackExpense-submit`,
                    onPress: () => {
                        ReportUtils.createDraftTransactionAndNavigateToParticipantSelector(transactionID ?? '0', reportID, CONST.IOU.ACTION.SUBMIT, action.reportActionID);
                    },
                    isMediumSized: true,
                },
                {
                    text: 'actionableMentionTrackExpense.categorize',
                    key: `${action.reportActionID}-actionableMentionTrackExpense-categorize`,
                    onPress: () => {
                        ReportUtils.createDraftTransactionAndNavigateToParticipantSelector(transactionID ?? '0', reportID, CONST.IOU.ACTION.CATEGORIZE, action.reportActionID);
                    },
                    isMediumSized: true,
                },
                {
                    text: 'actionableMentionTrackExpense.share',
                    key: `${action.reportActionID}-actionableMentionTrackExpense-share`,
                    onPress: () => {
                        ReportUtils.createDraftTransactionAndNavigateToParticipantSelector(transactionID ?? '0', reportID, CONST.IOU.ACTION.SHARE, action.reportActionID);
                    },
                    isMediumSized: true,
                },
                {
                    text: 'actionableMentionTrackExpense.nothing',
                    key: `${action.reportActionID}-actionableMentionTrackExpense-nothing`,
                    onPress: () => {
                        Report.dismissTrackExpenseActionableWhisper(reportID, action);
                    },
                    isMediumSized: true,
                },
            ];
        }

        if (ReportActionsUtils.isActionableJoinRequest(action)) {
            return [
                {
                    text: 'actionableMentionJoinWorkspaceOptions.accept',
                    key: `${action.reportActionID}-actionableMentionJoinWorkspace-${CONST.REPORT.ACTIONABLE_MENTION_JOIN_WORKSPACE_RESOLUTION.ACCEPT}`,
                    onPress: () => Member.acceptJoinRequest(reportID, action),
                    isPrimary: true,
                },
                {
                    text: 'actionableMentionJoinWorkspaceOptions.decline',
                    key: `${action.reportActionID}-actionableMentionJoinWorkspace-${CONST.REPORT.ACTIONABLE_MENTION_JOIN_WORKSPACE_RESOLUTION.DECLINE}`,
                    onPress: () => Member.declineJoinRequest(reportID, action),
                },
            ];
        }

        if (ReportActionsUtils.isActionableReportMentionWhisper(action)) {
            return [
                {
                    text: 'common.yes',
                    key: `${action.reportActionID}-actionableReportMentionWhisper-${CONST.REPORT.ACTIONABLE_REPORT_MENTION_WHISPER_RESOLUTION.CREATE}`,
                    onPress: () => Report.resolveActionableReportMentionWhisper(reportID, action, CONST.REPORT.ACTIONABLE_REPORT_MENTION_WHISPER_RESOLUTION.CREATE),
                    isPrimary: true,
                },
                {
                    text: 'common.no',
                    key: `${action.reportActionID}-actionableReportMentionWhisper-${CONST.REPORT.ACTIONABLE_REPORT_MENTION_WHISPER_RESOLUTION.NOTHING}`,
                    onPress: () => Report.resolveActionableReportMentionWhisper(reportID, action, CONST.REPORT.ACTIONABLE_REPORT_MENTION_WHISPER_RESOLUTION.NOTHING),
                },
            ];
        }

        return [
            {
                text: 'actionableMentionWhisperOptions.invite',
                key: `${action.reportActionID}-actionableMentionWhisper-${CONST.REPORT.ACTIONABLE_MENTION_WHISPER_RESOLUTION.INVITE}`,
                onPress: () => Report.resolveActionableMentionWhisper(reportID, action, CONST.REPORT.ACTIONABLE_MENTION_WHISPER_RESOLUTION.INVITE),
                isPrimary: true,
            },
            {
                text: 'actionableMentionWhisperOptions.nothing',
                key: `${action.reportActionID}-actionableMentionWhisper-${CONST.REPORT.ACTIONABLE_MENTION_WHISPER_RESOLUTION.NOTHING}`,
                onPress: () => Report.resolveActionableMentionWhisper(reportID, action, CONST.REPORT.ACTIONABLE_MENTION_WHISPER_RESOLUTION.NOTHING),
            },
        ];
    }, [action, isActionableWhisper, reportID]);

    /**
     * Get the content of ReportActionItem
     * @param hovered whether the ReportActionItem is hovered
     * @param isWhisper whether the report action is a whisper
     * @param hasErrors whether the report action has any errors
     * @returns child component(s)
     */
    const renderItemContent = (hovered = false, isWhisper = false, hasErrors = false): React.JSX.Element => {
        let children;

        // Show the MoneyRequestPreview for when expense is present
        if (
            ReportActionsUtils.isMoneyRequestAction(action) &&
            ReportActionsUtils.getOriginalMessage(action) &&
            // For the pay flow, we only want to show MoneyRequestAction when sending money. When paying, we display a regular system message
            (ReportActionsUtils.getOriginalMessage(action)?.type === CONST.IOU.REPORT_ACTION_TYPE.CREATE ||
                ReportActionsUtils.getOriginalMessage(action)?.type === CONST.IOU.REPORT_ACTION_TYPE.SPLIT ||
                ReportActionsUtils.getOriginalMessage(action)?.type === CONST.IOU.REPORT_ACTION_TYPE.TRACK)
        ) {
            // There is no single iouReport for bill splits, so only 1:1 requests require an iouReportID
            const iouReportID = ReportActionsUtils.getOriginalMessage(action)?.IOUReportID ? ReportActionsUtils.getOriginalMessage(action)?.IOUReportID?.toString() ?? '-1' : '-1';
            children = (
                <MoneyRequestAction
                    // If originalMessage.iouReportID is set, this is a 1:1 IOU expense in a DM chat whose reportID is report.chatReportID
                    chatReportID={ReportActionsUtils.getOriginalMessage(action)?.IOUReportID ? report?.chatReportID ?? '' : reportID}
                    requestReportID={iouReportID}
                    reportID={reportID}
                    action={action}
                    isMostRecentIOUReportAction={isMostRecentIOUReportAction}
                    isHovered={hovered}
                    contextMenuAnchor={popoverAnchorRef.current}
                    checkIfContextMenuActive={toggleContextMenuFromActiveReportAction}
                    style={displayAsGroup ? [] : [styles.mt2]}
                    isWhisper={isWhisper}
                    shouldDisplayContextMenu={shouldDisplayContextMenu}
                />
            );
        } else if (ReportActionsUtils.isTripPreview(action)) {
            children = (
                <TripRoomPreview
                    action={action}
                    chatReportID={ReportActionsUtils.getOriginalMessage(action)?.linkedReportID ?? '-1'}
                    isHovered={hovered}
                    contextMenuAnchor={popoverAnchorRef.current}
                    containerStyles={displayAsGroup ? [] : [styles.mt2]}
                    checkIfContextMenuActive={toggleContextMenuFromActiveReportAction}
                />
            );
        } else if (action.actionName === CONST.REPORT.ACTIONS.TYPE.REPORT_PREVIEW) {
            children = ReportUtils.isClosedExpenseReportWithNoExpenses(iouReport) ? (
                <RenderHTML html={`<comment>${translate('parentReportAction.deletedReport')}</comment>`} />
            ) : (
                <ReportPreview
                    iouReportID={ReportActionsUtils.getIOUReportIDFromReportActionPreview(action)}
                    chatReportID={reportID}
                    policyID={report?.policyID ?? '-1'}
                    containerStyles={displayAsGroup ? [] : [styles.mt2]}
                    action={action}
                    isHovered={hovered}
                    contextMenuAnchor={popoverAnchorRef.current}
                    checkIfContextMenuActive={toggleContextMenuFromActiveReportAction}
                    onPaymentOptionsShow={() => setIsPaymentMethodPopoverActive(true)}
                    onPaymentOptionsHide={() => setIsPaymentMethodPopoverActive(false)}
                    isWhisper={isWhisper}
                />
            );
        } else if (ReportActionsUtils.isTaskAction(action)) {
            children = <TaskAction action={action} />;
        } else if (ReportActionsUtils.isCreatedTaskReportAction(action)) {
            children = (
                <ShowContextMenuContext.Provider value={contextValue}>
                    <TaskPreview
                        taskReportID={ReportActionsUtils.isAddCommentAction(action) ? ReportActionsUtils.getOriginalMessage(action)?.taskReportID?.toString() ?? '-1' : '-1'}
                        chatReportID={reportID}
                        action={action}
                        isHovered={hovered}
                        contextMenuAnchor={popoverAnchorRef.current}
                        checkIfContextMenuActive={toggleContextMenuFromActiveReportAction}
                        policyID={report?.policyID ?? '-1'}
                    />
                </ShowContextMenuContext.Provider>
            );
        } else if (ReportActionsUtils.isReimbursementQueuedAction(action)) {
            const linkedReport = ReportUtils.isChatThread(report) ? parentReport : report;
            const submitterDisplayName = PersonalDetailsUtils.getDisplayNameOrDefault(personalDetails[linkedReport?.ownerAccountID ?? -1]);
            const paymentType = ReportActionsUtils.getOriginalMessage(action)?.paymentType ?? '';

            const missingPaymentMethod = ReportUtils.getIndicatedMissingPaymentMethod(userWallet, linkedReport?.reportID ?? '-1', action);
            children = (
                <ReportActionItemBasicMessage
                    message={translate(paymentType === CONST.IOU.PAYMENT_TYPE.EXPENSIFY ? 'iou.waitingOnEnabledWallet' : 'iou.waitingOnBankAccount', {submitterDisplayName})}
                >
                    <>
                        {missingPaymentMethod === 'bankAccount' && (
                            <Button
                                success
                                style={[styles.w100, styles.requestPreviewBox]}
                                text={translate('bankAccount.addBankAccount')}
                                onPress={() => BankAccounts.openPersonalBankAccountSetupView(Navigation.getTopmostReportId() ?? linkedReport?.reportID)}
                                pressOnEnter
                                large
                            />
                        )}
                        {missingPaymentMethod === 'wallet' && (
                            <KYCWall
                                onSuccessfulKYC={() => Navigation.navigate(ROUTES.ENABLE_PAYMENTS)}
                                enablePaymentsRoute={ROUTES.ENABLE_PAYMENTS}
                                addBankAccountRoute={ROUTES.BANK_ACCOUNT_PERSONAL}
                                addDebitCardRoute={ROUTES.SETTINGS_ADD_DEBIT_CARD}
                                chatReportID={linkedReport?.reportID}
                                iouReport={iouReport}
                            >
                                {(triggerKYCFlow, buttonRef) => (
                                    <Button
                                        ref={buttonRef}
                                        success
                                        large
                                        style={[styles.w100, styles.requestPreviewBox]}
                                        text={translate('iou.enableWallet')}
                                        onPress={triggerKYCFlow}
                                    />
                                )}
                            </KYCWall>
                        )}
                    </>
                </ReportActionItemBasicMessage>
            );
        } else if (ReportActionsUtils.isReimbursementDeQueuedAction(action)) {
            children = <ReportActionItemBasicMessage message={ReportUtils.getReimbursementDeQueuedActionMessage(action, report)} />;
        } else if (action.actionName === CONST.REPORT.ACTIONS.TYPE.MODIFIED_EXPENSE) {
            children = <ReportActionItemBasicMessage message={ModifiedExpenseMessage.getForReportAction(reportID, action)} />;
        } else if (action.actionName === CONST.REPORT.ACTIONS.TYPE.SUBMITTED) {
            children = <ReportActionItemBasicMessage message={ReportUtils.getIOUSubmittedMessage(action)} />;
        } else if (action.actionName === CONST.REPORT.ACTIONS.TYPE.APPROVED) {
            children = <ReportActionItemBasicMessage message={ReportUtils.getIOUApprovedMessage(action)} />;
        } else if (action.actionName === CONST.REPORT.ACTIONS.TYPE.FORWARDED) {
            children = <ReportActionItemBasicMessage message={ReportUtils.getIOUForwardedMessage(action, report)} />;
        } else if (action.actionName === CONST.REPORT.ACTIONS.TYPE.REJECTED) {
            children = <ReportActionItemBasicMessage message={translate('iou.rejectedThisReport')} />;
        } else if (action.actionName === CONST.REPORT.ACTIONS.TYPE.HOLD) {
            children = <ReportActionItemBasicMessage message={translate('iou.heldExpense')} />;
        } else if (action.actionName === CONST.REPORT.ACTIONS.TYPE.HOLD_COMMENT) {
            children = <ReportActionItemBasicMessage message={ReportActionsUtils.getReportActionText(action)} />;
        } else if (action.actionName === CONST.REPORT.ACTIONS.TYPE.UNHOLD) {
            children = <ReportActionItemBasicMessage message={translate('iou.unheldExpense')} />;
        } else if (action.actionName === CONST.REPORT.ACTIONS.TYPE.MERGED_WITH_CASH_TRANSACTION) {
            children = <ReportActionItemBasicMessage message={translate('systemMessage.mergedWithCashTransaction')} />;
        } else if (ReportActionsUtils.isActionOfType(action, CONST.REPORT.ACTIONS.TYPE.DISMISSED_VIOLATION)) {
            children = <ReportActionItemBasicMessage message={ReportActionsUtils.getDismissedViolationMessageText(ReportActionsUtils.getOriginalMessage(action))} />;
        } else if (ReportActionsUtils.isTagModificationAction(action.actionName)) {
            children = <ReportActionItemBasicMessage message={PolicyUtils.getCleanedTagName(ReportActionsUtils.getReportActionMessage(action)?.text ?? '')} />;
        } else if (action.actionName === CONST.REPORT.ACTIONS.TYPE.POLICY_CHANGE_LOG.UPDATE_NAME) {
            children = <ReportActionItemBasicMessage message={ReportUtils.getWorkspaceNameUpdatedMessage(action)} />;
        } else if (action.actionName === CONST.REPORT.ACTIONS.TYPE.POLICY_CHANGE_LOG.ADD_EMPLOYEE) {
            children = <ReportActionItemBasicMessage message={ReportActionsUtils.getPolicyChangeLogAddEmployeeMessage(action)} />;
        } else if (action.actionName === CONST.REPORT.ACTIONS.TYPE.POLICY_CHANGE_LOG.UPDATE_EMPLOYEE) {
            children = <ReportActionItemBasicMessage message={ReportActionsUtils.getPolicyChangeLogChangeRoleMessage(action)} />;
        } else if (action.actionName === CONST.REPORT.ACTIONS.TYPE.POLICY_CHANGE_LOG.DELETE_EMPLOYEE) {
            children = <ReportActionItemBasicMessage message={ReportActionsUtils.getPolicyChangeLogDeleteMemberMessage(action)} />;
        } else if (ReportActionsUtils.isActionOfType(action, CONST.REPORT.ACTIONS.TYPE.REMOVED_FROM_APPROVAL_CHAIN)) {
            children = <ReportActionItemBasicMessage message={ReportActionsUtils.getRemovedFromApprovalChainMessage(action)} />;
        } else if (
            ReportActionsUtils.isActionOfType(action, CONST.REPORT.ACTIONS.TYPE.CARD_ISSUED, CONST.REPORT.ACTIONS.TYPE.CARD_ISSUED_VIRTUAL, CONST.REPORT.ACTIONS.TYPE.CARD_MISSING_ADDRESS)
        ) {
<<<<<<< HEAD
            children = <IssueCardMessage action={action} />;
=======
            children = (
                <IssueCardMessage
                    action={action}
                    policyID={report?.policyID}
                />
            );
>>>>>>> 1df30bc3
        } else if (ReportActionsUtils.isActionOfType(action, CONST.REPORT.ACTIONS.TYPE.EXPORTED_TO_INTEGRATION)) {
            children = <ExportIntegration action={action} />;
        } else if (ReportActionsUtils.isRenamedAction(action)) {
            const message = ReportActionsUtils.getRenamedAction(action);
            children = <ReportActionItemBasicMessage message={message} />;
        } else if (ReportActionsUtils.isActionOfType(action, CONST.REPORT.ACTIONS.TYPE.INTEGRATION_SYNC_FAILED)) {
            const {label, errorMessage} = ReportActionsUtils.getOriginalMessage(action) ?? {label: '', errorMessage: ''};
            children = <ReportActionItemBasicMessage message={translate('report.actions.type.integrationSyncFailed', label, errorMessage)} />;
        } else {
            const hasBeenFlagged =
                ![CONST.MODERATION.MODERATOR_DECISION_APPROVED, CONST.MODERATION.MODERATOR_DECISION_PENDING].some((item) => item === moderationDecision) &&
                !ReportActionsUtils.isPendingRemove(action);
            children = (
                <ShowContextMenuContext.Provider value={contextValue}>
                    <AttachmentContext.Provider value={attachmentContextValue}>
                        {draftMessage === undefined ? (
                            <View style={displayAsGroup && hasBeenFlagged ? styles.blockquote : {}}>
                                <ReportActionItemMessage
                                    reportID={reportID}
                                    action={action}
                                    displayAsGroup={displayAsGroup}
                                    isHidden={isHidden}
                                />
                                {hasBeenFlagged && (
                                    <Button
                                        small
                                        style={[styles.mt2, styles.alignSelfStart]}
                                        onPress={() => updateHiddenState(!isHidden)}
                                    >
                                        <Text
                                            style={[styles.buttonSmallText, styles.userSelectNone]}
                                            dataSet={{[CONST.SELECTION_SCRAPER_HIDDEN_ELEMENT]: true}}
                                        >
                                            {isHidden ? translate('moderation.revealMessage') : translate('moderation.hideMessage')}
                                        </Text>
                                    </Button>
                                )}
                                {/**
                                These are the actionable buttons that appear at the bottom of a Concierge message
                                for example: Invite a user mentioned but not a member of the room
                                https://github.com/Expensify/App/issues/32741
                            */}
                                {actionableItemButtons.length > 0 && (
                                    <ActionableItemButtons
                                        items={actionableItemButtons}
                                        layout={ReportActionsUtils.isActionableTrackExpense(action) ? 'vertical' : 'horizontal'}
                                    />
                                )}
                            </View>
                        ) : (
                            <ReportActionItemMessageEdit
                                action={action}
                                draftMessage={draftMessage}
                                reportID={reportID}
                                policyID={report?.policyID}
                                index={index}
                                ref={textInputRef}
                                shouldDisableEmojiPicker={
                                    (ReportUtils.chatIncludesConcierge(report) && User.isBlockedFromConcierge(blockedFromConcierge)) ||
                                    ReportUtils.isArchivedRoom(report, reportNameValuePairs)
                                }
                                isGroupPolicyReport={!!report?.policyID && report.policyID !== CONST.POLICY.ID_FAKE}
                            />
                        )}
                    </AttachmentContext.Provider>
                </ShowContextMenuContext.Provider>
            );
        }
        const numberOfThreadReplies = action.childVisibleActionCount ?? 0;

        const shouldDisplayThreadReplies = !hideThreadReplies && ReportUtils.shouldDisplayThreadReplies(action, reportID);
        const oldestFourAccountIDs =
            action.childOldestFourAccountIDs
                ?.split(',')
                .map((accountID) => Number(accountID))
                .filter((accountID): accountID is number => typeof accountID === 'number') ?? [];
        const draftMessageRightAlign = draftMessage !== undefined ? styles.chatItemReactionsDraftRight : {};

        return (
            <>
                {children}
                {Permissions.canUseLinkPreviews() && !isHidden && (action.linkMetadata?.length ?? 0) > 0 && (
                    <View style={draftMessage !== undefined ? styles.chatItemReactionsDraftRight : {}}>
                        <LinkPreviewer linkMetadata={action.linkMetadata?.filter((item) => !isEmptyObject(item))} />
                    </View>
                )}
                {!ReportActionsUtils.isMessageDeleted(action) && (
                    <View style={draftMessageRightAlign}>
                        <ReportActionItemEmojiReactions
                            reportAction={action}
                            emojiReactions={emojiReactions}
                            shouldBlockReactions={hasErrors}
                            toggleReaction={(emoji, ignoreSkinToneOnCompare) => {
                                if (Session.isAnonymousUser()) {
                                    hideContextMenu(false);

                                    InteractionManager.runAfterInteractions(() => {
                                        Session.signOutAndRedirectToSignIn();
                                    });
                                } else {
                                    toggleReaction(emoji, ignoreSkinToneOnCompare);
                                }
                            }}
                            setIsEmojiPickerActive={setIsEmojiPickerActive}
                        />
                    </View>
                )}

                {shouldDisplayThreadReplies && (
                    <View style={draftMessageRightAlign}>
                        <ReportActionItemThread
                            childReportID={`${action.childReportID}`}
                            numberOfReplies={numberOfThreadReplies}
                            mostRecentReply={`${action.childLastVisibleActionCreated}`}
                            isHovered={hovered}
                            icons={ReportUtils.getIconsForParticipants(oldestFourAccountIDs, personalDetails)}
                            onSecondaryInteraction={showPopover}
                        />
                    </View>
                )}
            </>
        );
    };

    /**
     * Get ReportActionItem with a proper wrapper
     * @param hovered whether the ReportActionItem is hovered
     * @param isWhisper whether the ReportActionItem is a whisper
     * @param hasErrors whether the report action has any errors
     * @returns report action item
     */

    const renderReportActionItem = (hovered: boolean, isWhisper: boolean, hasErrors: boolean): React.JSX.Element => {
        const content = renderItemContent(hovered || isContextMenuActive || isEmojiPickerActive, isWhisper, hasErrors);

        if (draftMessage !== undefined) {
            return <ReportActionItemDraft>{content}</ReportActionItemDraft>;
        }

        if (!displayAsGroup) {
            return (
                <ReportActionItemSingle
                    action={action}
                    showHeader={draftMessage === undefined}
                    wrapperStyle={isWhisper ? styles.pt1 : {}}
                    shouldShowSubscriptAvatar={shouldShowSubscriptAvatar}
                    report={report}
                    iouReport={iouReport}
                    isHovered={hovered}
                    hasBeenFlagged={
                        ![CONST.MODERATION.MODERATOR_DECISION_APPROVED, CONST.MODERATION.MODERATOR_DECISION_PENDING].some((item) => item === moderationDecision) &&
                        !ReportActionsUtils.isPendingRemove(action)
                    }
                >
                    {content}
                </ReportActionItemSingle>
            );
        }

        return <ReportActionItemGrouped wrapperStyle={isWhisper ? styles.pt1 : {}}>{content}</ReportActionItemGrouped>;
    };

    if (action.actionName === CONST.REPORT.ACTIONS.TYPE.CREATED) {
        const transactionID = ReportActionsUtils.isMoneyRequestAction(parentReportActionForTransactionThread)
            ? ReportActionsUtils.getOriginalMessage(parentReportActionForTransactionThread)?.IOUTransactionID
            : '-1';

        return (
            <ReportActionItemContentCreated
                contextValue={contextValue}
                parentReportAction={parentReportAction}
                transactionID={transactionID}
                draftMessage={draftMessage}
                shouldHideThreadDividerLine={shouldHideThreadDividerLine}
            />
        );
    }
    if (ReportActionsUtils.isChronosOOOListAction(action)) {
        return (
            <ChronosOOOListActions
                action={action}
                reportID={reportID}
            />
        );
    }

    // For the `pay` IOU action on non-pay expense flow, we don't want to render anything if `isWaitingOnBankAccount` is true
    // Otherwise, we will see two system messages informing the payee needs to add a bank account or wallet
    if (
        ReportActionsUtils.isMoneyRequestAction(action) &&
        !!report?.isWaitingOnBankAccount &&
        ReportActionsUtils.getOriginalMessage(action)?.type === CONST.IOU.REPORT_ACTION_TYPE.PAY &&
        !isSendingMoney
    ) {
        return null;
    }

    // If action is actionable whisper and resolved by user, then we don't want to render anything
    if (isActionableWhisper && (hasResolutionInOriginalMessage ? originalMessage.resolution : null)) {
        return null;
    }

    // We currently send whispers to all report participants and hide them in the UI for users that shouldn't see them.
    // This is a temporary solution needed for comment-linking.
    // The long term solution will leverage end-to-end encryption and only targeted users will be able to decrypt.
    if (ReportActionsUtils.isWhisperActionTargetedToOthers(action)) {
        return null;
    }

    const hasErrors = !isEmptyObject(action.errors);
    const whisperedTo = ReportActionsUtils.getWhisperedTo(action);
    const isMultipleParticipant = whisperedTo.length > 1;

    const iouReportID =
        ReportActionsUtils.isMoneyRequestAction(action) && ReportActionsUtils.getOriginalMessage(action)?.IOUReportID
            ? (ReportActionsUtils.getOriginalMessage(action)?.IOUReportID ?? '').toString()
            : '-1';
    const transactionsWithReceipts = ReportUtils.getTransactionsWithReceipts(iouReportID);
    const isWhisper = whisperedTo.length > 0 && transactionsWithReceipts.length === 0;
    const whisperedToPersonalDetails = isWhisper
        ? (Object.values(personalDetails ?? {}).filter((details) => whisperedTo.includes(details?.accountID ?? -1)) as OnyxTypes.PersonalDetails[])
        : [];
    const isWhisperOnlyVisibleByUser = isWhisper && ReportUtils.isCurrentUserTheOnlyParticipant(whisperedTo);
    const displayNamesWithTooltips = isWhisper ? ReportUtils.getDisplayNamesWithTooltips(whisperedToPersonalDetails, isMultipleParticipant) : [];

    return (
        <PressableWithSecondaryInteraction
            ref={popoverAnchorRef}
            onPress={draftMessage === undefined ? onPress : undefined}
            style={[action.pendingAction === CONST.RED_BRICK_ROAD_PENDING_ACTION.DELETE && !isDeletedParentAction ? styles.pointerEventsNone : styles.pointerEventsAuto]}
            onPressIn={() => shouldUseNarrowLayout && DeviceCapabilities.canUseTouchScreen() && ControlSelection.block()}
            onPressOut={() => ControlSelection.unblock()}
            onSecondaryInteraction={showPopover}
            preventDefaultContextMenu={draftMessage === undefined && !hasErrors}
            withoutFocusOnSecondaryInteraction
            accessibilityLabel={translate('accessibilityHints.chatMessage')}
            accessible
        >
            <Hoverable
                shouldHandleScroll
                isDisabled={draftMessage !== undefined}
            >
                {(hovered) => (
                    <View style={highlightedBackgroundColorIfNeeded}>
                        {shouldDisplayNewMarker && (!shouldUseThreadDividerLine || !isFirstVisibleReportAction) && <UnreadActionIndicator reportActionID={action.reportActionID} />}
                        {shouldDisplayContextMenu && (
                            <MiniReportActionContextMenu
                                reportID={reportID}
                                reportActionID={action.reportActionID}
                                anchor={popoverAnchorRef}
                                originalReportID={originalReportID}
                                isArchivedRoom={isArchivedRoom}
                                displayAsGroup={displayAsGroup}
                                disabledActions={disabledActions}
                                isVisible={hovered && draftMessage === undefined && !hasErrors}
                                draftMessage={draftMessage}
                                isChronosReport={isChronosReport}
                                checkIfContextMenuActive={toggleContextMenuFromActiveReportAction}
                                setIsEmojiPickerActive={setIsEmojiPickerActive}
                            />
                        )}
                        <View
                            style={StyleUtils.getReportActionItemStyle(
                                hovered || isWhisper || isContextMenuActive || !!isEmojiPickerActive || draftMessage !== undefined || isPaymentMethodPopoverActive,
                                draftMessage === undefined && !!onPress,
                            )}
                        >
                            <OfflineWithFeedback
                                onClose={() => {
                                    const transactionID = ReportActionsUtils.isMoneyRequestAction(action) ? ReportActionsUtils.getOriginalMessage(action)?.IOUTransactionID : undefined;
                                    if (transactionID) {
                                        Transaction.clearError(transactionID);
                                    }
                                    ReportActions.clearAllRelatedReportActionErrors(reportID, action);
                                }}
                                // eslint-disable-next-line @typescript-eslint/prefer-nullish-coalescing
                                pendingAction={
                                    draftMessage !== undefined ? undefined : action.pendingAction ?? (action.isOptimisticAction ? CONST.RED_BRICK_ROAD_PENDING_ACTION.ADD : undefined)
                                }
                                shouldHideOnDelete={!ReportActionsUtils.isThreadParentMessage(action, reportID)}
                                errors={linkedTransactionRouteError ?? ErrorUtils.getLatestErrorMessageField(action as ErrorUtils.OnyxDataWithErrors)}
                                errorRowStyles={[styles.ml10, styles.mr2]}
                                needsOffscreenAlphaCompositing={ReportActionsUtils.isMoneyRequestAction(action)}
                                shouldDisableStrikeThrough
                            >
                                {isWhisper && (
                                    <View style={[styles.flexRow, styles.pl5, styles.pt2, styles.pr3]}>
                                        <View style={[styles.pl6, styles.mr3]}>
                                            <Icon
                                                fill={theme.icon}
                                                src={Expensicons.Eye}
                                                small
                                            />
                                        </View>
                                        <Text style={[styles.chatItemMessageHeaderTimestamp]}>
                                            {translate('reportActionContextMenu.onlyVisible')}
                                            &nbsp;
                                        </Text>
                                        <DisplayNames
                                            fullTitle={ReportUtils.getWhisperDisplayNames(whisperedTo) ?? ''}
                                            displayNamesWithTooltips={displayNamesWithTooltips}
                                            tooltipEnabled
                                            numberOfLines={1}
                                            textStyles={[styles.chatItemMessageHeaderTimestamp, styles.flex1]}
                                            shouldUseFullTitle={isWhisperOnlyVisibleByUser}
                                        />
                                    </View>
                                )}
                                {renderReportActionItem(!!hovered || !!isReportActionLinked, isWhisper, hasErrors)}
                            </OfflineWithFeedback>
                        </View>
                    </View>
                )}
            </Hoverable>
            <View style={styles.reportActionSystemMessageContainer}>
                <InlineSystemMessage message={action.error} />
            </View>
        </PressableWithSecondaryInteraction>
    );
}

export default memo(ReportActionItem, (prevProps, nextProps) => {
    const prevParentReportAction = prevProps.parentReportAction;
    const nextParentReportAction = nextProps.parentReportAction;
    return (
        prevProps.displayAsGroup === nextProps.displayAsGroup &&
        prevProps.isMostRecentIOUReportAction === nextProps.isMostRecentIOUReportAction &&
        prevProps.shouldDisplayNewMarker === nextProps.shouldDisplayNewMarker &&
        lodashIsEqual(prevProps.action, nextProps.action) &&
        lodashIsEqual(prevProps.report?.pendingFields, nextProps.report?.pendingFields) &&
        lodashIsEqual(prevProps.report?.isDeletedParentAction, nextProps.report?.isDeletedParentAction) &&
        lodashIsEqual(prevProps.report?.errorFields, nextProps.report?.errorFields) &&
        prevProps.report?.statusNum === nextProps.report?.statusNum &&
        prevProps.report?.stateNum === nextProps.report?.stateNum &&
        prevProps.report?.parentReportID === nextProps.report?.parentReportID &&
        prevProps.report?.parentReportActionID === nextProps.report?.parentReportActionID &&
        // TaskReport's created actions render the TaskView, which updates depending on certain fields in the TaskReport
        ReportUtils.isTaskReport(prevProps.report) === ReportUtils.isTaskReport(nextProps.report) &&
        prevProps.action.actionName === nextProps.action.actionName &&
        prevProps.report?.reportName === nextProps.report?.reportName &&
        prevProps.report?.description === nextProps.report?.description &&
        ReportUtils.isCompletedTaskReport(prevProps.report) === ReportUtils.isCompletedTaskReport(nextProps.report) &&
        prevProps.report?.managerID === nextProps.report?.managerID &&
        prevProps.shouldHideThreadDividerLine === nextProps.shouldHideThreadDividerLine &&
        prevProps.report?.total === nextProps.report?.total &&
        prevProps.report?.nonReimbursableTotal === nextProps.report?.nonReimbursableTotal &&
        prevProps.report?.policyAvatar === nextProps.report?.policyAvatar &&
        prevProps.linkedReportActionID === nextProps.linkedReportActionID &&
        lodashIsEqual(prevProps.report?.fieldList, nextProps.report?.fieldList) &&
        lodashIsEqual(prevProps.transactionThreadReport, nextProps.transactionThreadReport) &&
        lodashIsEqual(prevProps.reportActions, nextProps.reportActions) &&
        lodashIsEqual(prevParentReportAction, nextParentReportAction)
    );
});<|MERGE_RESOLUTION|>--- conflicted
+++ resolved
@@ -660,16 +660,7 @@
         } else if (
             ReportActionsUtils.isActionOfType(action, CONST.REPORT.ACTIONS.TYPE.CARD_ISSUED, CONST.REPORT.ACTIONS.TYPE.CARD_ISSUED_VIRTUAL, CONST.REPORT.ACTIONS.TYPE.CARD_MISSING_ADDRESS)
         ) {
-<<<<<<< HEAD
             children = <IssueCardMessage action={action} />;
-=======
-            children = (
-                <IssueCardMessage
-                    action={action}
-                    policyID={report?.policyID}
-                />
-            );
->>>>>>> 1df30bc3
         } else if (ReportActionsUtils.isActionOfType(action, CONST.REPORT.ACTIONS.TYPE.EXPORTED_TO_INTEGRATION)) {
             children = <ExportIntegration action={action} />;
         } else if (ReportActionsUtils.isRenamedAction(action)) {
