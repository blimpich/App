--- conflicted
+++ resolved
@@ -18,20 +18,7 @@
     reportID: PropTypes.number.isRequired,
 
     /** The report currently being looked at */
-<<<<<<< HEAD
     report: reportPropTypes,
-=======
-    report: PropTypes.shape({
-        /** The id of the report */
-        reportID: PropTypes.number,
-
-        /**  Avatars corresponding to a chat */
-        icons: PropTypes.arrayOf(PropTypes.string),
-
-        /** Whether the user is not an admin of policyExpenseChat chat */
-        isOwnPolicyExpenseChat: PropTypes.bool,
-    }).isRequired,
->>>>>>> 70bf38ac
 
     /** Personal details of all the users */
     personalDetails: PropTypes.objectOf(participantPropTypes),
