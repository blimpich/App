import React, {memo} from 'react';
import {View} from 'react-native';
import lodashGet from 'lodash/get';
import {withOnyx} from 'react-native-onyx';
import PropTypes from 'prop-types';
import ONYXKEYS from '../../../ONYXKEYS';
import ReportWelcomeText from '../../../components/ReportWelcomeText';
import participantPropTypes from '../../../components/participantPropTypes';
import * as ReportUtils from '../../../libs/ReportUtils';
import styles from '../../../styles/styles';
import OfflineWithFeedback from '../../../components/OfflineWithFeedback';
import * as Report from '../../../libs/actions/Report';
import reportPropTypes from '../../reportPropTypes';
import * as StyleUtils from '../../../styles/StyleUtils';
import withWindowDimensions, {windowDimensionsPropTypes} from '../../../components/withWindowDimensions';
import compose from '../../../libs/compose';
import withLocalize from '../../../components/withLocalize';
import PressableWithoutFeedback from '../../../components/Pressable/PressableWithoutFeedback';
import MultipleAvatars from '../../../components/MultipleAvatars';
import CONST from '../../../CONST';
import AnimatedEmptyStateBackground from './AnimatedEmptyStateBackground';

const propTypes = {
    /** The id of the report */
    reportID: PropTypes.string.isRequired,

    /** The report currently being looked at */
    report: reportPropTypes,

    /** Personal details of all the users */
    personalDetails: PropTypes.objectOf(participantPropTypes),

    /** The policy object for the current route */
    policy: PropTypes.shape({
        /** The name of the policy */
        name: PropTypes.string,

        /** The URL for the policy avatar */
        avatar: PropTypes.string,
    }),

    ...windowDimensionsPropTypes,
};
const defaultProps = {
    report: {},
    personalDetails: {},
    policy: {},
};

function ReportActionItemCreated(props) {
    if (!ReportUtils.isChatReport(props.report)) {
        return null;
    }

    const icons = ReportUtils.getIcons(props.report, props.personalDetails);
    const shouldDisableDetailPage = ReportUtils.shouldDisableDetailPage(props.report);

    return (
        <OfflineWithFeedback
            pendingAction={lodashGet(props.report, 'pendingFields.addWorkspaceRoom') || lodashGet(props.report, 'pendingFields.createChat')}
            errors={lodashGet(props.report, 'errorFields.addWorkspaceRoom') || lodashGet(props.report, 'errorFields.createChat')}
            errorRowStyles={[styles.ml10, styles.mr2]}
            onClose={() => Report.navigateToConciergeChatAndDeleteReport(props.report.reportID)}
            needsOffscreenAlphaCompositing
        >
            <View style={StyleUtils.getReportWelcomeContainerStyle(props.isSmallScreenWidth)}>
<<<<<<< HEAD
                <Image
                    source={EmptyStateBackgroundImage}
                    style={[StyleUtils.getReportWelcomeBackgroundImageStyle(props.isSmallScreenWidth), styles.pointerEventsNone]}
                />
=======
                <AnimatedEmptyStateBackground />
>>>>>>> 07727226
                <View
                    accessibilityLabel={props.translate('accessibilityHints.chatWelcomeMessage')}
                    style={[styles.p5, StyleUtils.getReportWelcomeTopMarginStyle(props.isSmallScreenWidth)]}
                >
                    <PressableWithoutFeedback
                        onPress={() => ReportUtils.navigateToDetailsPage(props.report)}
                        style={[styles.mh5, styles.mb3, styles.alignSelfStart]}
                        accessibilityLabel={props.translate('common.details')}
                        role={CONST.ACCESSIBILITY_ROLE.BUTTON}
                        disabled={shouldDisableDetailPage}
                    >
                        <MultipleAvatars
                            icons={icons}
                            size={props.isLargeScreenWidth || (icons && icons.length < 3) ? CONST.AVATAR_SIZE.LARGE : CONST.AVATAR_SIZE.MEDIUM}
                            shouldStackHorizontally
                            shouldDisplayAvatarsInRows={props.isSmallScreenWidth}
                            maxAvatarsInRow={props.isSmallScreenWidth ? CONST.AVATAR_ROW_SIZE.DEFAULT : CONST.AVATAR_ROW_SIZE.LARGE_SCREEN}
                        />
                    </PressableWithoutFeedback>
                    <View style={[styles.ph5]}>
                        <ReportWelcomeText
                            report={props.report}
                            policy={props.policy}
                        />
                    </View>
                </View>
            </View>
        </OfflineWithFeedback>
    );
}

ReportActionItemCreated.defaultProps = defaultProps;
ReportActionItemCreated.propTypes = propTypes;
ReportActionItemCreated.displayName = 'ReportActionItemCreated';

export default compose(
    withWindowDimensions,
    withLocalize,
    withOnyx({
        report: {
            key: ({reportID}) => `${ONYXKEYS.COLLECTION.REPORT}${reportID}`,
        },
        personalDetails: {
            key: ONYXKEYS.PERSONAL_DETAILS_LIST,
        },
        policy: {
            key: ({policyID}) => `${ONYXKEYS.COLLECTION.POLICY}${policyID}`,
        },
    }),
)(
    memo(
        ReportActionItemCreated,
        (prevProps, nextProps) =>
            lodashGet(prevProps.props, 'policy.name') === lodashGet(nextProps, 'policy.name') &&
            lodashGet(prevProps.props, 'policy.avatar') === lodashGet(nextProps, 'policy.avatar') &&
            lodashGet(prevProps.props, 'report.lastReadTime') === lodashGet(nextProps, 'report.lastReadTime') &&
            lodashGet(prevProps.props, 'report.statusNum') === lodashGet(nextProps, 'report.statusNum') &&
            lodashGet(prevProps.props, 'report.stateNum') === lodashGet(nextProps, 'report.stateNum'),
    ),
);<|MERGE_RESOLUTION|>--- conflicted
+++ resolved
@@ -64,14 +64,7 @@
             needsOffscreenAlphaCompositing
         >
             <View style={StyleUtils.getReportWelcomeContainerStyle(props.isSmallScreenWidth)}>
-<<<<<<< HEAD
-                <Image
-                    source={EmptyStateBackgroundImage}
-                    style={[StyleUtils.getReportWelcomeBackgroundImageStyle(props.isSmallScreenWidth), styles.pointerEventsNone]}
-                />
-=======
                 <AnimatedEmptyStateBackground />
->>>>>>> 07727226
                 <View
                     accessibilityLabel={props.translate('accessibilityHints.chatWelcomeMessage')}
                     style={[styles.p5, StyleUtils.getReportWelcomeTopMarginStyle(props.isSmallScreenWidth)]}
