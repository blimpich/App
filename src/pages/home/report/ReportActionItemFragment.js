--- conflicted
+++ resolved
@@ -59,14 +59,12 @@
     /** Whether the comment is a thread parent message/the first message in a thread */
     isThreadParentMessage: PropTypes.bool,
 
-<<<<<<< HEAD
     /** Moderation decision of the report action */
     moderationDecision: PropTypes.string,
-=======
+
     /** Should the comment have the appearance of being grouped with the previous comment? */
     displayAsGroup: PropTypes.bool,
 
->>>>>>> f52c59d5
     /** Whether the report action type is 'APPROVED' or 'SUBMITTED'. Used to style system messages from Old Dot */
     isApprovedOrSubmittedReportAction: PropTypes.bool,
 
@@ -115,25 +113,10 @@
                 return <RenderHTML html={`<comment>${props.translate('parentReportAction.deletedMessage')}</comment>`} />;
             }
 
-<<<<<<< HEAD
             if (props.isThreadParentMessage && props.moderationDecision === CONST.MODERATION.MODERATOR_DECISION_PENDING_REMOVE) {
                 return <RenderHTML html={`<comment>${props.translate('parentReportAction.hiddenMessage')}</comment>`} />;
             }
-
-            // If the only difference between fragment.text and fragment.html is <br /> tags
-            // we render it as text, not as html.
-            // This is done to render emojis with line breaks between them as text.
-            const differByLineBreaksOnly = Str.replaceAll(html, '<br />', '\n') === text;
-
-            // Only render HTML if we have html in the fragment
-            if (!differByLineBreaksOnly) {
-                const editedTag = props.fragment.isEdited ? `<edited ${isPendingDelete ? 'deleted' : ''}></edited>` : '';
-                const htmlContent = isPendingDelete ? `<del>${html}</del>` : html;
-
-                const htmlWithTag = editedTag ? `${htmlContent}${editedTag}` : htmlContent;
-
-                return <RenderHTML html={props.source === 'email' ? `<email-comment>${htmlWithTag}</email-comment>` : `<comment>${htmlWithTag}</comment>`} />;
-=======
+             
             if (ReportUtils.isReportMessageAttachment(fragment)) {
                 return (
                     <AttachmentCommentFragment
@@ -142,7 +125,6 @@
                         addExtraMargin={!props.displayAsGroup}
                     />
                 );
->>>>>>> f52c59d5
             }
 
             return (
