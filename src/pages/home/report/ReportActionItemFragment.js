--- conflicted
+++ resolved
@@ -118,7 +118,6 @@
                 >
                     {StyleUtils.convertToLTR(Str.htmlDecode(text))}
                     {Boolean(props.fragment.isEdited) && (
-<<<<<<< HEAD
                     <Text
                         fontSize={variables.fontSizeSmall}
                         color={themeColors.textSupporting}
@@ -127,14 +126,6 @@
                         <Text style={[styles.w1, styles.userSelectNone]}>{' '}</Text>
                         {props.translate('reportActionCompose.edited')}
                     </Text>
-=======
-                        <Text
-                            fontSize={variables.fontSizeSmall}
-                            color={themeColors.textSupporting}
-                        >
-                            {` ${props.translate('reportActionCompose.edited')}`}
-                        </Text>
->>>>>>> 41a48ab0
                     )}
                 </Text>
             );
