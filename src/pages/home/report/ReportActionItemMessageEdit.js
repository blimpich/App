import lodashGet from 'lodash/get';
import React, {useState, useRef, useMemo, useEffect, useCallback} from 'react';
import {InteractionManager, Keyboard, View} from 'react-native';
import PropTypes from 'prop-types';
import _ from 'underscore';
import ExpensiMark from 'expensify-common/lib/ExpensiMark';
import Str from 'expensify-common/lib/str';
import reportActionPropTypes from './reportActionPropTypes';
import styles from '../../../styles/styles';
import themeColors from '../../../styles/themes/default';
import * as StyleUtils from '../../../styles/StyleUtils';
import Composer from '../../../components/Composer';
import * as Report from '../../../libs/actions/Report';
import openReportActionComposeViewWhenClosingMessageEdit from '../../../libs/openReportActionComposeViewWhenClosingMessageEdit';
import ReportActionComposeFocusManager from '../../../libs/ReportActionComposeFocusManager';
import EmojiPickerButton from '../../../components/EmojiPicker/EmojiPickerButton';
import Icon from '../../../components/Icon';
import * as Expensicons from '../../../components/Icon/Expensicons';
import Tooltip from '../../../components/Tooltip';
import * as ReportActionContextMenu from './ContextMenu/ReportActionContextMenu';
import * as ReportUtils from '../../../libs/ReportUtils';
import * as EmojiUtils from '../../../libs/EmojiUtils';
import reportPropTypes from '../../reportPropTypes';
import ExceededCommentLength from '../../../components/ExceededCommentLength';
import CONST from '../../../CONST';
import refPropTypes from '../../../components/refPropTypes';
import * as ComposerUtils from '../../../libs/ComposerUtils';
import * as ComposerActions from '../../../libs/actions/Composer';
import * as User from '../../../libs/actions/User';
import PressableWithFeedback from '../../../components/Pressable/PressableWithFeedback';
import getButtonState from '../../../libs/getButtonState';
import withLocalize, {withLocalizePropTypes} from '../../../components/withLocalize';
import useLocalize from '../../../hooks/useLocalize';
import useKeyboardState from '../../../hooks/useKeyboardState';
import useWindowDimensions from '../../../hooks/useWindowDimensions';
import useReportScrollManager from '../../../hooks/useReportScrollManager';

const propTypes = {
    /** All the data of the action */
    action: PropTypes.shape(reportActionPropTypes).isRequired,

    /** Draft message */
    draftMessage: PropTypes.string.isRequired,

    /** ReportID that holds the comment we're editing */
    reportID: PropTypes.string.isRequired,

    /** Position index of the report action in the overall report FlatList view */
    index: PropTypes.number.isRequired,

    /** A ref to forward to the text input */
    forwardedRef: refPropTypes,

    /** The report currently being looked at */
    // eslint-disable-next-line react/no-unused-prop-types
    report: reportPropTypes,

    /** Whether or not the emoji picker is disabled */
    shouldDisableEmojiPicker: PropTypes.bool,

    /** Stores user's preferred skin tone */
    preferredSkinTone: PropTypes.oneOfType([PropTypes.number, PropTypes.string]),

    ...withLocalizePropTypes,
};

const defaultProps = {
    forwardedRef: () => {},
    report: {},
    shouldDisableEmojiPicker: false,
    preferredSkinTone: CONST.EMOJI_DEFAULT_SKIN_TONE,
};

// native ids
const saveButtonID = 'saveButton';
const cancelButtonID = 'cancelButton';
const emojiButtonID = 'emojiButton';
const messageEditInput = 'messageEditInput';

function ReportActionItemMessageEdit(props) {
    const reportScrollManager = useReportScrollManager();
    const {translate} = useLocalize();
    const {isKeyboardShown} = useKeyboardState();
    const {isSmallScreenWidth} = useWindowDimensions();

    const [draft, setDraft] = useState(() => {
        if (props.draftMessage === props.action.message[0].html) {
            // We only convert the report action message to markdown if the draft message is unchanged.
            const parser = new ExpensiMark();
            return parser.htmlToMarkdown(props.draftMessage).trim();
        }
        // We need to decode saved draft message because it's escaped before saving.
        return Str.htmlDecode(props.draftMessage);
    });
    const [selection, setSelection] = useState({start: 0, end: 0});
    const [isFocused, setIsFocused] = useState(false);
    const [hasExceededMaxCommentLength, setHasExceededMaxCommentLength] = useState(false);

    const textInputRef = useRef(null);
    const isFocusedRef = useRef(false);
    const insertedEmojis = useRef([]);

    useEffect(() => {
        // required for keeping last state of isFocused variable
        isFocusedRef.current = isFocused;
    }, [isFocused]);

    useEffect(() => {
        // For mobile Safari, updating the selection prop on an unfocused input will cause it to automatically gain focus
        // and subsequent programmatic focus shifts (e.g., modal focus trap) to show the blue frame (:focus-visible style),
        // so we need to ensure that it is only updated after focus.
        setDraft((prevDraft) => {
            setSelection({
                start: prevDraft.length,
                end: prevDraft.length,
            });
            return prevDraft;
        });

        return () => {
            // Skip if this is not the focused message so the other edit composer stays focused
            if (!isFocusedRef.current) {
                return;
            }

            // Show the main composer when the focused message is deleted from another client
            // to prevent the main composer stays hidden until we swtich to another chat.
            ComposerActions.setShouldShowComposeInput(true);
        };
    }, []);

    /**
     * Save the draft of the comment. This debounced so that we're not ceaselessly saving your edit. Saving the draft
     * allows one to navigate somewhere else and come back to the comment and still have it in edit mode.
     * @param {String} newDraft
     */
    const debouncedSaveDraft = useMemo(
        () =>
            _.debounce((newDraft) => {
                Report.saveReportActionDraft(props.reportID, props.action.reportActionID, newDraft);
            }, 1000),
        [props.reportID, props.action.reportActionID],
    );

    /**
     * Update frequently used emojis list. We debounce this method in the constructor so that UpdateFrequentlyUsedEmojis
     * API is not called too often.
     */
    const debouncedUpdateFrequentlyUsedEmojis = useMemo(
        () =>
            _.debounce(() => {
                User.updateFrequentlyUsedEmojis(EmojiUtils.getFrequentlyUsedEmojis(insertedEmojis.current));
                insertedEmojis.current = [];
            }, 1000),
        [],
    );

    /**
     * Update the value of the draft in Onyx
     *
     * @param {String} newDraftInput
     */
    const updateDraft = useCallback(
        (newDraftInput) => {
            const {text: newDraft = '', emojis = []} = EmojiUtils.replaceEmojis(newDraftInput, props.preferredSkinTone, props.preferredLocale);

            if (!_.isEmpty(emojis)) {
                insertedEmojis.current = [...insertedEmojis.current, ...emojis];
                debouncedUpdateFrequentlyUsedEmojis();
            }
            setDraft((prevDraft) => {
                if (newDraftInput !== newDraft) {
                    setSelection((prevSelection) => {
                        const remainder = prevDraft.slice(prevSelection.end).length;
                        return {
                            start: newDraft.length - remainder,
                            end: newDraft.length - remainder,
                        };
                    });
                }
                return newDraft;
            });

            // This component is rendered only when draft is set to a non-empty string. In order to prevent component
            // unmount when user deletes content of textarea, we set previous message instead of empty string.
            if (newDraft.trim().length > 0) {
                // We want to escape the draft message to differentiate the HTML from the report action and the HTML the user drafted.
                debouncedSaveDraft(_.escape(newDraft));
            } else {
                debouncedSaveDraft(props.action.message[0].html);
            }
        },
<<<<<<< HEAD
        [props.action.message, debouncedSaveDraft, props.preferredSkinTone, props.preferredLocale],
=======
        [props.action.message, debouncedSaveDraft, debouncedUpdateFrequentlyUsedEmojis, props.preferredSkinTone],
>>>>>>> ae50c9ce
    );

    /**
     * Delete the draft of the comment being edited. This will take the comment out of "edit mode" with the old content.
     */
    const deleteDraft = useCallback(() => {
        debouncedSaveDraft.cancel();
        Report.saveReportActionDraft(props.reportID, props.action.reportActionID, '');
        ComposerActions.setShouldShowComposeInput(true);
        ReportActionComposeFocusManager.focus();

        // Scroll to the last comment after editing to make sure the whole comment is clearly visible in the report.
        if (props.index === 0) {
            const keyboardDidHideListener = Keyboard.addListener('keyboardDidHide', () => {
                reportScrollManager.scrollToIndex({animated: true, index: props.index}, false);
                keyboardDidHideListener.remove();
            });
        }
    }, [props.action.reportActionID, debouncedSaveDraft, props.index, props.reportID, reportScrollManager]);

    /**
     * Save the draft of the comment to be the new comment message. This will take the comment out of "edit mode" with
     * the new content.
     */
    const publishDraft = useCallback(() => {
        // Do nothing if draft exceed the character limit
        if (ReportUtils.getCommentLength(draft) > CONST.MAX_COMMENT_LENGTH) {
            return;
        }

        // To prevent re-mount after user saves edit before debounce duration (example: within 1 second), we cancel
        // debounce here.
        debouncedSaveDraft.cancel();

        const trimmedNewDraft = draft.trim();

        // When user tries to save the empty message, it will delete it. Prompt the user to confirm deleting.
        if (!trimmedNewDraft) {
            ReportActionContextMenu.showDeleteModal(props.reportID, props.action, false, deleteDraft, () => InteractionManager.runAfterInteractions(() => textInputRef.current.focus()));
            return;
        }
        Report.editReportComment(props.reportID, props.action, trimmedNewDraft);
        deleteDraft();
    }, [props.action, debouncedSaveDraft, deleteDraft, draft, props.reportID]);

    /**
     * @param {String} emoji
     */
    const addEmojiToTextBox = (emoji) => {
        setSelection((prevSelection) => ({
            start: prevSelection.start + emoji.length + CONST.SPACE_LENGTH,
            end: prevSelection.start + emoji.length + CONST.SPACE_LENGTH,
        }));
        updateDraft(ComposerUtils.insertText(draft, selection, `${emoji} `));
    };

    /**
     * Key event handlers that short cut to saving/canceling.
     *
     * @param {Event} e
     */
    const triggerSaveOrCancel = useCallback(
        (e) => {
            if (!e || ComposerUtils.canSkipTriggerHotkeys(isSmallScreenWidth, isKeyboardShown)) {
                return;
            }
            if (e.key === CONST.KEYBOARD_SHORTCUTS.ENTER.shortcutKey && !e.shiftKey) {
                e.preventDefault();
                publishDraft();
            } else if (e.key === CONST.KEYBOARD_SHORTCUTS.ESCAPE.shortcutKey) {
                e.preventDefault();
                deleteDraft();
            }
        },
        [deleteDraft, isKeyboardShown, isSmallScreenWidth, publishDraft],
    );

    return (
        <>
            <View style={[styles.chatItemMessage, styles.flexRow]}>
                <View style={[styles.justifyContentEnd]}>
                    <Tooltip text={translate('common.cancel')}>
                        <PressableWithFeedback
                            onPress={deleteDraft}
                            style={styles.chatItemSubmitButton}
                            nativeID={cancelButtonID}
                            accessibilityRole={CONST.ACCESSIBILITY_ROLE.BUTTON}
                            accessibilityLabel={translate('common.close')}
                            // disable dimming
                            hoverDimmingValue={1}
                            pressDimmingValue={1}
                            hoverStyle={StyleUtils.getButtonBackgroundColorStyle(CONST.BUTTON_STATES.ACTIVE)}
                            pressStyle={StyleUtils.getButtonBackgroundColorStyle(CONST.BUTTON_STATES.PRESSED)}
                        >
                            {({hovered, pressed}) => (
                                <Icon
                                    src={Expensicons.Close}
                                    fill={StyleUtils.getIconFillColor(getButtonState(hovered, pressed))}
                                />
                            )}
                        </PressableWithFeedback>
                    </Tooltip>
                </View>
                <View
                    style={[
                        isFocused ? styles.chatItemComposeBoxFocusedColor : styles.chatItemComposeBoxColor,
                        styles.flexRow,
                        styles.flex1,
                        styles.chatItemComposeBox,
                        hasExceededMaxCommentLength && styles.borderColorDanger,
                    ]}
                >
                    <View style={styles.textInputComposeSpacing}>
                        <Composer
                            multiline
                            ref={(el) => {
                                textInputRef.current = el;
                                // eslint-disable-next-line no-param-reassign
                                props.forwardedRef.current = el;
                            }}
                            nativeID={messageEditInput}
                            onChangeText={updateDraft} // Debounced saveDraftComment
                            onKeyPress={triggerSaveOrCancel}
                            value={draft}
                            maxLines={isSmallScreenWidth ? CONST.COMPOSER.MAX_LINES_SMALL_SCREEN : CONST.COMPOSER.MAX_LINES} // This is the same that slack has
                            style={[styles.textInputCompose, styles.flex1, styles.bgTransparent]}
                            onFocus={() => {
                                setIsFocused(true);
                                reportScrollManager.scrollToIndex({animated: true, index: props.index}, true);
                                ComposerActions.setShouldShowComposeInput(false);
                            }}
                            onBlur={(event) => {
                                setIsFocused(false);
                                const relatedTargetId = lodashGet(event, 'nativeEvent.relatedTarget.id');

                                // Return to prevent re-render when save/cancel button is pressed which cancels the onPress event by re-rendering
                                if (_.contains([saveButtonID, cancelButtonID, emojiButtonID], relatedTargetId)) {
                                    return;
                                }

                                if (messageEditInput === relatedTargetId) {
                                    return;
                                }
                                openReportActionComposeViewWhenClosingMessageEdit();
                            }}
                            selection={selection}
                            onSelectionChange={(e) => setSelection(e.nativeEvent.selection)}
                        />
                    </View>
                    <View style={styles.editChatItemEmojiWrapper}>
                        <EmojiPickerButton
                            isDisabled={props.shouldDisableEmojiPicker}
                            onModalHide={() => InteractionManager.runAfterInteractions(() => textInputRef.current.focus())}
                            onEmojiSelected={addEmojiToTextBox}
                            nativeID={emojiButtonID}
                        />
                    </View>

                    <View style={styles.alignSelfEnd}>
                        <Tooltip text={translate('common.saveChanges')}>
                            <PressableWithFeedback
                                style={[styles.chatItemSubmitButton, hasExceededMaxCommentLength ? {} : styles.buttonSuccess]}
                                onPress={publishDraft}
                                nativeID={saveButtonID}
                                disabled={hasExceededMaxCommentLength}
                                accessibilityRole={CONST.ACCESSIBILITY_ROLE.BUTTON}
                                accessibilityLabel={translate('common.saveChanges')}
                                hoverDimmingValue={1}
                                pressDimmingValue={0.2}
                            >
                                <Icon
                                    src={Expensicons.Checkmark}
                                    fill={hasExceededMaxCommentLength ? themeColors.icon : themeColors.textLight}
                                />
                            </PressableWithFeedback>
                        </Tooltip>
                    </View>
                </View>
            </View>
            <ExceededCommentLength
                comment={draft}
                onExceededMaxCommentLength={(hasExceeded) => setHasExceededMaxCommentLength(hasExceeded)}
            />
        </>
    );
}

ReportActionItemMessageEdit.propTypes = propTypes;
ReportActionItemMessageEdit.defaultProps = defaultProps;
ReportActionItemMessageEdit.displayName = 'ReportActionItemMessageEdit';

export default withLocalize(
    React.forwardRef((props, ref) => (
        <ReportActionItemMessageEdit
            // eslint-disable-next-line react/jsx-props-no-spreading
            {...props}
            forwardedRef={ref}
        />
    )),
);<|MERGE_RESOLUTION|>--- conflicted
+++ resolved
@@ -190,11 +190,7 @@
                 debouncedSaveDraft(props.action.message[0].html);
             }
         },
-<<<<<<< HEAD
-        [props.action.message, debouncedSaveDraft, props.preferredSkinTone, props.preferredLocale],
-=======
-        [props.action.message, debouncedSaveDraft, debouncedUpdateFrequentlyUsedEmojis, props.preferredSkinTone],
->>>>>>> ae50c9ce
+        [props.action.message, debouncedSaveDraft, debouncedUpdateFrequentlyUsedEmojis, props.preferredSkinTone, props.preferredLocale],
     );
 
     /**
