/* eslint-disable rulesdir/onyx-props-must-have-default */
import lodashGet from 'lodash/get';
<<<<<<< HEAD
import React, {useState, useRef, useMemo, useEffect, useCallback} from 'react';
// eslint-disable-next-line no-restricted-imports
import {InteractionManager, Keyboard, Pressable, TouchableOpacity, View} from 'react-native';
=======
import React from 'react';
import {InteractionManager, Keyboard, View} from 'react-native';
>>>>>>> ebe28b8e
import PropTypes from 'prop-types';
import _ from 'underscore';
import ExpensiMark from 'expensify-common/lib/ExpensiMark';
import Str from 'expensify-common/lib/str';
import reportActionPropTypes from './reportActionPropTypes';
import styles from '../../../styles/styles';
import themeColors from '../../../styles/themes/default';
import * as StyleUtils from '../../../styles/StyleUtils';
import Composer from '../../../components/Composer';
import * as Report from '../../../libs/actions/Report';
import * as ReportScrollManager from '../../../libs/ReportScrollManager';
import openReportActionComposeViewWhenClosingMessageEdit from '../../../libs/openReportActionComposeViewWhenClosingMessageEdit';
import ReportActionComposeFocusManager from '../../../libs/ReportActionComposeFocusManager';
import compose from '../../../libs/compose';
import EmojiPickerButton from '../../../components/EmojiPicker/EmojiPickerButton';
import Icon from '../../../components/Icon';
import * as Expensicons from '../../../components/Icon/Expensicons';
import Tooltip from '../../../components/Tooltip';
import * as ReportActionContextMenu from './ContextMenu/ReportActionContextMenu';
import * as ReportUtils from '../../../libs/ReportUtils';
import * as EmojiUtils from '../../../libs/EmojiUtils';
import reportPropTypes from '../../reportPropTypes';
import ExceededCommentLength from '../../../components/ExceededCommentLength';
import CONST from '../../../CONST';
import withWindowDimensions, {windowDimensionsPropTypes} from '../../../components/withWindowDimensions';
import withLocalize, {withLocalizePropTypes} from '../../../components/withLocalize';
import withKeyboardState, {keyboardStatePropTypes} from '../../../components/withKeyboardState';
import refPropTypes from '../../../components/refPropTypes';
import * as ComposerUtils from '../../../libs/ComposerUtils';
import * as ComposerActions from '../../../libs/actions/Composer';
import * as User from '../../../libs/actions/User';
import PressableWithFeedback from '../../../components/Pressable/PressableWithFeedback';
import Hoverable from '../../../components/Hoverable';

const propTypes = {
    /** All the data of the action */
    action: PropTypes.shape(reportActionPropTypes).isRequired,

    /** Draft message */
    draftMessage: PropTypes.string.isRequired,

    /** ReportID that holds the comment we're editing */
    reportID: PropTypes.string.isRequired,

    /** Position index of the report action in the overall report FlatList view */
    index: PropTypes.number.isRequired,

    /** A ref to forward to the text input */
    forwardedRef: refPropTypes,

    /** The report currently being looked at */
    // eslint-disable-next-line react/no-unused-prop-types
    report: reportPropTypes,

    /** Whether or not the emoji picker is disabled */
    shouldDisableEmojiPicker: PropTypes.bool,

    /** Stores user's preferred skin tone */
    preferredSkinTone: PropTypes.oneOfType([PropTypes.number, PropTypes.string]),

    ...withLocalizePropTypes,
    ...windowDimensionsPropTypes,
    ...keyboardStatePropTypes,
};

const defaultProps = {
    forwardedRef: () => {},
    report: {},
    shouldDisableEmojiPicker: false,
    preferredSkinTone: CONST.EMOJI_DEFAULT_SKIN_TONE,
};

// native ids
const saveButtonID = 'saveButton';
const cancelButtonID = 'cancelButton';
const emojiButtonID = 'emojiButton';
const messageEditInput = 'messageEditInput';

function ReportActionItemMessageEdit(props) {
    const [draft, setDraft] = useState(() => {
        if (props.draftMessage === props.action.message[0].html) {
            // We only convert the report action message to markdown if the draft message is unchanged.
            const parser = new ExpensiMark();
            return parser.htmlToMarkdown(props.draftMessage).trim();
        }
        // We need to decode saved draft message because it's escaped before saving.
        return Str.htmlDecode(props.draftMessage);
    });
    const [selection, setSelection] = useState({start: 0, end: 0});
    const [isFocused, setIsFocused] = useState(false);
    const [hasExceededMaxCommentLength, setHasExceededMaxCommentLength] = useState(false);

    const textInputRef = useRef(null);
    const isFocusedRef = useRef(false);

    useEffect(() => {
        // required for keeping last state of isFocused variable
        isFocusedRef.current = isFocused;
    }, [isFocused]);

    useEffect(() => {
        // For mobile Safari, updating the selection prop on an unfocused input will cause it to automatically gain focus
        // and subsequent programmatic focus shifts (e.g., modal focus trap) to show the blue frame (:focus-visible style),
        // so we need to ensure that it is only updated after focus.
        setDraft((prevDraft) => {
            setSelection({
                start: prevDraft.length,
                end: prevDraft.length,
            });
            return prevDraft;
        });

        return () => {
            // Skip if this is not the focused message so the other edit composer stays focused
            if (!isFocusedRef.current) {
                return;
            }

            // Show the main composer when the focused message is deleted from another client
            // to prevent the main composer stays hidden until we swtich to another chat.
            ComposerActions.setShouldShowComposeInput(true);
        };
    }, []);

    /**
     * Save the draft of the comment. This debounced so that we're not ceaselessly saving your edit. Saving the draft
     * allows one to navigate somewhere else and come back to the comment and still have it in edit mode.
     * @param {String} newDraft
     */
    const debouncedSaveDraft = useMemo(
        () =>
            _.debounce((newDraft) => {
                Report.saveReportActionDraft(props.reportID, props.action.reportActionID, newDraft);
            }, 1000),
        [props.reportID, props.action.reportActionID],
    );

    /**
     * Update the value of the draft in Onyx
     *
     * @param {String} newDraftInput
     */
    const updateDraft = useCallback(
        (newDraftInput) => {
            const {text: newDraft = '', emojis = []} = EmojiUtils.replaceEmojis(newDraftInput, props.isSmallScreenWidth, props.preferredSkinTone);

            if (!_.isEmpty(emojis)) {
                User.updateFrequentlyUsedEmojis(EmojiUtils.getFrequentlyUsedEmojis(emojis));
            }
            setDraft((prevDraft) => {
                if (newDraftInput !== newDraft) {
                    setSelection((prevSelection) => {
                        const remainder = prevDraft.slice(prevSelection.end).length;
                        return {
                            start: newDraft.length - remainder,
                            end: newDraft.length - remainder,
                        };
                    });
                }
                return newDraft;
            });

            // This component is rendered only when draft is set to a non-empty string. In order to prevent component
            // unmount when user deletes content of textarea, we set previous message instead of empty string.
            if (newDraft.trim().length > 0) {
                // We want to escape the draft message to differentiate the HTML from the report action and the HTML the user drafted.
                debouncedSaveDraft(_.escape(newDraft));
            } else {
                debouncedSaveDraft(props.action.message[0].html);
            }
        },
        [props.action.message, debouncedSaveDraft, props.isSmallScreenWidth, props.preferredSkinTone],
    );

    /**
     * Delete the draft of the comment being edited. This will take the comment out of "edit mode" with the old content.
     */
    const deleteDraft = useCallback(() => {
        debouncedSaveDraft.cancel();
        Report.saveReportActionDraft(props.reportID, props.action.reportActionID, '');
        ComposerActions.setShouldShowComposeInput(true);
        ReportActionComposeFocusManager.focus();

        // Scroll to the last comment after editing to make sure the whole comment is clearly visible in the report.
        if (props.index === 0) {
            const keyboardDidHideListener = Keyboard.addListener('keyboardDidHide', () => {
                ReportScrollManager.scrollToIndex({animated: true, index: props.index}, false);
                keyboardDidHideListener.remove();
            });
        }
    }, [props.action.reportActionID, debouncedSaveDraft, props.index, props.reportID]);

    /**
     * Save the draft of the comment to be the new comment message. This will take the comment out of "edit mode" with
     * the new content.
     */
    const publishDraft = useCallback(() => {
        // Do nothing if draft exceed the character limit
        if (ReportUtils.getCommentLength(draft) > CONST.MAX_COMMENT_LENGTH) {
            return;
        }

        // To prevent re-mount after user saves edit before debounce duration (example: within 1 second), we cancel
        // debounce here.
        debouncedSaveDraft.cancel();

        const trimmedNewDraft = draft.trim();

        // When user tries to save the empty message, it will delete it. Prompt the user to confirm deleting.
        if (!trimmedNewDraft) {
            ReportActionContextMenu.showDeleteModal(props.reportID, props.action, false, deleteDraft, () => InteractionManager.runAfterInteractions(() => textInputRef.current.focus()));
            return;
        }
        Report.editReportComment(props.reportID, props.action, trimmedNewDraft);
        deleteDraft();
    }, [props.action, debouncedSaveDraft, deleteDraft, draft, props.reportID]);

    /**
     * @param {String} emoji
     */
    const addEmojiToTextBox = (emoji) => {
        setSelection((prevSelection) => ({
            start: prevSelection.start + emoji.length,
            end: prevSelection.start + emoji.length,
        }));
        updateDraft(ComposerUtils.insertText(draft, selection, emoji));
    };

    /**
     * Key event handlers that short cut to saving/canceling.
     *
     * @param {Event} e
     */
<<<<<<< HEAD
    const triggerSaveOrCancel = useCallback(
        (e) => {
            if (!e || ComposerUtils.canSkipTriggerHotkeys(props.isSmallScreenWidth, props.isKeyboardShown)) {
                return;
            }
            if (e.key === CONST.KEYBOARD_SHORTCUTS.ENTER.shortcutKey && !e.shiftKey) {
                e.preventDefault();
                publishDraft();
            } else if (e.key === CONST.KEYBOARD_SHORTCUTS.ESCAPE.shortcutKey) {
                e.preventDefault();
                deleteDraft();
            }
        },
        [deleteDraft, props.isKeyboardShown, props.isSmallScreenWidth, publishDraft],
    );

    return (
        <>
            <View style={[styles.chatItemMessage, styles.flexRow]}>
                <View style={[styles.justifyContentEnd]}>
                    <Tooltip text={props.translate('common.cancel')}>
                        <Pressable
                            style={({hovered, pressed}) => [styles.chatItemSubmitButton, StyleUtils.getButtonBackgroundColorStyle(getButtonState(hovered, pressed))]}
                            nativeID={cancelButtonID}
                            onPress={deleteDraft}
                            hitSlop={{
                                top: 3,
                                right: 3,
                                bottom: 3,
                                left: 3,
                            }}
                        >
                            {({hovered, pressed}) => (
                                <Icon
                                    src={Expensicons.Close}
                                    fill={StyleUtils.getIconFillColor(getButtonState(hovered, pressed))}
                                />
                            )}
                        </Pressable>
                    </Tooltip>
                </View>
                <View
                    style={[
                        isFocused ? styles.chatItemComposeBoxFocusedColor : styles.chatItemComposeBoxColor,
                        styles.flexRow,
                        styles.flex1,
                        styles.chatItemComposeBox,
                        hasExceededMaxCommentLength && styles.borderColorDanger,
                    ]}
                >
                    <View style={styles.textInputComposeSpacing}>
                        <Composer
                            multiline
                            ref={(el) => {
                                textInputRef.current = el;
                                // eslint-disable-next-line no-param-reassign
                                props.forwardedRef.current = el;
                            }}
                            nativeID={messageEditInput}
                            onChangeText={updateDraft} // Debounced saveDraftComment
                            onKeyPress={triggerSaveOrCancel}
                            value={draft}
                            maxLines={props.isSmallScreenWidth ? CONST.COMPOSER.MAX_LINES_SMALL_SCREEN : CONST.COMPOSER.MAX_LINES} // This is the same that slack has
                            style={[styles.textInputCompose, styles.flex1, styles.bgTransparent]}
                            onFocus={() => {
                                setIsFocused(true);
                                ReportScrollManager.scrollToIndex({animated: true, index: props.index}, true);
                                ComposerActions.setShouldShowComposeInput(false);
                            }}
                            onBlur={(event) => {
                                setIsFocused(false);
                                const relatedTargetId = lodashGet(event, 'nativeEvent.relatedTarget.id');

                                // Return to prevent re-render when save/cancel button is pressed which cancels the onPress event by re-rendering
                                if (_.contains([saveButtonID, cancelButtonID, emojiButtonID], relatedTargetId)) {
                                    return;
                                }

                                if (messageEditInput === relatedTargetId) {
                                    return;
                                }
                                openReportActionComposeViewWhenClosingMessageEdit();
                            }}
                            selection={selection}
                            onSelectionChange={(e) => setSelection(e.nativeEvent.selection)}
                        />
                    </View>
                    <View style={styles.editChatItemEmojiWrapper}>
                        <EmojiPickerButton
                            isDisabled={props.shouldDisableEmojiPicker}
                            onModalHide={() => InteractionManager.runAfterInteractions(() => textInputRef.current.focus())}
                            onEmojiSelected={addEmojiToTextBox}
                            nativeID={emojiButtonID}
                        />
                    </View>

                    <View style={styles.alignSelfEnd}>
                        <Tooltip text={props.translate('common.saveChanges')}>
                            <TouchableOpacity
                                style={[styles.chatItemSubmitButton, hasExceededMaxCommentLength ? {} : styles.buttonSuccess]}
                                onPress={publishDraft}
                                hitSlop={{
                                    top: 3,
                                    right: 3,
                                    bottom: 3,
                                    left: 3,
                                }}
                                nativeID={saveButtonID}
                                disabled={hasExceededMaxCommentLength}
                            >
                                <Icon
                                    src={Expensicons.Checkmark}
                                    fill={hasExceededMaxCommentLength ? themeColors.icon : themeColors.textLight}
                                />
                            </TouchableOpacity>
                        </Tooltip>
                    </View>
=======
    triggerSaveOrCancel(e) {
        if (!e || ComposerUtils.canSkipTriggerHotkeys(this.props.isSmallScreenWidth, this.props.isKeyboardShown)) {
            return;
        }
        if (e.key === CONST.KEYBOARD_SHORTCUTS.ENTER.shortcutKey && !e.shiftKey) {
            e.preventDefault();
            this.publishDraft();
        } else if (e.key === CONST.KEYBOARD_SHORTCUTS.ESCAPE.shortcutKey) {
            e.preventDefault();
            this.deleteDraft();
        }
    }

    render() {
        const hasExceededMaxCommentLength = this.state.hasExceededMaxCommentLength;
        return (
            <>
                <View style={[styles.chatItemMessage, styles.flexRow]}>
                    <View style={[styles.justifyContentEnd]}>
                        <Tooltip text={this.props.translate('common.cancel')}>
                            <Hoverable>
                                {(hovered) => (
                                    <PressableWithFeedback
                                        onPress={this.deleteDraft}
                                        style={styles.chatItemSubmitButton}
                                        accessibilityRole="button"
                                        accessibilityLabel={this.props.translate('common.close')}
                                        // disable dimming
                                        hoverDimmingValue={1}
                                        pressDimmingValue={1}
                                        hoverStyle={StyleUtils.getButtonBackgroundColorStyle(CONST.BUTTON_STATES.ACTIVE)}
                                        pressStyle={StyleUtils.getButtonBackgroundColorStyle(CONST.BUTTON_STATES.PRESSED)}
                                    >
                                        <Icon
                                            src={Expensicons.Close}
                                            fill={StyleUtils.getIconFillColor(hovered ? CONST.BUTTON_STATES.ACTIVE : CONST.BUTTON_STATES.DEFAULT)}
                                        />
                                    </PressableWithFeedback>
                                )}
                            </Hoverable>
                        </Tooltip>
                    </View>
                    <View
                        style={[
                            this.state.isFocused ? styles.chatItemComposeBoxFocusedColor : styles.chatItemComposeBoxColor,
                            styles.flexRow,
                            styles.flex1,
                            styles.chatItemComposeBox,
                            hasExceededMaxCommentLength && styles.borderColorDanger,
                        ]}
                    >
                        <View style={styles.textInputComposeSpacing}>
                            <Composer
                                multiline
                                ref={(el) => {
                                    this.textInput = el;
                                    this.props.forwardedRef.current = el;
                                }}
                                nativeID={this.messageEditInput}
                                onChangeText={this.updateDraft} // Debounced saveDraftComment
                                onKeyPress={this.triggerSaveOrCancel}
                                value={this.state.draft}
                                maxLines={this.props.isSmallScreenWidth ? CONST.COMPOSER.MAX_LINES_SMALL_SCREEN : CONST.COMPOSER.MAX_LINES} // This is the same that slack has
                                style={[styles.textInputCompose, styles.flex1, styles.bgTransparent]}
                                onFocus={() => {
                                    this.setState({isFocused: true});
                                    ReportScrollManager.scrollToIndex({animated: true, index: this.props.index}, true);
                                    ComposerActions.setShouldShowComposeInput(false);
                                }}
                                onBlur={(event) => {
                                    this.setState({isFocused: false});
                                    const relatedTargetId = lodashGet(event, 'nativeEvent.relatedTarget.id');

                                    // Return to prevent re-render when save/cancel button is pressed which cancels the onPress event by re-rendering
                                    if (_.contains([this.saveButtonID, this.cancelButtonID, this.emojiButtonID], relatedTargetId)) {
                                        return;
                                    }

                                    if (this.messageEditInput === relatedTargetId) {
                                        return;
                                    }
                                    openReportActionComposeViewWhenClosingMessageEdit();
                                }}
                                selection={this.state.selection}
                                onSelectionChange={this.onSelectionChange}
                            />
                        </View>
                        <View style={styles.editChatItemEmojiWrapper}>
                            <EmojiPickerButton
                                isDisabled={this.props.shouldDisableEmojiPicker}
                                onModalHide={() => InteractionManager.runAfterInteractions(() => this.textInput.focus())}
                                onEmojiSelected={this.addEmojiToTextBox}
                                nativeID={this.emojiButtonID}
                            />
                        </View>

                        <View style={styles.alignSelfEnd}>
                            <Tooltip text={this.props.translate('common.saveChanges')}>
                                <PressableWithFeedback
                                    style={[styles.chatItemSubmitButton, hasExceededMaxCommentLength ? {} : styles.buttonSuccess]}
                                    onPress={this.publishDraft}
                                    nativeID={this.saveButtonID}
                                    disabled={hasExceededMaxCommentLength}
                                    accessibilityRole="button"
                                    accessibilityLabel={this.props.translate('common.saveChanges')}
                                    hoverDimmingValue={1}
                                    pressDimmingValue={0.2}
                                >
                                    <Icon
                                        src={Expensicons.Checkmark}
                                        fill={hasExceededMaxCommentLength ? themeColors.icon : themeColors.textLight}
                                    />
                                </PressableWithFeedback>
                            </Tooltip>
                        </View>
                    </View>
>>>>>>> ebe28b8e
                </View>
            </View>
            <ExceededCommentLength
                comment={draft}
                onExceededMaxCommentLength={(hasExceeded) => setHasExceededMaxCommentLength(hasExceeded)}
            />
        </>
    );
}

ReportActionItemMessageEdit.propTypes = propTypes;
ReportActionItemMessageEdit.defaultProps = defaultProps;
ReportActionItemMessageEdit.displayName = 'ReportActionItemMessageEdit';
export default compose(
    withLocalize,
    withWindowDimensions,
    withKeyboardState,
)(
    React.forwardRef((props, ref) => (
        <ReportActionItemMessageEdit
            // eslint-disable-next-line react/jsx-props-no-spreading
            {...props}
            forwardedRef={ref}
        />
    )),
);<|MERGE_RESOLUTION|>--- conflicted
+++ resolved
@@ -1,13 +1,8 @@
 /* eslint-disable rulesdir/onyx-props-must-have-default */
 import lodashGet from 'lodash/get';
-<<<<<<< HEAD
 import React, {useState, useRef, useMemo, useEffect, useCallback} from 'react';
 // eslint-disable-next-line no-restricted-imports
-import {InteractionManager, Keyboard, Pressable, TouchableOpacity, View} from 'react-native';
-=======
-import React from 'react';
 import {InteractionManager, Keyboard, View} from 'react-native';
->>>>>>> ebe28b8e
 import PropTypes from 'prop-types';
 import _ from 'underscore';
 import ExpensiMark from 'expensify-common/lib/ExpensiMark';
@@ -241,7 +236,6 @@
      *
      * @param {Event} e
      */
-<<<<<<< HEAD
     const triggerSaveOrCancel = useCallback(
         (e) => {
             if (!e || ComposerUtils.canSkipTriggerHotkeys(props.isSmallScreenWidth, props.isKeyboardShown)) {
@@ -263,24 +257,26 @@
             <View style={[styles.chatItemMessage, styles.flexRow]}>
                 <View style={[styles.justifyContentEnd]}>
                     <Tooltip text={props.translate('common.cancel')}>
-                        <Pressable
-                            style={({hovered, pressed}) => [styles.chatItemSubmitButton, StyleUtils.getButtonBackgroundColorStyle(getButtonState(hovered, pressed))]}
-                            nativeID={cancelButtonID}
-                            onPress={deleteDraft}
-                            hitSlop={{
-                                top: 3,
-                                right: 3,
-                                bottom: 3,
-                                left: 3,
-                            }}
-                        >
-                            {({hovered, pressed}) => (
-                                <Icon
-                                    src={Expensicons.Close}
-                                    fill={StyleUtils.getIconFillColor(getButtonState(hovered, pressed))}
-                                />
+                        <Hoverable>
+                            {(hovered) => (
+                                <PressableWithFeedback
+                                    onPress={deleteDraft}
+                                    style={styles.chatItemSubmitButton}
+                                    accessibilityRole="button"
+                                    accessibilityLabel={props.translate('common.close')}
+                                    // disable dimming
+                                    hoverDimmingValue={1}
+                                    pressDimmingValue={1}
+                                    hoverStyle={StyleUtils.getButtonBackgroundColorStyle(CONST.BUTTON_STATES.ACTIVE)}
+                                    pressStyle={StyleUtils.getButtonBackgroundColorStyle(CONST.BUTTON_STATES.PRESSED)}
+                                >
+                                    <Icon
+                                        src={Expensicons.Close}
+                                        fill={StyleUtils.getIconFillColor(hovered ? CONST.BUTTON_STATES.ACTIVE : CONST.BUTTON_STATES.DEFAULT)}
+                                    />
+                                </PressableWithFeedback>
                             )}
-                        </Pressable>
+                        </Hoverable>
                     </Tooltip>
                 </View>
                 <View
@@ -340,143 +336,23 @@
 
                     <View style={styles.alignSelfEnd}>
                         <Tooltip text={props.translate('common.saveChanges')}>
-                            <TouchableOpacity
+                            <PressableWithFeedback
                                 style={[styles.chatItemSubmitButton, hasExceededMaxCommentLength ? {} : styles.buttonSuccess]}
                                 onPress={publishDraft}
-                                hitSlop={{
-                                    top: 3,
-                                    right: 3,
-                                    bottom: 3,
-                                    left: 3,
-                                }}
                                 nativeID={saveButtonID}
                                 disabled={hasExceededMaxCommentLength}
+                                accessibilityRole="button"
+                                accessibilityLabel={props.translate('common.saveChanges')}
+                                hoverDimmingValue={1}
+                                pressDimmingValue={0.2}
                             >
                                 <Icon
                                     src={Expensicons.Checkmark}
                                     fill={hasExceededMaxCommentLength ? themeColors.icon : themeColors.textLight}
                                 />
-                            </TouchableOpacity>
+                            </PressableWithFeedback>
                         </Tooltip>
                     </View>
-=======
-    triggerSaveOrCancel(e) {
-        if (!e || ComposerUtils.canSkipTriggerHotkeys(this.props.isSmallScreenWidth, this.props.isKeyboardShown)) {
-            return;
-        }
-        if (e.key === CONST.KEYBOARD_SHORTCUTS.ENTER.shortcutKey && !e.shiftKey) {
-            e.preventDefault();
-            this.publishDraft();
-        } else if (e.key === CONST.KEYBOARD_SHORTCUTS.ESCAPE.shortcutKey) {
-            e.preventDefault();
-            this.deleteDraft();
-        }
-    }
-
-    render() {
-        const hasExceededMaxCommentLength = this.state.hasExceededMaxCommentLength;
-        return (
-            <>
-                <View style={[styles.chatItemMessage, styles.flexRow]}>
-                    <View style={[styles.justifyContentEnd]}>
-                        <Tooltip text={this.props.translate('common.cancel')}>
-                            <Hoverable>
-                                {(hovered) => (
-                                    <PressableWithFeedback
-                                        onPress={this.deleteDraft}
-                                        style={styles.chatItemSubmitButton}
-                                        accessibilityRole="button"
-                                        accessibilityLabel={this.props.translate('common.close')}
-                                        // disable dimming
-                                        hoverDimmingValue={1}
-                                        pressDimmingValue={1}
-                                        hoverStyle={StyleUtils.getButtonBackgroundColorStyle(CONST.BUTTON_STATES.ACTIVE)}
-                                        pressStyle={StyleUtils.getButtonBackgroundColorStyle(CONST.BUTTON_STATES.PRESSED)}
-                                    >
-                                        <Icon
-                                            src={Expensicons.Close}
-                                            fill={StyleUtils.getIconFillColor(hovered ? CONST.BUTTON_STATES.ACTIVE : CONST.BUTTON_STATES.DEFAULT)}
-                                        />
-                                    </PressableWithFeedback>
-                                )}
-                            </Hoverable>
-                        </Tooltip>
-                    </View>
-                    <View
-                        style={[
-                            this.state.isFocused ? styles.chatItemComposeBoxFocusedColor : styles.chatItemComposeBoxColor,
-                            styles.flexRow,
-                            styles.flex1,
-                            styles.chatItemComposeBox,
-                            hasExceededMaxCommentLength && styles.borderColorDanger,
-                        ]}
-                    >
-                        <View style={styles.textInputComposeSpacing}>
-                            <Composer
-                                multiline
-                                ref={(el) => {
-                                    this.textInput = el;
-                                    this.props.forwardedRef.current = el;
-                                }}
-                                nativeID={this.messageEditInput}
-                                onChangeText={this.updateDraft} // Debounced saveDraftComment
-                                onKeyPress={this.triggerSaveOrCancel}
-                                value={this.state.draft}
-                                maxLines={this.props.isSmallScreenWidth ? CONST.COMPOSER.MAX_LINES_SMALL_SCREEN : CONST.COMPOSER.MAX_LINES} // This is the same that slack has
-                                style={[styles.textInputCompose, styles.flex1, styles.bgTransparent]}
-                                onFocus={() => {
-                                    this.setState({isFocused: true});
-                                    ReportScrollManager.scrollToIndex({animated: true, index: this.props.index}, true);
-                                    ComposerActions.setShouldShowComposeInput(false);
-                                }}
-                                onBlur={(event) => {
-                                    this.setState({isFocused: false});
-                                    const relatedTargetId = lodashGet(event, 'nativeEvent.relatedTarget.id');
-
-                                    // Return to prevent re-render when save/cancel button is pressed which cancels the onPress event by re-rendering
-                                    if (_.contains([this.saveButtonID, this.cancelButtonID, this.emojiButtonID], relatedTargetId)) {
-                                        return;
-                                    }
-
-                                    if (this.messageEditInput === relatedTargetId) {
-                                        return;
-                                    }
-                                    openReportActionComposeViewWhenClosingMessageEdit();
-                                }}
-                                selection={this.state.selection}
-                                onSelectionChange={this.onSelectionChange}
-                            />
-                        </View>
-                        <View style={styles.editChatItemEmojiWrapper}>
-                            <EmojiPickerButton
-                                isDisabled={this.props.shouldDisableEmojiPicker}
-                                onModalHide={() => InteractionManager.runAfterInteractions(() => this.textInput.focus())}
-                                onEmojiSelected={this.addEmojiToTextBox}
-                                nativeID={this.emojiButtonID}
-                            />
-                        </View>
-
-                        <View style={styles.alignSelfEnd}>
-                            <Tooltip text={this.props.translate('common.saveChanges')}>
-                                <PressableWithFeedback
-                                    style={[styles.chatItemSubmitButton, hasExceededMaxCommentLength ? {} : styles.buttonSuccess]}
-                                    onPress={this.publishDraft}
-                                    nativeID={this.saveButtonID}
-                                    disabled={hasExceededMaxCommentLength}
-                                    accessibilityRole="button"
-                                    accessibilityLabel={this.props.translate('common.saveChanges')}
-                                    hoverDimmingValue={1}
-                                    pressDimmingValue={0.2}
-                                >
-                                    <Icon
-                                        src={Expensicons.Checkmark}
-                                        fill={hasExceededMaxCommentLength ? themeColors.icon : themeColors.textLight}
-                                    />
-                                </PressableWithFeedback>
-                            </Tooltip>
-                        </View>
-                    </View>
->>>>>>> ebe28b8e
                 </View>
             </View>
             <ExceededCommentLength
