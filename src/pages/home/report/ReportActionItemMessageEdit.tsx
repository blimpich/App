--- conflicted
+++ resolved
@@ -112,24 +112,18 @@
     const isFocusedRef = useRef<boolean>(false);
     const insertedEmojis = useRef<Emoji[]>([]);
     const draftRef = useRef(draft);
-<<<<<<< HEAD
+    const emojiPickerSelectionRef = useRef<Selection | undefined>(undefined);
     // The ref to check whether the comment saving is in progress
     const isCommentPendingSaved = useRef(false);
 
     useEffect(() => {
+        const parser = new ExpensiMark();
+        const originalMessage = parser.htmlToMarkdown(action.message?.[0].html ?? '');
         if (
             ReportActionsUtils.isDeletedAction(action) ||
-            Boolean(action.message && draftMessage === action.message[0].html) ||
+            Boolean(action.message && draftMessage === originalMessage) ||
             Boolean(prevDraftMessage === draftMessage || isCommentPendingSaved.current)
         ) {
-=======
-    const emojiPickerSelectionRef = useRef<Selection | undefined>(undefined);
-
-    useEffect(() => {
-        const parser = new ExpensiMark();
-        const originalMessage = parser.htmlToMarkdown(action.message?.[0].html ?? '');
-        if (ReportActionsUtils.isDeletedAction(action) || Boolean(action.message && draftMessage === originalMessage) || Boolean(prevDraftMessage === draftMessage)) {
->>>>>>> d8361eee
             return;
         }
         setDraft(draftMessage);
