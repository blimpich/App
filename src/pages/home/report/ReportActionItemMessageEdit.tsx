import {ExpensiMark} from 'expensify-common';
import lodashDebounce from 'lodash/debounce';
import type {ForwardedRef} from 'react';
import React, {forwardRef, useCallback, useEffect, useMemo, useRef, useState} from 'react';
import {InteractionManager, Keyboard, View} from 'react-native';
import type {NativeSyntheticEvent, TextInput, TextInputFocusEventData, TextInputKeyPressEventData} from 'react-native';
import {useOnyx} from 'react-native-onyx';
import type {Emoji} from '@assets/emojis/types';
import Composer from '@components/Composer';
import EmojiPickerButton from '@components/EmojiPicker/EmojiPickerButton';
import ExceededCommentLength from '@components/ExceededCommentLength';
import Icon from '@components/Icon';
import * as Expensicons from '@components/Icon/Expensicons';
import PressableWithFeedback from '@components/Pressable/PressableWithFeedback';
import Tooltip from '@components/Tooltip';
import useHandleExceedMaxCommentLength from '@hooks/useHandleExceedMaxCommentLength';
import useKeyboardState from '@hooks/useKeyboardState';
import useLocalize from '@hooks/useLocalize';
import usePrevious from '@hooks/usePrevious';
import useReportScrollManager from '@hooks/useReportScrollManager';
import useStyleUtils from '@hooks/useStyleUtils';
import useTheme from '@hooks/useTheme';
import useThemeStyles from '@hooks/useThemeStyles';
import useWindowDimensions from '@hooks/useWindowDimensions';
import * as ComposerUtils from '@libs/ComposerUtils';
import * as EmojiUtils from '@libs/EmojiUtils';
import focusComposerWithDelay from '@libs/focusComposerWithDelay';
import type {Selection} from '@libs/focusComposerWithDelay/types';
import focusEditAfterCancelDelete from '@libs/focusEditAfterCancelDelete';
import onyxSubscribe from '@libs/onyxSubscribe';
import ReportActionComposeFocusManager from '@libs/ReportActionComposeFocusManager';
import * as ReportActionsUtils from '@libs/ReportActionsUtils';
import * as ReportUtils from '@libs/ReportUtils';
import setShouldShowComposeInputKeyboardAware from '@libs/setShouldShowComposeInputKeyboardAware';
import * as ComposerActions from '@userActions/Composer';
import * as EmojiPickerAction from '@userActions/EmojiPickerAction';
import * as InputFocus from '@userActions/InputFocus';
import * as Report from '@userActions/Report';
import * as User from '@userActions/User';
import CONST from '@src/CONST';
import ONYXKEYS from '@src/ONYXKEYS';
import type * as OnyxTypes from '@src/types/onyx';
import * as ReportActionContextMenu from './ContextMenu/ReportActionContextMenu';
import shouldUseEmojiPickerSelection from './shouldUseEmojiPickerSelection';

type ReportActionItemMessageEditProps = {
    /** All the data of the action */
    action: OnyxTypes.ReportAction;

    /** Draft message */
    draftMessage: string;

    /** ReportID that holds the comment we're editing */
    reportID: string;

    /** Position index of the report action in the overall report FlatList view */
    index: number;

    /** Whether or not the emoji picker is disabled */
    shouldDisableEmojiPicker?: boolean;
};

// native ids
const emojiButtonID = 'emojiButton';
const messageEditInput = 'messageEditInput';

const shouldUseForcedSelectionRange = shouldUseEmojiPickerSelection();

// video source -> video attributes
const draftMessageVideoAttributeCache = new Map<string, string>();

function ReportActionItemMessageEdit(
    {action, draftMessage, reportID, index, shouldDisableEmojiPicker = false}: ReportActionItemMessageEditProps,
    forwardedRef: ForwardedRef<TextInput | HTMLTextAreaElement | undefined>,
) {
    const [preferredSkinTone] = useOnyx(ONYXKEYS.PREFERRED_EMOJI_SKIN_TONE, {initialValue: CONST.EMOJI_DEFAULT_SKIN_TONE});
    const theme = useTheme();
    const styles = useThemeStyles();
    const StyleUtils = useStyleUtils();
    const reportScrollManager = useReportScrollManager();
    const {translate, preferredLocale} = useLocalize();
    const {isKeyboardShown} = useKeyboardState();
    const {isSmallScreenWidth} = useWindowDimensions();
    const prevDraftMessage = usePrevious(draftMessage);

    const emojisPresentBefore = useRef<Emoji[]>([]);
    const [draft, setDraft] = useState(() => {
        if (draftMessage) {
            emojisPresentBefore.current = EmojiUtils.extractEmojis(draftMessage);
        }
        return draftMessage;
    });
    const [selection, setSelection] = useState<Selection>({start: draft.length, end: draft.length});
    const [isFocused, setIsFocused] = useState<boolean>(false);
    const {hasExceededMaxCommentLength, validateCommentMaxLength} = useHandleExceedMaxCommentLength();
    const [modal, setModal] = useState<OnyxTypes.Modal>({
        willAlertModalBecomeVisible: false,
        isVisible: false,
    });
    const [onyxFocused, setOnyxFocused] = useState<boolean>(false);

    const textInputRef = useRef<(HTMLTextAreaElement & TextInput) | null>(null);
    const isFocusedRef = useRef<boolean>(false);
    const insertedEmojis = useRef<Emoji[]>([]);
    const draftRef = useRef(draft);
    const emojiPickerSelectionRef = useRef<Selection | undefined>(undefined);
    // The ref to check whether the comment saving is in progress
    const isCommentPendingSaved = useRef(false);

    useEffect(() => {
        const parser = new ExpensiMark();
<<<<<<< HEAD
        const videoAttributesCache: Record<string, string> = {};
        const originalMessage = parser.htmlToMarkdown(action.message?.[0]?.html ?? '', {
            cacheVideoAttributes: (videoSource, attrs) => {
                videoAttributesCache[videoSource] = attrs;
            },
        });

        draftMessageVideoAttributeCache.clear();
        for (const [videoSource, attrs] of Object.entries(videoAttributesCache)) {
            draftMessageVideoAttributeCache.set(videoSource, attrs);
        }

        if (
            ReportActionsUtils.isDeletedAction(action) ||
            Boolean(action.message && draftMessage === originalMessage) ||
            Boolean(prevDraftMessage === draftMessage || isCommentPendingSaved.current)
        ) {
=======
        const originalMessage = parser.htmlToMarkdown(action.message?.[0]?.html ?? '');
        if (ReportActionsUtils.isDeletedAction(action) || !!(action.message && draftMessage === originalMessage) || !!(prevDraftMessage === draftMessage || isCommentPendingSaved.current)) {
>>>>>>> 56eb982b
            return;
        }
        setDraft(draftMessage);
    }, [draftMessage, action, prevDraftMessage]);

    useEffect(() => {
        // required for keeping last state of isFocused variable
        isFocusedRef.current = isFocused;
    }, [isFocused]);

    useEffect(() => {
        InputFocus.composerFocusKeepFocusOn(textInputRef.current as HTMLElement, isFocused, modal, onyxFocused);
    }, [isFocused, modal, onyxFocused]);

    useEffect(() => {
        const unsubscribeOnyxModal = onyxSubscribe({
            key: ONYXKEYS.MODAL,
            callback: (modalArg) => {
                if (modalArg === null) {
                    return;
                }
                setModal(modalArg);
            },
        });

        const unsubscribeOnyxFocused = onyxSubscribe({
            key: ONYXKEYS.INPUT_FOCUSED,
            callback: (modalArg) => {
                if (modalArg === null) {
                    return;
                }
                setOnyxFocused(modalArg);
            },
        });
        return () => {
            unsubscribeOnyxModal();
            unsubscribeOnyxFocused();
        };
    }, []);

    // We consider the report action active if it's focused, its emoji picker is open or its context menu is open
    const isActive = useCallback(
        () => isFocusedRef.current || EmojiPickerAction.isActive(action.reportActionID) || ReportActionContextMenu.isActiveReportAction(action.reportActionID),
        [action.reportActionID],
    );

    useEffect(
        () => () => {
            InputFocus.callback(() => setIsFocused(false));
            InputFocus.inputFocusChange(false);

            // Skip if the current report action is not active
            if (!isActive()) {
                return;
            }

            if (EmojiPickerAction.isActive(action.reportActionID)) {
                EmojiPickerAction.clearActive();
            }
            if (ReportActionContextMenu.isActiveReportAction(action.reportActionID)) {
                ReportActionContextMenu.clearActiveReportAction();
            }

            // Show the main composer when the focused message is deleted from another client
            // to prevent the main composer stays hidden until we swtich to another chat.
            setShouldShowComposeInputKeyboardAware(true);
        },
        // eslint-disable-next-line react-hooks/exhaustive-deps -- this cleanup needs to be called only on unmount
        [action.reportActionID],
    );

    // show the composer after editing is complete for devices that hide the composer during editing.
    useEffect(() => () => ComposerActions.setShouldShowComposeInput(true), []);

    /**
     * Save the draft of the comment. This debounced so that we're not ceaselessly saving your edit. Saving the draft
     * allows one to navigate somewhere else and come back to the comment and still have it in edit mode.
     * @param {String} newDraft
     */
    const debouncedSaveDraft = useMemo(
        () =>
            lodashDebounce((newDraft: string) => {
                Report.saveReportActionDraft(reportID, action, newDraft);
                isCommentPendingSaved.current = false;
            }, 1000),
        [reportID, action],
    );

    useEffect(
        () => () => {
            debouncedSaveDraft.cancel();
            isCommentPendingSaved.current = false;
        },
        [debouncedSaveDraft],
    );

    /**
     * Update frequently used emojis list. We debounce this method in the constructor so that UpdateFrequentlyUsedEmojis
     * API is not called too often.
     */
    const debouncedUpdateFrequentlyUsedEmojis = useMemo(
        () =>
            lodashDebounce(() => {
                User.updateFrequentlyUsedEmojis(EmojiUtils.getFrequentlyUsedEmojis(insertedEmojis.current));
                insertedEmojis.current = [];
            }, 1000),
        [],
    );

    /**
     * Update the value of the draft in Onyx
     *
     * @param {String} newDraftInput
     */
    const updateDraft = useCallback(
        (newDraftInput: string) => {
            const {text: newDraft, emojis, cursorPosition} = EmojiUtils.replaceAndExtractEmojis(newDraftInput, preferredSkinTone, preferredLocale);

            if (emojis?.length > 0) {
                const newEmojis = EmojiUtils.getAddedEmojis(emojis, emojisPresentBefore.current);
                if (newEmojis?.length > 0) {
                    insertedEmojis.current = [...insertedEmojis.current, ...newEmojis];
                    debouncedUpdateFrequentlyUsedEmojis();
                }
            }
            emojisPresentBefore.current = emojis;

            setDraft(newDraft);

            if (newDraftInput !== newDraft) {
                const position = Math.max(selection.end + (newDraft.length - draftRef.current.length), cursorPosition ?? 0);
                setSelection({
                    start: position,
                    end: position,
                });
            }

            draftRef.current = newDraft;

            // We want to escape the draft message to differentiate the HTML from the report action and the HTML the user drafted.
            debouncedSaveDraft(newDraft);
            isCommentPendingSaved.current = true;
        },
        [debouncedSaveDraft, debouncedUpdateFrequentlyUsedEmojis, preferredSkinTone, preferredLocale, selection.end],
    );

    useEffect(() => {
        updateDraft(draft);
        // eslint-disable-next-line react-hooks/exhaustive-deps -- run this only when language is changed
    }, [action.reportActionID, preferredLocale]);

    /**
     * Delete the draft of the comment being edited. This will take the comment out of "edit mode" with the old content.
     */
    const deleteDraft = useCallback(() => {
        Report.deleteReportActionDraft(reportID, action);

        if (isActive()) {
            ReportActionComposeFocusManager.clear();
            ReportActionComposeFocusManager.focus();
        }

        // Scroll to the last comment after editing to make sure the whole comment is clearly visible in the report.
        if (index === 0) {
            const keyboardDidHideListener = Keyboard.addListener('keyboardDidHide', () => {
                reportScrollManager.scrollToIndex(index, false);
                keyboardDidHideListener.remove();
            });
        }
    }, [action, index, reportID, reportScrollManager, isActive]);

    /**
     * Save the draft of the comment to be the new comment message. This will take the comment out of "edit mode" with
     * the new content.
     */
    const publishDraft = useCallback(() => {
        // Do nothing if draft exceed the character limit
        if (ReportUtils.getCommentLength(draft, {reportID}) > CONST.MAX_COMMENT_LENGTH) {
            return;
        }

        const trimmedNewDraft = draft.trim();

        // When user tries to save the empty message, it will delete it. Prompt the user to confirm deleting.
        if (!trimmedNewDraft) {
            textInputRef.current?.blur();
            ReportActionContextMenu.showDeleteModal(reportID, action, true, deleteDraft, () => focusEditAfterCancelDelete(textInputRef.current));
            return;
        }
        Report.editReportComment(reportID, action, trimmedNewDraft, Object.fromEntries(draftMessageVideoAttributeCache));
        deleteDraft();
    }, [action, deleteDraft, draft, reportID]);

    /**
     * @param emoji
     */
    const addEmojiToTextBox = (emoji: string) => {
        const newSelection = {
            start: selection.start + emoji.length + CONST.SPACE_LENGTH,
            end: selection.start + emoji.length + CONST.SPACE_LENGTH,
        };
        setSelection(newSelection);

        if (shouldUseForcedSelectionRange) {
            // On Android and Chrome mobile, focusing the input sets the cursor position back to the start.
            // To fix this, immediately set the selection again after focusing the input.
            emojiPickerSelectionRef.current = newSelection;
        }
        updateDraft(ComposerUtils.insertText(draft, selection, `${emoji} `));
    };

    /**
     * Key event handlers that short cut to saving/canceling.
     *
     * @param {Event} e
     */
    const triggerSaveOrCancel = useCallback(
        (e: NativeSyntheticEvent<TextInputKeyPressEventData> | KeyboardEvent) => {
            if (!e || ComposerUtils.canSkipTriggerHotkeys(isSmallScreenWidth, isKeyboardShown)) {
                return;
            }
            const keyEvent = e as KeyboardEvent;
            if (keyEvent.key === CONST.KEYBOARD_SHORTCUTS.ENTER.shortcutKey && !keyEvent.shiftKey) {
                e.preventDefault();
                publishDraft();
            } else if (keyEvent.key === CONST.KEYBOARD_SHORTCUTS.ESCAPE.shortcutKey) {
                e.preventDefault();
                deleteDraft();
            }
        },
        [deleteDraft, isKeyboardShown, isSmallScreenWidth, publishDraft],
    );

    /**
     * Focus the composer text input
     */
    const focus = focusComposerWithDelay(textInputRef.current);

    useEffect(() => {
        validateCommentMaxLength(draft, {reportID});
    }, [draft, reportID, validateCommentMaxLength]);

    return (
        <>
            <View style={[styles.chatItemMessage, styles.flexRow]}>
                <View
                    style={[
                        isFocused ? styles.chatItemComposeBoxFocusedColor : styles.chatItemComposeBoxColor,
                        styles.flexRow,
                        styles.flex1,
                        styles.chatItemComposeBox,
                        hasExceededMaxCommentLength && styles.borderColorDanger,
                    ]}
                >
                    <View style={[styles.justifyContentEnd, styles.mb1]}>
                        <Tooltip text={translate('common.cancel')}>
                            <PressableWithFeedback
                                onPress={deleteDraft}
                                style={styles.composerSizeButton}
                                role={CONST.ROLE.BUTTON}
                                accessibilityLabel={translate('common.close')}
                                // disable dimming
                                hoverDimmingValue={1}
                                pressDimmingValue={1}
                                // Keep focus on the composer when cancel button is clicked.
                                onMouseDown={(e) => e.preventDefault()}
                            >
                                <Icon
                                    fill={theme.icon}
                                    src={Expensicons.Close}
                                />
                            </PressableWithFeedback>
                        </Tooltip>
                    </View>
                    <View style={[StyleUtils.getContainerComposeStyles(), styles.textInputComposeBorder]}>
                        <Composer
                            multiline
                            ref={(el: TextInput & HTMLTextAreaElement) => {
                                textInputRef.current = el;
                                if (typeof forwardedRef === 'function') {
                                    forwardedRef(el);
                                } else if (forwardedRef) {
                                    // eslint-disable-next-line no-param-reassign
                                    forwardedRef.current = el;
                                }
                            }}
                            id={messageEditInput}
                            onChangeText={updateDraft} // Debounced saveDraftComment
                            onKeyPress={triggerSaveOrCancel}
                            value={draft}
                            maxLines={isSmallScreenWidth ? CONST.COMPOSER.MAX_LINES_SMALL_SCREEN : CONST.COMPOSER.MAX_LINES} // This is the same that slack has
                            style={[styles.textInputCompose, styles.flex1, styles.bgTransparent]}
                            onFocus={() => {
                                setIsFocused(true);
                                InteractionManager.runAfterInteractions(() => {
                                    requestAnimationFrame(() => {
                                        reportScrollManager.scrollToIndex(index, true);
                                    });
                                });
                                setShouldShowComposeInputKeyboardAware(false);

                                // Clear active report action when another action gets focused
                                if (!EmojiPickerAction.isActive(action.reportActionID)) {
                                    EmojiPickerAction.clearActive();
                                }
                                if (!ReportActionContextMenu.isActiveReportAction(action.reportActionID)) {
                                    ReportActionContextMenu.clearActiveReportAction();
                                }
                            }}
                            onBlur={(event: NativeSyntheticEvent<TextInputFocusEventData>) => {
                                setIsFocused(false);
                                const relatedTargetId = event.nativeEvent?.relatedTarget?.id;
                                // eslint-disable-next-line @typescript-eslint/prefer-nullish-coalescing
                                if ((relatedTargetId && [messageEditInput, emojiButtonID].includes(relatedTargetId)) || EmojiPickerAction.isEmojiPickerVisible()) {
                                    return;
                                }
                                setShouldShowComposeInputKeyboardAware(true);
                            }}
                            selection={selection}
                            onSelectionChange={(e) => setSelection(e.nativeEvent.selection)}
                        />
                    </View>
                    <View style={styles.editChatItemEmojiWrapper}>
                        <EmojiPickerButton
                            isDisabled={shouldDisableEmojiPicker}
                            onModalHide={() => {
                                focus(true, emojiPickerSelectionRef.current ? {...emojiPickerSelectionRef.current} : undefined);
                            }}
                            onEmojiSelected={addEmojiToTextBox}
                            id={emojiButtonID}
                            emojiPickerID={action.reportActionID}
                        />
                    </View>

                    <View style={styles.alignSelfEnd}>
                        <Tooltip text={translate('common.saveChanges')}>
                            <PressableWithFeedback
                                style={[styles.chatItemSubmitButton, hasExceededMaxCommentLength ? {} : styles.buttonSuccess]}
                                onPress={publishDraft}
                                disabled={hasExceededMaxCommentLength}
                                role={CONST.ROLE.BUTTON}
                                accessibilityLabel={translate('common.saveChanges')}
                                hoverDimmingValue={1}
                                pressDimmingValue={0.2}
                                // Keep focus on the composer when send button is clicked.
                                onMouseDown={(e) => e.preventDefault()}
                            >
                                <Icon
                                    src={Expensicons.Checkmark}
                                    fill={hasExceededMaxCommentLength ? theme.icon : theme.textLight}
                                />
                            </PressableWithFeedback>
                        </Tooltip>
                    </View>
                </View>
            </View>
            {hasExceededMaxCommentLength && <ExceededCommentLength />}
        </>
    );
}

ReportActionItemMessageEdit.displayName = 'ReportActionItemMessageEdit';

export default forwardRef(ReportActionItemMessageEdit);<|MERGE_RESOLUTION|>--- conflicted
+++ resolved
@@ -109,7 +109,6 @@
 
     useEffect(() => {
         const parser = new ExpensiMark();
-<<<<<<< HEAD
         const videoAttributesCache: Record<string, string> = {};
         const originalMessage = parser.htmlToMarkdown(action.message?.[0]?.html ?? '', {
             cacheVideoAttributes: (videoSource, attrs) => {
@@ -122,15 +121,7 @@
             draftMessageVideoAttributeCache.set(videoSource, attrs);
         }
 
-        if (
-            ReportActionsUtils.isDeletedAction(action) ||
-            Boolean(action.message && draftMessage === originalMessage) ||
-            Boolean(prevDraftMessage === draftMessage || isCommentPendingSaved.current)
-        ) {
-=======
-        const originalMessage = parser.htmlToMarkdown(action.message?.[0]?.html ?? '');
         if (ReportActionsUtils.isDeletedAction(action) || !!(action.message && draftMessage === originalMessage) || !!(prevDraftMessage === draftMessage || isCommentPendingSaved.current)) {
->>>>>>> 56eb982b
             return;
         }
         setDraft(draftMessage);
