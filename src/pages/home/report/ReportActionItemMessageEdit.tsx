--- conflicted
+++ resolved
@@ -1,7 +1,3 @@
-<<<<<<< HEAD
-=======
-import {ExpensiMark} from 'expensify-common';
->>>>>>> 4fcc5a9f
 import lodashDebounce from 'lodash/debounce';
 import type {ForwardedRef} from 'react';
 import React, {forwardRef, useCallback, useEffect, useMemo, useRef, useState} from 'react';
@@ -109,18 +105,8 @@
     const isCommentPendingSaved = useRef(false);
 
     useEffect(() => {
-<<<<<<< HEAD
         const originalMessage = parseHtmlToMarkdown(action.message?.[0]?.html ?? '');
-        if (
-            ReportActionsUtils.isDeletedAction(action) ||
-            Boolean(action.message && draftMessage === originalMessage) ||
-            Boolean(prevDraftMessage === draftMessage || isCommentPendingSaved.current)
-        ) {
-=======
-        const parser = new ExpensiMark();
-        const originalMessage = parser.htmlToMarkdown(action.message?.[0]?.html ?? '');
         if (ReportActionsUtils.isDeletedAction(action) || !!(action.message && draftMessage === originalMessage) || !!(prevDraftMessage === draftMessage || isCommentPendingSaved.current)) {
->>>>>>> 4fcc5a9f
             return;
         }
         setDraft(draftMessage);
