--- conflicted
+++ resolved
@@ -65,13 +65,8 @@
     /** If the thread divider line will be used */
     shouldUseThreadDividerLine?: boolean;
 
-<<<<<<< HEAD
-    /** User wallet */
-    userWallet: OnyxEntry<OnyxTypes.UserWallet>;
-=======
     /** User wallet tierName */
     userWalletTierName: string | undefined;
->>>>>>> 4b22ec27
 
     /** Whether the user is validated */
     isUserValidated: boolean | undefined;
@@ -79,19 +74,11 @@
     /** Personal details list */
     personalDetails: OnyxEntry<OnyxTypes.PersonalDetailsList>;
 
-<<<<<<< HEAD
-    /** Draft message for the report action */
-    draftMessage?: string;
-
-    /** Emoji reactions for the report action */
-    emojiReactions?: OnyxEntry<OnyxTypes.ReportActionReactions>;
-=======
     /** All draft messages collection */
     allDraftMessages?: OnyxCollection<OnyxTypes.ReportActionsDrafts>;
 
     /** All emoji reactions collection */
     allEmojiReactions?: OnyxCollection<OnyxTypes.ReportActionReactions>;
->>>>>>> 4b22ec27
 
     /** Linked transaction route error */
     linkedTransactionRouteError?: OnyxEntry<Errors>;
@@ -112,19 +99,11 @@
     shouldDisplayReplyDivider,
     isFirstVisibleReportAction = false,
     shouldUseThreadDividerLine = false,
-<<<<<<< HEAD
-    userWallet,
-    isUserValidated,
-    personalDetails,
-    draftMessage,
-    emojiReactions,
-=======
     userWalletTierName,
     isUserValidated,
     personalDetails,
     allDraftMessages,
     allEmojiReactions,
->>>>>>> 4b22ec27
     linkedTransactionRouteError,
     userBillingFundID,
 }: ReportActionItemParentActionProps) {
@@ -235,19 +214,11 @@
                             isFirstVisibleReportAction={isFirstVisibleReportAction}
                             shouldUseThreadDividerLine={shouldUseThreadDividerLine}
                             isThreadReportParentAction
-<<<<<<< HEAD
-                            userWallet={userWallet}
-                            isUserValidated={isUserValidated}
-                            personalDetails={personalDetails}
-                            draftMessage={draftMessage}
-                            emojiReactions={emojiReactions}
-=======
                             userWalletTierName={userWalletTierName}
                             isUserValidated={isUserValidated}
                             personalDetails={personalDetails}
                             draftMessage={matchingDraftMessageString}
                             emojiReactions={actionEmojiReactions}
->>>>>>> 4b22ec27
                             linkedTransactionRouteError={linkedTransactionRouteError}
                             userBillingFundID={userBillingFundID}
                         />
