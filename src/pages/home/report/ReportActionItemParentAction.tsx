import React, {useEffect, useRef, useState} from 'react';
import {View} from 'react-native';
import type {OnyxEntry} from 'react-native-onyx';
import OfflineWithFeedback from '@components/OfflineWithFeedback';
import useNetwork from '@hooks/useNetwork';
import useThemeStyles from '@hooks/useThemeStyles';
import Navigation from '@libs/Navigation/Navigation';
import onyxSubscribe from '@libs/onyxSubscribe';
import * as ReportActionsUtils from '@libs/ReportActionsUtils';
import * as ReportUtils from '@libs/ReportUtils';
import * as Report from '@userActions/Report';
import ONYXKEYS from '@src/ONYXKEYS';
import ROUTES from '@src/ROUTES';
import type * as OnyxTypes from '@src/types/onyx';
import AnimatedEmptyStateBackground from './AnimatedEmptyStateBackground';
import RepliesDivider from './RepliesDivider';
import ReportActionItem from './ReportActionItem';
import ThreadDivider from './ThreadDivider';

type ReportActionItemParentActionProps = {
    /** Flag to show, hide the thread divider line */
    shouldHideThreadDividerLine?: boolean;

    /** Position index of the report parent action in the overall report FlatList view */
    index: number;

    /** The id of the report */
    // eslint-disable-next-line react/no-unused-prop-types
    reportID: string;

    /** The current report is displayed */
    report: OnyxEntry<OnyxTypes.Report>;

    /** The transaction thread report associated with the current report, if any */
    transactionThreadReport: OnyxEntry<OnyxTypes.Report>;

    /** Array of report actions for this report */
    reportActions: OnyxTypes.ReportAction[];

    /** Report actions belonging to the report's parent */
    parentReportAction: OnyxEntry<OnyxTypes.ReportAction>;

    /** Whether we should display "Replies" divider */
    shouldDisplayReplyDivider: boolean;

    /** If this is the first visible report action */
    isFirstVisibleReportAction: boolean;

    /** If the thread divider line will be used */
    shouldUseThreadDividerLine?: boolean;
};

function ReportActionItemParentAction({
    report,
    transactionThreadReport,
    reportActions,
    parentReportAction,
    index = 0,
    shouldHideThreadDividerLine = false,
    shouldDisplayReplyDivider,
    isFirstVisibleReportAction = false,
    shouldUseThreadDividerLine = false,
}: ReportActionItemParentActionProps) {
    const styles = useThemeStyles();
    const ancestorIDs = useRef(ReportUtils.getAllAncestorReportActionIDs(report));
    const ancestorReports = useRef<Record<string, OnyxEntry<OnyxTypes.Report>>>({});
    const [allAncestors, setAllAncestors] = useState<ReportUtils.Ancestor[]>([]);
    const {isOffline} = useNetwork();

    useEffect(() => {
        const unsubscribeReports: Array<() => void> = [];
        const unsubscribeReportActions: Array<() => void> = [];
        ancestorIDs.current.reportIDs.forEach((ancestorReportID) => {
            unsubscribeReports.push(
                onyxSubscribe({
                    key: `${ONYXKEYS.COLLECTION.REPORT}${ancestorReportID}`,
                    callback: (val) => {
                        ancestorReports.current[ancestorReportID] = val;
                        setAllAncestors(ReportUtils.getAllAncestorReportActions(report));
                    },
                }),
            );
            unsubscribeReportActions.push(
                onyxSubscribe({
                    key: `${ONYXKEYS.COLLECTION.REPORT_ACTIONS}${ancestorReportID}`,
                    callback: () => {
                        setAllAncestors(ReportUtils.getAllAncestorReportActions(report));
                    },
                }),
            );
        });

        return () => {
            unsubscribeReports.forEach((unsubscribeReport) => unsubscribeReport());
            unsubscribeReportActions.forEach((unsubscribeReportAction) => unsubscribeReportAction());
        };
        // eslint-disable-next-line react-hooks/exhaustive-deps
    }, []);

    return (
        <View style={[styles.pRelative]}>
            <AnimatedEmptyStateBackground />
            {allAncestors.map((ancestor) => (
                <OfflineWithFeedback
                    key={ancestor.reportAction.reportActionID}
                    shouldDisableOpacity={!!ancestor.reportAction?.pendingAction}
                    pendingAction={ancestor.report?.pendingFields?.addWorkspaceRoom ?? ancestor.report?.pendingFields?.createChat}
                    errors={ancestor.report?.errorFields?.addWorkspaceRoom ?? ancestor.report?.errorFields?.createChat}
                    errorRowStyles={[styles.ml10, styles.mr2]}
                    onClose={() => Report.navigateToConciergeChatAndDeleteReport(ancestor.report.reportID)}
                >
                    <ThreadDivider
                        ancestor={ancestor}
<<<<<<< HEAD
                        isLinkDisabled={!ReportUtils.canCurrentUserOpenReport(ReportUtils.getReport(ancestor?.report?.reportID))}
=======
                        isLinkDisabled={!ReportUtils.canCurrentUserOpenReport(ancestorReports.current?.[ancestor?.report?.parentReportID ?? '-1'])}
>>>>>>> 6f229377
                    />
                    <ReportActionItem
                        onPress={
                            ReportUtils.canCurrentUserOpenReport(ancestorReports.current?.[ancestor?.report?.parentReportID ?? '-1'])
                                ? () => {
                                      const isVisibleAction = ReportActionsUtils.shouldReportActionBeVisible(ancestor.reportAction, ancestor.reportAction.reportActionID ?? '-1');
                                      // Pop the thread report screen before navigating to the chat report.
                                      Navigation.goBack(ROUTES.REPORT_WITH_ID.getRoute(ancestor.report.parentReportID ?? '-1'));
                                      if (isVisibleAction && !isOffline) {
                                          // Pop the chat report screen before navigating to the linked report action.
                                          Navigation.goBack(ROUTES.REPORT_WITH_ID.getRoute(ancestor.report.parentReportID ?? '-1', ancestor.reportAction.reportActionID));
                                      }
                                  }
                                : undefined
                        }
                        parentReportAction={parentReportAction}
                        report={ancestor.report}
                        reportActions={reportActions}
                        transactionThreadReport={transactionThreadReport}
                        action={ancestor.reportAction}
                        displayAsGroup={false}
                        isMostRecentIOUReportAction={false}
                        shouldDisplayNewMarker={ancestor.shouldDisplayNewMarker}
                        index={index}
                        isFirstVisibleReportAction={isFirstVisibleReportAction}
                        shouldUseThreadDividerLine={shouldUseThreadDividerLine}
                        hideThreadReplies
                    />
                </OfflineWithFeedback>
            ))}
            {shouldDisplayReplyDivider && <RepliesDivider shouldHideThreadDividerLine={shouldHideThreadDividerLine} />}
        </View>
    );
}

ReportActionItemParentAction.displayName = 'ReportActionItemParentAction';

export default ReportActionItemParentAction;<|MERGE_RESOLUTION|>--- conflicted
+++ resolved
@@ -111,11 +111,7 @@
                 >
                     <ThreadDivider
                         ancestor={ancestor}
-<<<<<<< HEAD
-                        isLinkDisabled={!ReportUtils.canCurrentUserOpenReport(ReportUtils.getReport(ancestor?.report?.reportID))}
-=======
-                        isLinkDisabled={!ReportUtils.canCurrentUserOpenReport(ancestorReports.current?.[ancestor?.report?.parentReportID ?? '-1'])}
->>>>>>> 6f229377
+                        isLinkDisabled={!ReportUtils.canCurrentUserOpenReport(ancestorReports.current?.[ancestor?.report?.reportID ?? '-1'])}
                     />
                     <ReportActionItem
                         onPress={
