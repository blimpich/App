--- conflicted
+++ resolved
@@ -80,11 +80,8 @@
 
 function ReportActionItemSingle(props) {
     const styles = useThemeStyles();
-<<<<<<< HEAD
-=======
     const theme = useTheme();
-    const personalDetails = usePersonalDetails() || CONST.EMPTY_OBJECT;
->>>>>>> dad63912
+
     const actorAccountID = props.action.actionName === CONST.REPORT.ACTIONS.TYPE.REPORTPREVIEW && props.iouReport ? props.iouReport.managerID : props.action.actorAccountID;
     const personalDetails = PersonalDetailsUtils.getPersonalDetailsByAccountID(actorAccountID);
     let displayName = ReportUtils.getDisplayNameForParticipant(actorAccountID);
