import lodashGet from 'lodash/get';
import React from 'react';
import {View, Pressable} from 'react-native';
import PropTypes from 'prop-types';
import _ from 'underscore';
import reportActionPropTypes from './reportActionPropTypes';
import ReportActionItemFragment from './ReportActionItemFragment';
import styles from '../../../styles/styles';
import ReportActionItemDate from './ReportActionItemDate';
import Avatar from '../../../components/Avatar';
import personalDetailsPropType from '../../personalDetailsPropType';
import compose from '../../../libs/compose';
import withLocalize, {withLocalizePropTypes} from '../../../components/withLocalize';
import Navigation from '../../../libs/Navigation/Navigation';
import ROUTES from '../../../ROUTES';
import {withPersonalDetails} from '../../../components/OnyxProvider';
import Tooltip from '../../../components/Tooltip';
import ControlSelection from '../../../libs/ControlSelection';
import * as ReportUtils from '../../../libs/ReportUtils';
import OfflineWithFeedback from '../../../components/OfflineWithFeedback';
import CONST from '../../../CONST';
import SubscriptAvatar from '../../../components/SubscriptAvatar';
import reportPropTypes from '../../reportPropTypes';

const propTypes = {
    /** All the data of the action */
    action: PropTypes.shape(reportActionPropTypes).isRequired,

    /** All of the personalDetails */
    personalDetails: PropTypes.objectOf(personalDetailsPropType),

    /** Styles for the outermost View */
    // eslint-disable-next-line react/forbid-prop-types
    wrapperStyles: PropTypes.arrayOf(PropTypes.object),

    /** Children view component for this action item */
    children: PropTypes.node.isRequired,

    /** Report for this action */
    report: reportPropTypes.isRequired,

    /** Show header for action */
    showHeader: PropTypes.bool,

    /** Determines if the avatar is displayed as a subscript (positioned lower than normal) */
    shouldShowSubscriptAvatar: PropTypes.bool,

    ...withLocalizePropTypes,
};

const defaultProps = {
    personalDetails: {},
    wrapperStyles: [styles.chatItem],
    showHeader: true,
    shouldShowSubscriptAvatar: false,
};

const showUserDetails = (email) => {
    Navigation.navigate(ROUTES.getDetailsRoute(email));
};

const ReportActionItemSingle = (props) => {
    const actorEmail = props.action.actorEmail.replace(CONST.REGEX.MERGED_ACCOUNT_PREFIX, '');
    const {
        avatar,
        displayName,
        pendingFields,
    } = props.personalDetails[actorEmail] || {};
    const avatarSource = ReportUtils.getAvatar(avatar, actorEmail);

    // Since the display name for a report action message is delivered with the report history as an array of fragments
    // we'll need to take the displayName from personal details and have it be in the same format for now. Eventually,
    // we should stop referring to the report history items entirely for this information.
    const personArray = displayName
        ? [{
            type: 'TEXT',
            text: displayName,
        }]
        : props.action.person;

    return (
        <View style={props.wrapperStyles}>
<<<<<<< HEAD
            <Tooltip text={actorEmail}>
                <Pressable
                    style={[styles.alignSelfStart, styles.mr3]}
                    onPressIn={ControlSelection.block}
                    onPressOut={ControlSelection.unblock}
                    onPress={() => showUserDetails(actorEmail)}
                >
                    <OfflineWithFeedback
                        pendingAction={lodashGet(pendingFields, 'avatar', null)}
                    >
                        <Avatar
                            containerStyles={[styles.actionAvatar]}
                            source={avatarSource}
                        />
                    </OfflineWithFeedback>
                </Pressable>
            </Tooltip>
=======
            <Pressable
                style={[styles.alignSelfStart, styles.mr3]}
                onPressIn={ControlSelection.block}
                onPressOut={ControlSelection.unblock}
                onPress={() => showUserDetails(actorEmail)}
            >
                <OfflineWithFeedback
                    pendingAction={lodashGet(pendingFields, 'avatar', null)}
                >
                    {props.shouldShowSubscriptAvatar ? (
                        <SubscriptAvatar
                            mainAvatar={{source: avatarSource, type: CONST.ICON_TYPE_AVATAR}}
                            secondaryAvatar={ReportUtils.getIcons(props.report, {})[0]}
                            mainTooltip={actorEmail}
                            secondaryTooltip={ReportUtils.getReportName(props.report)}
                            noMargin
                        />
                    ) : (
                        <Tooltip text={actorEmail}>
                            <Avatar
                                containerStyles={[styles.actionAvatar]}
                                source={avatarSource}
                            />
                        </Tooltip>
                    )}
                </OfflineWithFeedback>
            </Pressable>
>>>>>>> f5243624
            <View style={[styles.chatItemRight]}>
                {props.showHeader ? (
                    <View style={[styles.chatItemMessageHeader]}>
                        <Pressable
                            style={[styles.flexShrink1, styles.mr1]}
                            onPressIn={ControlSelection.block}
                            onPressOut={ControlSelection.unblock}
                            onPress={() => showUserDetails(actorEmail)}
                        >
                            {_.map(personArray, (fragment, index) => (
                                <ReportActionItemFragment
                                    key={`person-${props.action.reportActionID}-${index}`}
                                    fragment={fragment}
                                    tooltipText={actorEmail}
                                    isAttachment={props.action.isAttachment}
                                    isLoading={props.action.isLoading}
                                    isSingleLine
                                />
                            ))}
                        </Pressable>
                        <ReportActionItemDate created={props.action.created} />
                    </View>
                ) : null}
                {props.children}
            </View>
        </View>
    );
};

ReportActionItemSingle.propTypes = propTypes;
ReportActionItemSingle.defaultProps = defaultProps;
ReportActionItemSingle.displayName = 'ReportActionItemSingle';

export default compose(
    withLocalize,
    withPersonalDetails(),
)(ReportActionItemSingle);<|MERGE_RESOLUTION|>--- conflicted
+++ resolved
@@ -80,25 +80,6 @@
 
     return (
         <View style={props.wrapperStyles}>
-<<<<<<< HEAD
-            <Tooltip text={actorEmail}>
-                <Pressable
-                    style={[styles.alignSelfStart, styles.mr3]}
-                    onPressIn={ControlSelection.block}
-                    onPressOut={ControlSelection.unblock}
-                    onPress={() => showUserDetails(actorEmail)}
-                >
-                    <OfflineWithFeedback
-                        pendingAction={lodashGet(pendingFields, 'avatar', null)}
-                    >
-                        <Avatar
-                            containerStyles={[styles.actionAvatar]}
-                            source={avatarSource}
-                        />
-                    </OfflineWithFeedback>
-                </Pressable>
-            </Tooltip>
-=======
             <Pressable
                 style={[styles.alignSelfStart, styles.mr3]}
                 onPressIn={ControlSelection.block}
@@ -118,15 +99,16 @@
                         />
                     ) : (
                         <Tooltip text={actorEmail}>
-                            <Avatar
-                                containerStyles={[styles.actionAvatar]}
-                                source={avatarSource}
-                            />
+                            <View>
+                                <Avatar
+                                    containerStyles={[styles.actionAvatar]}
+                                    source={avatarSource}
+                                />
+                            </View>
                         </Tooltip>
                     )}
                 </OfflineWithFeedback>
             </Pressable>
->>>>>>> f5243624
             <View style={[styles.chatItemRight]}>
                 {props.showHeader ? (
                     <View style={[styles.chatItemMessageHeader]}>
