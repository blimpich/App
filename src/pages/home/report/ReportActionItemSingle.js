--- conflicted
+++ resolved
@@ -19,21 +19,17 @@
     action: PropTypes.shape(ReportActionPropTypes).isRequired,
 
     // All of the personalDetails
-<<<<<<< HEAD
-    personalDetails: PropTypes.objectOf(personalDetailsPropType).isRequired,
+    personalDetails: PropTypes.objectOf(personalDetailsPropType),
 
     // Draft message - if this is non-empty we'll render the comment in "edit mode"
     draftMessage: PropTypes.string.isRequired,
 
     // ReportID containing the report action we're displaying
     reportID: PropTypes.number.isRequired,
-=======
-    personalDetails: PropTypes.objectOf(personalDetailsPropType),
 };
 
 const defaultProps = {
     personalDetails: {},
->>>>>>> f043f8a1
 };
 
 const ReportActionItemSingle = ({
