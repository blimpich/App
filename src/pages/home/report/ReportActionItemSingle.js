import lodashGet from 'lodash/get';
import React from 'react';
import {View} from 'react-native';
import PropTypes from 'prop-types';
import _ from 'underscore';
import reportActionPropTypes from './reportActionPropTypes';
import ReportActionItemFragment from './ReportActionItemFragment';
import styles from '../../../styles/styles';
import ReportActionItemDate from './ReportActionItemDate';
import Avatar from '../../../components/Avatar';
import personalDetailsPropType from '../../personalDetailsPropType';
import compose from '../../../libs/compose';
import withLocalize, {withLocalizePropTypes} from '../../../components/withLocalize';
import Navigation from '../../../libs/Navigation/Navigation';
import ROUTES from '../../../ROUTES';
import {withPersonalDetails} from '../../../components/OnyxProvider';
import ControlSelection from '../../../libs/ControlSelection';
import * as ReportUtils from '../../../libs/ReportUtils';
import OfflineWithFeedback from '../../../components/OfflineWithFeedback';
import CONST from '../../../CONST';
import SubscriptAvatar from '../../../components/SubscriptAvatar';
import reportPropTypes from '../../reportPropTypes';
import * as UserUtils from '../../../libs/UserUtils';
import PressableWithoutFeedback from '../../../components/Pressable/PressableWithoutFeedback';
import UserDetailsTooltip from '../../../components/UserDetailsTooltip';

const propTypes = {
    /** All the data of the action */
    action: PropTypes.shape(reportActionPropTypes).isRequired,

    /** All of the personalDetails */
    personalDetailsList: PropTypes.objectOf(personalDetailsPropType),

    /** Styles for the outermost View */
    // eslint-disable-next-line react/forbid-prop-types
    wrapperStyles: PropTypes.arrayOf(PropTypes.object),

    /** Children view component for this action item */
    children: PropTypes.node.isRequired,

    /** Report for this action */
    report: reportPropTypes,

    /** Show header for action */
    showHeader: PropTypes.bool,

    /** Determines if the avatar is displayed as a subscript (positioned lower than normal) */
    shouldShowSubscriptAvatar: PropTypes.bool,

    /** If the message has been flagged for moderation */
    hasBeenFlagged: PropTypes.bool,

    ...withLocalizePropTypes,
};

const defaultProps = {
    personalDetailsList: {},
    wrapperStyles: [styles.chatItem],
    showHeader: true,
    shouldShowSubscriptAvatar: false,
    hasBeenFlagged: false,
    report: undefined,
};

const showUserDetails = (accountID) => {
    Navigation.navigate(ROUTES.getProfileRoute(accountID));
};

function ReportActionItemSingle(props) {
    const actorEmail = lodashGet(props.action, 'actorEmail', '').replace(CONST.REGEX.MERGED_ACCOUNT_PREFIX, '');
    const actorAccountID = props.action.actorAccountID;
    const {avatar, displayName, pendingFields} = props.personalDetailsList[actorAccountID] || {};
    const avatarSource = UserUtils.getAvatar(avatar, actorAccountID);

    // Since the display name for a report action message is delivered with the report history as an array of fragments
    // we'll need to take the displayName from personal details and have it be in the same format for now. Eventually,
    // we should stop referring to the report history items entirely for this information.
    const personArray = displayName
        ? [
              {
                  type: 'TEXT',
                  text: displayName,
              },
          ]
        : props.action.person;

    return (
        <View style={props.wrapperStyles}>
            <PressableWithoutFeedback
                style={[styles.alignSelfStart, styles.mr3]}
                onPressIn={ControlSelection.block}
                onPressOut={ControlSelection.unblock}
<<<<<<< HEAD
                onPress={() => showUserDetails(accountID)}
                accessibilityLabel={actorEmail}
                accessibilityRole="button"
=======
                onPress={() => showUserDetails(actorAccountID)}
>>>>>>> 7b00c47e
            >
                <OfflineWithFeedback pendingAction={lodashGet(pendingFields, 'avatar', null)}>
                    {props.shouldShowSubscriptAvatar ? (
                        <SubscriptAvatar
                            mainAvatar={{source: avatarSource, type: CONST.ICON_TYPE_AVATAR}}
                            secondaryAvatar={ReportUtils.getIcons(props.report, {})[props.report.isOwnPolicyExpenseChat ? 0 : 1]}
                            mainTooltip={actorEmail}
                            secondaryTooltip={ReportUtils.getPolicyName(props.report)}
                            noMargin
                        />
                    ) : (
                        <UserDetailsTooltip accountID={actorAccountID}>
                            <View>
                                <Avatar
                                    containerStyles={[styles.actionAvatar]}
                                    source={avatarSource}
                                />
                            </View>
                        </UserDetailsTooltip>
                    )}
                </OfflineWithFeedback>
            </PressableWithoutFeedback>
            <View style={[styles.chatItemRight]}>
                {props.showHeader ? (
                    <View style={[styles.chatItemMessageHeader]}>
                        <PressableWithoutFeedback
                            style={[styles.flexShrink1, styles.mr1]}
                            onPressIn={ControlSelection.block}
                            onPressOut={ControlSelection.unblock}
<<<<<<< HEAD
                            onPress={() => showUserDetails(accountID)}
                            accessibilityLabel={actorEmail}
                            accessibilityRole="button"
=======
                            onPress={() => showUserDetails(actorAccountID)}
>>>>>>> 7b00c47e
                        >
                            {_.map(personArray, (fragment, index) => (
                                <ReportActionItemFragment
                                    key={`person-${props.action.reportActionID}-${index}`}
                                    accountID={actorAccountID}
                                    fragment={fragment}
                                    isAttachment={props.action.isAttachment}
                                    isLoading={props.action.isLoading}
                                    isSingleLine
                                />
                            ))}
                        </PressableWithoutFeedback>
                        <ReportActionItemDate created={props.action.created} />
                    </View>
                ) : null}
                <View style={props.hasBeenFlagged ? styles.blockquote : {}}>{props.children}</View>
            </View>
        </View>
    );
}

ReportActionItemSingle.propTypes = propTypes;
ReportActionItemSingle.defaultProps = defaultProps;
ReportActionItemSingle.displayName = 'ReportActionItemSingle';

export default compose(withLocalize, withPersonalDetails())(ReportActionItemSingle);<|MERGE_RESOLUTION|>--- conflicted
+++ resolved
@@ -90,13 +90,9 @@
                 style={[styles.alignSelfStart, styles.mr3]}
                 onPressIn={ControlSelection.block}
                 onPressOut={ControlSelection.unblock}
-<<<<<<< HEAD
-                onPress={() => showUserDetails(accountID)}
+                onPress={() => showUserDetails(actorAccountID)}
                 accessibilityLabel={actorEmail}
                 accessibilityRole="button"
-=======
-                onPress={() => showUserDetails(actorAccountID)}
->>>>>>> 7b00c47e
             >
                 <OfflineWithFeedback pendingAction={lodashGet(pendingFields, 'avatar', null)}>
                     {props.shouldShowSubscriptAvatar ? (
@@ -126,13 +122,9 @@
                             style={[styles.flexShrink1, styles.mr1]}
                             onPressIn={ControlSelection.block}
                             onPressOut={ControlSelection.unblock}
-<<<<<<< HEAD
-                            onPress={() => showUserDetails(accountID)}
+                            onPress={() => showUserDetails(actorAccountID)}
                             accessibilityLabel={actorEmail}
                             accessibilityRole="button"
-=======
-                            onPress={() => showUserDetails(actorAccountID)}
->>>>>>> 7b00c47e
                         >
                             {_.map(personArray, (fragment, index) => (
                                 <ReportActionItemFragment
