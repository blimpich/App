--- conflicted
+++ resolved
@@ -91,13 +91,10 @@
         displayName = actorHint;
         avatarSource = UserUtils.getAvatar(delegateDetails.avatar, props.action.delegateAccountID);
     }
-<<<<<<< HEAD
     if (props.action.actionName === CONST.REPORT.ACTIONS.TYPE.REPORTPREVIEW) {
         displayName = 'mimimi';
     }
-=======
     const icon = {source: avatarSource, type: isWorkspaceActor ? CONST.ICON_TYPE_WORKSPACE : CONST.ICON_TYPE_AVATAR, name: displayName, id: actorAccountID};
->>>>>>> 7770b866
 
     // Since the display name for a report action message is delivered with the report history as an array of fragments
     // we'll need to take the displayName from personal details and have it be in the same format for now. Eventually,
