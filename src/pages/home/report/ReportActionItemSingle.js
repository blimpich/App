import lodashGet from 'lodash/get';
import React from 'react';
import {View, Pressable} from 'react-native';
import PropTypes from 'prop-types';
import _ from 'underscore';
import reportActionPropTypes from './reportActionPropTypes';
import ReportActionItemFragment from './ReportActionItemFragment';
import styles from '../../../styles/styles';
import ReportActionItemDate from './ReportActionItemDate';
import Avatar from '../../../components/Avatar';
import personalDetailsPropType from '../../personalDetailsPropType';
import compose from '../../../libs/compose';
import withLocalize, {withLocalizePropTypes} from '../../../components/withLocalize';
import Navigation from '../../../libs/Navigation/Navigation';
import ROUTES from '../../../ROUTES';
import {withPersonalDetails} from '../../../components/OnyxProvider';
import ControlSelection from '../../../libs/ControlSelection';
import * as ReportUtils from '../../../libs/ReportUtils';
import OfflineWithFeedback from '../../../components/OfflineWithFeedback';
import CONST from '../../../CONST';
import SubscriptAvatar from '../../../components/SubscriptAvatar';
import reportPropTypes from '../../reportPropTypes';
import * as UserUtils from '../../../libs/UserUtils';
import UserDetailsTooltip from '../../../components/UserDetailsTooltip';

const propTypes = {
    /** All the data of the action */
    action: PropTypes.shape(reportActionPropTypes).isRequired,

    /** All of the personalDetails */
    personalDetails: PropTypes.objectOf(personalDetailsPropType),

    /** Styles for the outermost View */
    // eslint-disable-next-line react/forbid-prop-types
    wrapperStyles: PropTypes.arrayOf(PropTypes.object),

    /** Children view component for this action item */
    children: PropTypes.node.isRequired,

    /** Report for this action */
    report: reportPropTypes,

    /** Show header for action */
    showHeader: PropTypes.bool,

    /** Determines if the avatar is displayed as a subscript (positioned lower than normal) */
    shouldShowSubscriptAvatar: PropTypes.bool,

    /** If the message has been flagged for moderation */
    hasBeenFlagged: PropTypes.bool,

    ...withLocalizePropTypes,
};

const defaultProps = {
    personalDetails: {},
    wrapperStyles: [styles.chatItem],
    showHeader: true,
    shouldShowSubscriptAvatar: false,
    hasBeenFlagged: false,
    report: undefined,
};

const showUserDetails = (accountID) => {
    Navigation.navigate(ROUTES.getProfileRoute(accountID));
};

<<<<<<< HEAD
const ReportActionItemSingle = (props) => {
    let actorEmail = props.action.actorEmail.replace(CONST.REGEX.MERGED_ACCOUNT_PREFIX, '');
    let {avatar, displayName} = props.personalDetails[actorEmail] || {};
    const {accountID, pendingFields} = props.personalDetails[actorEmail] || {};

    // We replace the actor's email, name, and avatar with the Copilot manually for now. This will be improved upon when
    // the Copilot feature is implemented.
    if (props.action.delegate) {
        const delegateDetails = props.personalDetails[props.action.delegate];
        const delegateDisplayName = delegateDetails.displayName
        actorEmail = delegateDetails.login;
        displayName = `${delegateDisplayName} (${props.translate('reportAction.asCopilot')} ${displayName})`;
        avatar = delegateDetails.avatar;
    }

=======
function ReportActionItemSingle(props) {
    const actorEmail = props.action.actorEmail.replace(CONST.REGEX.MERGED_ACCOUNT_PREFIX, '');
    const {accountID, avatar, displayName, pendingFields} = props.personalDetails[actorEmail] || {};
>>>>>>> 0a471b01
    const avatarSource = UserUtils.getAvatar(avatar, actorEmail);

    // Since the display name for a report action message is delivered with the report history as an array of fragments
    // we'll need to take the displayName from personal details and have it be in the same format for now. Eventually,
    // we should stop referring to the report history items entirely for this information.
    const personArray = displayName
        ? [
              {
                  type: 'TEXT',
                  text: displayName,
              },
          ]
        : props.action.person;

    return (
        <View style={props.wrapperStyles}>
            <Pressable
                style={[styles.alignSelfStart, styles.mr3]}
                onPressIn={ControlSelection.block}
                onPressOut={ControlSelection.unblock}
                onPress={() => showUserDetails(accountID)}
            >
                <OfflineWithFeedback pendingAction={lodashGet(pendingFields, 'avatar', null)}>
                    {props.shouldShowSubscriptAvatar ? (
                        <SubscriptAvatar
                            mainAvatar={{source: avatarSource, type: CONST.ICON_TYPE_AVATAR}}
                            secondaryAvatar={ReportUtils.getIcons(props.report, {})[props.report.isOwnPolicyExpenseChat ? 0 : 1]}
                            mainTooltip={actorEmail}
                            secondaryTooltip={ReportUtils.getPolicyName(props.report)}
                            noMargin
                        />
                    ) : (
                        <UserDetailsTooltip
                            accountID={accountID}
                            delegate={props.action.delegate}
                        >
                            <View>
                                <Avatar
                                    containerStyles={[styles.actionAvatar]}
                                    source={avatarSource}
                                />
                            </View>
                        </UserDetailsTooltip>
                    )}
                </OfflineWithFeedback>
            </Pressable>
            <View style={[styles.chatItemRight]}>
                {props.showHeader ? (
                    <View style={[styles.chatItemMessageHeader]}>
                        <Pressable
                            style={[styles.flexShrink1, styles.mr1]}
                            onPressIn={ControlSelection.block}
                            onPressOut={ControlSelection.unblock}
                            onPress={() => showUserDetails(accountID)}
                        >
                            {_.map(personArray, (fragment, index) => (
                                <ReportActionItemFragment
                                    key={`person-${props.action.reportActionID}-${index}`}
                                    accountID={accountID}
                                    fragment={fragment}
                                    isAttachment={props.action.isAttachment}
                                    isLoading={props.action.isLoading}
                                    delegate={props.action.delegate}
                                    isSingleLine
                                />
                            ))}
                        </Pressable>
                        <ReportActionItemDate created={props.action.created} />
                    </View>
                ) : null}
                <View style={props.hasBeenFlagged ? styles.blockquote : {}}>{props.children}</View>
            </View>
        </View>
    );
}

ReportActionItemSingle.propTypes = propTypes;
ReportActionItemSingle.defaultProps = defaultProps;
ReportActionItemSingle.displayName = 'ReportActionItemSingle';

export default compose(withLocalize, withPersonalDetails())(ReportActionItemSingle);<|MERGE_RESOLUTION|>--- conflicted
+++ resolved
@@ -65,8 +65,7 @@
     Navigation.navigate(ROUTES.getProfileRoute(accountID));
 };
 
-<<<<<<< HEAD
-const ReportActionItemSingle = (props) => {
+function ReportActionItemSingle(props) {
     let actorEmail = props.action.actorEmail.replace(CONST.REGEX.MERGED_ACCOUNT_PREFIX, '');
     let {avatar, displayName} = props.personalDetails[actorEmail] || {};
     const {accountID, pendingFields} = props.personalDetails[actorEmail] || {};
@@ -81,11 +80,6 @@
         avatar = delegateDetails.avatar;
     }
 
-=======
-function ReportActionItemSingle(props) {
-    const actorEmail = props.action.actorEmail.replace(CONST.REGEX.MERGED_ACCOUNT_PREFIX, '');
-    const {accountID, avatar, displayName, pendingFields} = props.personalDetails[actorEmail] || {};
->>>>>>> 0a471b01
     const avatarSource = UserUtils.getAvatar(avatar, actorEmail);
 
     // Since the display name for a report action message is delivered with the report history as an array of fragments
