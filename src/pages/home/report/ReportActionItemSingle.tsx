--- conflicted
+++ resolved
@@ -156,11 +156,7 @@
                 Navigation.navigate(ROUTES.REPORT_PARTICIPANTS.getRoute(iouReportID));
                 return;
             }
-<<<<<<< HEAD
-            showUserDetails(action?.delegateAccountID ? action?.delegateAccountID : String(actorAccountID));
-=======
-            showUserDetails(action.delegateAccountID ? String(action.delegateAccountID) : String(actorAccountID));
->>>>>>> ef151c38
+            showUserDetails(action?.delegateAccountID ? String(action.delegateAccountID) : String(actorAccountID));
         }
     }, [isWorkspaceActor, reportID, actorAccountID, action?.delegateAccountID, iouReportID, displayAllActors]);
 
@@ -242,17 +238,10 @@
                             {personArray?.map((fragment, index) => (
                                 <ReportActionItemFragment
                                     // eslint-disable-next-line react/no-array-index-key
-<<<<<<< HEAD
                                     key={`person-${action?.reportActionID}-${index}`}
-                                    accountID={actorAccountID}
-                                    fragment={fragment}
-                                    delegateAccountID={action?.delegateAccountID}
-=======
-                                    key={`person-${action.reportActionID}-${index}`}
                                     accountID={actorAccountID ?? 0}
                                     fragment={{...fragment, type: fragment.type ?? '', text: fragment.text ?? ''}}
-                                    delegateAccountID={action.delegateAccountID}
->>>>>>> ef151c38
+                                    delegateAccountID={action?.delegateAccountID}
                                     isSingleLine
                                     actorIcon={icon}
                                 />
