import React, {useCallback, useMemo} from 'react';
import type {StyleProp, ViewStyle} from 'react-native';
import {View} from 'react-native';
import type {OnyxEntry} from 'react-native-onyx';
import {useOnyx} from 'react-native-onyx';
import Avatar from '@components/Avatar';
import {FallbackAvatar} from '@components/Icon/Expensicons';
import MultipleAvatars from '@components/MultipleAvatars';
import OfflineWithFeedback from '@components/OfflineWithFeedback';
import {usePersonalDetails} from '@components/OnyxProvider';
import PressableWithoutFeedback from '@components/Pressable/PressableWithoutFeedback';
import SubscriptAvatar from '@components/SubscriptAvatar';
import Text from '@components/Text';
import Tooltip from '@components/Tooltip';
import UserDetailsTooltip from '@components/UserDetailsTooltip';
import useLocalize from '@hooks/useLocalize';
import useStyleUtils from '@hooks/useStyleUtils';
import useTheme from '@hooks/useTheme';
import useThemeStyles from '@hooks/useThemeStyles';
import ControlSelection from '@libs/ControlSelection';
import DateUtils from '@libs/DateUtils';
import Navigation from '@libs/Navigation/Navigation';
import {getPersonalDetailByEmail} from '@libs/PersonalDetailsUtils';
import {getReportActionMessage} from '@libs/ReportActionsUtils';
import * as ReportUtils from '@libs/ReportUtils';
import CONST from '@src/CONST';
import ONYXKEYS from '@src/ONYXKEYS';
import ROUTES from '@src/ROUTES';
import type {Report, ReportAction} from '@src/types/onyx';
import type {Icon} from '@src/types/onyx/OnyxCommon';
import type ChildrenProps from '@src/types/utils/ChildrenProps';
import ReportActionItemDate from './ReportActionItemDate';
import ReportActionItemFragment from './ReportActionItemFragment';

type ReportActionItemSingleProps = Partial<ChildrenProps> & {
    /** All the data of the action */
    action: OnyxEntry<ReportAction>;

    /** Styles for the outermost View */
    wrapperStyle?: StyleProp<ViewStyle>;

    /** Report for this action */
    report: OnyxEntry<Report>;

    /** IOU Report for this action, if any */
    iouReport?: OnyxEntry<Report>;

    /** Show header for action */
    showHeader?: boolean;

    /** Determines if the avatar is displayed as a subscript (positioned lower than normal) */
    shouldShowSubscriptAvatar?: boolean;

    /** If the message has been flagged for moderation */
    hasBeenFlagged?: boolean;

    /** If the action is being hovered */
    isHovered?: boolean;
};

const showUserDetails = (accountID: string) => {
    Navigation.navigate(ROUTES.PROFILE.getRoute(accountID));
};

const showWorkspaceDetails = (reportID: string) => {
    Navigation.navigate(ROUTES.REPORT_WITH_ID_DETAILS.getRoute(reportID));
};

function ReportActionItemSingle({
    action,
    children,
    wrapperStyle,
    showHeader = true,
    shouldShowSubscriptAvatar = false,
    hasBeenFlagged = false,
    report,
    iouReport,
    isHovered = false,
}: ReportActionItemSingleProps) {
    const theme = useTheme();
    const styles = useThemeStyles();
    const StyleUtils = useStyleUtils();
    const {translate} = useLocalize();
    const personalDetails = usePersonalDetails() ?? CONST.EMPTY_OBJECT;

    const actorAccountID = ReportUtils.getReportActionActorAccountID(action, iouReport);
<<<<<<< HEAD
    const [invoiceReceiverPolicy] = useOnyx(`${ONYXKEYS.COLLECTION.POLICY}${report.invoiceReceiver && 'policyID' in report.invoiceReceiver ? report.invoiceReceiver.policyID : -1}`);
    const delegatePersonalDetails = personalDetails[action?.delegateAccountID ?? ''];
=======
    const [invoiceReceiverPolicy] = useOnyx(`${ONYXKEYS.COLLECTION.POLICY}${report?.invoiceReceiver && 'policyID' in report.invoiceReceiver ? report.invoiceReceiver.policyID : -1}`);

>>>>>>> d645fa5a
    let displayName = ReportUtils.getDisplayNameForParticipant(actorAccountID);
    const {avatar, login, pendingFields, status, fallbackIcon} = personalDetails[actorAccountID ?? -1] ?? {};
    const accountOwnerDetails = getPersonalDetailByEmail(login ?? '');
    // eslint-disable-next-line @typescript-eslint/prefer-nullish-coalescing
    let actorHint = (login || (displayName ?? '')).replace(CONST.REGEX.MERGED_ACCOUNT_PREFIX, '');
    const isTripRoom = ReportUtils.isTripRoom(report);
    const isReportPreviewAction = action?.actionName === CONST.REPORT.ACTIONS.TYPE.REPORT_PREVIEW;
    const displayAllActors = isReportPreviewAction && !isTripRoom;
    const isInvoiceReport = ReportUtils.isInvoiceReport(iouReport ?? null);
    const isWorkspaceActor = isInvoiceReport || (ReportUtils.isPolicyExpenseChat(report) && (!actorAccountID || displayAllActors));
    const ownerAccountID = iouReport?.ownerAccountID ?? action?.childOwnerAccountID;
    let avatarSource = avatar;
    let avatarId: number | string | undefined = actorAccountID;

    if (isWorkspaceActor) {
        displayName = ReportUtils.getPolicyName(report);
        actorHint = displayName;
        avatarSource = ReportUtils.getWorkspaceIcon(report).source;
        avatarId = report?.policyID;
    } else if (action?.delegateAccountID && personalDetails[action?.delegateAccountID]) {
        displayName = delegatePersonalDetails?.displayName ?? '';
        avatarSource = delegatePersonalDetails?.avatar;
        avatarId = delegatePersonalDetails?.accountID;
    } else if (isReportPreviewAction && isTripRoom) {
        displayName = report?.reportName ?? '';
    }

    // If this is a report preview, display names and avatars of both people involved
    let secondaryAvatar: Icon;
    const primaryDisplayName = displayName;
    if (displayAllActors) {
        if (ReportUtils.isInvoiceRoom(report) && !ReportUtils.isIndividualInvoiceRoom(report)) {
            const secondaryPolicyAvatar = invoiceReceiverPolicy?.avatarURL ?? ReportUtils.getDefaultWorkspaceAvatar(invoiceReceiverPolicy?.name);

            secondaryAvatar = {
                source: secondaryPolicyAvatar,
                type: CONST.ICON_TYPE_WORKSPACE,
                name: invoiceReceiverPolicy?.name,
                id: invoiceReceiverPolicy?.id,
            };
        } else {
            // The ownerAccountID and actorAccountID can be the same if a user submits an expense back from the IOU's original creator, in that case we need to use managerID to avoid displaying the same user twice
            const secondaryAccountId = ownerAccountID === actorAccountID || isInvoiceReport ? actorAccountID : ownerAccountID;
            const secondaryUserAvatar = personalDetails?.[secondaryAccountId ?? -1]?.avatar ?? FallbackAvatar;
            const secondaryDisplayName = ReportUtils.getDisplayNameForParticipant(secondaryAccountId);

            secondaryAvatar = {
                source: secondaryUserAvatar,
                type: CONST.ICON_TYPE_AVATAR,
                name: secondaryDisplayName ?? '',
                id: secondaryAccountId,
            };
        }
    } else if (!isWorkspaceActor) {
        // eslint-disable-next-line @typescript-eslint/prefer-nullish-coalescing
        const avatarIconIndex = report?.isOwnPolicyExpenseChat || ReportUtils.isPolicyExpenseChat(report) ? 0 : 1;
        const reportIcons = ReportUtils.getIcons(report, {});

        secondaryAvatar = reportIcons[avatarIconIndex];
    } else {
        secondaryAvatar = {name: '', source: '', type: 'avatar'};
    }
    const icon = {
        source: avatarSource ?? FallbackAvatar,
        type: isWorkspaceActor ? CONST.ICON_TYPE_WORKSPACE : CONST.ICON_TYPE_AVATAR,
        name: primaryDisplayName ?? '',
        id: avatarId,
    };

    // Since the display name for a report action message is delivered with the report history as an array of fragments
    // we'll need to take the displayName from personal details and have it be in the same format for now. Eventually,
    // we should stop referring to the report history items entirely for this information.
    const personArray = displayName
        ? [
              {
                  type: 'TEXT',
                  text: displayName,
              },
          ]
        : action?.person;

    const reportID = report?.reportID;
    const iouReportID = iouReport?.reportID;

    const showActorDetails = useCallback(() => {
        if (isWorkspaceActor) {
            showWorkspaceDetails(reportID ?? '');
        } else {
            // Show participants page IOU report preview
            if (iouReportID && displayAllActors) {
                Navigation.navigate(ROUTES.REPORT_PARTICIPANTS.getRoute(iouReportID));
                return;
            }
            showUserDetails(action?.delegateAccountID ? String(action.delegateAccountID) : String(actorAccountID));
        }
    }, [isWorkspaceActor, reportID, actorAccountID, action?.delegateAccountID, iouReportID, displayAllActors]);

    const shouldDisableDetailPage = useMemo(
        () =>
            CONST.RESTRICTED_ACCOUNT_IDS.includes(actorAccountID ?? -1) ||
            (!isWorkspaceActor && ReportUtils.isOptimisticPersonalDetail(action?.delegateAccountID ? Number(action.delegateAccountID) : actorAccountID ?? -1)),
        [action, isWorkspaceActor, actorAccountID],
    );

    const getAvatar = () => {
        if (displayAllActors) {
            return (
                <MultipleAvatars
                    icons={[icon, secondaryAvatar]}
                    isInReportAction
                    shouldShowTooltip
                    secondAvatarStyle={[StyleUtils.getBackgroundAndBorderStyle(theme.appBG), isHovered ? StyleUtils.getBackgroundAndBorderStyle(theme.hoverComponentBG) : undefined]}
                />
            );
        }
        if (shouldShowSubscriptAvatar) {
            return (
                <SubscriptAvatar
                    mainAvatar={icon}
                    secondaryAvatar={secondaryAvatar}
                    noMargin
                />
            );
        }
        return (
            <UserDetailsTooltip
                accountID={Number(actorAccountID ?? -1)}
                delegateAccountID={Number(action?.delegateAccountID ?? -1)}
                icon={icon}
            >
                <View>
                    <Avatar
                        containerStyles={[styles.actionAvatar]}
                        source={icon.source}
                        type={icon.type}
                        name={icon.name}
                        avatarID={icon.id}
                        fallbackIcon={fallbackIcon}
                    />
                </View>
            </UserDetailsTooltip>
        );
    };
    const hasEmojiStatus = !displayAllActors && status?.emojiCode;
    const formattedDate = DateUtils.getStatusUntilDate(status?.clearAfter ?? '');
    const statusText = status?.text ?? '';
    const statusTooltipText = formattedDate ? `${statusText ? `${statusText} ` : ''}(${formattedDate})` : statusText;

    return (
        <View style={[styles.chatItem, wrapperStyle]}>
            <PressableWithoutFeedback
                style={[styles.alignSelfStart, styles.mr3]}
                onPressIn={ControlSelection.block}
                onPressOut={ControlSelection.unblock}
                onPress={showActorDetails}
                disabled={shouldDisableDetailPage}
                accessibilityLabel={actorHint}
                role={CONST.ROLE.BUTTON}
            >
                <OfflineWithFeedback pendingAction={pendingFields?.avatar ?? undefined}>{getAvatar()}</OfflineWithFeedback>
            </PressableWithoutFeedback>
            <View style={[styles.chatItemRight]}>
                {showHeader ? (
                    <View style={[styles.chatItemMessageHeader]}>
                        <PressableWithoutFeedback
                            style={[styles.flexShrink1, styles.mr1]}
                            onPressIn={ControlSelection.block}
                            onPressOut={ControlSelection.unblock}
                            onPress={showActorDetails}
                            disabled={shouldDisableDetailPage}
                            accessibilityLabel={actorHint}
                            role={CONST.ROLE.BUTTON}
                        >
                            {personArray?.map((fragment, index) => (
                                <ReportActionItemFragment
                                    // eslint-disable-next-line react/no-array-index-key
                                    key={`person-${action?.reportActionID}-${index}`}
                                    accountID={actorAccountID ?? -1}
                                    fragment={{...fragment, type: fragment.type ?? '', text: fragment.text ?? ''}}
                                    delegateAccountID={action?.delegateAccountID}
                                    isSingleLine
                                    actorIcon={icon}
                                    moderationDecision={getReportActionMessage(action)?.moderationDecision?.decision}
                                />
                            ))}
                        </PressableWithoutFeedback>
                        {!!hasEmojiStatus && (
                            <Tooltip text={statusTooltipText}>
                                <Text
                                    style={styles.userReportStatusEmoji}
                                    numberOfLines={1}
                                >{`${status?.emojiCode}`}</Text>
                            </Tooltip>
                        )}
                        <ReportActionItemDate created={action?.created ?? ''} />
                    </View>
                ) : null}
                {action?.delegateAccountID && !isReportPreviewAction && (
                    <Text style={[styles.chatDelegateMessage]}>{translate('delegate.onBehalfOfMessage', accountOwnerDetails?.displayName ?? '')}</Text>
                )}
                <View style={hasBeenFlagged ? styles.blockquote : {}}>{children}</View>
            </View>
        </View>
    );
}

ReportActionItemSingle.displayName = 'ReportActionItemSingle';

export default ReportActionItemSingle;<|MERGE_RESOLUTION|>--- conflicted
+++ resolved
@@ -84,13 +84,9 @@
     const personalDetails = usePersonalDetails() ?? CONST.EMPTY_OBJECT;
 
     const actorAccountID = ReportUtils.getReportActionActorAccountID(action, iouReport);
-<<<<<<< HEAD
-    const [invoiceReceiverPolicy] = useOnyx(`${ONYXKEYS.COLLECTION.POLICY}${report.invoiceReceiver && 'policyID' in report.invoiceReceiver ? report.invoiceReceiver.policyID : -1}`);
     const delegatePersonalDetails = personalDetails[action?.delegateAccountID ?? ''];
-=======
     const [invoiceReceiverPolicy] = useOnyx(`${ONYXKEYS.COLLECTION.POLICY}${report?.invoiceReceiver && 'policyID' in report.invoiceReceiver ? report.invoiceReceiver.policyID : -1}`);
 
->>>>>>> d645fa5a
     let displayName = ReportUtils.getDisplayNameForParticipant(actorAccountID);
     const {avatar, login, pendingFields, status, fallbackIcon} = personalDetails[actorAccountID ?? -1] ?? {};
     const accountOwnerDetails = getPersonalDetailByEmail(login ?? '');
