import PropTypes from 'prop-types';
import React, {useCallback, useEffect, useState, useRef, useMemo} from 'react';
import Animated, {useSharedValue, useAnimatedStyle, withTiming} from 'react-native-reanimated';
import _ from 'underscore';
import lodashGet from 'lodash/get';
import InvertedFlatList from '../../../components/InvertedFlatList';
import compose from '../../../libs/compose';
import styles from '../../../styles/styles';
import * as ReportUtils from '../../../libs/ReportUtils';
import * as Report from '../../../libs/actions/Report';
import withWindowDimensions, {windowDimensionsPropTypes} from '../../../components/withWindowDimensions';
import withCurrentUserPersonalDetails, {withCurrentUserPersonalDetailsPropTypes, withCurrentUserPersonalDetailsDefaultProps} from '../../../components/withCurrentUserPersonalDetails';
import {withNetwork, withPersonalDetails} from '../../../components/OnyxProvider';
import ReportActionItem from './ReportActionItem';
import ReportActionItemParentAction from './ReportActionItemParentAction';
import ReportActionsSkeletonView from '../../../components/ReportActionsSkeletonView';
import variables from '../../../styles/variables';
import participantPropTypes from '../../../components/participantPropTypes';
import * as ReportActionsUtils from '../../../libs/ReportActionsUtils';
import reportActionPropTypes from './reportActionPropTypes';
import CONST from '../../../CONST';
import reportPropTypes from '../../reportPropTypes';
import networkPropTypes from '../../../components/networkPropTypes';
import withLocalize from '../../../components/withLocalize';
import DateUtils from '../../../libs/DateUtils';
import FloatingMessageCounter from './FloatingMessageCounter';
import useReportScrollManager from '../../../hooks/useReportScrollManager';

const propTypes = {
    /** Position of the "New" line marker */
    newMarkerReportActionID: PropTypes.string,

    /** Personal details of all the users */
    personalDetailsList: PropTypes.objectOf(participantPropTypes),

    /** The report currently being looked at */
    report: reportPropTypes.isRequired,

    /** Sorted actions prepared for display */
    sortedReportActions: PropTypes.arrayOf(PropTypes.shape(reportActionPropTypes)).isRequired,

    /** The ID of the most recent IOU report action connected with the shown report */
    mostRecentIOUReportActionID: PropTypes.string,

    /** Are we loading more report actions? */
    isLoadingMoreReportActions: PropTypes.bool,

    /** Callback executed on list layout */
    onLayout: PropTypes.func.isRequired,

    /** Callback executed on scroll */
    onScroll: PropTypes.func,

    /** Function to load more chats */
    loadMoreChats: PropTypes.func.isRequired,

    /** Information about the network */
    network: networkPropTypes.isRequired,

    /** The policy object for the current route */
    policy: PropTypes.shape({
        /** The name of the policy */
        name: PropTypes.string,

        /** The URL for the policy avatar */
        avatar: PropTypes.string,
    }),

    ...windowDimensionsPropTypes,
    ...withCurrentUserPersonalDetailsPropTypes,
};

const defaultProps = {
    newMarkerReportActionID: '',
    personalDetails: {},
    onScroll: () => {},
    mostRecentIOUReportActionID: '',
    isLoadingMoreReportActions: false,
    ...withCurrentUserPersonalDetailsDefaultProps,
};

const VERTICAL_OFFSET_THRESHOLD = 200;
const MSG_VISIBLE_THRESHOLD = 250;

/**
 * Create a unique key for each action in the FlatList.
 * We use the reportActionID that is a string representation of a random 64-bit int, which should be
 * random enough to avoid collisions
 * @param {Object} item
 * @param {Object} item.action
 * @return {String}
 */
function keyExtractor(item) {
    return item.reportActionID;
}

function isUnreadMsg(message, lastRead) {
    return message && lastRead && message.created && lastRead < message.created;
}

function ReportActionsList(props) {
    const reportScrollManager = useReportScrollManager();
    const opacity = useSharedValue(0);
    const userActiveSince = useRef(null);
    const currentUnreadMarker = useRef(null);
    const scrollingVerticalOffset = useRef(0);
    const readActionSkipped = useRef(false);
    const context = useRef(null);
    const [messageManuallyMarked, setMessageManuallyMarked] = useState(false);
    const report = props.report;
    const sortedReportActions = props.sortedReportActions;
    const [isFloatingMessageCounterVisible, setIsFloatingMessageCounterVisible] = useState(false);
    const [reportActionSize, setReportActionSize] = useState(sortedReportActions.length);
    const animatedStyles = useAnimatedStyle(() => ({
        opacity: opacity.value,
    }));

    useEffect(() => {
        opacity.value = withTiming(1, {duration: 100});
    }, [opacity]);
    const [skeletonViewHeight, setSkeletonViewHeight] = useState(0);

    const windowHeight = props.windowHeight;

    useEffect(() => {
        userActiveSince.current = DateUtils.getDBTime();
    }, []);

    useEffect(() => {
        if (ReportUtils.isUnread(report)) {
            if (scrollingVerticalOffset.current < MSG_VISIBLE_THRESHOLD) {
                Report.readNewestAction(report.reportID);
            } else {
                readActionSkipped.current = true;
            }
        }

        if (currentUnreadMarker.current || reportActionSize === sortedReportActions.length) {
            return;
        }

        setReportActionSize(sortedReportActions.length);
        currentUnreadMarker.current = null;
        // eslint-disable-next-line react-hooks/exhaustive-deps
    }, [sortedReportActions.length, report.reportID]);

    useEffect(() => {
        const didManuallyMarkReportAsUnread = report.lastReadTime < DateUtils.getDBTime() && ReportUtils.isUnread(report);

        if (!didManuallyMarkReportAsUnread) {
            setMessageManuallyMarked(false);
            return;
        }

        // Clearing the current unread marker so that it can be recalculated
        currentUnreadMarker.current = null;
        setMessageManuallyMarked(true);

        // We only care when a new lastReadTime is set in the report
        // eslint-disable-next-line react-hooks/exhaustive-deps
    }, [report.lastReadTime]);

    /**
     * Show/hide the new floating message counter when user is scrolling back/forth in the history of messages.
     */
    const handleUnreadFloatingButton = () => {
        if (scrollingVerticalOffset.current > VERTICAL_OFFSET_THRESHOLD && !isFloatingMessageCounterVisible) {
            setIsFloatingMessageCounterVisible(true);
        }

        if (scrollingVerticalOffset.current < VERTICAL_OFFSET_THRESHOLD && isFloatingMessageCounterVisible) {
            if (readActionSkipped.current) {
                readActionSkipped.current = false;
                Report.readNewestAction(report.reportID);
            }
            setIsFloatingMessageCounterVisible(false);
        }
    };

    const trackVerticalScrolling = (event) => {
        scrollingVerticalOffset.current = event.nativeEvent.contentOffset.y;
        handleUnreadFloatingButton();
        props.onScroll(event);
    };

    const scrollToBottomAndMarkReportAsRead = () => {
        reportScrollManager.scrollToBottom();
        readActionSkipped.current = false;
        Report.readNewestAction(report.reportID);
    };

    /**
     * Calculates the ideal number of report actions to render in the first render, based on the screen height and on
     * the height of the smallest report action possible.
     * @return {Number}
     */
    const initialNumToRender = useMemo(() => {
        const minimumReportActionHeight = styles.chatItem.paddingTop + styles.chatItem.paddingBottom + variables.fontSizeNormalHeight;
        const availableHeight = windowHeight - (CONST.CHAT_FOOTER_MIN_HEIGHT + variables.contentHeaderHeight);
        return Math.ceil(availableHeight / minimumReportActionHeight);
    }, [windowHeight]);

    const hasOutstandingIOU = props.report.hasOutstandingIOU;

    const mostRecentIOUReportActionID = props.mostRecentIOUReportActionID;

    /**
     * @param {Object} args
     * @param {Number} args.index
     * @returns {React.Component}
     */
    const renderItem = useCallback(
        ({item: reportAction, index}) => {
<<<<<<< HEAD
            let shouldDisplayNewMarker = false;

            if (!currentUnreadMarker.current) {
                const nextMessage = sortedReportActions[index + 1];
                const isCurrentMessageUnread = !!isUnreadMsg(reportAction, report.lastReadTime);
                shouldDisplayNewMarker = isCurrentMessageUnread && !isUnreadMsg(nextMessage, report.lastReadTime);

                if (!messageManuallyMarked) {
                    shouldDisplayNewMarker = shouldDisplayNewMarker && reportAction.actorEmail !== Report.getCurrentUserEmail();
                }
                const canDisplayMarker = scrollingVerticalOffset.current < MSG_VISIBLE_THRESHOLD ? reportAction.created < userActiveSince.current : true;

                if (!currentUnreadMarker.current && shouldDisplayNewMarker && canDisplayMarker) {
                    currentUnreadMarker.current = reportAction.reportActionID;
                }
            } else {
                shouldDisplayNewMarker = reportAction.reportActionID === currentUnreadMarker.current;
            }

            const shouldDisplayParentAction = reportAction.actionName === CONST.REPORT.ACTIONS.TYPE.CREATED && ReportUtils.isThread(report);
=======
            // When the new indicator should not be displayed we explicitly set it to null
            const shouldDisplayNewMarker = reportAction.reportActionID === newMarkerReportActionID;
            const shouldDisplayParentAction =
                reportAction.actionName === CONST.REPORT.ACTIONS.TYPE.CREATED &&
                ReportUtils.isChatThread(report) &&
                !ReportActionsUtils.isTransactionThread(ReportActionsUtils.getParentReportAction(report));
>>>>>>> 8cdb506e
            const shouldHideThreadDividerLine =
                shouldDisplayParentAction && sortedReportActions.length > 1 && sortedReportActions[sortedReportActions.length - 2].reportActionID === newMarkerReportActionID;
            return shouldDisplayParentAction ? (
                <ReportActionItemParentAction
                    shouldHideThreadDividerLine={shouldHideThreadDividerLine}
                    reportID={report.reportID}
                    parentReportID={`${report.parentReportID}`}
                    shouldDisplayNewMarker={shouldDisplayNewMarker}
                />
            ) : (
                <ReportActionItem
                    report={report}
                    action={reportAction}
                    displayAsGroup={ReportActionsUtils.isConsecutiveActionMadeByPreviousActor(sortedReportActions, index)}
                    shouldDisplayNewMarker={shouldDisplayNewMarker}
                    shouldShowSubscriptAvatar={
                        (ReportUtils.isPolicyExpenseChat(report) || ReportUtils.isExpenseReport(report)) &&
                        _.contains([CONST.REPORT.ACTIONS.TYPE.IOU, CONST.REPORT.ACTIONS.TYPE.REPORTPREVIEW], reportAction.actionName)
                    }
                    isMostRecentIOUReportAction={reportAction.reportActionID === mostRecentIOUReportActionID}
                    hasOutstandingIOU={hasOutstandingIOU}
                    index={index}
                    isOnlyReportAction={sortedReportActions.length === 1}
                />
            );
        },
        [report, hasOutstandingIOU, sortedReportActions, mostRecentIOUReportActionID, messageManuallyMarked],
    );

    // Native mobile does not render updates flatlist the changes even though component did update called.
    // To notify there something changes we can use extraData prop to flatlist
    const extraData = [props.isSmallScreenWidth ? props.newMarkerReportActionID : undefined, ReportUtils.isArchivedRoom(props.report)];
    const shouldShowReportRecipientLocalTime = ReportUtils.canShowReportRecipientLocalTime(props.personalDetailsList, props.report, props.currentUserPersonalDetails.accountID);

<<<<<<< HEAD
    return (
        <>
            <FloatingMessageCounter
                isActive={isFloatingMessageCounterVisible && !!currentUnreadMarker.current}
                onClick={scrollToBottomAndMarkReportAsRead}
            />
            <Animated.View style={[animatedStyles, styles.flex1]}>
                <InvertedFlatList
                    accessibilityLabel={props.translate('sidebarScreen.listOfChatMessages')}
                    ref={reportScrollManager.ref}
                    data={props.sortedReportActions}
                    renderItem={renderItem}
                    contentContainerStyle={[styles.chatContentScrollView, shouldShowReportRecipientLocalTime && styles.pt0]}
                    keyExtractor={keyExtractor}
                    initialRowHeight={32}
                    initialNumToRender={initialNumToRender}
                    onEndReached={props.loadMoreChats}
                    onEndReachedThreshold={0.75}
                    ListFooterComponent={() => {
                        if (props.report.isLoadingMoreReportActions) {
                            return <ReportActionsSkeletonView containerHeight={CONST.CHAT_SKELETON_VIEW.AVERAGE_ROW_HEIGHT * 3} />;
                        }

                        // Make sure the oldest report action loaded is not the first. This is so we do not show the
                        // skeleton view above the created action in a newly generated optimistic chat or one with not
                        // that many comments.
                        const lastReportAction = _.last(props.sortedReportActions) || {};
                        if (props.report.isLoadingReportActions && lastReportAction.actionName !== CONST.REPORT.ACTIONS.TYPE.CREATED) {
                            return (
                                <ReportActionsSkeletonView
                                    containerHeight={skeletonViewHeight}
                                    animate={!props.network.isOffline}
                                />
                            );
                        }

                        return null;
                    }}
                    keyboardShouldPersistTaps="handled"
                    onLayout={(event) => {
                        setSkeletonViewHeight(event.nativeEvent.layout.height);
                        props.onLayout(event);
                    }}
                    onScroll={trackVerticalScrolling}
                    extraData={extraData}
                />
            </Animated.View>
        </>
=======
    const errors = lodashGet(props.report, 'errorFields.addWorkspaceRoom') || lodashGet(props.report, 'errorFields.createChat');
    const isArchivedRoom = ReportUtils.isArchivedRoom(props.report);
    const hideComposer = ReportUtils.shouldHideComposer(props.report, errors);
    const shouldOmitBottomSpace = hideComposer || isArchivedRoom;

    return (
        <Animated.View style={[animatedStyles, styles.flex1]}>
            <InvertedFlatList
                accessibilityLabel={props.translate('sidebarScreen.listOfChatMessages')}
                ref={reportScrollManager.ref}
                data={props.sortedReportActions}
                renderItem={renderItem}
                contentContainerStyle={[styles.chatContentScrollView, shouldShowReportRecipientLocalTime || shouldOmitBottomSpace ? styles.pt0 : {}]}
                keyExtractor={keyExtractor}
                initialRowHeight={32}
                initialNumToRender={calculateInitialNumToRender()}
                onEndReached={props.loadMoreChats}
                onEndReachedThreshold={0.75}
                ListFooterComponent={() => {
                    if (props.report.isLoadingMoreReportActions) {
                        return <ReportActionsSkeletonView containerHeight={CONST.CHAT_SKELETON_VIEW.AVERAGE_ROW_HEIGHT * 3} />;
                    }

                    // Make sure the oldest report action loaded is not the first. This is so we do not show the
                    // skeleton view above the created action in a newly generated optimistic chat or one with not
                    // that many comments.
                    const lastReportAction = _.last(props.sortedReportActions) || {};
                    if (props.report.isLoadingReportActions && lastReportAction.actionName !== CONST.REPORT.ACTIONS.TYPE.CREATED) {
                        return (
                            <ReportActionsSkeletonView
                                containerHeight={skeletonViewHeight}
                                animate={!props.network.isOffline}
                            />
                        );
                    }
                    return null;
                }}
                keyboardShouldPersistTaps="handled"
                onLayout={(event) => {
                    setSkeletonViewHeight(event.nativeEvent.layout.height);
                    props.onLayout(event);
                }}
                onScroll={props.onScroll}
                extraData={extraData}
            />
        </Animated.View>
>>>>>>> 8cdb506e
    );
}

ReportActionsList.propTypes = propTypes;
ReportActionsList.defaultProps = defaultProps;
ReportActionsList.displayName = 'ReportActionsList';

export default compose(withWindowDimensions, withLocalize, withPersonalDetails(), withNetwork(), withCurrentUserPersonalDetails)(ReportActionsList);<|MERGE_RESOLUTION|>--- conflicted
+++ resolved
@@ -105,7 +105,6 @@
     const currentUnreadMarker = useRef(null);
     const scrollingVerticalOffset = useRef(0);
     const readActionSkipped = useRef(false);
-    const context = useRef(null);
     const [messageManuallyMarked, setMessageManuallyMarked] = useState(false);
     const report = props.report;
     const sortedReportActions = props.sortedReportActions;
@@ -211,7 +210,6 @@
      */
     const renderItem = useCallback(
         ({item: reportAction, index}) => {
-<<<<<<< HEAD
             let shouldDisplayNewMarker = false;
 
             if (!currentUnreadMarker.current) {
@@ -231,17 +229,13 @@
                 shouldDisplayNewMarker = reportAction.reportActionID === currentUnreadMarker.current;
             }
 
-            const shouldDisplayParentAction = reportAction.actionName === CONST.REPORT.ACTIONS.TYPE.CREATED && ReportUtils.isThread(report);
-=======
-            // When the new indicator should not be displayed we explicitly set it to null
-            const shouldDisplayNewMarker = reportAction.reportActionID === newMarkerReportActionID;
             const shouldDisplayParentAction =
                 reportAction.actionName === CONST.REPORT.ACTIONS.TYPE.CREATED &&
                 ReportUtils.isChatThread(report) &&
                 !ReportActionsUtils.isTransactionThread(ReportActionsUtils.getParentReportAction(report));
->>>>>>> 8cdb506e
             const shouldHideThreadDividerLine =
-                shouldDisplayParentAction && sortedReportActions.length > 1 && sortedReportActions[sortedReportActions.length - 2].reportActionID === newMarkerReportActionID;
+                shouldDisplayParentAction && sortedReportActions.length > 1 && sortedReportActions[sortedReportActions.length - 2].reportActionID === currentUnreadMarker.current;
+
             return shouldDisplayParentAction ? (
                 <ReportActionItemParentAction
                     shouldHideThreadDividerLine={shouldHideThreadDividerLine}
@@ -274,7 +268,11 @@
     const extraData = [props.isSmallScreenWidth ? props.newMarkerReportActionID : undefined, ReportUtils.isArchivedRoom(props.report)];
     const shouldShowReportRecipientLocalTime = ReportUtils.canShowReportRecipientLocalTime(props.personalDetailsList, props.report, props.currentUserPersonalDetails.accountID);
 
-<<<<<<< HEAD
+    const errors = lodashGet(props.report, 'errorFields.addWorkspaceRoom') || lodashGet(props.report, 'errorFields.createChat');
+    const isArchivedRoom = ReportUtils.isArchivedRoom(props.report);
+    const hideComposer = ReportUtils.shouldHideComposer(props.report, errors);
+    const shouldOmitBottomSpace = hideComposer || isArchivedRoom;
+
     return (
         <>
             <FloatingMessageCounter
@@ -287,7 +285,7 @@
                     ref={reportScrollManager.ref}
                     data={props.sortedReportActions}
                     renderItem={renderItem}
-                    contentContainerStyle={[styles.chatContentScrollView, shouldShowReportRecipientLocalTime && styles.pt0]}
+                    contentContainerStyle={[styles.chatContentScrollView, shouldShowReportRecipientLocalTime || shouldOmitBottomSpace ? styles.pt0 : {}]}
                     keyExtractor={keyExtractor}
                     initialRowHeight={32}
                     initialNumToRender={initialNumToRender}
@@ -323,54 +321,6 @@
                 />
             </Animated.View>
         </>
-=======
-    const errors = lodashGet(props.report, 'errorFields.addWorkspaceRoom') || lodashGet(props.report, 'errorFields.createChat');
-    const isArchivedRoom = ReportUtils.isArchivedRoom(props.report);
-    const hideComposer = ReportUtils.shouldHideComposer(props.report, errors);
-    const shouldOmitBottomSpace = hideComposer || isArchivedRoom;
-
-    return (
-        <Animated.View style={[animatedStyles, styles.flex1]}>
-            <InvertedFlatList
-                accessibilityLabel={props.translate('sidebarScreen.listOfChatMessages')}
-                ref={reportScrollManager.ref}
-                data={props.sortedReportActions}
-                renderItem={renderItem}
-                contentContainerStyle={[styles.chatContentScrollView, shouldShowReportRecipientLocalTime || shouldOmitBottomSpace ? styles.pt0 : {}]}
-                keyExtractor={keyExtractor}
-                initialRowHeight={32}
-                initialNumToRender={calculateInitialNumToRender()}
-                onEndReached={props.loadMoreChats}
-                onEndReachedThreshold={0.75}
-                ListFooterComponent={() => {
-                    if (props.report.isLoadingMoreReportActions) {
-                        return <ReportActionsSkeletonView containerHeight={CONST.CHAT_SKELETON_VIEW.AVERAGE_ROW_HEIGHT * 3} />;
-                    }
-
-                    // Make sure the oldest report action loaded is not the first. This is so we do not show the
-                    // skeleton view above the created action in a newly generated optimistic chat or one with not
-                    // that many comments.
-                    const lastReportAction = _.last(props.sortedReportActions) || {};
-                    if (props.report.isLoadingReportActions && lastReportAction.actionName !== CONST.REPORT.ACTIONS.TYPE.CREATED) {
-                        return (
-                            <ReportActionsSkeletonView
-                                containerHeight={skeletonViewHeight}
-                                animate={!props.network.isOffline}
-                            />
-                        );
-                    }
-                    return null;
-                }}
-                keyboardShouldPersistTaps="handled"
-                onLayout={(event) => {
-                    setSkeletonViewHeight(event.nativeEvent.layout.height);
-                    props.onLayout(event);
-                }}
-                onScroll={props.onScroll}
-                extraData={extraData}
-            />
-        </Animated.View>
->>>>>>> 8cdb506e
     );
 }
 
