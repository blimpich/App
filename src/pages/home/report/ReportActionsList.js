--- conflicted
+++ resolved
@@ -306,29 +306,6 @@
      * Evaluate new unread marker visibility for each of the report actions.
      * @returns boolean
      */
-<<<<<<< HEAD
-    const renderItem = useCallback(
-        ({item: reportAction, index}) => {
-            let shouldDisplayNewMarker = false;
-            if (!currentUnreadMarker) {
-                const nextMessage = sortedReportActions[index + 1];
-                const isCurrentMessageUnread = isMessageUnread(reportAction, lastReadRef.current);
-                let canDisplayNewMarker = isCurrentMessageUnread && !isMessageUnread(nextMessage, lastReadRef.current);
-
-                if (!messageManuallyMarkedUnread) {
-                    canDisplayNewMarker = canDisplayNewMarker && reportAction.actorAccountID !== Report.getCurrentUserAccountID();
-                }
-
-                let isMessageInScope = scrollingVerticalOffset.current < MSG_VISIBLE_THRESHOLD ? reportAction.created < userActiveSince.current : true;
-                if (messageManuallyMarkedUnread) {
-                    isMessageInScope = true;
-                }
-                if (!currentUnreadMarker && canDisplayNewMarker && isMessageInScope) {
-                    cacheUnreadMarkers.set(report.reportID, reportAction.reportActionID);
-                    setCurrentUnreadMarker(reportAction.reportActionID);
-                    shouldDisplayNewMarker = true;
-=======
-
     const shouldDisplayNewMarker = useCallback(
         (reportAction, index) => {
             let shouldDisplay = false;
@@ -339,7 +316,6 @@
                 shouldDisplay = isCurrentMessageUnread && !isMessageUnread(nextMessage, report.lastReadTime);
                 if (!messageManuallyMarkedUnread) {
                     shouldDisplay = shouldDisplay && reportAction.actorAccountID !== Report.getCurrentUserAccountID();
->>>>>>> b2cbd267
                 }
             } else {
                 shouldDisplay = reportAction.reportActionID === currentUnreadMarker;
