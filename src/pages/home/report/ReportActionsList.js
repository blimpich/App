--- conflicted
+++ resolved
@@ -140,11 +140,7 @@
     isComposerFullSize,
     reportScrollManager,
 }) {
-<<<<<<< HEAD
-=======
     const styles = useThemeStyles();
-    const reportScrollManager = useReportScrollManager();
->>>>>>> b30b5557
     const {translate} = useLocalize();
     const {isOffline} = useNetwork();
     const route = useRoute();
