import type {ListRenderItemInfo} from '@react-native/virtualized-lists/Lists/VirtualizedList';
import {useIsFocused, useRoute} from '@react-navigation/native';
// eslint-disable-next-line lodash/import-scope
import type {DebouncedFunc} from 'lodash';
import React, {memo, useCallback, useEffect, useMemo, useRef, useState} from 'react';
import {DeviceEventEmitter, InteractionManager, View} from 'react-native';
import type {LayoutChangeEvent, NativeScrollEvent, NativeSyntheticEvent, StyleProp, ViewStyle} from 'react-native';
import {useOnyx} from 'react-native-onyx';
import type {OnyxEntry} from 'react-native-onyx';
import InvertedFlatList from '@components/InvertedFlatList';
import {AUTOSCROLL_TO_TOP_THRESHOLD} from '@components/InvertedFlatList/BaseInvertedFlatList';
import {usePersonalDetails} from '@components/OnyxProvider';
import useCurrentUserPersonalDetails from '@hooks/useCurrentUserPersonalDetails';
import useLocalize from '@hooks/useLocalize';
import useNetworkWithOfflineStatus from '@hooks/useNetworkWithOfflineStatus';
import usePrevious from '@hooks/usePrevious';
import useReportScrollManager from '@hooks/useReportScrollManager';
import useResponsiveLayout from '@hooks/useResponsiveLayout';
import useThemeStyles from '@hooks/useThemeStyles';
import useWindowDimensions from '@hooks/useWindowDimensions';
import DateUtils from '@libs/DateUtils';
import isSearchTopmostCentralPane from '@libs/Navigation/isSearchTopmostCentralPane';
import Navigation from '@libs/Navigation/Navigation';
import type {PlatformStackRouteProp} from '@libs/Navigation/PlatformStackNavigation/types';
import * as ReportActionsUtils from '@libs/ReportActionsUtils';
import * as ReportUtils from '@libs/ReportUtils';
import Visibility from '@libs/Visibility';
import type {AuthScreensParamList} from '@navigation/types';
import variables from '@styles/variables';
import * as Report from '@userActions/Report';
import CONST from '@src/CONST';
import ONYXKEYS from '@src/ONYXKEYS';
import ROUTES from '@src/ROUTES';
import type SCREENS from '@src/SCREENS';
import type * as OnyxTypes from '@src/types/onyx';
import FloatingMessageCounter from './FloatingMessageCounter';
import getInitialNumToRender from './getInitialNumReportActionsToRender';
import ListBoundaryLoader from './ListBoundaryLoader';
import ReportActionsListItemRenderer from './ReportActionsListItemRenderer';

type LoadNewerChats = DebouncedFunc<(params: {distanceFromStart: number}) => void>;

type ReportActionsListProps = {
    /** The report currently being looked at */
    report: OnyxTypes.Report;

    /** The transaction thread report associated with the current report, if any */
    transactionThreadReport: OnyxEntry<OnyxTypes.Report>;

    /** Array of report actions for the current report */
    reportActions: OnyxTypes.ReportAction[];

    /** The report's parentReportAction */
    parentReportAction: OnyxEntry<OnyxTypes.ReportAction>;

    /** The transaction thread report's parentReportAction */
    parentReportActionForTransactionThread: OnyxEntry<OnyxTypes.ReportAction>;

    /** Sorted actions prepared for display */
    sortedReportActions: OnyxTypes.ReportAction[];

    /** Sorted actions that should be visible to the user */
    sortedVisibleReportActions: OnyxTypes.ReportAction[];

    /** The ID of the most recent IOU report action connected with the shown report */
    mostRecentIOUReportActionID?: string | null;

    /** The report metadata loading states */
    isLoadingInitialReportActions?: boolean;

    /** Are we loading more report actions? */
    isLoadingOlderReportActions?: boolean;

    /** Was there an error when loading older report actions? */
    hasLoadingOlderReportActionsError?: boolean;

    /** Are we loading newer report actions? */
    isLoadingNewerReportActions?: boolean;

    /** Was there an error when loading newer report actions? */
    hasLoadingNewerReportActionsError?: boolean;

    /** Callback executed on list layout */
    onLayout: (event: LayoutChangeEvent) => void;

    /** Callback executed on scroll */
    onScroll?: (event: NativeSyntheticEvent<NativeScrollEvent>) => void;

    /** Function to load more chats */
    loadOlderChats: (force?: boolean) => void;

    /** Function to load newer chats */
    loadNewerChats: (force?: boolean) => void;

    /** Whether the composer is in full size */
    isComposerFullSize?: boolean;

    /** ID of the list */
    listID: number;

    /** Callback executed on content size change */
    onContentSizeChange: (w: number, h: number) => void;

    /** Should enable auto scroll to top threshold */
    shouldEnableAutoScrollToTopThreshold?: boolean;
};

const VERTICAL_OFFSET_THRESHOLD = 200;
const MSG_VISIBLE_THRESHOLD = 250;

// In the component we are subscribing to the arrival of new actions.
// As there is the possibility that there are multiple instances of a ReportScreen
// for the same report, we only ever want one subscription to be active, as
// the subscriptions could otherwise be conflicting.
const newActionUnsubscribeMap: Record<string, () => void> = {};

// Seems that there is an architecture issue that prevents us from using the reportID with useRef
// the useRef value gets reset when the reportID changes, so we use a global variable to keep track
let prevReportID: string | null = null;

/**
 * Create a unique key for each action in the FlatList.
 * We use the reportActionID that is a string representation of a random 64-bit int, which should be
 * random enough to avoid collisions
 */
function keyExtractor(item: OnyxTypes.ReportAction): string {
    return item.reportActionID;
}

const onScrollToIndexFailed = () => {};

function ReportActionsList({
    report,
    transactionThreadReport,
    reportActions = [],
    parentReportAction,
    isLoadingInitialReportActions = false,
    isLoadingOlderReportActions = false,
    hasLoadingOlderReportActionsError = false,
    isLoadingNewerReportActions = false,
    hasLoadingNewerReportActionsError = false,
    sortedReportActions,
    sortedVisibleReportActions,
    onScroll,
    mostRecentIOUReportActionID = '',
    loadNewerChats,
    loadOlderChats,
    onLayout,
    isComposerFullSize,
    listID,
    onContentSizeChange,
    shouldEnableAutoScrollToTopThreshold,
    parentReportActionForTransactionThread,
}: ReportActionsListProps) {
    const currentUserPersonalDetails = useCurrentUserPersonalDetails();
    const personalDetailsList = usePersonalDetails();
    const styles = useThemeStyles();
    const {translate} = useLocalize();
    const {windowHeight} = useWindowDimensions();
    const {isInNarrowPaneModal, shouldUseNarrowLayout} = useResponsiveLayout();

    const {preferredLocale} = useLocalize();
    const {isOffline, lastOfflineAt, lastOnlineAt} = useNetworkWithOfflineStatus();
    const route = useRoute<PlatformStackRouteProp<AuthScreensParamList, typeof SCREENS.REPORT>>();
    const reportScrollManager = useReportScrollManager();
    const userActiveSince = useRef<string>(DateUtils.getDBTime());
    const lastMessageTime = useRef<string | null>(null);
    const [isVisible, setIsVisible] = useState(Visibility.isVisible);
    const isFocused = useIsFocused();
    const [pendingBottomScroll, setPendingBottomScroll] = useState(false);

    const [reportNameValuePairs] = useOnyx(`${ONYXKEYS.COLLECTION.REPORT_NAME_VALUE_PAIRS}${report?.reportID ?? -1}`);
    const [accountID] = useOnyx(ONYXKEYS.SESSION, {selector: (session) => session?.accountID});

    useEffect(() => {
        const unsubscriber = Visibility.onVisibilityChange(() => {
            setIsVisible(Visibility.isVisible());
        });

        return unsubscriber;
    }, []);

    const scrollingVerticalOffset = useRef(0);
    const readActionSkipped = useRef(false);
    const hasHeaderRendered = useRef(false);
    const hasFooterRendered = useRef(false);
    const linkedReportActionID = route?.params?.reportActionID ?? '-1';

    const lastAction = sortedVisibleReportActions.at(0);
    const sortedVisibleReportActionsObjects: OnyxTypes.ReportActions = useMemo(
        () =>
            sortedVisibleReportActions.reduce((actions, action) => {
                Object.assign(actions, {[action.reportActionID]: action});
                return actions;
            }, {}),
        [sortedVisibleReportActions],
    );
    const prevSortedVisibleReportActionsObjects = usePrevious(sortedVisibleReportActionsObjects);

    const reportLastReadTime = report.lastReadTime ?? '';

    // In a one-expense report, the report actions from the expense report and transaction thread are combined.
    // If the transaction thread has a newer action, it will show an unread marker if we compare it with the expense report lastReadTime.
    // - expense report action A <- expense report lastReadTime
    // - transaction thread action A <- transaction thread lastReadTime
    // So, we use whichever lastReadTime that is bigger.
    const lastReadTime = transactionThreadReport?.lastReadTime && transactionThreadReport.lastReadTime > reportLastReadTime ? transactionThreadReport.lastReadTime : reportLastReadTime;

    /**
     * The timestamp for the unread marker.
     *
     * This should ONLY be updated when the user
     * - switches reports
     * - marks a message as read/unread
     * - reads a new message as it is received
     */
    const [unreadMarkerTime, setUnreadMarkerTime] = useState(lastReadTime);
    useEffect(() => {
        setUnreadMarkerTime(lastReadTime);

        // eslint-disable-next-line react-compiler/react-compiler, react-hooks/exhaustive-deps
    }, [report.reportID]);

    const prevUnreadMarkerReportActionID = useRef<string | null>(null);
    /**
     * Whether a message is NOT from the active user and it was received while the user was offline.
     */
    const wasMessageReceivedWhileOffline = useCallback(
        (message: OnyxTypes.ReportAction) =>
            !ReportActionsUtils.wasActionTakenByCurrentUser(message) &&
            ReportActionsUtils.wasActionCreatedWhileOffline(message, isOffline, lastOfflineAt.current, lastOnlineAt.current, preferredLocale),
        [isOffline, lastOfflineAt, lastOnlineAt, preferredLocale],
    );

    /**
     * The index of the earliest message that was received while offline
     */
    const earliestReceivedOfflineMessageIndex = useMemo(() => {
        // Create a list of (sorted) indices of message that were received while offline
        const receviedOfflineMessages = sortedReportActions.reduce<number[]>((acc, message, index) => {
            if (wasMessageReceivedWhileOffline(message)) {
                acc[index] = index;
            }

            return acc;
        }, []);

        // The last index in the list is the earliest message that was received while offline
        return receviedOfflineMessages.at(-1);
    }, [sortedReportActions, wasMessageReceivedWhileOffline]);

    /**
     * The reportActionID the unread marker should display above
     */
    const unreadMarkerReportActionID = useMemo(() => {
        const shouldDisplayNewMarker = (message: OnyxTypes.ReportAction, index: number): boolean => {
            const nextMessage = sortedVisibleReportActions.at(index + 1);
            const isNextMessageUnread = !!nextMessage && ReportActionsUtils.isReportActionUnread(nextMessage, unreadMarkerTime);

            // If the current message is the earliest message received while offline, we want to display the unread marker above this message.
            const isEarliestReceivedOfflineMessage = index === earliestReceivedOfflineMessageIndex;
            if (isEarliestReceivedOfflineMessage && !isNextMessageUnread) {
                return true;
            }

            const isWithinVisibleThreshold = scrollingVerticalOffset.current < MSG_VISIBLE_THRESHOLD ? message.created < (userActiveSince.current ?? '') : true;

            // If the unread marker should be hidden or is not within the visible area, don't show the unread marker.
            if (ReportActionsUtils.shouldHideNewMarker(message) || !isWithinVisibleThreshold) {
                return false;
            }

            const isCurrentMessageUnread = ReportActionsUtils.isReportActionUnread(message, unreadMarkerTime);

            // If the current message is read or the next message is unread, don't show the unread marker.
            if (!isCurrentMessageUnread || isNextMessageUnread) {
                return false;
            }

            // If no unread marker exists, don't set an unread marker for newly added messages from the current user.
            const isFromCurrentUser = accountID === (ReportActionsUtils.isReportPreviewAction(message) ? message.childLastActorAccountID : message.actorAccountID);
            const isNewMessage = !prevSortedVisibleReportActionsObjects[message.reportActionID];

            // The unread marker will show if the action's `created` time is later than `unreadMarkerTime`.
            // The `unreadMarkerTime` has already been updated to match the optimistic action created time,
            // but once the new action is saved on the backend, the actual created time will be later than the optimistic one.
            // Therefore, we also need to prevent the unread marker from appearing for previously optimistic actions.
            const isPreviouslyOptimistic = !!prevSortedVisibleReportActionsObjects[message.reportActionID]?.isOptimisticAction && !message.isOptimisticAction;
            const shouldIgnoreUnreadForCurrentUserMessage = !prevUnreadMarkerReportActionID.current && isFromCurrentUser && (isNewMessage || isPreviouslyOptimistic);

            return !shouldIgnoreUnreadForCurrentUserMessage;
        };

        // If there are message that were recevied while offline,
        // we can skip checking all messages later than the earliest recevied offline message.
        const startIndex = earliestReceivedOfflineMessageIndex ?? 0;

        // Scan through each visible report action until we find the appropriate action to show the unread marker
        for (let index = startIndex; index < sortedVisibleReportActions.length; index++) {
            const reportAction = sortedVisibleReportActions.at(index);

            // eslint-disable-next-line react-compiler/react-compiler
            if (reportAction && shouldDisplayNewMarker(reportAction, index)) {
                return reportAction.reportActionID;
            }
        }

        return null;
    }, [accountID, earliestReceivedOfflineMessageIndex, prevSortedVisibleReportActionsObjects, sortedVisibleReportActions, unreadMarkerTime]);
    prevUnreadMarkerReportActionID.current = unreadMarkerReportActionID;

    /**
     * Subscribe to read/unread events and update our unreadMarkerTime
     */
    useEffect(() => {
        const unreadActionSubscription = DeviceEventEmitter.addListener(`unreadAction_${report.reportID}`, (newLastReadTime: string) => {
            setUnreadMarkerTime(newLastReadTime);
            userActiveSince.current = DateUtils.getDBTime();
        });
        const readNewestActionSubscription = DeviceEventEmitter.addListener(`readNewestAction_${report.reportID}`, (newLastReadTime: string) => {
            setUnreadMarkerTime(newLastReadTime);
        });

        return () => {
            unreadActionSubscription.remove();
            readNewestActionSubscription.remove();
        };
    }, [report.reportID]);

    /**
     * When the user reads a new message as it is received, we'll push the unreadMarkerTime down to the timestamp of
     * the latest report action. When new report actions are received and the user is not viewing them (they're above
     * the MSG_VISIBLE_THRESHOLD), the unread marker will display over those new messages rather than the initial
     * lastReadTime.
     */
    useEffect(() => {
        if (unreadMarkerReportActionID) {
            return;
        }

        const mostRecentReportActionCreated = lastAction?.created ?? '';
        if (mostRecentReportActionCreated <= unreadMarkerTime) {
            return;
        }

        setUnreadMarkerTime(mostRecentReportActionCreated);

        // eslint-disable-next-line react-compiler/react-compiler, react-hooks/exhaustive-deps
    }, [lastAction?.created]);

    const lastActionIndex = lastAction?.reportActionID;
    const reportActionSize = useRef(sortedVisibleReportActions.length);
    const lastVisibleActionCreated =
        (transactionThreadReport?.lastVisibleActionCreated ?? '') > (report.lastVisibleActionCreated ?? '')
            ? transactionThreadReport?.lastVisibleActionCreated
            : report.lastVisibleActionCreated;
    const hasNewestReportAction = lastAction?.created === lastVisibleActionCreated;
    const hasNewestReportActionRef = useRef(hasNewestReportAction);
    // eslint-disable-next-line react-compiler/react-compiler
    hasNewestReportActionRef.current = hasNewestReportAction;
    const previousLastIndex = useRef(lastActionIndex);

    const isLastPendingActionIsDelete = sortedReportActions?.at(0)?.pendingAction === CONST.RED_BRICK_ROAD_PENDING_ACTION.DELETE;

    const [isFloatingMessageCounterVisible, setIsFloatingMessageCounterVisible] = useState(false);

    useEffect(() => {
        if (
            scrollingVerticalOffset.current < AUTOSCROLL_TO_TOP_THRESHOLD &&
            previousLastIndex.current !== lastActionIndex &&
            reportActionSize.current > sortedVisibleReportActions.length &&
            hasNewestReportAction
        ) {
            reportScrollManager.scrollToBottom();
        }
        previousLastIndex.current = lastActionIndex;
        reportActionSize.current = sortedVisibleReportActions.length;
    }, [lastActionIndex, sortedVisibleReportActions, reportScrollManager, hasNewestReportAction, linkedReportActionID]);

    useEffect(() => {
        userActiveSince.current = DateUtils.getDBTime();
        prevReportID = report.reportID;
    }, [report.reportID]);

    useEffect(() => {
        if (report.reportID !== prevReportID) {
            return;
        }

        if (ReportUtils.isUnread(report)) {
            // On desktop, when the notification center is displayed, isVisible will return false.
            // Currently, there's no programmatic way to dismiss the notification center panel.
            // To handle this, we use the 'referrer' parameter to check if the current navigation is triggered from a notification.
            const isFromNotification = route?.params?.referrer === CONST.REFERRER.NOTIFICATION;
            if ((isVisible || isFromNotification) && scrollingVerticalOffset.current < MSG_VISIBLE_THRESHOLD) {
                Report.readNewestAction(report.reportID);
                if (isFromNotification) {
                    Navigation.setParams({referrer: undefined});
                }
            } else {
                readActionSkipped.current = true;
            }
        }
        // eslint-disable-next-line react-compiler/react-compiler, react-hooks/exhaustive-deps
    }, [report.lastVisibleActionCreated, report.reportID, isVisible]);

    useEffect(() => {
        if (linkedReportActionID) {
            return;
        }
        InteractionManager.runAfterInteractions(() => {
            reportScrollManager.scrollToBottom();
        });
        // eslint-disable-next-line react-compiler/react-compiler, react-hooks/exhaustive-deps
    }, []);

    const isNewMessageDisplayed = useCallback(() => {
        const prevActions = Object.values(prevSortedVisibleReportActionsObjects);
        const lastPrevAction = prevActions.at(0);
        return lastAction?.reportActionID !== lastPrevAction?.reportActionID;
    }, [prevSortedVisibleReportActionsObjects, lastAction]);

    const scrollToBottomForCurrentUserAction = useCallback(
        (isFromCurrentUser: boolean) => {
<<<<<<< HEAD
            // If a new comment is added and it's from the current user scroll to the bottom otherwise leave the user positioned where
            // they are now in the list.

            if (!isFromCurrentUser || scrollingVerticalOffset.current === 0) {
                return;
            }

            if (!hasNewestReportActionRef.current) {
                if (isInNarrowPaneModal) {
                    return;
                }
                Navigation.navigate(ROUTES.REPORT_WITH_ID.getRoute(report.reportID));
                return;
            }

            if (!isNewMessageDisplayed()) {
                setPendingBottomScroll(true);
            } else {
                InteractionManager.runAfterInteractions(() => reportScrollManager.scrollToBottom());
            }
=======
            InteractionManager.runAfterInteractions(() => {
                // If a new comment is added and it's from the current user scroll to the bottom otherwise leave the user positioned where
                // they are now in the list.
                if (!isFromCurrentUser) {
                    return;
                }
                if (!hasNewestReportActionRef.current) {
                    if (isInNarrowPaneModal) {
                        return;
                    }
                    Navigation.navigate(ROUTES.REPORT_WITH_ID.getRoute(report.reportID));
                    return;
                }
                reportScrollManager.scrollToBottom();
            });
>>>>>>> 9cc00122
        },
        [isInNarrowPaneModal, reportScrollManager, report.reportID, isNewMessageDisplayed],
    );

    useEffect(() => {
        if (!pendingBottomScroll) {
            return;
        }

        if (isNewMessageDisplayed()) {
            InteractionManager.runAfterInteractions(() => {
                reportScrollManager.scrollToBottom();
                setPendingBottomScroll(false);
            });
        }
    }, [pendingBottomScroll, prevSortedVisibleReportActionsObjects, reportScrollManager, isNewMessageDisplayed]);

    useEffect(() => {
        // Why are we doing this, when in the cleanup of the useEffect we are already calling the unsubscribe function?
        // Answer: On web, when navigating to another report screen, the previous report screen doesn't get unmounted,
        //         meaning that the cleanup might not get called. When we then open a report we had open already previosuly, a new
        //         ReportScreen will get created. Thus, we have to cancel the earlier subscription of the previous screen,
        //         because the two subscriptions could conflict!
        //         In case we return to the previous screen (e.g. by web back navigation) the useEffect for that screen would
        //         fire again, as the focus has changed and will set up the subscription correctly again.
        const previousSubUnsubscribe = newActionUnsubscribeMap[report.reportID];
        if (previousSubUnsubscribe) {
            previousSubUnsubscribe();
        }

        // This callback is triggered when a new action arrives via Pusher and the event is emitted from Report.js. This allows us to maintain
        // a single source of truth for the "new action" event instead of trying to derive that a new action has appeared from looking at props.
        const unsubscribe = Report.subscribeToNewActionEvent(report.reportID, scrollToBottomForCurrentUserAction);

        const cleanup = () => {
            if (!unsubscribe) {
                return;
            }
            unsubscribe();
        };

        newActionUnsubscribeMap[report.reportID] = cleanup;

        return cleanup;

        // eslint-disable-next-line react-compiler/react-compiler, react-hooks/exhaustive-deps
    }, [report.reportID]);

    /**
     * Show/hide the new floating message counter when user is scrolling back/forth in the history of messages.
     */
    const handleUnreadFloatingButton = () => {
        if (scrollingVerticalOffset.current > VERTICAL_OFFSET_THRESHOLD && !isFloatingMessageCounterVisible && !!unreadMarkerReportActionID) {
            setIsFloatingMessageCounterVisible(true);
        }

        if (scrollingVerticalOffset.current < VERTICAL_OFFSET_THRESHOLD && isFloatingMessageCounterVisible) {
            if (readActionSkipped.current) {
                readActionSkipped.current = false;
                Report.readNewestAction(report.reportID);
            }
            setIsFloatingMessageCounterVisible(false);
        }
    };

    const trackVerticalScrolling = (event: NativeSyntheticEvent<NativeScrollEvent>) => {
        scrollingVerticalOffset.current = event.nativeEvent.contentOffset.y;
        handleUnreadFloatingButton();
        onScroll?.(event);
    };

    const scrollToBottomAndMarkReportAsRead = () => {
        if (!hasNewestReportAction) {
            Navigation.navigate(ROUTES.REPORT_WITH_ID.getRoute(report.reportID));
            Report.openReport(report.reportID);
            reportScrollManager.scrollToBottom();
            return;
        }
        reportScrollManager.scrollToBottom();
        readActionSkipped.current = false;
        Report.readNewestAction(report.reportID);
    };

    /**
     * Calculates the ideal number of report actions to render in the first render, based on the screen height and on
     * the height of the smallest report action possible.
     */
    const initialNumToRender = useMemo((): number | undefined => {
        const minimumReportActionHeight = styles.chatItem.paddingTop + styles.chatItem.paddingBottom + variables.fontSizeNormalHeight;
        const availableHeight = windowHeight - (CONST.CHAT_FOOTER_MIN_HEIGHT + variables.contentHeaderHeight);
        const numToRender = Math.ceil(availableHeight / minimumReportActionHeight);
        if (linkedReportActionID) {
            return getInitialNumToRender(numToRender);
        }
        return numToRender || undefined;
    }, [styles.chatItem.paddingBottom, styles.chatItem.paddingTop, windowHeight, linkedReportActionID]);

    /**
     * Thread's divider line should hide when the first chat in the thread is marked as unread.
     * This is so that it will not be conflicting with header's separator line.
     */
    const shouldHideThreadDividerLine = useMemo(
        (): boolean => ReportActionsUtils.getFirstVisibleReportActionID(sortedReportActions, isOffline) === unreadMarkerReportActionID,
        [sortedReportActions, isOffline, unreadMarkerReportActionID],
    );

    const firstVisibleReportActionID = useMemo(() => ReportActionsUtils.getFirstVisibleReportActionID(sortedReportActions, isOffline), [sortedReportActions, isOffline]);

    const shouldUseThreadDividerLine = useMemo(() => {
        const topReport = sortedVisibleReportActions.length > 0 ? sortedVisibleReportActions.at(sortedVisibleReportActions.length - 1) : null;

        if (topReport && topReport.actionName !== CONST.REPORT.ACTIONS.TYPE.CREATED) {
            return false;
        }

        if (ReportActionsUtils.isTransactionThread(parentReportAction)) {
            return !ReportActionsUtils.isDeletedParentAction(parentReportAction) && !ReportActionsUtils.isReversedTransaction(parentReportAction);
        }

        if (ReportUtils.isTaskReport(report)) {
            return !ReportUtils.isCanceledTaskReport(report, parentReportAction);
        }

        return ReportUtils.isExpenseReport(report) || ReportUtils.isIOUReport(report) || ReportUtils.isInvoiceReport(report);
    }, [parentReportAction, report, sortedVisibleReportActions]);

    useEffect(() => {
        if (report.reportID !== prevReportID) {
            return;
        }

        if (!isVisible || !isFocused) {
            if (!lastMessageTime.current) {
                lastMessageTime.current = lastAction?.created ?? '';
            }
            return;
        }

        // In case the user read new messages (after being inactive) with other device we should
        // show marker based on report.lastReadTime
        const newMessageTimeReference = lastMessageTime.current && report.lastReadTime && lastMessageTime.current > report.lastReadTime ? userActiveSince.current : report.lastReadTime;
        lastMessageTime.current = null;

        const isArchivedReport = ReportUtils.isArchivedRoom(report);
        const hasNewMessagesInView = scrollingVerticalOffset.current < MSG_VISIBLE_THRESHOLD;
        const hasUnreadReportAction = sortedVisibleReportActions.some(
            (reportAction) =>
                newMessageTimeReference &&
                newMessageTimeReference < reportAction.created &&
                (ReportActionsUtils.isReportPreviewAction(reportAction) ? reportAction.childLastActorAccountID : reportAction.actorAccountID) !== Report.getCurrentUserAccountID(),
        );

        if (!isArchivedReport && (!hasNewMessagesInView || !hasUnreadReportAction)) {
            return;
        }

        Report.readNewestAction(report.reportID);
        userActiveSince.current = DateUtils.getDBTime();

        // This effect logic to `mark as read` will only run when the report focused has new messages and the App visibility
        //  is changed to visible(meaning user switched to app/web, while user was previously using different tab or application).
        // We will mark the report as read in the above case which marks the LHN report item as read while showing the new message
        // marker for the chat messages received while the user wasn't focused on the report or on another browser tab for web.
        // eslint-disable-next-line react-compiler/react-compiler, react-hooks/exhaustive-deps
    }, [isFocused, isVisible]);

    const renderItem = useCallback(
        ({item: reportAction, index}: ListRenderItemInfo<OnyxTypes.ReportAction>) => (
            <ReportActionsListItemRenderer
                reportAction={reportAction}
                reportActions={reportActions}
                parentReportAction={parentReportAction}
                parentReportActionForTransactionThread={parentReportActionForTransactionThread}
                index={index}
                report={report}
                transactionThreadReport={transactionThreadReport}
                linkedReportActionID={linkedReportActionID}
                displayAsGroup={
                    !ReportActionsUtils.isConsecutiveChronosAutomaticTimerAction(sortedVisibleReportActions, index, ReportUtils.chatIncludesChronosWithID(reportAction?.reportID)) &&
                    ReportActionsUtils.isConsecutiveActionMadeByPreviousActor(sortedVisibleReportActions, index)
                }
                mostRecentIOUReportActionID={mostRecentIOUReportActionID}
                shouldHideThreadDividerLine={shouldHideThreadDividerLine}
                shouldDisplayNewMarker={reportAction.reportActionID === unreadMarkerReportActionID}
                shouldDisplayReplyDivider={sortedVisibleReportActions.length > 1}
                isFirstVisibleReportAction={firstVisibleReportActionID === reportAction.reportActionID}
                shouldUseThreadDividerLine={shouldUseThreadDividerLine}
            />
        ),
        [
            report,
            linkedReportActionID,
            sortedVisibleReportActions,
            mostRecentIOUReportActionID,
            shouldHideThreadDividerLine,
            parentReportAction,
            reportActions,
            transactionThreadReport,
            parentReportActionForTransactionThread,
            shouldUseThreadDividerLine,
            firstVisibleReportActionID,
            unreadMarkerReportActionID,
        ],
    );

    // Native mobile does not render updates flatlist the changes even though component did update called.
    // To notify there something changes we can use extraData prop to flatlist
    const extraData = useMemo(
        () => [shouldUseNarrowLayout ? unreadMarkerReportActionID : undefined, ReportUtils.isArchivedRoom(report, reportNameValuePairs)],
        [unreadMarkerReportActionID, shouldUseNarrowLayout, report, reportNameValuePairs],
    );
    const hideComposer = !ReportUtils.canUserPerformWriteAction(report);
    const shouldShowReportRecipientLocalTime = ReportUtils.canShowReportRecipientLocalTime(personalDetailsList, report, currentUserPersonalDetails.accountID) && !isComposerFullSize;
    // eslint-disable-next-line react-compiler/react-compiler
    const canShowHeader = isOffline || hasHeaderRendered.current;

    const contentContainerStyle: StyleProp<ViewStyle> = useMemo(
        () => [styles.chatContentScrollView, isLoadingNewerReportActions && canShowHeader ? styles.chatContentScrollViewWithHeaderLoader : {}],
        [isLoadingNewerReportActions, styles.chatContentScrollView, styles.chatContentScrollViewWithHeaderLoader, canShowHeader],
    );

    const lastReportAction: OnyxTypes.ReportAction | undefined = useMemo(() => sortedReportActions.at(-1) ?? undefined, [sortedReportActions]);

    const retryLoadOlderChatsError = useCallback(() => {
        loadOlderChats(true);
    }, [loadOlderChats]);

    // eslint-disable-next-line react-compiler/react-compiler
    const listFooterComponent = useMemo(() => {
        // Skip this hook on the first render (when online), as we are not sure if more actions are going to be loaded,
        // Therefore showing the skeleton on footer might be misleading.
        // When offline, there should be no second render, so we should show the skeleton if the corresponding loading prop is present.
        // In case of an error we want to display the footer no matter what.
        if (!isOffline && !hasFooterRendered.current && !hasLoadingOlderReportActionsError) {
            hasFooterRendered.current = true;
            return null;
        }

        return (
            <ListBoundaryLoader
                type={CONST.LIST_COMPONENTS.FOOTER}
                isLoadingOlderReportActions={isLoadingOlderReportActions}
                isLoadingInitialReportActions={isLoadingInitialReportActions}
                lastReportActionName={lastReportAction?.actionName}
                hasError={hasLoadingOlderReportActionsError}
                onRetry={retryLoadOlderChatsError}
            />
        );
    }, [isLoadingInitialReportActions, isLoadingOlderReportActions, lastReportAction?.actionName, isOffline, hasLoadingOlderReportActionsError, retryLoadOlderChatsError]);

    const onLayoutInner = useCallback(
        (event: LayoutChangeEvent) => {
            onLayout(event);
        },
        [onLayout],
    );
    const onContentSizeChangeInner = useCallback(
        (w: number, h: number) => {
            onContentSizeChange(w, h);
        },
        [onContentSizeChange],
    );

    // eslint-disable-next-line react-compiler/react-compiler
    const retryLoadNewerChatsError = useCallback(() => {
        loadNewerChats(true);
    }, [loadNewerChats]);

    const listHeaderComponent = useMemo(() => {
        // In case of an error we want to display the header no matter what.
        if (!canShowHeader && !hasLoadingNewerReportActionsError) {
            // eslint-disable-next-line react-compiler/react-compiler
            hasHeaderRendered.current = true;
            return null;
        }

        return (
            <ListBoundaryLoader
                type={CONST.LIST_COMPONENTS.HEADER}
                isLoadingNewerReportActions={isLoadingNewerReportActions}
                hasError={hasLoadingNewerReportActionsError}
                onRetry={retryLoadNewerChatsError}
            />
        );
    }, [isLoadingNewerReportActions, canShowHeader, hasLoadingNewerReportActionsError, retryLoadNewerChatsError]);

    const onStartReached = useCallback(() => {
        if (!isSearchTopmostCentralPane()) {
            loadNewerChats(false);
            return;
        }

        InteractionManager.runAfterInteractions(() => requestAnimationFrame(() => loadNewerChats(false)));
    }, [loadNewerChats]);

    const onEndReached = useCallback(() => {
        loadOlderChats(false);
    }, [loadOlderChats]);

    // When performing comment linking, initially 25 items are added to the list. Subsequent fetches add 15 items from the cache or 50 items from the server.
    // This is to ensure that the user is able to see the 'scroll to newer comments' button when they do comment linking and have not reached the end of the list yet.
    const canScrollToNewerComments = !isLoadingInitialReportActions && !hasNewestReportAction && sortedReportActions.length > 25 && !isLastPendingActionIsDelete;
    return (
        <>
            <FloatingMessageCounter
                isActive={(isFloatingMessageCounterVisible && !!unreadMarkerReportActionID) || canScrollToNewerComments}
                onClick={scrollToBottomAndMarkReportAsRead}
            />
            <View style={[styles.flex1, !shouldShowReportRecipientLocalTime && !hideComposer ? styles.pb4 : {}]}>
                <InvertedFlatList
                    accessibilityLabel={translate('sidebarScreen.listOfChatMessages')}
                    ref={reportScrollManager.ref}
                    testID="report-actions-list"
                    style={styles.overscrollBehaviorContain}
                    data={sortedVisibleReportActions}
                    renderItem={renderItem}
                    contentContainerStyle={contentContainerStyle}
                    keyExtractor={keyExtractor}
                    initialNumToRender={initialNumToRender}
                    onEndReached={onEndReached}
                    onEndReachedThreshold={0.75}
                    onStartReached={onStartReached}
                    onStartReachedThreshold={0.75}
                    ListFooterComponent={listFooterComponent}
                    ListHeaderComponent={listHeaderComponent}
                    keyboardShouldPersistTaps="handled"
                    onLayout={onLayoutInner}
                    onContentSizeChange={onContentSizeChangeInner}
                    onScroll={trackVerticalScrolling}
                    onScrollToIndexFailed={onScrollToIndexFailed}
                    extraData={extraData}
                    key={listID}
                    shouldEnableAutoScrollToTopThreshold={shouldEnableAutoScrollToTopThreshold}
                />
            </View>
        </>
    );
}

ReportActionsList.displayName = 'ReportActionsList';

export default memo(ReportActionsList);

export type {LoadNewerChats, ReportActionsListProps};<|MERGE_RESOLUTION|>--- conflicted
+++ resolved
@@ -422,28 +422,6 @@
 
     const scrollToBottomForCurrentUserAction = useCallback(
         (isFromCurrentUser: boolean) => {
-<<<<<<< HEAD
-            // If a new comment is added and it's from the current user scroll to the bottom otherwise leave the user positioned where
-            // they are now in the list.
-
-            if (!isFromCurrentUser || scrollingVerticalOffset.current === 0) {
-                return;
-            }
-
-            if (!hasNewestReportActionRef.current) {
-                if (isInNarrowPaneModal) {
-                    return;
-                }
-                Navigation.navigate(ROUTES.REPORT_WITH_ID.getRoute(report.reportID));
-                return;
-            }
-
-            if (!isNewMessageDisplayed()) {
-                setPendingBottomScroll(true);
-            } else {
-                InteractionManager.runAfterInteractions(() => reportScrollManager.scrollToBottom());
-            }
-=======
             InteractionManager.runAfterInteractions(() => {
                 // If a new comment is added and it's from the current user scroll to the bottom otherwise leave the user positioned where
                 // they are now in the list.
@@ -457,9 +435,12 @@
                     Navigation.navigate(ROUTES.REPORT_WITH_ID.getRoute(report.reportID));
                     return;
                 }
-                reportScrollManager.scrollToBottom();
+                if (!isNewMessageDisplayed()) {
+                    setPendingBottomScroll(true);
+                } else {
+                    InteractionManager.runAfterInteractions(() => reportScrollManager.scrollToBottom());
+                }
             });
->>>>>>> 9cc00122
         },
         [isInNarrowPaneModal, reportScrollManager, report.reportID, isNewMessageDisplayed],
     );
