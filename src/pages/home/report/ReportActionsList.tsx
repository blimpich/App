--- conflicted
+++ resolved
@@ -603,13 +603,8 @@
                     accessibilityLabel={translate('sidebarScreen.listOfChatMessages')}
                     ref={reportScrollManager.ref}
                     testID="report-actions-list"
-<<<<<<< HEAD
                     style={[styles.overscrollBehaviorContain, styles.flexGrow0]}
-                    data={sortedReportActions}
-=======
-                    style={styles.overscrollBehaviorContain}
                     data={sortedVisibleReportActions}
->>>>>>> e247fb13
                     renderItem={renderItem}
                     contentContainerStyle={contentContainerStyle}
                     keyExtractor={keyExtractor}
