--- conflicted
+++ resolved
@@ -482,9 +482,6 @@
         setIsFloatingMessageCounterVisible(false);
 
         if (!hasNewestReportAction) {
-<<<<<<< HEAD
-            if (isReportTopmostSplitNavigator()) {
-=======
             if (isSearchTopmostFullScreenRoute()) {
                 if (Navigation.getReportRHPActiveRoute()) {
                     Navigation.navigate(ROUTES.SEARCH_REPORT.getRoute({reportID: report.reportID}));
@@ -492,7 +489,6 @@
                     Navigation.navigate(ROUTES.SEARCH_MONEY_REQUEST_REPORT.getRoute({reportID: report.reportID}));
                 }
             } else {
->>>>>>> 1a1d5f56
                 Navigation.navigate(ROUTES.REPORT_WITH_ID.getRoute(report.reportID));
             }
             openReport(report.reportID);
