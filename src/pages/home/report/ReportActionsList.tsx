--- conflicted
+++ resolved
@@ -539,19 +539,13 @@
             report,
             linkedReportActionID,
             sortedVisibleReportActions,
-<<<<<<< HEAD
-=======
             sortedReportActions.length,
->>>>>>> 76037193
             mostRecentIOUReportActionID,
             shouldHideThreadDividerLine,
             shouldDisplayNewMarker,
             parentReportAction,
-<<<<<<< HEAD
             reportActions,
             transactionThreadReport,
-=======
->>>>>>> 76037193
         ],
     );
 
