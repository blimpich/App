--- conflicted
+++ resolved
@@ -268,13 +268,8 @@
             return;
         }
 
-<<<<<<< HEAD
         const mostRecentReportActionCreated = sortedVisibleReportActions.at(0)?.created ?? '';
-        if (mostRecentReportActionCreated === unreadMarkerTime) {
-=======
-        const mostRecentReportActionCreated = sortedVisibleReportActions[0]?.created ?? '';
         if (mostRecentReportActionCreated <= unreadMarkerTime) {
->>>>>>> 86360745
             return;
         }
 
