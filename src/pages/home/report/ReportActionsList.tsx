--- conflicted
+++ resolved
@@ -794,10 +794,6 @@
         loadOlderChats(false);
     }, [loadOlderChats]);
 
-<<<<<<< HEAD
-    // Parse Fullstory attributes on initial render
-    useLayoutEffect(parseFSAttributes, []);
-
     // FlatList is used for transaction threads to keep the list scrolled at the top and display actions in chronological order.
     // InvertedFlatList is used for regular reports, always scrolling to the bottom initially and showing the newest messages at the bottom.
     const ListComponent = isTransactionThread(parentReportAction) ? FlatList : InvertedFlatList;
@@ -814,8 +810,6 @@
         return baseStyles;
     }, [parentReportAction, styles.chatContentScrollView, styles.pb0, styles.pt4]);
 
-=======
->>>>>>> e9a3ad15
     return (
         <>
             <FloatingMessageCounter
