--- conflicted
+++ resolved
@@ -176,12 +176,8 @@
     const [reportNameValuePairs] = useOnyx(`${ONYXKEYS.COLLECTION.REPORT_NAME_VALUE_PAIRS}${report?.reportID}`);
     const [accountID] = useOnyx(ONYXKEYS.SESSION, {selector: (session) => session?.accountID});
     const participantsContext = useContext(PersonalDetailsContext);
-<<<<<<< HEAD
     const [messagesHeight, setMessagesHeight] = useState(0);
     const blankSpace = Math.max(0, windowHeight - messagesHeight);
-    const [scrollOffset, setScrollOffset] = useState(0);
-=======
->>>>>>> 67cb4c14
 
     useEffect(() => {
         const unsubscriber = Visibility.onVisibilityChange(() => {
