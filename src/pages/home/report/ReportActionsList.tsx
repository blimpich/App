--- conflicted
+++ resolved
@@ -466,7 +466,7 @@
         (isFromCurrentUser: boolean) => {
             // If a new comment is added and it's from the current user scroll to the bottom otherwise leave the user positioned where
             // they are now in the list.
-            if (!isFromCurrentUser || scrollingVerticalOffset.current === 0 || !isReportScreenTopmostCentralPane()) {
+            if (!isFromCurrentUser || scrollingVerticalOffset.current === 0 || !isReportTopmostSplitNavigator()) {
                 return;
             }
             if (!hasNewestReportActionRef.current) {
@@ -491,19 +491,7 @@
 
         if (isNewMessageDisplayed) {
             InteractionManager.runAfterInteractions(() => {
-<<<<<<< HEAD
-                // If a new comment is added and it's from the current user scroll to the bottom otherwise leave the user positioned where
-                // they are now in the list.
-                if (!isFromCurrentUser || !isReportTopmostSplitNavigator()) {
-                    return;
-                }
-                if (!hasNewestReportActionRef.current) {
-                    Navigation.navigate(ROUTES.REPORT_WITH_ID.getRoute(report.reportID));
-                    return;
-                }
-=======
                 setIsFloatingMessageCounterVisible(false);
->>>>>>> 16d5642c
                 reportScrollManager.scrollToBottom();
                 setPendingBottomScroll(false);
             });
