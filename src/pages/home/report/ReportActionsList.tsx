import type {ListRenderItemInfo} from '@react-native/virtualized-lists/Lists/VirtualizedList';
import {useIsFocused, useRoute} from '@react-navigation/native';
// eslint-disable-next-line lodash/import-scope
import type {DebouncedFunc} from 'lodash';
import React, {memo, useCallback, useContext, useEffect, useLayoutEffect, useMemo, useRef, useState} from 'react';
import type {LayoutChangeEvent, NativeScrollEvent, NativeSyntheticEvent} from 'react-native';
import {DeviceEventEmitter, InteractionManager, View} from 'react-native';
import type {OnyxEntry} from 'react-native-onyx';
import {useOnyx} from 'react-native-onyx';
import InvertedFlatList from '@components/InvertedFlatList';
import {AUTOSCROLL_TO_TOP_THRESHOLD} from '@components/InvertedFlatList/BaseInvertedFlatList';
import {usePersonalDetails} from '@components/OnyxProvider';
import ReportActionsSkeletonView from '@components/ReportActionsSkeletonView';
import useCurrentUserPersonalDetails from '@hooks/useCurrentUserPersonalDetails';
import useLocalize from '@hooks/useLocalize';
import useNetworkWithOfflineStatus from '@hooks/useNetworkWithOfflineStatus';
import usePrevious from '@hooks/usePrevious';
import useReportScrollManager from '@hooks/useReportScrollManager';
import useResponsiveLayout from '@hooks/useResponsiveLayout';
import useThemeStyles from '@hooks/useThemeStyles';
import useWindowDimensions from '@hooks/useWindowDimensions';
import {isSafari} from '@libs/Browser';
import DateUtils from '@libs/DateUtils';
import {getChatFSAttributes, parseFSAttributes} from '@libs/Fullstory';
import isReportTopmostSplitNavigator from '@libs/Navigation/helpers/isReportTopmostSplitNavigator';
import isSearchTopmostFullScreenRoute from '@libs/Navigation/helpers/isSearchTopmostFullScreenRoute';
import Navigation from '@libs/Navigation/Navigation';
import type {PlatformStackRouteProp} from '@libs/Navigation/PlatformStackNavigation/types';
import {
    getFirstVisibleReportActionID,
    isConsecutiveActionMadeByPreviousActor,
    isConsecutiveChronosAutomaticTimerAction,
    isDeletedParentAction,
    isReportActionUnread,
    isReportPreviewAction,
    isReversedTransaction,
    isTransactionThread,
    shouldHideNewMarker,
    wasActionCreatedWhileOffline,
    wasActionTakenByCurrentUser,
} from '@libs/ReportActionsUtils';
import {
    canShowReportRecipientLocalTime,
    canUserPerformWriteAction,
    chatIncludesChronosWithID,
    getReportLastVisibleActionCreated,
    isArchivedNonExpenseReport,
    isCanceledTaskReport,
    isExpenseReport,
    isInvoiceReport,
    isIOUReport,
    isTaskReport,
    isUnread,
} from '@libs/ReportUtils';
import Visibility from '@libs/Visibility';
import type {ReportsSplitNavigatorParamList} from '@navigation/types';
import variables from '@styles/variables';
import {getCurrentUserAccountID, openReport, readNewestAction, subscribeToNewActionEvent} from '@userActions/Report';
import {PersonalDetailsContext} from '@src/components/OnyxProvider';
import CONST from '@src/CONST';
import ONYXKEYS from '@src/ONYXKEYS';
import ROUTES from '@src/ROUTES';
import type SCREENS from '@src/SCREENS';
import type * as OnyxTypes from '@src/types/onyx';
import FloatingMessageCounter from './FloatingMessageCounter';
import getInitialNumToRender from './getInitialNumReportActionsToRender';
import ReportActionsListItemRenderer from './ReportActionsListItemRenderer';

type LoadNewerChats = DebouncedFunc<(params: {distanceFromStart: number}) => void>;

type ReportActionsListProps = {
    /** The report currently being looked at */
    report: OnyxTypes.Report;

    /** The transaction thread report associated with the current report, if any */
    transactionThreadReport: OnyxEntry<OnyxTypes.Report>;

    /** The report's parentReportAction */
    parentReportAction: OnyxEntry<OnyxTypes.ReportAction>;

    /** The transaction thread report's parentReportAction */
    parentReportActionForTransactionThread: OnyxEntry<OnyxTypes.ReportAction>;

    /** Sorted actions prepared for display */
    sortedReportActions: OnyxTypes.ReportAction[];

    /** Sorted actions that should be visible to the user */
    sortedVisibleReportActions: OnyxTypes.ReportAction[];

    /** The ID of the most recent IOU report action connected with the shown report */
    mostRecentIOUReportActionID?: string | null;

    /** Callback executed on list layout */
    onLayout: (event: LayoutChangeEvent) => void;

    /** Callback executed on scroll */
    onScroll?: (event: NativeSyntheticEvent<NativeScrollEvent>) => void;

    /** Function to load more chats */
    loadOlderChats: (force?: boolean) => void;

    /** Function to load newer chats */
    loadNewerChats: (force?: boolean) => void;

    /** Whether the composer is in full size */
    isComposerFullSize?: boolean;

    /** ID of the list */
    listID: number;

    /** Callback executed on content size change */
    onContentSizeChange: (w: number, h: number) => void;

    /** Should enable auto scroll to top threshold */
    shouldEnableAutoScrollToTopThreshold?: boolean;
};

const VERTICAL_OFFSET_THRESHOLD = 200;
const MSG_VISIBLE_THRESHOLD = 250;
const IS_CLOSE_TO_NEWEST_THRESHOLD = 15;

// In the component we are subscribing to the arrival of new actions.
// As there is the possibility that there are multiple instances of a ReportScreen
// for the same report, we only ever want one subscription to be active, as
// the subscriptions could otherwise be conflicting.
const newActionUnsubscribeMap: Record<string, () => void> = {};

// Seems that there is an architecture issue that prevents us from using the reportID with useRef
// the useRef value gets reset when the reportID changes, so we use a global variable to keep track
let prevReportID: string | null = null;

/**
 * Create a unique key for each action in the FlatList.
 * We use the reportActionID that is a string representation of a random 64-bit int, which should be
 * random enough to avoid collisions
 */
function keyExtractor(item: OnyxTypes.ReportAction): string {
    return item.reportActionID;
}

const onScrollToIndexFailed = () => {};

function ReportActionsList({
    report,
    transactionThreadReport,
    parentReportAction,
    sortedReportActions,
    sortedVisibleReportActions,
    onScroll,
    mostRecentIOUReportActionID = '',
    loadNewerChats,
    loadOlderChats,
    onLayout,
    isComposerFullSize,
    listID,
    onContentSizeChange,
    shouldEnableAutoScrollToTopThreshold,
    parentReportActionForTransactionThread,
}: ReportActionsListProps) {
    const currentUserPersonalDetails = useCurrentUserPersonalDetails();
    const personalDetailsList = usePersonalDetails();
    const styles = useThemeStyles();
    const {translate} = useLocalize();
    const {windowHeight} = useWindowDimensions();
    const {shouldUseNarrowLayout} = useResponsiveLayout();

    const {preferredLocale} = useLocalize();
    const {isOffline, lastOfflineAt, lastOnlineAt} = useNetworkWithOfflineStatus();
    const route = useRoute<PlatformStackRouteProp<ReportsSplitNavigatorParamList, typeof SCREENS.REPORT>>();
    const reportScrollManager = useReportScrollManager();
    const userActiveSince = useRef<string>(DateUtils.getDBTime());
    const lastMessageTime = useRef<string | null>(null);
    const [isVisible, setIsVisible] = useState(Visibility.isVisible);
    const isFocused = useIsFocused();

    const [reportNameValuePairs] = useOnyx(`${ONYXKEYS.COLLECTION.REPORT_NAME_VALUE_PAIRS}${report?.reportID}`);
    const [accountID] = useOnyx(ONYXKEYS.SESSION, {selector: (session) => session?.accountID});
    const participantsContext = useContext(PersonalDetailsContext);
    const [messagesHeight, setMessagesHeight] = useState(0);
    const blankSpace = Math.max(0, windowHeight - messagesHeight);

    const [isScrollToBottomEnabled, setIsScrollToBottomEnabled] = useState(false);

    useEffect(() => {
        const unsubscriber = Visibility.onVisibilityChange(() => {
            setIsVisible(Visibility.isVisible());
        });

        return unsubscriber;
    }, []);

    const scrollingVerticalOffset = useRef(0);
    const readActionSkipped = useRef(false);
    const linkedReportActionID = route?.params?.reportActionID;

    const lastAction = sortedVisibleReportActions.at(0);
    const sortedVisibleReportActionsObjects: OnyxTypes.ReportActions = useMemo(
        () =>
            sortedVisibleReportActions.reduce((actions, action) => {
                Object.assign(actions, {[action.reportActionID]: action});
                return actions;
            }, {}),
        [sortedVisibleReportActions],
    );
    const prevSortedVisibleReportActionsObjects = usePrevious(sortedVisibleReportActionsObjects);

    const reportLastReadTime = report.lastReadTime ?? '';

    /**
     * The timestamp for the unread marker.
     *
     * This should ONLY be updated when the user
     * - switches reports
     * - marks a message as read/unread
     * - reads a new message as it is received
     */
    const [unreadMarkerTime, setUnreadMarkerTime] = useState(reportLastReadTime);
    useEffect(() => {
        setUnreadMarkerTime(reportLastReadTime);

        // eslint-disable-next-line react-compiler/react-compiler, react-hooks/exhaustive-deps
    }, [report.reportID]);

    const prevUnreadMarkerReportActionID = useRef<string | null>(null);
    /**
     * Whether a message is NOT from the active user and it was received while the user was offline.
     */
    const wasMessageReceivedWhileOffline = useCallback(
        (message: OnyxTypes.ReportAction) =>
            !wasActionTakenByCurrentUser(message) &&
            wasActionCreatedWhileOffline(message, isOffline, lastOfflineAt.current, lastOnlineAt.current, preferredLocale) &&
            !(message.pendingAction === CONST.RED_BRICK_ROAD_PENDING_ACTION.ADD || message.isOptimisticAction),
        [isOffline, lastOfflineAt, lastOnlineAt, preferredLocale],
    );

    /**
     * The index of the earliest message that was received while offline
     */
    const earliestReceivedOfflineMessageIndex = useMemo(() => {
        // Create a list of (sorted) indices of message that were received while offline
        const receivedOfflineMessages = sortedReportActions.reduce<number[]>((acc, message, index) => {
            if (wasMessageReceivedWhileOffline(message)) {
                acc[index] = index;
            }

            return acc;
        }, []);

        // The last index in the list is the earliest message that was received while offline
        return receivedOfflineMessages.at(-1);
    }, [sortedReportActions, wasMessageReceivedWhileOffline]);

    /**
     * The reportActionID the unread marker should display above
     */
    const unreadMarkerReportActionID = useMemo(() => {
        const shouldDisplayNewMarker = (message: OnyxTypes.ReportAction, index: number): boolean => {
            const nextMessage = sortedVisibleReportActions.at(index + 1);
            const isNextMessageUnread = !!nextMessage && isReportActionUnread(nextMessage, unreadMarkerTime);

            // If the current message is the earliest message received while offline, we want to display the unread marker above this message.
            const isEarliestReceivedOfflineMessage = index === earliestReceivedOfflineMessageIndex;
            if (isEarliestReceivedOfflineMessage && !isNextMessageUnread) {
                return true;
            }

            // If the unread marker should be hidden or is not within the visible area, don't show the unread marker.
            if (shouldHideNewMarker(message)) {
                return false;
            }

            const isCurrentMessageUnread = isReportActionUnread(message, unreadMarkerTime);

            // If the current message is read or the next message is unread, don't show the unread marker.
            if (!isCurrentMessageUnread || isNextMessageUnread) {
                return false;
            }

            const isPendingAdd = (action: OnyxTypes.ReportAction) => {
                return action?.pendingAction === CONST.RED_BRICK_ROAD_PENDING_ACTION.ADD;
            };

            // If no unread marker exists, don't set an unread marker for newly added messages from the current user.
            const isFromCurrentUser = accountID === (isReportPreviewAction(message) ? message.childLastActorAccountID : message.actorAccountID);
            const isNewMessage = !prevSortedVisibleReportActionsObjects[message.reportActionID];

            // The unread marker will show if the action's `created` time is later than `unreadMarkerTime`.
            // The `unreadMarkerTime` has already been updated to match the optimistic action created time,
            // but once the new action is saved on the backend, the actual created time will be later than the optimistic one.
            // Therefore, we also need to prevent the unread marker from appearing for previously optimistic actions.
            const isPreviouslyOptimistic =
                (isPendingAdd(prevSortedVisibleReportActionsObjects[message.reportActionID]) && !isPendingAdd(message)) ||
                (!!prevSortedVisibleReportActionsObjects[message.reportActionID]?.isOptimisticAction && !message.isOptimisticAction);
            const shouldIgnoreUnreadForCurrentUserMessage = !prevUnreadMarkerReportActionID.current && isFromCurrentUser && (isNewMessage || isPreviouslyOptimistic);

            if (isFromCurrentUser) {
                return !shouldIgnoreUnreadForCurrentUserMessage;
            }

            return !isNewMessage || scrollingVerticalOffset.current >= MSG_VISIBLE_THRESHOLD;
        };

        // If there are message that were recevied while offline,
        // we can skip checking all messages later than the earliest recevied offline message.
        const startIndex = earliestReceivedOfflineMessageIndex ?? 0;

        // Scan through each visible report action until we find the appropriate action to show the unread marker
        for (let index = startIndex; index < sortedVisibleReportActions.length; index++) {
            const reportAction = sortedVisibleReportActions.at(index);

            // eslint-disable-next-line react-compiler/react-compiler
            if (reportAction && shouldDisplayNewMarker(reportAction, index)) {
                return reportAction.reportActionID;
            }
        }

        return null;
    }, [accountID, earliestReceivedOfflineMessageIndex, prevSortedVisibleReportActionsObjects, sortedVisibleReportActions, unreadMarkerTime]);
    prevUnreadMarkerReportActionID.current = unreadMarkerReportActionID;

    /**
     * Subscribe to read/unread events and update our unreadMarkerTime
     */
    useEffect(() => {
        const unreadActionSubscription = DeviceEventEmitter.addListener(`unreadAction_${report.reportID}`, (newLastReadTime: string) => {
            setUnreadMarkerTime(newLastReadTime);
            userActiveSince.current = DateUtils.getDBTime();
        });
        const readNewestActionSubscription = DeviceEventEmitter.addListener(`readNewestAction_${report.reportID}`, (newLastReadTime: string) => {
            setUnreadMarkerTime(newLastReadTime);
        });

        return () => {
            unreadActionSubscription.remove();
            readNewestActionSubscription.remove();
        };
    }, [report.reportID]);

    /**
     * When the user reads a new message as it is received, we'll push the unreadMarkerTime down to the timestamp of
     * the latest report action. When new report actions are received and the user is not viewing them (they're above
     * the MSG_VISIBLE_THRESHOLD), the unread marker will display over those new messages rather than the initial
     * lastReadTime.
     */
    useLayoutEffect(() => {
        if (unreadMarkerReportActionID) {
            return;
        }

        const mostRecentReportActionCreated = lastAction?.created ?? '';
        if (mostRecentReportActionCreated <= unreadMarkerTime) {
            return;
        }

        setUnreadMarkerTime(mostRecentReportActionCreated);

        // eslint-disable-next-line react-compiler/react-compiler, react-hooks/exhaustive-deps
    }, [lastAction?.created]);

    const lastActionIndex = lastAction?.reportActionID;
    const reportActionSize = useRef(sortedVisibleReportActions.length);
    const lastVisibleActionCreated = getReportLastVisibleActionCreated(report, transactionThreadReport);
    const hasNewestReportAction = lastAction?.created === lastVisibleActionCreated;
    const hasNewestReportActionRef = useRef(hasNewestReportAction);
    // eslint-disable-next-line react-compiler/react-compiler
    hasNewestReportActionRef.current = hasNewestReportAction;
    const previousLastIndex = useRef(lastActionIndex);

    // Display the new message indicator when comment linking and not close to the newest message.
    const reportActionID = route?.params?.reportActionID;
    const indexOfLinkedAction = reportActionID ? sortedVisibleReportActions.findIndex((action) => action.reportActionID === reportActionID) : -1;
    const isLinkedActionCloseToNewest = indexOfLinkedAction < IS_CLOSE_TO_NEWEST_THRESHOLD;
    const [isFloatingMessageCounterVisible, setIsFloatingMessageCounterVisible] = useState(!isLinkedActionCloseToNewest);

    useEffect(() => {
        if (isLinkedActionCloseToNewest) {
            return;
        }
        setIsFloatingMessageCounterVisible(true);
    }, [isLinkedActionCloseToNewest, route]);

    useEffect(() => {
        if (
            scrollingVerticalOffset.current < AUTOSCROLL_TO_TOP_THRESHOLD &&
            previousLastIndex.current !== lastActionIndex &&
            reportActionSize.current > sortedVisibleReportActions.length &&
            hasNewestReportAction
        ) {
            setIsFloatingMessageCounterVisible(false);
            reportScrollManager.scrollToBottom();
        }
        previousLastIndex.current = lastActionIndex;
        reportActionSize.current = sortedVisibleReportActions.length;
    }, [lastActionIndex, sortedVisibleReportActions, reportScrollManager, hasNewestReportAction, linkedReportActionID]);

    useEffect(() => {
        userActiveSince.current = DateUtils.getDBTime();
        prevReportID = report.reportID;
    }, [report.reportID]);

    useEffect(() => {
        if (report.reportID !== prevReportID) {
            return;
        }

        if (isUnread(report, transactionThreadReport)) {
            // On desktop, when the notification center is displayed, isVisible will return false.
            // Currently, there's no programmatic way to dismiss the notification center panel.
            // To handle this, we use the 'referrer' parameter to check if the current navigation is triggered from a notification.
            const isFromNotification = route?.params?.referrer === CONST.REFERRER.NOTIFICATION;
            if ((isVisible || isFromNotification) && scrollingVerticalOffset.current < MSG_VISIBLE_THRESHOLD) {
                readNewestAction(report.reportID);
                if (isFromNotification) {
                    Navigation.setParams({referrer: undefined});
                }
            } else {
                readActionSkipped.current = true;
            }
        }
        // eslint-disable-next-line react-compiler/react-compiler, react-hooks/exhaustive-deps
    }, [report.lastVisibleActionCreated, transactionThreadReport?.lastVisibleActionCreated, report.reportID, isVisible]);

    useEffect(() => {
        if (linkedReportActionID) {
            return;
        }
        InteractionManager.runAfterInteractions(() => {
            setIsFloatingMessageCounterVisible(false);
            reportScrollManager.scrollToBottom();
        });
        // eslint-disable-next-line react-compiler/react-compiler, react-hooks/exhaustive-deps
    }, []);

    // Fixes Safari-specific issue where the whisper option is not highlighted correctly on hover after adding new transaction.
    // https://github.com/Expensify/App/issues/54520
    useEffect(() => {
        if (!isSafari()) {
            return;
        }
        const prevSorted = lastAction?.reportActionID ? prevSortedVisibleReportActionsObjects[lastAction?.reportActionID] : null;
        if (lastAction?.actionName === CONST.REPORT.ACTIONS.TYPE.ACTIONABLE_TRACK_EXPENSE_WHISPER && !prevSorted) {
            InteractionManager.runAfterInteractions(() => {
                reportScrollManager.scrollToBottom();
            });
        }
    }, [lastAction, prevSortedVisibleReportActionsObjects, reportScrollManager]);

    const scrollToBottomForCurrentUserAction = useCallback(
        (isFromCurrentUser: boolean) => {
            InteractionManager.runAfterInteractions(() => {
                setIsFloatingMessageCounterVisible(false);
                // If a new comment is added and it's from the current user scroll to the bottom otherwise leave the user positioned where
                // they are now in the list.
                if (!isFromCurrentUser || (!isReportTopmostSplitNavigator() && !Navigation.getReportRHPActiveRoute())) {
                    return;
                }
                if (!hasNewestReportActionRef.current) {
                    if (Navigation.getReportRHPActiveRoute()) {
                        return;
                    }
                    Navigation.navigate(ROUTES.REPORT_WITH_ID.getRoute(report.reportID));
                    return;
                }

                reportScrollManager.scrollToBottom();
                setIsScrollToBottomEnabled(true);
            });
        },
        [report.reportID, reportScrollManager],
    );
    useEffect(() => {
        // Why are we doing this, when in the cleanup of the useEffect we are already calling the unsubscribe function?
        // Answer: On web, when navigating to another report screen, the previous report screen doesn't get unmounted,
        //         meaning that the cleanup might not get called. When we then open a report we had open already previosuly, a new
        //         ReportScreen will get created. Thus, we have to cancel the earlier subscription of the previous screen,
        //         because the two subscriptions could conflict!
        //         In case we return to the previous screen (e.g. by web back navigation) the useEffect for that screen would
        //         fire again, as the focus has changed and will set up the subscription correctly again.
        const previousSubUnsubscribe = newActionUnsubscribeMap[report.reportID];
        if (previousSubUnsubscribe) {
            previousSubUnsubscribe();
        }

        // This callback is triggered when a new action arrives via Pusher and the event is emitted from Report.js. This allows us to maintain
        // a single source of truth for the "new action" event instead of trying to derive that a new action has appeared from looking at props.
        const unsubscribe = subscribeToNewActionEvent(report.reportID, scrollToBottomForCurrentUserAction);

        const cleanup = () => {
            if (!unsubscribe) {
                return;
            }
            unsubscribe();
        };

        newActionUnsubscribeMap[report.reportID] = cleanup;

        return cleanup;

        // eslint-disable-next-line react-compiler/react-compiler, react-hooks/exhaustive-deps
    }, [report.reportID]);

    /**
     * Show/hide the new floating message counter when user is scrolling back/forth in the history of messages.
     */
    const handleUnreadFloatingButton = () => {
        if (scrollingVerticalOffset.current > VERTICAL_OFFSET_THRESHOLD && !isFloatingMessageCounterVisible && !!unreadMarkerReportActionID) {
            setIsFloatingMessageCounterVisible(true);
        }

        if (scrollingVerticalOffset.current < VERTICAL_OFFSET_THRESHOLD && isFloatingMessageCounterVisible) {
            if (readActionSkipped.current) {
                readActionSkipped.current = false;
                readNewestAction(report.reportID);
            }
            setIsFloatingMessageCounterVisible(false);
        }
    };

    const trackVerticalScrolling = (event: NativeSyntheticEvent<NativeScrollEvent>) => {
        scrollingVerticalOffset.current = event.nativeEvent.contentOffset.y;
        handleUnreadFloatingButton();
        onScroll?.(event);
    };

    const scrollToBottomAndMarkReportAsRead = useCallback(() => {
        setIsFloatingMessageCounterVisible(false);

        if (!hasNewestReportAction) {
            Navigation.navigate(ROUTES.REPORT_WITH_ID.getRoute(report.reportID));
            openReport(report.reportID);
            reportScrollManager.scrollToBottom();
            return;
        }
        reportScrollManager.scrollToBottom();
        readActionSkipped.current = false;
        readNewestAction(report.reportID);
    }, [report.reportID, reportScrollManager, hasNewestReportAction]);

    /**
     * Calculates the ideal number of report actions to render in the first render, based on the screen height and on
     * the height of the smallest report action possible.
     */
    const initialNumToRender = useMemo((): number | undefined => {
        const minimumReportActionHeight = styles.chatItem.paddingTop + styles.chatItem.paddingBottom + variables.fontSizeNormalHeight;
        const availableHeight = windowHeight - (CONST.CHAT_FOOTER_MIN_HEIGHT + variables.contentHeaderHeight);
        const numToRender = Math.ceil(availableHeight / minimumReportActionHeight);
        if (linkedReportActionID) {
            return getInitialNumToRender(numToRender);
        }
        return numToRender || undefined;
    }, [styles.chatItem.paddingBottom, styles.chatItem.paddingTop, windowHeight, linkedReportActionID]);

    /**
     * Thread's divider line should hide when the first chat in the thread is marked as unread.
     * This is so that it will not be conflicting with header's separator line.
     */
    const shouldHideThreadDividerLine = useMemo(
        (): boolean => getFirstVisibleReportActionID(sortedReportActions, isOffline) === unreadMarkerReportActionID,
        [sortedReportActions, isOffline, unreadMarkerReportActionID],
    );

    const firstVisibleReportActionID = useMemo(() => getFirstVisibleReportActionID(sortedReportActions, isOffline), [sortedReportActions, isOffline]);

    const shouldUseThreadDividerLine = useMemo(() => {
        const topReport = sortedVisibleReportActions.length > 0 ? sortedVisibleReportActions.at(sortedVisibleReportActions.length - 1) : null;

        if (topReport && topReport.actionName !== CONST.REPORT.ACTIONS.TYPE.CREATED) {
            return false;
        }

        if (isTransactionThread(parentReportAction)) {
            return !isDeletedParentAction(parentReportAction) && !isReversedTransaction(parentReportAction);
        }

        if (isTaskReport(report)) {
            return !isCanceledTaskReport(report, parentReportAction);
        }

        return isExpenseReport(report) || isIOUReport(report) || isInvoiceReport(report);
    }, [parentReportAction, report, sortedVisibleReportActions]);

    useEffect(() => {
        if (report.reportID !== prevReportID) {
            return;
        }

        if (!isVisible || !isFocused) {
            if (!lastMessageTime.current) {
                lastMessageTime.current = lastAction?.created ?? '';
            }
            return;
        }

        // In case the user read new messages (after being inactive) with other device we should
        // show marker based on report.lastReadTime
        const newMessageTimeReference = lastMessageTime.current && report.lastReadTime && lastMessageTime.current > report.lastReadTime ? userActiveSince.current : report.lastReadTime;
        lastMessageTime.current = null;

        const isArchivedReport = isArchivedNonExpenseReport(report, reportNameValuePairs);
        const hasNewMessagesInView = scrollingVerticalOffset.current < MSG_VISIBLE_THRESHOLD;
        const hasUnreadReportAction = sortedVisibleReportActions.some(
            (reportAction) =>
                newMessageTimeReference &&
                newMessageTimeReference < reportAction.created &&
                (isReportPreviewAction(reportAction) ? reportAction.childLastActorAccountID : reportAction.actorAccountID) !== getCurrentUserAccountID(),
        );

        if (!isArchivedReport && (!hasNewMessagesInView || !hasUnreadReportAction)) {
            return;
        }

        readNewestAction(report.reportID);
        userActiveSince.current = DateUtils.getDBTime();

        // This effect logic to `mark as read` will only run when the report focused has new messages and the App visibility
        //  is changed to visible(meaning user switched to app/web, while user was previously using different tab or application).
        // We will mark the report as read in the above case which marks the LHN report item as read while showing the new message
        // marker for the chat messages received while the user wasn't focused on the report or on another browser tab for web.
        // eslint-disable-next-line react-compiler/react-compiler, react-hooks/exhaustive-deps
    }, [isFocused, isVisible]);

    const renderItem = useCallback(
        ({item: reportAction, index}: ListRenderItemInfo<OnyxTypes.ReportAction>) => (
<<<<<<< HEAD
            <View
                onLayout={(event) => {
                    const height = event.nativeEvent.layout.height;
                    setMessagesHeight((prev) => prev + height);
                }}
            >
                <ReportActionsListItemRenderer
                    reportAction={reportAction}
                    parentReportAction={parentReportAction}
                    parentReportActionForTransactionThread={parentReportActionForTransactionThread}
                    index={index}
                    report={report}
                    transactionThreadReport={transactionThreadReport}
                    linkedReportActionID={linkedReportActionID}
                    displayAsGroup={
                        !isConsecutiveChronosAutomaticTimerAction(sortedVisibleReportActions, index, chatIncludesChronosWithID(reportAction?.reportID)) &&
                        isConsecutiveActionMadeByPreviousActor(sortedVisibleReportActions, index)
                    }
                    mostRecentIOUReportActionID={mostRecentIOUReportActionID}
                    shouldHideThreadDividerLine={shouldHideThreadDividerLine}
                    shouldDisplayNewMarker={reportAction.reportActionID === unreadMarkerReportActionID}
                    shouldDisplayReplyDivider={sortedVisibleReportActions.length > 1}
                    isFirstVisibleReportAction={firstVisibleReportActionID === reportAction.reportActionID}
                    shouldUseThreadDividerLine={shouldUseThreadDividerLine}
                />
            </View>
=======
            <ReportActionsListItemRenderer
                reportAction={reportAction}
                reportActions={sortedReportActions}
                parentReportAction={parentReportAction}
                parentReportActionForTransactionThread={parentReportActionForTransactionThread}
                index={index}
                report={report}
                transactionThreadReport={transactionThreadReport}
                linkedReportActionID={linkedReportActionID}
                displayAsGroup={
                    !isConsecutiveChronosAutomaticTimerAction(sortedVisibleReportActions, index, chatIncludesChronosWithID(reportAction?.reportID)) &&
                    isConsecutiveActionMadeByPreviousActor(sortedVisibleReportActions, index)
                }
                mostRecentIOUReportActionID={mostRecentIOUReportActionID}
                shouldHideThreadDividerLine={shouldHideThreadDividerLine}
                shouldDisplayNewMarker={reportAction.reportActionID === unreadMarkerReportActionID}
                shouldDisplayReplyDivider={sortedVisibleReportActions.length > 1}
                isFirstVisibleReportAction={firstVisibleReportActionID === reportAction.reportActionID}
                shouldUseThreadDividerLine={shouldUseThreadDividerLine}
            />
>>>>>>> 703cdf41
        ),
        [
            report,
            linkedReportActionID,
            sortedVisibleReportActions,
            mostRecentIOUReportActionID,
            shouldHideThreadDividerLine,
            parentReportAction,
            sortedReportActions,
            transactionThreadReport,
            parentReportActionForTransactionThread,
            shouldUseThreadDividerLine,
            firstVisibleReportActionID,
            unreadMarkerReportActionID,
        ],
    );

    // Native mobile does not render updates flatlist the changes even though component did update called.
    // To notify there something changes we can use extraData prop to flatlist
    const extraData = useMemo(
        () => [shouldUseNarrowLayout ? unreadMarkerReportActionID : undefined, isArchivedNonExpenseReport(report, reportNameValuePairs)],
        [unreadMarkerReportActionID, shouldUseNarrowLayout, report, reportNameValuePairs],
    );
    const hideComposer = !canUserPerformWriteAction(report);
    const shouldShowReportRecipientLocalTime = canShowReportRecipientLocalTime(personalDetailsList, report, currentUserPersonalDetails.accountID) && !isComposerFullSize;

    const onLayoutInner = useCallback(
        (event: LayoutChangeEvent) => {
            onLayout(event);
            if (isScrollToBottomEnabled) {
                reportScrollManager.scrollToBottom();
                setIsScrollToBottomEnabled(false);
            }
        },
        [isScrollToBottomEnabled, onLayout, reportScrollManager],
    );
    const onContentSizeChangeInner = useCallback(
        (w: number, h: number) => {
            onContentSizeChange(w, h);
        },
        [onContentSizeChange],
    );

    const shouldShowSkeleton = isOffline && !sortedVisibleReportActions.some((action) => action.actionName === CONST.REPORT.ACTIONS.TYPE.CREATED);

    const renderFooter = useMemo(() => {
        if (!shouldShowSkeleton) {
            return;
        }

        const skeletonContentItems = Math.floor(blankSpace / CONST.CHAT_SKELETON_VIEW.HEIGHT_FOR_ROW_COUNT[3]);
        return (
            <ReportActionsSkeletonView
                shouldAnimate={false}
                possibleVisibleContentItems={skeletonContentItems}
            />
        );
    }, [blankSpace, shouldShowSkeleton]);

    const onStartReached = useCallback(() => {
        if (!isSearchTopmostFullScreenRoute()) {
            loadNewerChats(false);
            return;
        }

        InteractionManager.runAfterInteractions(() => requestAnimationFrame(() => loadNewerChats(false)));
    }, [loadNewerChats]);

    const onEndReached = useCallback(() => {
        loadOlderChats(false);
    }, [loadOlderChats]);

    // Parse Fullstory attributes on initial render
    useLayoutEffect(parseFSAttributes, []);

    const [reportActionsListTestID, reportActionsListFSClass] = getChatFSAttributes(participantsContext, 'ReportActionsList', report);

    return (
        <>
            <FloatingMessageCounter
                isActive={isFloatingMessageCounterVisible}
                onClick={scrollToBottomAndMarkReportAsRead}
            />
            <View
                style={[styles.flex1, !shouldShowReportRecipientLocalTime && !hideComposer ? styles.pb4 : {}]}
                testID={reportActionsListTestID}
                nativeID={reportActionsListTestID}
                fsClass={reportActionsListFSClass}
            >
                <InvertedFlatList
                    accessibilityLabel={translate('sidebarScreen.listOfChatMessages')}
                    ref={reportScrollManager.ref}
                    testID="report-actions-list"
                    style={styles.overscrollBehaviorContain}
                    data={sortedVisibleReportActions}
                    renderItem={renderItem}
                    contentContainerStyle={styles.chatContentScrollView}
                    keyExtractor={keyExtractor}
                    initialNumToRender={initialNumToRender}
                    onEndReached={onEndReached}
                    onEndReachedThreshold={0.75}
                    onStartReached={onStartReached}
                    onStartReachedThreshold={0.75}
                    ListFooterComponent={renderFooter}
                    keyboardShouldPersistTaps="handled"
                    onLayout={onLayoutInner}
                    onContentSizeChange={onContentSizeChangeInner}
                    onScroll={trackVerticalScrolling}
                    onScrollToIndexFailed={onScrollToIndexFailed}
                    extraData={extraData}
                    key={listID}
                    shouldEnableAutoScrollToTopThreshold={shouldEnableAutoScrollToTopThreshold}
                    initialScrollKey={reportActionID}
                />
            </View>
        </>
    );
}

ReportActionsList.displayName = 'ReportActionsList';

export default memo(ReportActionsList);

export type {LoadNewerChats, ReportActionsListProps};<|MERGE_RESOLUTION|>--- conflicted
+++ resolved
@@ -621,7 +621,6 @@
 
     const renderItem = useCallback(
         ({item: reportAction, index}: ListRenderItemInfo<OnyxTypes.ReportAction>) => (
-<<<<<<< HEAD
             <View
                 onLayout={(event) => {
                     const height = event.nativeEvent.layout.height;
@@ -630,6 +629,7 @@
             >
                 <ReportActionsListItemRenderer
                     reportAction={reportAction}
+                    reportActions={sortedReportActions}
                     parentReportAction={parentReportAction}
                     parentReportActionForTransactionThread={parentReportActionForTransactionThread}
                     index={index}
@@ -648,28 +648,6 @@
                     shouldUseThreadDividerLine={shouldUseThreadDividerLine}
                 />
             </View>
-=======
-            <ReportActionsListItemRenderer
-                reportAction={reportAction}
-                reportActions={sortedReportActions}
-                parentReportAction={parentReportAction}
-                parentReportActionForTransactionThread={parentReportActionForTransactionThread}
-                index={index}
-                report={report}
-                transactionThreadReport={transactionThreadReport}
-                linkedReportActionID={linkedReportActionID}
-                displayAsGroup={
-                    !isConsecutiveChronosAutomaticTimerAction(sortedVisibleReportActions, index, chatIncludesChronosWithID(reportAction?.reportID)) &&
-                    isConsecutiveActionMadeByPreviousActor(sortedVisibleReportActions, index)
-                }
-                mostRecentIOUReportActionID={mostRecentIOUReportActionID}
-                shouldHideThreadDividerLine={shouldHideThreadDividerLine}
-                shouldDisplayNewMarker={reportAction.reportActionID === unreadMarkerReportActionID}
-                shouldDisplayReplyDivider={sortedVisibleReportActions.length > 1}
-                isFirstVisibleReportAction={firstVisibleReportActionID === reportAction.reportActionID}
-                shouldUseThreadDividerLine={shouldUseThreadDividerLine}
-            />
->>>>>>> 703cdf41
         ),
         [
             report,
