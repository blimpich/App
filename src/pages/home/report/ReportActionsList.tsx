import type {ListRenderItemInfo} from '@react-native/virtualized-lists/Lists/VirtualizedList';
import {useIsFocused, useRoute} from '@react-navigation/native';
import React, {memo, useCallback, useContext, useEffect, useLayoutEffect, useMemo, useRef, useState} from 'react';
import type {LayoutChangeEvent, NativeScrollEvent, NativeSyntheticEvent} from 'react-native';
import {DeviceEventEmitter, InteractionManager, View} from 'react-native';
import type {OnyxEntry} from 'react-native-onyx';
import {useOnyx} from 'react-native-onyx';
import InvertedFlatList from '@components/InvertedFlatList';
import {AUTOSCROLL_TO_TOP_THRESHOLD} from '@components/InvertedFlatList/BaseInvertedFlatList';
import {usePersonalDetails} from '@components/OnyxProvider';
import ReportActionsSkeletonView from '@components/ReportActionsSkeletonView';
import useCurrentUserPersonalDetails from '@hooks/useCurrentUserPersonalDetails';
import useLocalize from '@hooks/useLocalize';
import useNetworkWithOfflineStatus from '@hooks/useNetworkWithOfflineStatus';
import usePrevious from '@hooks/usePrevious';
import useReportScrollManager from '@hooks/useReportScrollManager';
import useResponsiveLayout from '@hooks/useResponsiveLayout';
import useThemeStyles from '@hooks/useThemeStyles';
import useWindowDimensions from '@hooks/useWindowDimensions';
import {isSafari} from '@libs/Browser';
import DateUtils from '@libs/DateUtils';
import {getChatFSAttributes, parseFSAttributes} from '@libs/Fullstory';
import isReportTopmostSplitNavigator from '@libs/Navigation/helpers/isReportTopmostSplitNavigator';
import isSearchTopmostFullScreenRoute from '@libs/Navigation/helpers/isSearchTopmostFullScreenRoute';
import Navigation from '@libs/Navigation/Navigation';
import type {PlatformStackRouteProp} from '@libs/Navigation/PlatformStackNavigation/types';
import {
    getFirstVisibleReportActionID,
    isConsecutiveActionMadeByPreviousActor,
    isConsecutiveChronosAutomaticTimerAction,
    isDeletedParentAction,
    isReportPreviewAction,
    isReversedTransaction,
    isTransactionThread,
    wasMessageReceivedWhileOffline,
} from '@libs/ReportActionsUtils';
import {
    canShowReportRecipientLocalTime,
    canUserPerformWriteAction,
    chatIncludesChronosWithID,
    getReportLastVisibleActionCreated,
    isArchivedNonExpenseReport,
    isCanceledTaskReport,
    isExpenseReport,
    isInvoiceReport,
    isIOUReport,
    isTaskReport,
    isUnread,
} from '@libs/ReportUtils';
import Visibility from '@libs/Visibility';
import type {ReportsSplitNavigatorParamList} from '@navigation/types';
import variables from '@styles/variables';
import {getCurrentUserAccountID, openReport, readNewestAction, subscribeToNewActionEvent} from '@userActions/Report';
import {PersonalDetailsContext} from '@src/components/OnyxProvider';
import CONST from '@src/CONST';
import ONYXKEYS from '@src/ONYXKEYS';
import ROUTES from '@src/ROUTES';
import type SCREENS from '@src/SCREENS';
import type * as OnyxTypes from '@src/types/onyx';
import FloatingMessageCounter from './FloatingMessageCounter';
import getInitialNumToRender from './getInitialNumReportActionsToRender';
import ListBoundaryLoader from './ListBoundaryLoader';
import ReportActionsListItemRenderer from './ReportActionsListItemRenderer';
import shouldDisplayNewMarkerOnReportAction from './shouldDisplayNewMarkerOnReportAction';

type ReportActionsListProps = {
    /** The report currently being looked at */
    report: OnyxTypes.Report;

    /** The transaction thread report associated with the current report, if any */
    transactionThreadReport: OnyxEntry<OnyxTypes.Report>;

    /** The report's parentReportAction */
    parentReportAction: OnyxEntry<OnyxTypes.ReportAction>;

    /** The transaction thread report's parentReportAction */
    parentReportActionForTransactionThread: OnyxEntry<OnyxTypes.ReportAction>;

    /** Sorted actions prepared for display */
    sortedReportActions: OnyxTypes.ReportAction[];

    /** Sorted actions that should be visible to the user */
    sortedVisibleReportActions: OnyxTypes.ReportAction[];

    /** The ID of the most recent IOU report action connected with the shown report */
    mostRecentIOUReportActionID?: string | null;

    /** Callback executed on list layout */
    onLayout: (event: LayoutChangeEvent) => void;

    /** Callback executed on scroll */
    onScroll?: (event: NativeSyntheticEvent<NativeScrollEvent>) => void;

    /** Function to load more chats */
    loadOlderChats: (force?: boolean) => void;

    /** Function to load newer chats */
    loadNewerChats: (force?: boolean) => void;

    /** Whether the composer is in full size */
    isComposerFullSize?: boolean;

    /** ID of the list */
    listID: number;

    /** Should enable auto scroll to top threshold */
    shouldEnableAutoScrollToTopThreshold?: boolean;
};

const IS_CLOSE_TO_NEWEST_THRESHOLD = 15;

// In the component we are subscribing to the arrival of new actions.
// As there is the possibility that there are multiple instances of a ReportScreen
// for the same report, we only ever want one subscription to be active, as
// the subscriptions could otherwise be conflicting.
const newActionUnsubscribeMap: Record<string, () => void> = {};

// Seems that there is an architecture issue that prevents us from using the reportID with useRef
// the useRef value gets reset when the reportID changes, so we use a global variable to keep track
let prevReportID: string | null = null;

/**
 * Create a unique key for each action in the FlatList.
 * We use the reportActionID that is a string representation of a random 64-bit int, which should be
 * random enough to avoid collisions
 */
function keyExtractor(item: OnyxTypes.ReportAction): string {
    return item.reportActionID;
}

const onScrollToIndexFailed = () => {};

function ReportActionsList({
    report,
    transactionThreadReport,
    parentReportAction,
    sortedReportActions,
    sortedVisibleReportActions,
    onScroll,
    mostRecentIOUReportActionID = '',
    loadNewerChats,
    loadOlderChats,
    onLayout,
    isComposerFullSize,
    listID,
    shouldEnableAutoScrollToTopThreshold,
    parentReportActionForTransactionThread,
}: ReportActionsListProps) {
    const currentUserPersonalDetails = useCurrentUserPersonalDetails();
    const personalDetailsList = usePersonalDetails();
    const styles = useThemeStyles();
    const {translate} = useLocalize();
    const {windowHeight} = useWindowDimensions();
    const {shouldUseNarrowLayout} = useResponsiveLayout();

    const {preferredLocale} = useLocalize();
    const {isOffline, lastOfflineAt, lastOnlineAt} = useNetworkWithOfflineStatus();
    const route = useRoute<PlatformStackRouteProp<ReportsSplitNavigatorParamList, typeof SCREENS.REPORT>>();
    const reportScrollManager = useReportScrollManager();
    const userActiveSince = useRef<string>(DateUtils.getDBTime());
    const lastMessageTime = useRef<string | null>(null);
    const [isVisible, setIsVisible] = useState(Visibility.isVisible);
    const isFocused = useIsFocused();

    const [reportNameValuePairs] = useOnyx(`${ONYXKEYS.COLLECTION.REPORT_NAME_VALUE_PAIRS}${report?.reportID}`);
    const [accountID] = useOnyx(ONYXKEYS.SESSION, {selector: (session) => session?.accountID});
    const participantsContext = useContext(PersonalDetailsContext);

    const [isScrollToBottomEnabled, setIsScrollToBottomEnabled] = useState(false);

    useEffect(() => {
        const unsubscriber = Visibility.onVisibilityChange(() => {
            setIsVisible(Visibility.isVisible());
        });

        return unsubscriber;
    }, []);

    const scrollingVerticalOffset = useRef(0);
    const readActionSkipped = useRef(false);
    const hasHeaderRendered = useRef(false);
    const linkedReportActionID = route?.params?.reportActionID;

    const lastAction = sortedVisibleReportActions.at(0);
    const sortedVisibleReportActionsObjects: OnyxTypes.ReportActions = useMemo(
        () =>
            sortedVisibleReportActions.reduce((actions, action) => {
                Object.assign(actions, {[action.reportActionID]: action});
                return actions;
            }, {}),
        [sortedVisibleReportActions],
    );
    const prevSortedVisibleReportActionsObjects = usePrevious(sortedVisibleReportActionsObjects);

    const reportLastReadTime = report.lastReadTime ?? '';

    /**
     * The timestamp for the unread marker.
     *
     * This should ONLY be updated when the user
     * - switches reports
     * - marks a message as read/unread
     * - reads a new message as it is received
     */
    const [unreadMarkerTime, setUnreadMarkerTime] = useState(reportLastReadTime);
    useEffect(() => {
        setUnreadMarkerTime(reportLastReadTime);

        // eslint-disable-next-line react-compiler/react-compiler, react-hooks/exhaustive-deps
    }, [report.reportID]);

    const prevUnreadMarkerReportActionID = useRef<string | null>(null);

    /**
     * The index of the earliest message that was received while offline
     */
    const earliestReceivedOfflineMessageIndex = useMemo(() => {
        // Create a list of (sorted) indices of message that were received while offline
        const receivedOfflineMessages = sortedReportActions.reduce<number[]>((acc, message, index) => {
            if (wasMessageReceivedWhileOffline(message, isOffline, lastOfflineAt.current, lastOnlineAt.current, preferredLocale)) {
                acc[index] = index;
            }

            return acc;
        }, []);

        // The last index in the list is the earliest message that was received while offline
        return receivedOfflineMessages.at(-1);
    }, [isOffline, lastOfflineAt, lastOnlineAt, preferredLocale, sortedReportActions]);

    /**
     * The reportActionID the unread marker should display above
     */
    const unreadMarkerReportActionID = useMemo(() => {
<<<<<<< HEAD
        const shouldDisplayNewMarker = (message: OnyxTypes.ReportAction, index: number): boolean => {
            const nextMessage = sortedVisibleReportActions.at(index + 1);
            const isNextMessageUnread = !!nextMessage && isReportActionUnread(nextMessage, unreadMarkerTime);

            // If the current message is the earliest message received while offline, we want to display the unread marker above this message.
            const isEarliestReceivedOfflineMessage = index === earliestReceivedOfflineMessageIndex;
            if (isEarliestReceivedOfflineMessage && !isNextMessageUnread) {
                return true;
            }

            // If the unread marker should be hidden or is not within the visible area, don't show the unread marker.
            if (shouldHideNewMarker(message)) {
                return false;
            }

            const isCurrentMessageUnread = isReportActionUnread(message, unreadMarkerTime);

            // If the current message is read or the next message is unread, don't show the unread marker.
            if (!isCurrentMessageUnread || isNextMessageUnread) {
                return false;
            }

            const isPendingAdd = (action: OnyxTypes.ReportAction) => {
                return action?.pendingAction === CONST.RED_BRICK_ROAD_PENDING_ACTION.ADD;
            };

            // If no unread marker exists, don't set an unread marker for newly added messages from the current user.
            const isFromCurrentUser = accountID === (isReportPreviewAction(message) && !!message.childLastActorAccountID ? message.childLastActorAccountID : message.actorAccountID);
            const isNewMessage = !prevSortedVisibleReportActionsObjects[message.reportActionID];

            // The unread marker will show if the action's `created` time is later than `unreadMarkerTime`.
            // The `unreadMarkerTime` has already been updated to match the optimistic action created time,
            // but once the new action is saved on the backend, the actual created time will be later than the optimistic one.
            // Therefore, we also need to prevent the unread marker from appearing for previously optimistic actions.
            const isPreviouslyOptimistic =
                (isPendingAdd(prevSortedVisibleReportActionsObjects[message.reportActionID]) && !isPendingAdd(message)) ||
                (!!prevSortedVisibleReportActionsObjects[message.reportActionID]?.isOptimisticAction && !message.isOptimisticAction);
            const shouldIgnoreUnreadForCurrentUserMessage = !prevUnreadMarkerReportActionID.current && isFromCurrentUser && (isNewMessage || isPreviouslyOptimistic);

            if (isFromCurrentUser) {
                return !shouldIgnoreUnreadForCurrentUserMessage;
            }

            return !isNewMessage || scrollingVerticalOffset.current >= MSG_VISIBLE_THRESHOLD;
        };

        // If there are message that were recevied while offline,
        // we can skip checking all messages later than the earliest recevied offline message.
=======
        // If there are message that were received while offline,
        // we can skip checking all messages later than the earliest received offline message.
>>>>>>> b8b86db7
        const startIndex = earliestReceivedOfflineMessageIndex ?? 0;

        // Scan through each visible report action until we find the appropriate action to show the unread marker
        for (let index = startIndex; index < sortedVisibleReportActions.length; index++) {
            const reportAction = sortedVisibleReportActions.at(index);
            const nextAction = sortedVisibleReportActions.at(index + 1);
            const isEarliestReceivedOfflineMessage = index === earliestReceivedOfflineMessageIndex;

            // eslint-disable-next-line react-compiler/react-compiler
            const shouldDisplayNewMarker =
                reportAction &&
                shouldDisplayNewMarkerOnReportAction({
                    message: reportAction,
                    nextMessage: nextAction,
                    isEarliestReceivedOfflineMessage,
                    accountID,
                    prevSortedVisibleReportActionsObjects,
                    unreadMarkerTime,
                    scrollingVerticalOffset: scrollingVerticalOffset.current,
                    prevUnreadMarkerReportActionID: prevUnreadMarkerReportActionID.current,
                });
            if (shouldDisplayNewMarker) {
                return reportAction.reportActionID;
            }
        }

        return null;
    }, [accountID, earliestReceivedOfflineMessageIndex, prevSortedVisibleReportActionsObjects, sortedVisibleReportActions, unreadMarkerTime]);
    prevUnreadMarkerReportActionID.current = unreadMarkerReportActionID;

    /**
     * Subscribe to read/unread events and update our unreadMarkerTime
     */
    useEffect(() => {
        const unreadActionSubscription = DeviceEventEmitter.addListener(`unreadAction_${report.reportID}`, (newLastReadTime: string) => {
            setUnreadMarkerTime(newLastReadTime);
            userActiveSince.current = DateUtils.getDBTime();
        });
        const readNewestActionSubscription = DeviceEventEmitter.addListener(`readNewestAction_${report.reportID}`, (newLastReadTime: string) => {
            setUnreadMarkerTime(newLastReadTime);
        });

        return () => {
            unreadActionSubscription.remove();
            readNewestActionSubscription.remove();
        };
    }, [report.reportID]);

    /**
     * When the user reads a new message as it is received, we'll push the unreadMarkerTime down to the timestamp of
     * the latest report action. When new report actions are received and the user is not viewing them (they're above
     * the MSG_VISIBLE_THRESHOLD), the unread marker will display over those new messages rather than the initial
     * lastReadTime.
     */
    useLayoutEffect(() => {
        if (unreadMarkerReportActionID) {
            return;
        }

        const mostRecentReportActionCreated = lastAction?.created ?? '';
        if (mostRecentReportActionCreated <= unreadMarkerTime) {
            return;
        }

        setUnreadMarkerTime(mostRecentReportActionCreated);

        // eslint-disable-next-line react-compiler/react-compiler, react-hooks/exhaustive-deps
    }, [lastAction?.created]);

    const lastActionIndex = lastAction?.reportActionID;
    const reportActionSize = useRef(sortedVisibleReportActions.length);
    const lastVisibleActionCreated = getReportLastVisibleActionCreated(report, transactionThreadReport);
    const hasNewestReportAction = lastAction?.created === lastVisibleActionCreated;
    const hasNewestReportActionRef = useRef(hasNewestReportAction);
    // eslint-disable-next-line react-compiler/react-compiler
    hasNewestReportActionRef.current = hasNewestReportAction;
    const previousLastIndex = useRef(lastActionIndex);

    // Display the new message indicator when comment linking and not close to the newest message.
    const reportActionID = route?.params?.reportActionID;
    const indexOfLinkedAction = reportActionID ? sortedVisibleReportActions.findIndex((action) => action.reportActionID === reportActionID) : -1;
    const isLinkedActionCloseToNewest = indexOfLinkedAction < IS_CLOSE_TO_NEWEST_THRESHOLD;
    const [isFloatingMessageCounterVisible, setIsFloatingMessageCounterVisible] = useState(!isLinkedActionCloseToNewest);

    useEffect(() => {
        if (isLinkedActionCloseToNewest) {
            return;
        }
        setIsFloatingMessageCounterVisible(true);
    }, [isLinkedActionCloseToNewest, route]);

    useEffect(() => {
        if (
            scrollingVerticalOffset.current < AUTOSCROLL_TO_TOP_THRESHOLD &&
            previousLastIndex.current !== lastActionIndex &&
            reportActionSize.current > sortedVisibleReportActions.length &&
            hasNewestReportAction
        ) {
            setIsFloatingMessageCounterVisible(false);
            reportScrollManager.scrollToBottom();
        }
        previousLastIndex.current = lastActionIndex;
        reportActionSize.current = sortedVisibleReportActions.length;
    }, [lastActionIndex, sortedVisibleReportActions, reportScrollManager, hasNewestReportAction, linkedReportActionID]);

    useEffect(() => {
        userActiveSince.current = DateUtils.getDBTime();
        prevReportID = report.reportID;
    }, [report.reportID]);

    useEffect(() => {
        if (report.reportID !== prevReportID) {
            return;
        }

        if (isUnread(report, transactionThreadReport)) {
            // On desktop, when the notification center is displayed, isVisible will return false.
            // Currently, there's no programmatic way to dismiss the notification center panel.
            // To handle this, we use the 'referrer' parameter to check if the current navigation is triggered from a notification.
            const isFromNotification = route?.params?.referrer === CONST.REFERRER.NOTIFICATION;
            if ((isVisible || isFromNotification) && scrollingVerticalOffset.current < CONST.REPORT.ACTIONS.ACTION_VISIBLE_THRESHOLD) {
                readNewestAction(report.reportID);
                if (isFromNotification) {
                    Navigation.setParams({referrer: undefined});
                }
            } else {
                readActionSkipped.current = true;
            }
        }
        // eslint-disable-next-line react-compiler/react-compiler, react-hooks/exhaustive-deps
    }, [report.lastVisibleActionCreated, transactionThreadReport?.lastVisibleActionCreated, report.reportID, isVisible]);

    useEffect(() => {
        if (linkedReportActionID) {
            return;
        }
        InteractionManager.runAfterInteractions(() => {
            setIsFloatingMessageCounterVisible(false);
            reportScrollManager.scrollToBottom();
        });
        // eslint-disable-next-line react-compiler/react-compiler, react-hooks/exhaustive-deps
    }, []);

    // Fixes Safari-specific issue where the whisper option is not highlighted correctly on hover after adding new transaction.
    // https://github.com/Expensify/App/issues/54520
    useEffect(() => {
        if (!isSafari()) {
            return;
        }
        const prevSorted = lastAction?.reportActionID ? prevSortedVisibleReportActionsObjects[lastAction?.reportActionID] : null;
        if (lastAction?.actionName === CONST.REPORT.ACTIONS.TYPE.ACTIONABLE_TRACK_EXPENSE_WHISPER && !prevSorted) {
            InteractionManager.runAfterInteractions(() => {
                reportScrollManager.scrollToBottom();
            });
        }
    }, [lastAction, prevSortedVisibleReportActionsObjects, reportScrollManager]);

    const scrollToBottomForCurrentUserAction = useCallback(
        (isFromCurrentUser: boolean) => {
            InteractionManager.runAfterInteractions(() => {
                setIsFloatingMessageCounterVisible(false);
                // If a new comment is added and it's from the current user scroll to the bottom otherwise leave the user positioned where
                // they are now in the list.
                if (!isFromCurrentUser || (!isReportTopmostSplitNavigator() && !Navigation.getReportRHPActiveRoute())) {
                    return;
                }
                if (!hasNewestReportActionRef.current) {
                    if (Navigation.getReportRHPActiveRoute()) {
                        return;
                    }
                    Navigation.setNavigationActionToMicrotaskQueue(() => {
                        Navigation.navigate(ROUTES.REPORT_WITH_ID.getRoute(report.reportID));
                    });
                    return;
                }

                reportScrollManager.scrollToBottom();
                setIsScrollToBottomEnabled(true);
            });
        },
        [report.reportID, reportScrollManager],
    );
    useEffect(() => {
        // Why are we doing this, when in the cleanup of the useEffect we are already calling the unsubscribe function?
        // Answer: On web, when navigating to another report screen, the previous report screen doesn't get unmounted,
        //         meaning that the cleanup might not get called. When we then open a report we had open already previosuly, a new
        //         ReportScreen will get created. Thus, we have to cancel the earlier subscription of the previous screen,
        //         because the two subscriptions could conflict!
        //         In case we return to the previous screen (e.g. by web back navigation) the useEffect for that screen would
        //         fire again, as the focus has changed and will set up the subscription correctly again.
        const previousSubUnsubscribe = newActionUnsubscribeMap[report.reportID];
        if (previousSubUnsubscribe) {
            previousSubUnsubscribe();
        }

        // This callback is triggered when a new action arrives via Pusher and the event is emitted from Report.js. This allows us to maintain
        // a single source of truth for the "new action" event instead of trying to derive that a new action has appeared from looking at props.
        const unsubscribe = subscribeToNewActionEvent(report.reportID, scrollToBottomForCurrentUserAction);

        const cleanup = () => {
            if (!unsubscribe) {
                return;
            }
            unsubscribe();
        };

        newActionUnsubscribeMap[report.reportID] = cleanup;

        return cleanup;

        // eslint-disable-next-line react-compiler/react-compiler, react-hooks/exhaustive-deps
    }, [report.reportID]);

    const previousLastAction = usePrevious(lastAction);
    useEffect(() => {
        if (
            lastAction?.actionName !== CONST.REPORT.ACTIONS.TYPE.ACTIONABLE_MENTION_WHISPER ||
            lastAction?.reportActionID === previousLastAction?.reportActionID ||
            !hasNewestReportAction ||
            scrollingVerticalOffset.current >= AUTOSCROLL_TO_TOP_THRESHOLD
        ) {
            return;
        }
        InteractionManager.runAfterInteractions(() => {
            reportScrollManager.scrollToBottom();
        });
        // eslint-disable-next-line react-compiler/react-compiler, react-hooks/exhaustive-deps
    }, [lastAction]);

    /**
     * Show/hide the new floating message counter when user is scrolling back/forth in the history of messages.
     */
    const handleUnreadFloatingButton = () => {
        if (scrollingVerticalOffset.current > CONST.REPORT.ACTIONS.SCROLL_VERTICAL_OFFSET_THRESHOLD && !isFloatingMessageCounterVisible && !!unreadMarkerReportActionID) {
            setIsFloatingMessageCounterVisible(true);
        }

        if (scrollingVerticalOffset.current < CONST.REPORT.ACTIONS.SCROLL_VERTICAL_OFFSET_THRESHOLD && isFloatingMessageCounterVisible) {
            if (readActionSkipped.current) {
                readActionSkipped.current = false;
                readNewestAction(report.reportID);
            }
            setIsFloatingMessageCounterVisible(false);
        }
    };

    const trackVerticalScrolling = (event: NativeSyntheticEvent<NativeScrollEvent>) => {
        scrollingVerticalOffset.current = event.nativeEvent.contentOffset.y;
        handleUnreadFloatingButton();
        onScroll?.(event);
    };

    const scrollToBottomAndMarkReportAsRead = useCallback(() => {
        setIsFloatingMessageCounterVisible(false);

        if (!hasNewestReportAction) {
            Navigation.navigate(ROUTES.REPORT_WITH_ID.getRoute(report.reportID));
            openReport(report.reportID);
            reportScrollManager.scrollToBottom();
            return;
        }
        reportScrollManager.scrollToBottom();
        readActionSkipped.current = false;
        readNewestAction(report.reportID);
    }, [report.reportID, reportScrollManager, hasNewestReportAction]);

    /**
     * Calculates the ideal number of report actions to render in the first render, based on the screen height and on
     * the height of the smallest report action possible.
     */
    const initialNumToRender = useMemo((): number | undefined => {
        const minimumReportActionHeight = styles.chatItem.paddingTop + styles.chatItem.paddingBottom + variables.fontSizeNormalHeight;
        const availableHeight = windowHeight - (CONST.CHAT_FOOTER_MIN_HEIGHT + variables.contentHeaderHeight);
        const numToRender = Math.ceil(availableHeight / minimumReportActionHeight);
        if (linkedReportActionID) {
            return getInitialNumToRender(numToRender);
        }
        return numToRender || undefined;
    }, [styles.chatItem.paddingBottom, styles.chatItem.paddingTop, windowHeight, linkedReportActionID]);

    /**
     * Thread's divider line should hide when the first chat in the thread is marked as unread.
     * This is so that it will not be conflicting with header's separator line.
     */
    const shouldHideThreadDividerLine = useMemo(
        (): boolean => getFirstVisibleReportActionID(sortedReportActions, isOffline) === unreadMarkerReportActionID,
        [sortedReportActions, isOffline, unreadMarkerReportActionID],
    );

    const firstVisibleReportActionID = useMemo(() => getFirstVisibleReportActionID(sortedReportActions, isOffline), [sortedReportActions, isOffline]);

    const shouldUseThreadDividerLine = useMemo(() => {
        const topReport = sortedVisibleReportActions.length > 0 ? sortedVisibleReportActions.at(sortedVisibleReportActions.length - 1) : null;

        if (topReport && topReport.actionName !== CONST.REPORT.ACTIONS.TYPE.CREATED) {
            return false;
        }

        if (isTransactionThread(parentReportAction)) {
            return !isDeletedParentAction(parentReportAction) && !isReversedTransaction(parentReportAction);
        }

        if (isTaskReport(report)) {
            return !isCanceledTaskReport(report, parentReportAction);
        }

        return isExpenseReport(report) || isIOUReport(report) || isInvoiceReport(report);
    }, [parentReportAction, report, sortedVisibleReportActions]);

    useEffect(() => {
        if (report.reportID !== prevReportID) {
            return;
        }

        if (!isVisible || !isFocused) {
            if (!lastMessageTime.current) {
                lastMessageTime.current = lastAction?.created ?? '';
            }
            return;
        }

        // In case the user read new messages (after being inactive) with other device we should
        // show marker based on report.lastReadTime
        const newMessageTimeReference = lastMessageTime.current && report.lastReadTime && lastMessageTime.current > report.lastReadTime ? userActiveSince.current : report.lastReadTime;
        lastMessageTime.current = null;

        const isArchivedReport = isArchivedNonExpenseReport(report, reportNameValuePairs);
        const hasNewMessagesInView = scrollingVerticalOffset.current < CONST.REPORT.ACTIONS.ACTION_VISIBLE_THRESHOLD;
        const hasUnreadReportAction = sortedVisibleReportActions.some(
            (reportAction) =>
                newMessageTimeReference &&
                newMessageTimeReference < reportAction.created &&
                (isReportPreviewAction(reportAction) ? reportAction.childLastActorAccountID : reportAction.actorAccountID) !== getCurrentUserAccountID(),
        );

        if (!isArchivedReport && (!hasNewMessagesInView || !hasUnreadReportAction)) {
            return;
        }

        readNewestAction(report.reportID);
        userActiveSince.current = DateUtils.getDBTime();

        // This effect logic to `mark as read` will only run when the report focused has new messages and the App visibility
        //  is changed to visible(meaning user switched to app/web, while user was previously using different tab or application).
        // We will mark the report as read in the above case which marks the LHN report item as read while showing the new message
        // marker for the chat messages received while the user wasn't focused on the report or on another browser tab for web.
        // eslint-disable-next-line react-compiler/react-compiler, react-hooks/exhaustive-deps
    }, [isFocused, isVisible]);

    const renderItem = useCallback(
        ({item: reportAction, index}: ListRenderItemInfo<OnyxTypes.ReportAction>) => (
            <ReportActionsListItemRenderer
                reportAction={reportAction}
                reportActions={sortedReportActions}
                parentReportAction={parentReportAction}
                parentReportActionForTransactionThread={parentReportActionForTransactionThread}
                index={index}
                report={report}
                transactionThreadReport={transactionThreadReport}
                linkedReportActionID={linkedReportActionID}
                displayAsGroup={
                    !isConsecutiveChronosAutomaticTimerAction(sortedVisibleReportActions, index, chatIncludesChronosWithID(reportAction?.reportID)) &&
                    isConsecutiveActionMadeByPreviousActor(sortedVisibleReportActions, index)
                }
                mostRecentIOUReportActionID={mostRecentIOUReportActionID}
                shouldHideThreadDividerLine={shouldHideThreadDividerLine}
                shouldDisplayNewMarker={reportAction.reportActionID === unreadMarkerReportActionID}
                shouldDisplayReplyDivider={sortedVisibleReportActions.length > 1}
                isFirstVisibleReportAction={firstVisibleReportActionID === reportAction.reportActionID}
                shouldUseThreadDividerLine={shouldUseThreadDividerLine}
            />
        ),
        [
            report,
            linkedReportActionID,
            sortedVisibleReportActions,
            mostRecentIOUReportActionID,
            shouldHideThreadDividerLine,
            parentReportAction,
            sortedReportActions,
            transactionThreadReport,
            parentReportActionForTransactionThread,
            shouldUseThreadDividerLine,
            firstVisibleReportActionID,
            unreadMarkerReportActionID,
        ],
    );

    // Native mobile does not render updates flatlist the changes even though component did update called.
    // To notify there something changes we can use extraData prop to flatlist
    const extraData = useMemo(
        () => [shouldUseNarrowLayout ? unreadMarkerReportActionID : undefined, isArchivedNonExpenseReport(report, reportNameValuePairs)],
        [unreadMarkerReportActionID, shouldUseNarrowLayout, report, reportNameValuePairs],
    );
    const hideComposer = !canUserPerformWriteAction(report);
    const shouldShowReportRecipientLocalTime = canShowReportRecipientLocalTime(personalDetailsList, report, currentUserPersonalDetails.accountID) && !isComposerFullSize;
    const canShowHeader = isOffline || hasHeaderRendered.current;

    const onLayoutInner = useCallback(
        (event: LayoutChangeEvent) => {
            onLayout(event);
            if (isScrollToBottomEnabled) {
                reportScrollManager.scrollToBottom();
                setIsScrollToBottomEnabled(false);
            }
        },
        [isScrollToBottomEnabled, onLayout, reportScrollManager],
    );

    const retryLoadNewerChatsError = useCallback(() => {
        loadNewerChats(true);
    }, [loadNewerChats]);

    const listHeaderComponent = useMemo(() => {
        // In case of an error we want to display the header no matter what.
        if (!canShowHeader) {
            // eslint-disable-next-line react-compiler/react-compiler
            hasHeaderRendered.current = true;
            return null;
        }

        return (
            <ListBoundaryLoader
                type={CONST.LIST_COMPONENTS.HEADER}
                onRetry={retryLoadNewerChatsError}
            />
        );
    }, [canShowHeader, retryLoadNewerChatsError]);

    const shouldShowSkeleton = isOffline && !sortedVisibleReportActions.some((action) => action.actionName === CONST.REPORT.ACTIONS.TYPE.CREATED);

    const listFooterComponent = useMemo(() => {
        if (!shouldShowSkeleton) {
            return;
        }

        return <ReportActionsSkeletonView shouldAnimate={false} />;
    }, [shouldShowSkeleton]);

    const onStartReached = useCallback(() => {
        if (!isSearchTopmostFullScreenRoute()) {
            loadNewerChats(false);
            return;
        }

        InteractionManager.runAfterInteractions(() => requestAnimationFrame(() => loadNewerChats(false)));
    }, [loadNewerChats]);

    const onEndReached = useCallback(() => {
        loadOlderChats(false);
    }, [loadOlderChats]);

    // Parse Fullstory attributes on initial render
    useLayoutEffect(parseFSAttributes, []);

    const [reportActionsListTestID, reportActionsListFSClass] = getChatFSAttributes(participantsContext, 'ReportActionsList', report);

    return (
        <>
            <FloatingMessageCounter
                isActive={isFloatingMessageCounterVisible}
                onClick={scrollToBottomAndMarkReportAsRead}
            />
            <View
                style={[styles.flex1, !shouldShowReportRecipientLocalTime && !hideComposer ? styles.pb4 : {}]}
                testID={reportActionsListTestID}
                nativeID={reportActionsListTestID}
                fsClass={reportActionsListFSClass}
            >
                <InvertedFlatList
                    accessibilityLabel={translate('sidebarScreen.listOfChatMessages')}
                    ref={reportScrollManager.ref}
                    testID="report-actions-list"
                    style={styles.overscrollBehaviorContain}
                    data={sortedVisibleReportActions}
                    renderItem={renderItem}
                    contentContainerStyle={styles.chatContentScrollView}
                    keyExtractor={keyExtractor}
                    initialNumToRender={initialNumToRender}
                    onEndReached={onEndReached}
                    onEndReachedThreshold={0.75}
                    onStartReached={onStartReached}
                    onStartReachedThreshold={0.75}
                    ListHeaderComponent={listHeaderComponent}
                    ListFooterComponent={listFooterComponent}
                    keyboardShouldPersistTaps="handled"
                    onLayout={onLayoutInner}
                    onScroll={trackVerticalScrolling}
                    onScrollToIndexFailed={onScrollToIndexFailed}
                    extraData={extraData}
                    key={listID}
                    shouldEnableAutoScrollToTopThreshold={shouldEnableAutoScrollToTopThreshold}
                    initialScrollKey={reportActionID}
                />
            </View>
        </>
    );
}

ReportActionsList.displayName = 'ReportActionsList';

export default memo(ReportActionsList);

export type {ReportActionsListProps};<|MERGE_RESOLUTION|>--- conflicted
+++ resolved
@@ -232,59 +232,8 @@
      * The reportActionID the unread marker should display above
      */
     const unreadMarkerReportActionID = useMemo(() => {
-<<<<<<< HEAD
-        const shouldDisplayNewMarker = (message: OnyxTypes.ReportAction, index: number): boolean => {
-            const nextMessage = sortedVisibleReportActions.at(index + 1);
-            const isNextMessageUnread = !!nextMessage && isReportActionUnread(nextMessage, unreadMarkerTime);
-
-            // If the current message is the earliest message received while offline, we want to display the unread marker above this message.
-            const isEarliestReceivedOfflineMessage = index === earliestReceivedOfflineMessageIndex;
-            if (isEarliestReceivedOfflineMessage && !isNextMessageUnread) {
-                return true;
-            }
-
-            // If the unread marker should be hidden or is not within the visible area, don't show the unread marker.
-            if (shouldHideNewMarker(message)) {
-                return false;
-            }
-
-            const isCurrentMessageUnread = isReportActionUnread(message, unreadMarkerTime);
-
-            // If the current message is read or the next message is unread, don't show the unread marker.
-            if (!isCurrentMessageUnread || isNextMessageUnread) {
-                return false;
-            }
-
-            const isPendingAdd = (action: OnyxTypes.ReportAction) => {
-                return action?.pendingAction === CONST.RED_BRICK_ROAD_PENDING_ACTION.ADD;
-            };
-
-            // If no unread marker exists, don't set an unread marker for newly added messages from the current user.
-            const isFromCurrentUser = accountID === (isReportPreviewAction(message) && !!message.childLastActorAccountID ? message.childLastActorAccountID : message.actorAccountID);
-            const isNewMessage = !prevSortedVisibleReportActionsObjects[message.reportActionID];
-
-            // The unread marker will show if the action's `created` time is later than `unreadMarkerTime`.
-            // The `unreadMarkerTime` has already been updated to match the optimistic action created time,
-            // but once the new action is saved on the backend, the actual created time will be later than the optimistic one.
-            // Therefore, we also need to prevent the unread marker from appearing for previously optimistic actions.
-            const isPreviouslyOptimistic =
-                (isPendingAdd(prevSortedVisibleReportActionsObjects[message.reportActionID]) && !isPendingAdd(message)) ||
-                (!!prevSortedVisibleReportActionsObjects[message.reportActionID]?.isOptimisticAction && !message.isOptimisticAction);
-            const shouldIgnoreUnreadForCurrentUserMessage = !prevUnreadMarkerReportActionID.current && isFromCurrentUser && (isNewMessage || isPreviouslyOptimistic);
-
-            if (isFromCurrentUser) {
-                return !shouldIgnoreUnreadForCurrentUserMessage;
-            }
-
-            return !isNewMessage || scrollingVerticalOffset.current >= MSG_VISIBLE_THRESHOLD;
-        };
-
-        // If there are message that were recevied while offline,
-        // we can skip checking all messages later than the earliest recevied offline message.
-=======
         // If there are message that were received while offline,
         // we can skip checking all messages later than the earliest received offline message.
->>>>>>> b8b86db7
         const startIndex = earliestReceivedOfflineMessageIndex ?? 0;
 
         // Scan through each visible report action until we find the appropriate action to show the unread marker
