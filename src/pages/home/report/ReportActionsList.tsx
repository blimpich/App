--- conflicted
+++ resolved
@@ -275,14 +275,10 @@
             const isFromNotification = route?.params?.referrer === CONST.REFERRER.NOTIFICATION;
             if ((Visibility.isVisible() || isFromNotification) && scrollingVerticalOffset.current < MSG_VISIBLE_THRESHOLD) {
                 Report.readNewestAction(report.reportID);
-<<<<<<< HEAD
-                Navigation.setParams({referrer: undefined});
                 hasCalledReadNewestAction.current = true;
-=======
                 if (isFromNotification) {
                     Navigation.setParams({referrer: undefined});
                 }
->>>>>>> f392cd36
             } else {
                 readActionSkipped.current = true;
             }
