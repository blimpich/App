--- conflicted
+++ resolved
@@ -439,14 +439,10 @@
                         setActionIdHighlightedTemporary(action.reportActionID);
                     }
                 } else {
+                    setIsFloatingMessageCounterVisible(false);
                     reportScrollManager.scrollToBottom();
                 }
 
-<<<<<<< HEAD
-=======
-                setIsFloatingMessageCounterVisible(false);
-                reportScrollManager.scrollToBottom();
->>>>>>> e26acfb2
                 setIsScrollToBottomEnabled(true);
             });
         },
