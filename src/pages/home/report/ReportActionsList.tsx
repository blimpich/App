import type {ListRenderItemInfo} from '@react-native/virtualized-lists/Lists/VirtualizedList';
import {useIsFocused, useRoute} from '@react-navigation/native';
// eslint-disable-next-line lodash/import-scope
import type {DebouncedFunc} from 'lodash';
import React, {memo, useCallback, useContext, useEffect, useLayoutEffect, useMemo, useRef, useState} from 'react';
import type {LayoutChangeEvent, NativeScrollEvent, NativeSyntheticEvent} from 'react-native';
import {DeviceEventEmitter, InteractionManager, View} from 'react-native';
import type {OnyxEntry} from 'react-native-onyx';
import {useOnyx} from 'react-native-onyx';
import * as ActionSheetAwareScrollView from '@components/ActionSheetAwareScrollView';
import InvertedFlatList from '@components/InvertedFlatList';
import {AUTOSCROLL_TO_TOP_THRESHOLD} from '@components/InvertedFlatList/BaseInvertedFlatList';
import {usePersonalDetails} from '@components/OnyxProvider';
import useCurrentUserPersonalDetails from '@hooks/useCurrentUserPersonalDetails';
import useLocalize from '@hooks/useLocalize';
import useNetworkWithOfflineStatus from '@hooks/useNetworkWithOfflineStatus';
import usePrevious from '@hooks/usePrevious';
import useReportScrollManager from '@hooks/useReportScrollManager';
import useResponsiveLayout from '@hooks/useResponsiveLayout';
import useThemeStyles from '@hooks/useThemeStyles';
import useWindowDimensions from '@hooks/useWindowDimensions';
import {isSafari} from '@libs/Browser';
import DateUtils from '@libs/DateUtils';
import {getChatFSAttributes, parseFSAttributes} from '@libs/Fullstory';
import isReportTopmostSplitNavigator from '@libs/Navigation/helpers/isReportTopmostSplitNavigator';
import isSearchTopmostFullScreenRoute from '@libs/Navigation/helpers/isSearchTopmostFullScreenRoute';
import Navigation from '@libs/Navigation/Navigation';
import type {PlatformStackRouteProp} from '@libs/Navigation/PlatformStackNavigation/types';
import {
    getFirstVisibleReportActionID,
    isConsecutiveActionMadeByPreviousActor,
    isConsecutiveChronosAutomaticTimerAction,
    isDeletedParentAction,
    isReportActionUnread,
    isReportPreviewAction,
    isReversedTransaction,
    isTransactionThread,
    shouldHideNewMarker,
    wasActionCreatedWhileOffline,
    wasActionTakenByCurrentUser,
} from '@libs/ReportActionsUtils';
import {
    canShowReportRecipientLocalTime,
    canUserPerformWriteAction,
    chatIncludesChronosWithID,
    isArchivedNonExpenseReport,
    isCanceledTaskReport,
    isExpenseReport,
    isInvoiceReport,
    isIOUReport,
    isTaskReport,
    isUnread,
} from '@libs/ReportUtils';
import Visibility from '@libs/Visibility';
import type {ReportsSplitNavigatorParamList} from '@navigation/types';
import variables from '@styles/variables';
import {getCurrentUserAccountID, openReport, readNewestAction, subscribeToNewActionEvent} from '@userActions/Report';
import {PersonalDetailsContext} from '@src/components/OnyxProvider';
import CONST from '@src/CONST';
import ONYXKEYS from '@src/ONYXKEYS';
import ROUTES from '@src/ROUTES';
import type SCREENS from '@src/SCREENS';
import type * as OnyxTypes from '@src/types/onyx';
import FloatingMessageCounter from './FloatingMessageCounter';
import getInitialNumToRender from './getInitialNumReportActionsToRender';
import ListBoundaryLoader from './ListBoundaryLoader';
import ReportActionsListItemRenderer from './ReportActionsListItemRenderer';

type LoadNewerChats = DebouncedFunc<(params: {distanceFromStart: number}) => void>;

type ReportActionsListProps = {
    /** The report currently being looked at */
    report: OnyxTypes.Report;

    /** The transaction thread report associated with the current report, if any */
    transactionThreadReport: OnyxEntry<OnyxTypes.Report>;

    /** The report's parentReportAction */
    parentReportAction: OnyxEntry<OnyxTypes.ReportAction>;

    /** The transaction thread report's parentReportAction */
    parentReportActionForTransactionThread: OnyxEntry<OnyxTypes.ReportAction>;

    /** Sorted actions prepared for display */
    sortedReportActions: OnyxTypes.ReportAction[];

    /** Sorted actions that should be visible to the user */
    sortedVisibleReportActions: OnyxTypes.ReportAction[];

    /** The ID of the most recent IOU report action connected with the shown report */
    mostRecentIOUReportActionID?: string | null;

    /** Callback executed on list layout */
    onLayout: (event: LayoutChangeEvent) => void;

    /** Callback executed on scroll */
    onScroll?: (event: NativeSyntheticEvent<NativeScrollEvent>) => void;

    /** Function to load more chats */
    loadOlderChats: (force?: boolean) => void;

    /** Function to load newer chats */
    loadNewerChats: (force?: boolean) => void;

    /** Whether the composer is in full size */
    isComposerFullSize?: boolean;

    /** ID of the list */
    listID: number;

    /** Callback executed on content size change */
    onContentSizeChange: (w: number, h: number) => void;

    /** Should enable auto scroll to top threshold */
    shouldEnableAutoScrollToTopThreshold?: boolean;
};

const VERTICAL_OFFSET_THRESHOLD = 200;
const MSG_VISIBLE_THRESHOLD = 250;
const IS_CLOSE_TO_NEWEST_THRESHOLD = 15;

// In the component we are subscribing to the arrival of new actions.
// As there is the possibility that there are multiple instances of a ReportScreen
// for the same report, we only ever want one subscription to be active, as
// the subscriptions could otherwise be conflicting.
const newActionUnsubscribeMap: Record<string, () => void> = {};

// Seems that there is an architecture issue that prevents us from using the reportID with useRef
// the useRef value gets reset when the reportID changes, so we use a global variable to keep track
let prevReportID: string | null = null;

/**
 * Create a unique key for each action in the FlatList.
 * We use the reportActionID that is a string representation of a random 64-bit int, which should be
 * random enough to avoid collisions
 */
function keyExtractor(item: OnyxTypes.ReportAction): string {
    return item.reportActionID;
}

const onScrollToIndexFailed = () => {};

function ReportActionsList({
    report,
    transactionThreadReport,
    parentReportAction,
    sortedReportActions,
    sortedVisibleReportActions,
    onScroll,
    mostRecentIOUReportActionID = '',
    loadNewerChats,
    loadOlderChats,
    onLayout,
    isComposerFullSize,
    listID,
    onContentSizeChange,
    shouldEnableAutoScrollToTopThreshold,
    parentReportActionForTransactionThread,
}: ReportActionsListProps) {
    const currentUserPersonalDetails = useCurrentUserPersonalDetails();
    const personalDetailsList = usePersonalDetails();
    const styles = useThemeStyles();
    const {translate} = useLocalize();
    const {windowHeight} = useWindowDimensions();
    const {shouldUseNarrowLayout} = useResponsiveLayout();

    const {preferredLocale} = useLocalize();
    const {isOffline, lastOfflineAt, lastOnlineAt} = useNetworkWithOfflineStatus();
    const route = useRoute<PlatformStackRouteProp<ReportsSplitNavigatorParamList, typeof SCREENS.REPORT>>();
    const reportScrollManager = useReportScrollManager();
    const userActiveSince = useRef<string>(DateUtils.getDBTime());
    const lastMessageTime = useRef<string | null>(null);
    const [isVisible, setIsVisible] = useState(Visibility.isVisible);
    const isFocused = useIsFocused();

    const [reportNameValuePairs] = useOnyx(`${ONYXKEYS.COLLECTION.REPORT_NAME_VALUE_PAIRS}${report?.reportID}`);
    const [accountID] = useOnyx(ONYXKEYS.SESSION, {selector: (session) => session?.accountID});
    const participantsContext = useContext(PersonalDetailsContext);

    useEffect(() => {
        const unsubscriber = Visibility.onVisibilityChange(() => {
            setIsVisible(Visibility.isVisible());
        });

        return unsubscriber;
    }, []);

    const scrollingVerticalOffset = useRef(0);
    const readActionSkipped = useRef(false);
    const hasHeaderRendered = useRef(false);
    const linkedReportActionID = route?.params?.reportActionID;

    const lastAction = sortedVisibleReportActions.at(0);
    const sortedVisibleReportActionsObjects: OnyxTypes.ReportActions = useMemo(
        () =>
            sortedVisibleReportActions.reduce((actions, action) => {
                Object.assign(actions, {[action.reportActionID]: action});
                return actions;
            }, {}),
        [sortedVisibleReportActions],
    );
    const prevSortedVisibleReportActionsObjects = usePrevious(sortedVisibleReportActionsObjects);

    const reportLastReadTime = report.lastReadTime ?? '';

    // In a one-expense report, the report actions from the expense report and transaction thread are combined.
    // If the transaction thread has a newer action, it will show an unread marker if we compare it with the expense report lastReadTime.
    // - expense report action A <- expense report lastReadTime
    // - transaction thread action A <- transaction thread lastReadTime
    // So, we use whichever lastReadTime that is bigger.
    const lastReadTime = transactionThreadReport?.lastReadTime && transactionThreadReport.lastReadTime > reportLastReadTime ? transactionThreadReport.lastReadTime : reportLastReadTime;

    /**
     * The timestamp for the unread marker.
     *
     * This should ONLY be updated when the user
     * - switches reports
     * - marks a message as read/unread
     * - reads a new message as it is received
     */
    const [unreadMarkerTime, setUnreadMarkerTime] = useState(lastReadTime);
    useEffect(() => {
        setUnreadMarkerTime(lastReadTime);

        // eslint-disable-next-line react-compiler/react-compiler, react-hooks/exhaustive-deps
    }, [report.reportID]);

    const prevUnreadMarkerReportActionID = useRef<string | null>(null);
    /**
     * Whether a message is NOT from the active user and it was received while the user was offline.
     */
    const wasMessageReceivedWhileOffline = useCallback(
        (message: OnyxTypes.ReportAction) =>
            !wasActionTakenByCurrentUser(message) &&
            wasActionCreatedWhileOffline(message, isOffline, lastOfflineAt.current, lastOnlineAt.current, preferredLocale) &&
            !(message.pendingAction === CONST.RED_BRICK_ROAD_PENDING_ACTION.ADD || message.isOptimisticAction),
        [isOffline, lastOfflineAt, lastOnlineAt, preferredLocale],
    );

    /**
     * The index of the earliest message that was received while offline
     */
    const earliestReceivedOfflineMessageIndex = useMemo(() => {
        // Create a list of (sorted) indices of message that were received while offline
        const receivedOfflineMessages = sortedReportActions.reduce<number[]>((acc, message, index) => {
            if (wasMessageReceivedWhileOffline(message)) {
                acc[index] = index;
            }

            return acc;
        }, []);

        // The last index in the list is the earliest message that was received while offline
        return receivedOfflineMessages.at(-1);
    }, [sortedReportActions, wasMessageReceivedWhileOffline]);

    /**
     * The reportActionID the unread marker should display above
     */
    const unreadMarkerReportActionID = useMemo(() => {
        const shouldDisplayNewMarker = (message: OnyxTypes.ReportAction, index: number): boolean => {
            const nextMessage = sortedVisibleReportActions.at(index + 1);
            const isNextMessageUnread = !!nextMessage && isReportActionUnread(nextMessage, unreadMarkerTime);

            // If the current message is the earliest message received while offline, we want to display the unread marker above this message.
            const isEarliestReceivedOfflineMessage = index === earliestReceivedOfflineMessageIndex;
            if (isEarliestReceivedOfflineMessage && !isNextMessageUnread) {
                return true;
            }

            // If the unread marker should be hidden or is not within the visible area, don't show the unread marker.
            if (shouldHideNewMarker(message)) {
                return false;
            }

            const isCurrentMessageUnread = isReportActionUnread(message, unreadMarkerTime);

            // If the current message is read or the next message is unread, don't show the unread marker.
            if (!isCurrentMessageUnread || isNextMessageUnread) {
                return false;
            }

            const isPendingAdd = (action: OnyxTypes.ReportAction) => {
                return action?.pendingAction === CONST.RED_BRICK_ROAD_PENDING_ACTION.ADD;
            };

            // If no unread marker exists, don't set an unread marker for newly added messages from the current user.
            const isFromCurrentUser = accountID === (isReportPreviewAction(message) ? message.childLastActorAccountID : message.actorAccountID);
            const isNewMessage = !prevSortedVisibleReportActionsObjects[message.reportActionID];

            // The unread marker will show if the action's `created` time is later than `unreadMarkerTime`.
            // The `unreadMarkerTime` has already been updated to match the optimistic action created time,
            // but once the new action is saved on the backend, the actual created time will be later than the optimistic one.
            // Therefore, we also need to prevent the unread marker from appearing for previously optimistic actions.
            const isPreviouslyOptimistic =
                (isPendingAdd(prevSortedVisibleReportActionsObjects[message.reportActionID]) && !isPendingAdd(message)) ||
                (!!prevSortedVisibleReportActionsObjects[message.reportActionID]?.isOptimisticAction && !message.isOptimisticAction);
            const shouldIgnoreUnreadForCurrentUserMessage = !prevUnreadMarkerReportActionID.current && isFromCurrentUser && (isNewMessage || isPreviouslyOptimistic);

            if (isFromCurrentUser) {
                return !shouldIgnoreUnreadForCurrentUserMessage;
            }

            return !isNewMessage || scrollingVerticalOffset.current >= MSG_VISIBLE_THRESHOLD;
        };

        // If there are message that were recevied while offline,
        // we can skip checking all messages later than the earliest recevied offline message.
        const startIndex = earliestReceivedOfflineMessageIndex ?? 0;

        // Scan through each visible report action until we find the appropriate action to show the unread marker
        for (let index = startIndex; index < sortedVisibleReportActions.length; index++) {
            const reportAction = sortedVisibleReportActions.at(index);

            // eslint-disable-next-line react-compiler/react-compiler
            if (reportAction && shouldDisplayNewMarker(reportAction, index)) {
                return reportAction.reportActionID;
            }
        }

        return null;
    }, [accountID, earliestReceivedOfflineMessageIndex, prevSortedVisibleReportActionsObjects, sortedVisibleReportActions, unreadMarkerTime]);
    prevUnreadMarkerReportActionID.current = unreadMarkerReportActionID;

    /**
     * Subscribe to read/unread events and update our unreadMarkerTime
     */
    useEffect(() => {
        const unreadActionSubscription = DeviceEventEmitter.addListener(`unreadAction_${report.reportID}`, (newLastReadTime: string) => {
            setUnreadMarkerTime(newLastReadTime);
            userActiveSince.current = DateUtils.getDBTime();
        });
        const readNewestActionSubscription = DeviceEventEmitter.addListener(`readNewestAction_${report.reportID}`, (newLastReadTime: string) => {
            setUnreadMarkerTime(newLastReadTime);
        });

        return () => {
            unreadActionSubscription.remove();
            readNewestActionSubscription.remove();
        };
    }, [report.reportID]);

    /**
     * When the user reads a new message as it is received, we'll push the unreadMarkerTime down to the timestamp of
     * the latest report action. When new report actions are received and the user is not viewing them (they're above
     * the MSG_VISIBLE_THRESHOLD), the unread marker will display over those new messages rather than the initial
     * lastReadTime.
     */
    useLayoutEffect(() => {
        if (unreadMarkerReportActionID) {
            return;
        }

        const mostRecentReportActionCreated = lastAction?.created ?? '';
        if (mostRecentReportActionCreated <= unreadMarkerTime) {
            return;
        }

        setUnreadMarkerTime(mostRecentReportActionCreated);

        // eslint-disable-next-line react-compiler/react-compiler, react-hooks/exhaustive-deps
    }, [lastAction?.created]);

    const lastActionIndex = lastAction?.reportActionID;
    const reportActionSize = useRef(sortedVisibleReportActions.length);
    const lastVisibleActionCreated =
        (transactionThreadReport?.lastVisibleActionCreated ?? '') > (report.lastVisibleActionCreated ?? '')
            ? transactionThreadReport?.lastVisibleActionCreated
            : report.lastVisibleActionCreated;
    const hasNewestReportAction = lastAction?.created === lastVisibleActionCreated;
    const hasNewestReportActionRef = useRef(hasNewestReportAction);
    // eslint-disable-next-line react-compiler/react-compiler
    hasNewestReportActionRef.current = hasNewestReportAction;
    const previousLastIndex = useRef(lastActionIndex);

    // Display the new message indicator when comment linking and not close to the newest message.
    const reportActionID = route?.params?.reportActionID;
    const indexOfLinkedAction = reportActionID ? sortedVisibleReportActions.findIndex((action) => action.reportActionID === reportActionID) : -1;
    const isLinkedActionCloseToNewest = indexOfLinkedAction < IS_CLOSE_TO_NEWEST_THRESHOLD;
    const [isFloatingMessageCounterVisible, setIsFloatingMessageCounterVisible] = useState(!isLinkedActionCloseToNewest);

    useEffect(() => {
        if (isLinkedActionCloseToNewest) {
            return;
        }
        setIsFloatingMessageCounterVisible(true);
    }, [isLinkedActionCloseToNewest, route]);

    useEffect(() => {
        if (
            scrollingVerticalOffset.current < AUTOSCROLL_TO_TOP_THRESHOLD &&
            previousLastIndex.current !== lastActionIndex &&
            reportActionSize.current > sortedVisibleReportActions.length &&
            hasNewestReportAction
        ) {
            setIsFloatingMessageCounterVisible(false);
            reportScrollManager.scrollToBottom();
        }
        previousLastIndex.current = lastActionIndex;
        reportActionSize.current = sortedVisibleReportActions.length;
    }, [lastActionIndex, sortedVisibleReportActions, reportScrollManager, hasNewestReportAction, linkedReportActionID]);

    useEffect(() => {
        userActiveSince.current = DateUtils.getDBTime();
        prevReportID = report.reportID;
    }, [report.reportID]);

    useEffect(() => {
        if (report.reportID !== prevReportID) {
            return;
        }

        if (isUnread(report)) {
            // On desktop, when the notification center is displayed, isVisible will return false.
            // Currently, there's no programmatic way to dismiss the notification center panel.
            // To handle this, we use the 'referrer' parameter to check if the current navigation is triggered from a notification.
            const isFromNotification = route?.params?.referrer === CONST.REFERRER.NOTIFICATION;
            if ((isVisible || isFromNotification) && scrollingVerticalOffset.current < MSG_VISIBLE_THRESHOLD) {
                readNewestAction(report.reportID);
                if (isFromNotification) {
                    Navigation.setParams({referrer: undefined});
                }
            } else {
                readActionSkipped.current = true;
            }
        }
        // eslint-disable-next-line react-compiler/react-compiler, react-hooks/exhaustive-deps
    }, [report.lastVisibleActionCreated, report.reportID, isVisible]);

    useEffect(() => {
        if (linkedReportActionID) {
            return;
        }
        InteractionManager.runAfterInteractions(() => {
            setIsFloatingMessageCounterVisible(false);
            reportScrollManager.scrollToBottom();
        });
        // eslint-disable-next-line react-compiler/react-compiler, react-hooks/exhaustive-deps
    }, []);

    // Fixes Safari-specific issue where the whisper option is not highlighted correctly on hover after adding new transaction.
    // https://github.com/Expensify/App/issues/54520
    useEffect(() => {
        if (!isSafari()) {
            return;
        }
        const prevSorted = lastAction?.reportActionID ? prevSortedVisibleReportActionsObjects[lastAction?.reportActionID] : null;
        if (lastAction?.actionName === CONST.REPORT.ACTIONS.TYPE.ACTIONABLE_TRACK_EXPENSE_WHISPER && !prevSorted) {
            InteractionManager.runAfterInteractions(() => {
                reportScrollManager.scrollToBottom();
            });
        }
    }, [lastAction, prevSortedVisibleReportActionsObjects, reportScrollManager]);

    const scrollToBottomForCurrentUserAction = useCallback(
        (isFromCurrentUser: boolean) => {
            InteractionManager.runAfterInteractions(() => {
                setIsFloatingMessageCounterVisible(false);
                // If a new comment is added and it's from the current user scroll to the bottom otherwise leave the user positioned where
                // they are now in the list.
                if (!isFromCurrentUser || (!isReportTopmostSplitNavigator() && !Navigation.getReportRHPActiveRoute())) {
                    return;
                }
                if (!hasNewestReportActionRef.current) {
                    if (Navigation.getReportRHPActiveRoute()) {
                        return;
                    }
                    Navigation.navigate(ROUTES.REPORT_WITH_ID.getRoute(report.reportID));
                    return;
                }
                reportScrollManager.scrollToBottom();
            });
        },
        [reportScrollManager, report.reportID],
    );
    useEffect(() => {
        // Why are we doing this, when in the cleanup of the useEffect we are already calling the unsubscribe function?
        // Answer: On web, when navigating to another report screen, the previous report screen doesn't get unmounted,
        //         meaning that the cleanup might not get called. When we then open a report we had open already previosuly, a new
        //         ReportScreen will get created. Thus, we have to cancel the earlier subscription of the previous screen,
        //         because the two subscriptions could conflict!
        //         In case we return to the previous screen (e.g. by web back navigation) the useEffect for that screen would
        //         fire again, as the focus has changed and will set up the subscription correctly again.
        const previousSubUnsubscribe = newActionUnsubscribeMap[report.reportID];
        if (previousSubUnsubscribe) {
            previousSubUnsubscribe();
        }

        // This callback is triggered when a new action arrives via Pusher and the event is emitted from Report.js. This allows us to maintain
        // a single source of truth for the "new action" event instead of trying to derive that a new action has appeared from looking at props.
        const unsubscribe = subscribeToNewActionEvent(report.reportID, scrollToBottomForCurrentUserAction);

        const cleanup = () => {
            if (!unsubscribe) {
                return;
            }
            unsubscribe();
        };

        newActionUnsubscribeMap[report.reportID] = cleanup;

        return cleanup;

        // eslint-disable-next-line react-compiler/react-compiler, react-hooks/exhaustive-deps
    }, [report.reportID]);

    /**
     * Show/hide the new floating message counter when user is scrolling back/forth in the history of messages.
     */
    const handleUnreadFloatingButton = () => {
        if (scrollingVerticalOffset.current > VERTICAL_OFFSET_THRESHOLD && !isFloatingMessageCounterVisible && !!unreadMarkerReportActionID) {
            setIsFloatingMessageCounterVisible(true);
        }

        if (scrollingVerticalOffset.current < VERTICAL_OFFSET_THRESHOLD && isFloatingMessageCounterVisible) {
            if (readActionSkipped.current) {
                readActionSkipped.current = false;
                readNewestAction(report.reportID);
            }
            setIsFloatingMessageCounterVisible(false);
        }
    };

    const trackVerticalScrolling = (event: NativeSyntheticEvent<NativeScrollEvent>) => {
        scrollingVerticalOffset.current = event.nativeEvent.contentOffset.y;
        handleUnreadFloatingButton();
        onScroll?.(event);
    };

    const scrollToBottomAndMarkReportAsRead = useCallback(() => {
        setIsFloatingMessageCounterVisible(false);

        if (!hasNewestReportAction) {
            Navigation.navigate(ROUTES.REPORT_WITH_ID.getRoute(report.reportID));
            openReport(report.reportID);
            reportScrollManager.scrollToBottom();
            return;
        }
        reportScrollManager.scrollToBottom();
        readActionSkipped.current = false;
        readNewestAction(report.reportID);
    }, [report.reportID, reportScrollManager, hasNewestReportAction]);

    /**
     * Calculates the ideal number of report actions to render in the first render, based on the screen height and on
     * the height of the smallest report action possible.
     */
    const initialNumToRender = useMemo((): number | undefined => {
        const minimumReportActionHeight = styles.chatItem.paddingTop + styles.chatItem.paddingBottom + variables.fontSizeNormalHeight;
        const availableHeight = windowHeight - (CONST.CHAT_FOOTER_MIN_HEIGHT + variables.contentHeaderHeight);
        const numToRender = Math.ceil(availableHeight / minimumReportActionHeight);
        if (linkedReportActionID) {
            return getInitialNumToRender(numToRender);
        }
        return numToRender || undefined;
    }, [styles.chatItem.paddingBottom, styles.chatItem.paddingTop, windowHeight, linkedReportActionID]);

    /**
     * Thread's divider line should hide when the first chat in the thread is marked as unread.
     * This is so that it will not be conflicting with header's separator line.
     */
    const shouldHideThreadDividerLine = useMemo(
        (): boolean => getFirstVisibleReportActionID(sortedReportActions, isOffline) === unreadMarkerReportActionID,
        [sortedReportActions, isOffline, unreadMarkerReportActionID],
    );

    const firstVisibleReportActionID = useMemo(() => getFirstVisibleReportActionID(sortedReportActions, isOffline), [sortedReportActions, isOffline]);

    const shouldUseThreadDividerLine = useMemo(() => {
        const topReport = sortedVisibleReportActions.length > 0 ? sortedVisibleReportActions.at(sortedVisibleReportActions.length - 1) : null;

        if (topReport && topReport.actionName !== CONST.REPORT.ACTIONS.TYPE.CREATED) {
            return false;
        }

        if (isTransactionThread(parentReportAction)) {
            return !isDeletedParentAction(parentReportAction) && !isReversedTransaction(parentReportAction);
        }

        if (isTaskReport(report)) {
            return !isCanceledTaskReport(report, parentReportAction);
        }

        return isExpenseReport(report) || isIOUReport(report) || isInvoiceReport(report);
    }, [parentReportAction, report, sortedVisibleReportActions]);

    useEffect(() => {
        if (report.reportID !== prevReportID) {
            return;
        }

        if (!isVisible || !isFocused) {
            if (!lastMessageTime.current) {
                lastMessageTime.current = lastAction?.created ?? '';
            }
            return;
        }

        // In case the user read new messages (after being inactive) with other device we should
        // show marker based on report.lastReadTime
        const newMessageTimeReference = lastMessageTime.current && report.lastReadTime && lastMessageTime.current > report.lastReadTime ? userActiveSince.current : report.lastReadTime;
        lastMessageTime.current = null;

        const isArchivedReport = isArchivedNonExpenseReport(report, reportNameValuePairs);
        const hasNewMessagesInView = scrollingVerticalOffset.current < MSG_VISIBLE_THRESHOLD;
        const hasUnreadReportAction = sortedVisibleReportActions.some(
            (reportAction) =>
                newMessageTimeReference &&
                newMessageTimeReference < reportAction.created &&
                (isReportPreviewAction(reportAction) ? reportAction.childLastActorAccountID : reportAction.actorAccountID) !== getCurrentUserAccountID(),
        );

        if (!isArchivedReport && (!hasNewMessagesInView || !hasUnreadReportAction)) {
            return;
        }

        readNewestAction(report.reportID);
        userActiveSince.current = DateUtils.getDBTime();

        // This effect logic to `mark as read` will only run when the report focused has new messages and the App visibility
        //  is changed to visible(meaning user switched to app/web, while user was previously using different tab or application).
        // We will mark the report as read in the above case which marks the LHN report item as read while showing the new message
        // marker for the chat messages received while the user wasn't focused on the report or on another browser tab for web.
        // eslint-disable-next-line react-compiler/react-compiler, react-hooks/exhaustive-deps
    }, [isFocused, isVisible]);

    const renderItem = useCallback(
        ({item: reportAction, index}: ListRenderItemInfo<OnyxTypes.ReportAction>) => (
            <ReportActionsListItemRenderer
                reportAction={reportAction}
                reportActions={sortedReportActions}
                parentReportAction={parentReportAction}
                parentReportActionForTransactionThread={parentReportActionForTransactionThread}
                index={index}
                report={report}
                transactionThreadReport={transactionThreadReport}
                linkedReportActionID={linkedReportActionID}
                displayAsGroup={
                    !isConsecutiveChronosAutomaticTimerAction(sortedVisibleReportActions, index, chatIncludesChronosWithID(reportAction?.reportID)) &&
                    isConsecutiveActionMadeByPreviousActor(sortedVisibleReportActions, index)
                }
                mostRecentIOUReportActionID={mostRecentIOUReportActionID}
                shouldHideThreadDividerLine={shouldHideThreadDividerLine}
                shouldDisplayNewMarker={reportAction.reportActionID === unreadMarkerReportActionID}
                shouldDisplayReplyDivider={sortedVisibleReportActions.length > 1}
                isFirstVisibleReportAction={firstVisibleReportActionID === reportAction.reportActionID}
                shouldUseThreadDividerLine={shouldUseThreadDividerLine}
            />
        ),
        [
            report,
            linkedReportActionID,
            sortedVisibleReportActions,
            mostRecentIOUReportActionID,
            shouldHideThreadDividerLine,
            parentReportAction,
            sortedReportActions,
            transactionThreadReport,
            parentReportActionForTransactionThread,
            shouldUseThreadDividerLine,
            firstVisibleReportActionID,
            unreadMarkerReportActionID,
        ],
    );

    // Native mobile does not render updates flatlist the changes even though component did update called.
    // To notify there something changes we can use extraData prop to flatlist
    const extraData = useMemo(
        () => [shouldUseNarrowLayout ? unreadMarkerReportActionID : undefined, isArchivedNonExpenseReport(report, reportNameValuePairs)],
        [unreadMarkerReportActionID, shouldUseNarrowLayout, report, reportNameValuePairs],
    );
    const hideComposer = !canUserPerformWriteAction(report);
    const shouldShowReportRecipientLocalTime = canShowReportRecipientLocalTime(personalDetailsList, report, currentUserPersonalDetails.accountID) && !isComposerFullSize;
    // eslint-disable-next-line react-compiler/react-compiler
    const canShowHeader = isOffline || hasHeaderRendered.current;

    const onLayoutInner = useCallback(
        (event: LayoutChangeEvent) => {
            onLayout(event);
        },
        [onLayout],
    );
    const onContentSizeChangeInner = useCallback(
        (w: number, h: number) => {
            onContentSizeChange(w, h);
        },
        [onContentSizeChange],
    );

    // eslint-disable-next-line react-compiler/react-compiler
    const retryLoadNewerChatsError = useCallback(() => {
        loadNewerChats(true);
    }, [loadNewerChats]);

    const listHeaderComponent = useMemo(() => {
        // In case of an error we want to display the header no matter what.
        if (!canShowHeader) {
            // eslint-disable-next-line react-compiler/react-compiler
            hasHeaderRendered.current = true;
            return null;
        }

        return (
            <ListBoundaryLoader
                type={CONST.LIST_COMPONENTS.HEADER}
                onRetry={retryLoadNewerChatsError}
            />
        );
    }, [canShowHeader, retryLoadNewerChatsError]);

    const onStartReached = useCallback(() => {
        if (!isSearchTopmostFullScreenRoute()) {
            loadNewerChats(false);
            return;
        }

        InteractionManager.runAfterInteractions(() => requestAnimationFrame(() => loadNewerChats(false)));
    }, [loadNewerChats]);

    const onEndReached = useCallback(() => {
        loadOlderChats(false);
    }, [loadOlderChats]);

    // Parse Fullstory attributes on initial render
    useLayoutEffect(parseFSAttributes, []);

    const [reportActionsListTestID, reportActionsListFSClass] = getChatFSAttributes(participantsContext, 'ReportActionsList', report);

    return (
        <>
            <FloatingMessageCounter
                isActive={isFloatingMessageCounterVisible}
                onClick={scrollToBottomAndMarkReportAsRead}
            />
            <View
                style={[styles.flex1, !shouldShowReportRecipientLocalTime && !hideComposer ? styles.pb4 : {}]}
                testID={reportActionsListTestID}
                nativeID={reportActionsListTestID}
                fsClass={reportActionsListFSClass}
            >
                <InvertedFlatList
                    accessibilityLabel={translate('sidebarScreen.listOfChatMessages')}
                    ref={reportScrollManager.ref}
                    testID="report-actions-list"
                    style={styles.overscrollBehaviorContain}
                    data={sortedVisibleReportActions}
                    renderItem={renderItem}
<<<<<<< HEAD
                    renderScrollComponent={ActionSheetAwareScrollView.renderScrollComponent}
                    contentContainerStyle={contentContainerStyle}
=======
                    contentContainerStyle={styles.chatContentScrollView}
>>>>>>> 5c4dc1c2
                    keyExtractor={keyExtractor}
                    initialNumToRender={initialNumToRender}
                    onEndReached={onEndReached}
                    onEndReachedThreshold={0.75}
                    onStartReached={onStartReached}
                    onStartReachedThreshold={0.75}
                    ListHeaderComponent={listHeaderComponent}
                    keyboardShouldPersistTaps="handled"
                    onLayout={onLayoutInner}
                    onContentSizeChange={onContentSizeChangeInner}
                    onScroll={trackVerticalScrolling}
                    onScrollToIndexFailed={onScrollToIndexFailed}
                    extraData={extraData}
                    key={listID}
                    shouldEnableAutoScrollToTopThreshold={shouldEnableAutoScrollToTopThreshold}
                    initialScrollKey={reportActionID}
                />
            </View>
        </>
    );
}

ReportActionsList.displayName = 'ReportActionsList';

export default memo(ReportActionsList);

export type {LoadNewerChats, ReportActionsListProps};<|MERGE_RESOLUTION|>--- conflicted
+++ resolved
@@ -7,7 +7,7 @@
 import {DeviceEventEmitter, InteractionManager, View} from 'react-native';
 import type {OnyxEntry} from 'react-native-onyx';
 import {useOnyx} from 'react-native-onyx';
-import * as ActionSheetAwareScrollView from '@components/ActionSheetAwareScrollView';
+import {renderScrollComponent} from '@components/ActionSheetAwareScrollView';
 import InvertedFlatList from '@components/InvertedFlatList';
 import {AUTOSCROLL_TO_TOP_THRESHOLD} from '@components/InvertedFlatList/BaseInvertedFlatList';
 import {usePersonalDetails} from '@components/OnyxProvider';
@@ -745,12 +745,8 @@
                     style={styles.overscrollBehaviorContain}
                     data={sortedVisibleReportActions}
                     renderItem={renderItem}
-<<<<<<< HEAD
-                    renderScrollComponent={ActionSheetAwareScrollView.renderScrollComponent}
-                    contentContainerStyle={contentContainerStyle}
-=======
+                    renderScrollComponent={renderScrollComponent}
                     contentContainerStyle={styles.chatContentScrollView}
->>>>>>> 5c4dc1c2
                     keyExtractor={keyExtractor}
                     initialNumToRender={initialNumToRender}
                     onEndReached={onEndReached}
