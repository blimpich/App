--- conflicted
+++ resolved
@@ -176,12 +176,9 @@
     const [reportNameValuePairs] = useOnyx(`${ONYXKEYS.COLLECTION.REPORT_NAME_VALUE_PAIRS}${report?.reportID}`);
     const [accountID] = useOnyx(ONYXKEYS.SESSION, {selector: (session) => session?.accountID});
     const participantsContext = useContext(PersonalDetailsContext);
-<<<<<<< HEAD
     const [messagesHeight, setMessagesHeight] = useState(0);
     const blankSpace = Math.max(0, windowHeight - messagesHeight);
-=======
     const [scrollOffset, setScrollOffset] = useState(0);
->>>>>>> 66d3ad14
 
     useEffect(() => {
         const unsubscriber = Visibility.onVisibilityChange(() => {
@@ -623,7 +620,6 @@
 
     const renderItem = useCallback(
         ({item: reportAction, index}: ListRenderItemInfo<OnyxTypes.ReportAction>) => (
-<<<<<<< HEAD
             <View
                 onLayout={(event) => {
                     const height = event.nativeEvent.layout.height;
@@ -632,7 +628,6 @@
             >
                 <ReportActionsListItemRenderer
                     reportAction={reportAction}
-                    reportActions={sortedReportActions}
                     parentReportAction={parentReportAction}
                     parentReportActionForTransactionThread={parentReportActionForTransactionThread}
                     index={index}
@@ -651,27 +646,6 @@
                     shouldUseThreadDividerLine={shouldUseThreadDividerLine}
                 />
             </View>
-=======
-            <ReportActionsListItemRenderer
-                reportAction={reportAction}
-                parentReportAction={parentReportAction}
-                parentReportActionForTransactionThread={parentReportActionForTransactionThread}
-                index={index}
-                report={report}
-                transactionThreadReport={transactionThreadReport}
-                linkedReportActionID={linkedReportActionID}
-                displayAsGroup={
-                    !isConsecutiveChronosAutomaticTimerAction(sortedVisibleReportActions, index, chatIncludesChronosWithID(reportAction?.reportID)) &&
-                    isConsecutiveActionMadeByPreviousActor(sortedVisibleReportActions, index)
-                }
-                mostRecentIOUReportActionID={mostRecentIOUReportActionID}
-                shouldHideThreadDividerLine={shouldHideThreadDividerLine}
-                shouldDisplayNewMarker={reportAction.reportActionID === unreadMarkerReportActionID}
-                shouldDisplayReplyDivider={sortedVisibleReportActions.length > 1}
-                isFirstVisibleReportAction={firstVisibleReportActionID === reportAction.reportActionID}
-                shouldUseThreadDividerLine={shouldUseThreadDividerLine}
-            />
->>>>>>> 66d3ad14
         ),
         [
             report,
