import type {ListRenderItemInfo} from '@react-native/virtualized-lists/Lists/VirtualizedList';
import {useIsFocused, useRoute} from '@react-navigation/native';
import React, {memo, useCallback, useContext, useEffect, useLayoutEffect, useMemo, useRef, useState} from 'react';
import type {LayoutChangeEvent, NativeScrollEvent, NativeSyntheticEvent} from 'react-native';
import {DeviceEventEmitter, InteractionManager, View} from 'react-native';
import type {OnyxEntry} from 'react-native-onyx';
import {renderScrollComponent} from '@components/ActionSheetAwareScrollView';
import InvertedFlatList from '@components/InvertedFlatList';
import {AUTOSCROLL_TO_TOP_THRESHOLD} from '@components/InvertedFlatList/BaseInvertedFlatList';
import {PersonalDetailsContext, usePersonalDetails} from '@components/OnyxListItemProvider';
import ReportActionsSkeletonView from '@components/ReportActionsSkeletonView';
import useCurrentUserPersonalDetails from '@hooks/useCurrentUserPersonalDetails';
import useLocalize from '@hooks/useLocalize';
import useNetworkWithOfflineStatus from '@hooks/useNetworkWithOfflineStatus';
import useOnyx from '@hooks/useOnyx';
import usePrevious from '@hooks/usePrevious';
import useReportIsArchived from '@hooks/useReportIsArchived';
import useReportScrollManager from '@hooks/useReportScrollManager';
import useResponsiveLayout from '@hooks/useResponsiveLayout';
import useThemeStyles from '@hooks/useThemeStyles';
import useWindowDimensions from '@hooks/useWindowDimensions';
import {isSafari} from '@libs/Browser';
import DateUtils from '@libs/DateUtils';
import {getChatFSAttributes, parseFSAttributes} from '@libs/Fullstory';
import durationHighlightItem from '@libs/Navigation/helpers/getDurationHighlightItem';
import isReportTopmostSplitNavigator from '@libs/Navigation/helpers/isReportTopmostSplitNavigator';
import isSearchTopmostFullScreenRoute from '@libs/Navigation/helpers/isSearchTopmostFullScreenRoute';
import Navigation from '@libs/Navigation/Navigation';
import type {PlatformStackRouteProp} from '@libs/Navigation/PlatformStackNavigation/types';
import {
    getFirstVisibleReportActionID,
    getOriginalMessage,
    isConsecutiveActionMadeByPreviousActor,
    isConsecutiveChronosAutomaticTimerAction,
    isCurrentActionUnread,
    isDeletedParentAction,
    isMoneyRequestAction,
    isReportPreviewAction,
    isReversedTransaction,
    isTransactionThread,
    wasMessageReceivedWhileOffline,
} from '@libs/ReportActionsUtils';
import {
    canShowReportRecipientLocalTime,
    canUserPerformWriteAction,
    chatIncludesChronosWithID,
    getOriginalReportID,
    getReportLastVisibleActionCreated,
    isArchivedNonExpenseReport,
    isCanceledTaskReport,
    isExpenseReport,
    isInvoiceReport,
    isIOUReport,
    isTaskReport,
    isUnread,
} from '@libs/ReportUtils';
import Visibility from '@libs/Visibility';
import type {ReportsSplitNavigatorParamList} from '@navigation/types';
import variables from '@styles/variables';
import {getCurrentUserAccountID, openReport, readNewestAction, subscribeToNewActionEvent} from '@userActions/Report';
import CONST from '@src/CONST';
import ONYXKEYS from '@src/ONYXKEYS';
import ROUTES from '@src/ROUTES';
import type SCREENS from '@src/SCREENS';
import type * as OnyxTypes from '@src/types/onyx';
import FloatingMessageCounter from './FloatingMessageCounter';
import getInitialNumToRender from './getInitialNumReportActionsToRender';
import ListBoundaryLoader from './ListBoundaryLoader';
import ReportActionsListItemRenderer from './ReportActionsListItemRenderer';
import shouldDisplayNewMarkerOnReportAction from './shouldDisplayNewMarkerOnReportAction';
import useReportUnreadMessageScrollTracking from './useReportUnreadMessageScrollTracking';

type ReportActionsListProps = {
    /** The report currently being looked at */
    report: OnyxTypes.Report;

    /** The transaction thread report associated with the current report, if any */
    transactionThreadReport: OnyxEntry<OnyxTypes.Report>;

    /** The report's parentReportAction */
    parentReportAction: OnyxEntry<OnyxTypes.ReportAction>;

    /** The transaction thread report's parentReportAction */
    parentReportActionForTransactionThread: OnyxEntry<OnyxTypes.ReportAction>;

    /** Sorted actions prepared for display */
    sortedReportActions: OnyxTypes.ReportAction[];

    /** Sorted actions that should be visible to the user */
    sortedVisibleReportActions: OnyxTypes.ReportAction[];

    /** The ID of the most recent IOU report action connected with the shown report */
    mostRecentIOUReportActionID?: string | null;

    /** Callback executed on list layout */
    onLayout: (event: LayoutChangeEvent) => void;

    /** Callback executed on scroll */
    onScroll?: (event: NativeSyntheticEvent<NativeScrollEvent>) => void;

    /** Function to load more chats */
    loadOlderChats: (force?: boolean) => void;

    /** Function to load newer chats */
    loadNewerChats: (force?: boolean) => void;

    /** Whether the composer is in full size */
    isComposerFullSize?: boolean;

    /** ID of the list */
    listID: number;

    /** Should enable auto scroll to top threshold */
    shouldEnableAutoScrollToTopThreshold?: boolean;
};

// In the component we are subscribing to the arrival of new actions.
// As there is the possibility that there are multiple instances of a ReportScreen
// for the same report, we only ever want one subscription to be active, as
// the subscriptions could otherwise be conflicting.
const newActionUnsubscribeMap: Record<string, () => void> = {};

// Seems that there is an architecture issue that prevents us from using the reportID with useRef
// the useRef value gets reset when the reportID changes, so we use a global variable to keep track
let prevReportID: string | null = null;

/**
 * Create a unique key for each action in the FlatList.
 * We use the reportActionID that is a string representation of a random 64-bit int, which should be
 * random enough to avoid collisions
 */
function keyExtractor(item: OnyxTypes.ReportAction): string {
    return item.reportActionID;
}

const onScrollToIndexFailed = () => {};

function ReportActionsList({
    report,
    transactionThreadReport,
    parentReportAction,
    sortedReportActions,
    sortedVisibleReportActions,
    onScroll,
    mostRecentIOUReportActionID = '',
    loadNewerChats,
    loadOlderChats,
    onLayout,
    isComposerFullSize,
    listID,
    shouldEnableAutoScrollToTopThreshold,
    parentReportActionForTransactionThread,
}: ReportActionsListProps) {
    const currentUserPersonalDetails = useCurrentUserPersonalDetails();
    const personalDetailsList = usePersonalDetails();
    const styles = useThemeStyles();
    const {translate} = useLocalize();
    const {windowHeight} = useWindowDimensions();
    const {shouldUseNarrowLayout} = useResponsiveLayout();

    const {preferredLocale} = useLocalize();
    const {isOffline, lastOfflineAt, lastOnlineAt} = useNetworkWithOfflineStatus();
    const route = useRoute<PlatformStackRouteProp<ReportsSplitNavigatorParamList, typeof SCREENS.REPORT>>();
    const reportScrollManager = useReportScrollManager();
    const userActiveSince = useRef<string>(DateUtils.getDBTime());
    const lastMessageTime = useRef<string | null>(null);
    const [isVisible, setIsVisible] = useState(Visibility.isVisible);
    const isFocused = useIsFocused();

    const [allReports] = useOnyx(ONYXKEYS.COLLECTION.REPORT, {canBeMissing: false});
    const [policies] = useOnyx(ONYXKEYS.COLLECTION.POLICY, {canBeMissing: true});
    const [transactions] = useOnyx(ONYXKEYS.COLLECTION.TRANSACTION, {canBeMissing: true});
    const [accountID] = useOnyx(ONYXKEYS.SESSION, {selector: (session) => session?.accountID, canBeMissing: true});
    const participantsContext = useContext(PersonalDetailsContext);
    const isReportArchived = useReportIsArchived(report?.reportID);
<<<<<<< HEAD
    const [userWallet] = useOnyx(ONYXKEYS.USER_WALLET, {canBeMissing: false});
=======
    const [userWalletTierName] = useOnyx(ONYXKEYS.USER_WALLET, {selector: (wallet) => wallet?.tierName, canBeMissing: false});
>>>>>>> 4b22ec27
    const [isUserValidated] = useOnyx(ONYXKEYS.ACCOUNT, {selector: (account) => account?.validated, canBeMissing: true});
    const [draftMessage] = useOnyx(`${ONYXKEYS.COLLECTION.REPORT_ACTIONS_DRAFTS}`, {canBeMissing: true});
    const [emojiReactions] = useOnyx(`${ONYXKEYS.COLLECTION.REPORT_ACTIONS_REACTIONS}`, {canBeMissing: true});
    const [userBillingFundID] = useOnyx(ONYXKEYS.NVP_BILLING_FUND_ID, {canBeMissing: true});
<<<<<<< HEAD

=======
>>>>>>> 4b22ec27
    const [isScrollToBottomEnabled, setIsScrollToBottomEnabled] = useState(false);
    const [shouldScrollToEndAfterLayout, setShouldScrollToEndAfterLayout] = useState(false);
    const [actionIdToHighlight, setActionIdToHighlight] = useState('');

    useEffect(() => {
        const unsubscribe = Visibility.onVisibilityChange(() => {
            setIsVisible(Visibility.isVisible());
        });

        return unsubscribe;
    }, []);

    const scrollingVerticalOffset = useRef(0);
    const readActionSkipped = useRef(false);
    const hasHeaderRendered = useRef(false);
    const linkedReportActionID = route?.params?.reportActionID;

    const lastAction = sortedVisibleReportActions.at(0);
    const sortedVisibleReportActionsObjects: OnyxTypes.ReportActions = useMemo(
        () =>
            sortedVisibleReportActions.reduce((actions, action) => {
                Object.assign(actions, {[action.reportActionID]: action});
                return actions;
            }, {}),
        [sortedVisibleReportActions],
    );
    const prevSortedVisibleReportActionsObjects = usePrevious(sortedVisibleReportActionsObjects);

    const reportLastReadTime = report.lastReadTime ?? '';

    /**
     * The timestamp for the unread marker.
     *
     * This should ONLY be updated when the user
     * - switches reports
     * - marks a message as read/unread
     * - reads a new message as it is received
     */
    const [unreadMarkerTime, setUnreadMarkerTime] = useState(reportLastReadTime);
    useEffect(() => {
        setUnreadMarkerTime(reportLastReadTime);

        // eslint-disable-next-line react-compiler/react-compiler, react-hooks/exhaustive-deps
    }, [report.reportID]);

    const prevUnreadMarkerReportActionID = useRef<string | null>(null);

    /**
     * The index of the earliest message that was received while offline
     */
    const earliestReceivedOfflineMessageIndex = useMemo(() => {
        // Create a list of (sorted) indices of message that were received while offline
        const receivedOfflineMessages = sortedReportActions.reduce<number[]>((acc, message, index) => {
            if (wasMessageReceivedWhileOffline(message, isOffline, lastOfflineAt.current, lastOnlineAt.current, preferredLocale)) {
                acc[index] = index;
            }

            return acc;
        }, []);

        // The last index in the list is the earliest message that was received while offline
        return receivedOfflineMessages.at(-1);
    }, [isOffline, lastOfflineAt, lastOnlineAt, preferredLocale, sortedReportActions]);

    /**
     * The reportActionID the unread marker should display above
     */
    const [unreadMarkerReportActionID, unreadMarkerReportActionIndex] = useMemo(() => {
        // If there are message that were received while offline,
        // we can skip checking all messages later than the earliest received offline message.
        const startIndex = earliestReceivedOfflineMessageIndex ?? 0;

        // Scan through each visible report action until we find the appropriate action to show the unread marker
        for (let index = startIndex; index < sortedVisibleReportActions.length; index++) {
            const reportAction = sortedVisibleReportActions.at(index);
            const nextAction = sortedVisibleReportActions.at(index + 1);
            const isEarliestReceivedOfflineMessage = index === earliestReceivedOfflineMessageIndex;

            // eslint-disable-next-line react-compiler/react-compiler
            const shouldDisplayNewMarker =
                reportAction &&
                shouldDisplayNewMarkerOnReportAction({
                    message: reportAction,
                    nextMessage: nextAction,
                    isEarliestReceivedOfflineMessage,
                    accountID,
                    prevSortedVisibleReportActionsObjects,
                    unreadMarkerTime,
                    scrollingVerticalOffset: scrollingVerticalOffset.current,
                    prevUnreadMarkerReportActionID: prevUnreadMarkerReportActionID.current,
                });
            if (shouldDisplayNewMarker) {
                return [reportAction.reportActionID, index];
            }
        }

        return [null, -1];
    }, [accountID, earliestReceivedOfflineMessageIndex, prevSortedVisibleReportActionsObjects, sortedVisibleReportActions, unreadMarkerTime]);
    prevUnreadMarkerReportActionID.current = unreadMarkerReportActionID;

    /**
     * Subscribe to read/unread events and update our unreadMarkerTime
     */
    useEffect(() => {
        const unreadActionSubscription = DeviceEventEmitter.addListener(`unreadAction_${report.reportID}`, (newLastReadTime: string) => {
            setUnreadMarkerTime(newLastReadTime);
            userActiveSince.current = DateUtils.getDBTime();
        });
        const readNewestActionSubscription = DeviceEventEmitter.addListener(`readNewestAction_${report.reportID}`, (newLastReadTime: string) => {
            setUnreadMarkerTime(newLastReadTime);
        });

        return () => {
            unreadActionSubscription.remove();
            readNewestActionSubscription.remove();
        };
    }, [report.reportID]);

    /**
     * When the user reads a new message as it is received, we'll push the unreadMarkerTime down to the timestamp of
     * the latest report action. When new report actions are received and the user is not viewing them (they're above
     * the MSG_VISIBLE_THRESHOLD), the unread marker will display over those new messages rather than the initial
     * lastReadTime.
     */
    useLayoutEffect(() => {
        if (unreadMarkerReportActionID) {
            return;
        }

        const mostRecentReportActionCreated = lastAction?.created ?? '';
        if (mostRecentReportActionCreated <= unreadMarkerTime) {
            return;
        }

        setUnreadMarkerTime(mostRecentReportActionCreated);

        // eslint-disable-next-line react-compiler/react-compiler, react-hooks/exhaustive-deps
    }, [lastAction?.created]);

    const lastActionIndex = lastAction?.reportActionID;
    const reportActionSize = useRef(sortedVisibleReportActions.length);
    const lastVisibleActionCreated = getReportLastVisibleActionCreated(report, transactionThreadReport);
    const hasNewestReportAction = lastAction?.created === lastVisibleActionCreated || isReportPreviewAction(lastAction);
    const hasNewestReportActionRef = useRef(hasNewestReportAction);
    // eslint-disable-next-line react-compiler/react-compiler
    hasNewestReportActionRef.current = hasNewestReportAction;
    const previousLastIndex = useRef(lastActionIndex);

    // Display the new message indicator when comment linking and not close to the newest message.
    const reportActionID = route?.params?.reportActionID;

    const {isFloatingMessageCounterVisible, setIsFloatingMessageCounterVisible, trackVerticalScrolling, onViewableItemsChanged} = useReportUnreadMessageScrollTracking({
        reportID: report.reportID,
        currentVerticalScrollingOffsetRef: scrollingVerticalOffset,
        readActionSkippedRef: readActionSkipped,
        unreadMarkerReportActionIndex,
        isInverted: true,
        onTrackScrolling: (event: NativeSyntheticEvent<NativeScrollEvent>) => {
            scrollingVerticalOffset.current = event.nativeEvent.contentOffset.y;
            onScroll?.(event);
        },
    });

    useEffect(() => {
        if (
            scrollingVerticalOffset.current < AUTOSCROLL_TO_TOP_THRESHOLD &&
            previousLastIndex.current !== lastActionIndex &&
            reportActionSize.current > sortedVisibleReportActions.length &&
            hasNewestReportAction
        ) {
            setIsFloatingMessageCounterVisible(false);
            reportScrollManager.scrollToBottom();
        }
        previousLastIndex.current = lastActionIndex;
        reportActionSize.current = sortedVisibleReportActions.length;
    }, [lastActionIndex, sortedVisibleReportActions, reportScrollManager, hasNewestReportAction, linkedReportActionID, setIsFloatingMessageCounterVisible]);

    useEffect(() => {
        userActiveSince.current = DateUtils.getDBTime();
        prevReportID = report.reportID;
    }, [report.reportID]);

    useEffect(() => {
        if (report.reportID !== prevReportID) {
            return;
        }

        if (isUnread(report, transactionThreadReport) || (lastAction && isCurrentActionUnread(report, lastAction, sortedVisibleReportActions))) {
            // On desktop, when the notification center is displayed, isVisible will return false.
            // Currently, there's no programmatic way to dismiss the notification center panel.
            // To handle this, we use the 'referrer' parameter to check if the current navigation is triggered from a notification.
            const isFromNotification = route?.params?.referrer === CONST.REFERRER.NOTIFICATION;
            if ((isVisible || isFromNotification) && scrollingVerticalOffset.current < CONST.REPORT.ACTIONS.ACTION_VISIBLE_THRESHOLD) {
                readNewestAction(report.reportID);
                if (isFromNotification) {
                    Navigation.setParams({referrer: undefined});
                }
            } else {
                readActionSkipped.current = true;
            }
        }
        // eslint-disable-next-line react-compiler/react-compiler, react-hooks/exhaustive-deps
    }, [report.lastVisibleActionCreated, transactionThreadReport?.lastVisibleActionCreated, report.reportID, isVisible]);

    useEffect(() => {
        if (linkedReportActionID) {
            return;
        }

        const shouldScrollToEnd =
            (isExpenseReport(report) || isTransactionThread(parentReportAction)) && isSearchTopmostFullScreenRoute() && hasNewestReportAction && !unreadMarkerReportActionID;

        if (shouldScrollToEnd) {
            setShouldScrollToEndAfterLayout(true);
        }

        InteractionManager.runAfterInteractions(() => {
            setIsFloatingMessageCounterVisible(false);

            if (!shouldScrollToEnd) {
                reportScrollManager.scrollToBottom();
            }
        });
        // eslint-disable-next-line react-compiler/react-compiler, react-hooks/exhaustive-deps
    }, []);

    // Fixes Safari-specific issue where the whisper option is not highlighted correctly on hover after adding new transaction.
    // https://github.com/Expensify/App/issues/54520
    useEffect(() => {
        if (!isSafari()) {
            return;
        }
        const prevSorted = lastAction?.reportActionID ? prevSortedVisibleReportActionsObjects[lastAction?.reportActionID] : null;
        if (lastAction?.actionName === CONST.REPORT.ACTIONS.TYPE.ACTIONABLE_TRACK_EXPENSE_WHISPER && !prevSorted) {
            InteractionManager.runAfterInteractions(() => {
                reportScrollManager.scrollToBottom();
            });
        }
    }, [lastAction, prevSortedVisibleReportActionsObjects, reportScrollManager]);

    const scrollToBottomForCurrentUserAction = useCallback(
        (isFromCurrentUser: boolean, action?: OnyxTypes.ReportAction) => {
            InteractionManager.runAfterInteractions(() => {
                // If a new comment is added and it's from the current user scroll to the bottom otherwise leave the user positioned where
                // they are now in the list.
                if (!isFromCurrentUser || (!isReportTopmostSplitNavigator() && !Navigation.getReportRHPActiveRoute())) {
                    return;
                }
                if (!hasNewestReportActionRef.current) {
                    if (Navigation.getReportRHPActiveRoute()) {
                        return;
                    }
                    Navigation.setNavigationActionToMicrotaskQueue(() => {
                        Navigation.navigate(ROUTES.REPORT_WITH_ID.getRoute(report.reportID));
                    });
                    return;
                }
                const index = sortedVisibleReportActions.findIndex((item) => keyExtractor(item) === action?.reportActionID);
                if (action?.actionName === CONST.REPORT.ACTIONS.TYPE.REPORT_PREVIEW) {
                    if (index > 0) {
                        setTimeout(() => {
                            reportScrollManager.scrollToIndex(index);
                        }, 100);
                    } else {
                        setIsFloatingMessageCounterVisible(false);
                        reportScrollManager.scrollToBottom();
                    }
                    if (action?.reportActionID) {
                        setActionIdToHighlight(action.reportActionID);
                    }
                } else {
                    setIsFloatingMessageCounterVisible(false);
                    reportScrollManager.scrollToBottom();
                }

<<<<<<< HEAD
                setIsFloatingMessageCounterVisible(false);
                reportScrollManager.scrollToBottom();
=======
>>>>>>> 4b22ec27
                setIsScrollToBottomEnabled(true);
            });
        },
        [report.reportID, reportScrollManager, setIsFloatingMessageCounterVisible, sortedVisibleReportActions],
    );

    // Clear the highlighted report action after scrolling and highlighting
    useEffect(() => {
        if (actionIdToHighlight === '') {
            return;
        }
        // Time highlight is the same as SearchPage
        const timer = setTimeout(() => {
            setActionIdToHighlight('');
        }, durationHighlightItem);
        return () => clearTimeout(timer);
    }, [actionIdToHighlight]);

    useEffect(() => {
        // Why are we doing this, when in the cleanup of the useEffect we are already calling the unsubscribe function?
        // Answer: On web, when navigating to another report screen, the previous report screen doesn't get unmounted,
        //         meaning that the cleanup might not get called. When we then open a report we had open already previously, a new
        //         ReportScreen will get created. Thus, we have to cancel the earlier subscription of the previous screen,
        //         because the two subscriptions could conflict!
        //         In case we return to the previous screen (e.g. by web back navigation) the useEffect for that screen would
        //         fire again, as the focus has changed and will set up the subscription correctly again.
        const previousSubUnsubscribe = newActionUnsubscribeMap[report.reportID];
        if (previousSubUnsubscribe) {
            previousSubUnsubscribe();
        }

        // This callback is triggered when a new action arrives via Pusher and the event is emitted from Report.js. This allows us to maintain
        // a single source of truth for the "new action" event instead of trying to derive that a new action has appeared from looking at props.
        const unsubscribe = subscribeToNewActionEvent(report.reportID, scrollToBottomForCurrentUserAction);

        const cleanup = () => {
            if (!unsubscribe) {
                return;
            }
            unsubscribe();
        };

        newActionUnsubscribeMap[report.reportID] = cleanup;

        return cleanup;

        // eslint-disable-next-line react-compiler/react-compiler, react-hooks/exhaustive-deps
    }, [report.reportID]);

    const [reportActionsListTestID, reportActionsListFSClass] = getChatFSAttributes(participantsContext, 'ReportActionsList', report);
    const lastIOUActionWithError = sortedVisibleReportActions.find((action) => action.errors);
    const prevLastIOUActionWithError = usePrevious(lastIOUActionWithError);

    useEffect(() => {
        if (lastIOUActionWithError?.reportActionID === prevLastIOUActionWithError?.reportActionID) {
            return;
        }
        InteractionManager.runAfterInteractions(() => {
            reportScrollManager.scrollToBottom();
        });
        // eslint-disable-next-line react-compiler/react-compiler, react-hooks/exhaustive-deps
    }, [lastAction]);

    const scrollToBottomAndMarkReportAsRead = useCallback(() => {
        setIsFloatingMessageCounterVisible(false);

        if (!hasNewestReportAction) {
            if (isSearchTopmostFullScreenRoute()) {
                if (Navigation.getReportRHPActiveRoute()) {
                    Navigation.navigate(ROUTES.SEARCH_REPORT.getRoute({reportID: report.reportID}));
                } else {
                    Navigation.navigate(ROUTES.SEARCH_MONEY_REQUEST_REPORT.getRoute({reportID: report.reportID}));
                }
            } else {
                Navigation.navigate(ROUTES.REPORT_WITH_ID.getRoute(report.reportID));
            }
            openReport(report.reportID);
            reportScrollManager.scrollToBottom();
            return;
        }
        reportScrollManager.scrollToBottom();
        readActionSkipped.current = false;
        readNewestAction(report.reportID);
    }, [setIsFloatingMessageCounterVisible, hasNewestReportAction, reportScrollManager, report.reportID]);

    /**
     * Calculates the ideal number of report actions to render in the first render, based on the screen height and on
     * the height of the smallest report action possible.
     */
    const initialNumToRender = useMemo((): number | undefined => {
        const minimumReportActionHeight = styles.chatItem.paddingTop + styles.chatItem.paddingBottom + variables.fontSizeNormalHeight;
        const availableHeight = windowHeight - (CONST.CHAT_FOOTER_MIN_HEIGHT + variables.contentHeaderHeight);
        const numToRender = Math.ceil(availableHeight / minimumReportActionHeight);
        if (linkedReportActionID) {
            return getInitialNumToRender(numToRender);
        }
        return numToRender || undefined;
    }, [styles.chatItem.paddingBottom, styles.chatItem.paddingTop, windowHeight, linkedReportActionID]);

    /**
     * Thread's divider line should hide when the first chat in the thread is marked as unread.
     * This is so that it will not be conflicting with header's separator line.
     */
    const shouldHideThreadDividerLine = useMemo(
        (): boolean => getFirstVisibleReportActionID(sortedReportActions, isOffline) === unreadMarkerReportActionID,
        [sortedReportActions, isOffline, unreadMarkerReportActionID],
    );

    const firstVisibleReportActionID = useMemo(() => getFirstVisibleReportActionID(sortedReportActions, isOffline), [sortedReportActions, isOffline]);

    const shouldUseThreadDividerLine = useMemo(() => {
        const topReport = sortedVisibleReportActions.length > 0 ? sortedVisibleReportActions.at(sortedVisibleReportActions.length - 1) : null;

        if (topReport && topReport.actionName !== CONST.REPORT.ACTIONS.TYPE.CREATED) {
            return false;
        }

        if (isTransactionThread(parentReportAction)) {
            return !isDeletedParentAction(parentReportAction) && !isReversedTransaction(parentReportAction);
        }

        if (isTaskReport(report)) {
            return !isCanceledTaskReport(report, parentReportAction);
        }

        return isExpenseReport(report) || isIOUReport(report) || isInvoiceReport(report);
    }, [parentReportAction, report, sortedVisibleReportActions]);

    useEffect(() => {
        if (report.reportID !== prevReportID) {
            return;
        }

        if (!isVisible || !isFocused) {
            if (!lastMessageTime.current) {
                lastMessageTime.current = lastAction?.created ?? '';
            }
            return;
        }

        // In case the user read new messages (after being inactive) with other device we should
        // show marker based on report.lastReadTime
        const newMessageTimeReference = lastMessageTime.current && report.lastReadTime && lastMessageTime.current > report.lastReadTime ? userActiveSince.current : report.lastReadTime;
        lastMessageTime.current = null;

        const isArchivedReport = isArchivedNonExpenseReport(report, isReportArchived);
        const hasNewMessagesInView = scrollingVerticalOffset.current < CONST.REPORT.ACTIONS.ACTION_VISIBLE_THRESHOLD;
        const hasUnreadReportAction = sortedVisibleReportActions.some(
            (reportAction) =>
                newMessageTimeReference &&
                newMessageTimeReference < reportAction.created &&
                (isReportPreviewAction(reportAction) ? reportAction.childLastActorAccountID : reportAction.actorAccountID) !== getCurrentUserAccountID(),
        );

        if (!isArchivedReport && (!hasNewMessagesInView || !hasUnreadReportAction)) {
            return;
        }

        readNewestAction(report.reportID);
        userActiveSince.current = DateUtils.getDBTime();

        // This effect logic to `mark as read` will only run when the report focused has new messages and the App visibility
        //  is changed to visible(meaning user switched to app/web, while user was previously using different tab or application).
        // We will mark the report as read in the above case which marks the LHN report item as read while showing the new message
        // marker for the chat messages received while the user wasn't focused on the report or on another browser tab for web.
        // eslint-disable-next-line react-compiler/react-compiler, react-hooks/exhaustive-deps
    }, [isFocused, isVisible]);

    const renderItem = useCallback(
        ({item: reportAction, index}: ListRenderItemInfo<OnyxTypes.ReportAction>) => {
            const originalReportID = getOriginalReportID(report.reportID, reportAction);
            const reportDraftMessages = draftMessage?.[`${ONYXKEYS.COLLECTION.REPORT_ACTIONS_DRAFTS}${originalReportID}`];
            const matchingDraftMessage = reportDraftMessages?.[reportAction.reportActionID];
            const matchingDraftMessageString = typeof matchingDraftMessage === 'string' ? matchingDraftMessage : matchingDraftMessage?.message;

            const actionEmojiReactions = emojiReactions?.[`${ONYXKEYS.COLLECTION.REPORT_ACTIONS_REACTIONS}${reportAction.reportActionID}`];
            const transactionID = isMoneyRequestAction(reportAction) && getOriginalMessage(reportAction)?.IOUTransactionID;
            const transaction = transactionID ? transactions?.[`${ONYXKEYS.COLLECTION.TRANSACTION}${transactionID}`] : undefined;
            const actionLinkedTransactionRouteError = transaction?.errorFields?.route ?? undefined;

            return (
                <ReportActionsListItemRenderer
                    allReports={allReports}
                    policies={policies}
                    reportAction={reportAction}
                    reportActions={sortedReportActions}
                    parentReportAction={parentReportAction}
                    parentReportActionForTransactionThread={parentReportActionForTransactionThread}
                    index={index}
                    report={report}
                    transactionThreadReport={transactionThreadReport}
                    linkedReportActionID={linkedReportActionID}
                    displayAsGroup={
                        !isConsecutiveChronosAutomaticTimerAction(sortedVisibleReportActions, index, chatIncludesChronosWithID(reportAction?.reportID)) &&
                        isConsecutiveActionMadeByPreviousActor(sortedVisibleReportActions, index)
                    }
                    mostRecentIOUReportActionID={mostRecentIOUReportActionID}
                    shouldHideThreadDividerLine={shouldHideThreadDividerLine}
                    shouldDisplayNewMarker={reportAction.reportActionID === unreadMarkerReportActionID}
                    shouldDisplayReplyDivider={sortedVisibleReportActions.length > 1}
                    isFirstVisibleReportAction={firstVisibleReportActionID === reportAction.reportActionID}
                    shouldUseThreadDividerLine={shouldUseThreadDividerLine}
                    transactions={Object.values(transactions ?? {})}
<<<<<<< HEAD
                    userWallet={userWallet}
=======
                    userWalletTierName={userWalletTierName}
>>>>>>> 4b22ec27
                    isUserValidated={isUserValidated}
                    personalDetails={personalDetailsList}
                    draftMessage={matchingDraftMessageString}
                    emojiReactions={actionEmojiReactions}
<<<<<<< HEAD
=======
                    allDraftMessages={draftMessage}
                    allEmojiReactions={emojiReactions}
>>>>>>> 4b22ec27
                    linkedTransactionRouteError={actionLinkedTransactionRouteError}
                    userBillingFundID={userBillingFundID}
                />
            );
        },
        [
            draftMessage,
            emojiReactions,
            allReports,
            policies,
            sortedReportActions,
            parentReportAction,
            parentReportActionForTransactionThread,
            report,
            transactionThreadReport,
            linkedReportActionID,
            sortedVisibleReportActions,
            mostRecentIOUReportActionID,
            shouldHideThreadDividerLine,
            unreadMarkerReportActionID,
            firstVisibleReportActionID,
            shouldUseThreadDividerLine,
            transactions,
<<<<<<< HEAD
            userWallet,
=======
            userWalletTierName,
>>>>>>> 4b22ec27
            isUserValidated,
            personalDetailsList,
            userBillingFundID,
        ],
    );

    // Native mobile does not render updates flatlist the changes even though component did update called.
    // To notify there something changes we can use extraData prop to flatlist
    const extraData = useMemo(
        () => [shouldUseNarrowLayout ? unreadMarkerReportActionID : undefined, isArchivedNonExpenseReport(report, isReportArchived)],
        [unreadMarkerReportActionID, shouldUseNarrowLayout, report, isReportArchived],
    );
    const hideComposer = !canUserPerformWriteAction(report);
    const shouldShowReportRecipientLocalTime = canShowReportRecipientLocalTime(personalDetailsList, report, currentUserPersonalDetails.accountID) && !isComposerFullSize;
    const canShowHeader = isOffline || hasHeaderRendered.current;

    const onLayoutInner = useCallback(
        (event: LayoutChangeEvent) => {
            onLayout(event);
            if (isScrollToBottomEnabled) {
                reportScrollManager.scrollToBottom();
                setIsScrollToBottomEnabled(false);
            }
            if (shouldScrollToEndAfterLayout) {
                reportScrollManager.scrollToEnd();
                setShouldScrollToEndAfterLayout(false);
            }
        },
        [isScrollToBottomEnabled, onLayout, reportScrollManager, shouldScrollToEndAfterLayout],
    );

    const retryLoadNewerChatsError = useCallback(() => {
        loadNewerChats(true);
    }, [loadNewerChats]);

    const listHeaderComponent = useMemo(() => {
        // In case of an error we want to display the header no matter what.
        if (!canShowHeader) {
            // eslint-disable-next-line react-compiler/react-compiler
            hasHeaderRendered.current = true;
            return null;
        }

        return (
            <ListBoundaryLoader
                type={CONST.LIST_COMPONENTS.HEADER}
                onRetry={retryLoadNewerChatsError}
            />
        );
    }, [canShowHeader, retryLoadNewerChatsError]);

    const shouldShowSkeleton = isOffline && !sortedVisibleReportActions.some((action) => action.actionName === CONST.REPORT.ACTIONS.TYPE.CREATED);

    const listFooterComponent = useMemo(() => {
        if (!shouldShowSkeleton) {
            return;
        }

        return <ReportActionsSkeletonView shouldAnimate={false} />;
    }, [shouldShowSkeleton]);

    const onStartReached = useCallback(() => {
        if (!isSearchTopmostFullScreenRoute()) {
            loadNewerChats(false);
            return;
        }

        InteractionManager.runAfterInteractions(() => requestAnimationFrame(() => loadNewerChats(false)));
    }, [loadNewerChats]);

    const onEndReached = useCallback(() => {
        loadOlderChats(false);
    }, [loadOlderChats]);

    // Parse Fullstory attributes on initial render
    useLayoutEffect(parseFSAttributes, []);

    return (
        <>
            <FloatingMessageCounter
                hasNewMessages={!!unreadMarkerReportActionID}
                isActive={isFloatingMessageCounterVisible}
                onClick={scrollToBottomAndMarkReportAsRead}
            />
            <View
                style={[styles.flex1, !shouldShowReportRecipientLocalTime && !hideComposer ? styles.pb4 : {}]}
                testID={reportActionsListTestID}
                nativeID={reportActionsListTestID}
                fsClass={reportActionsListFSClass}
            >
                <InvertedFlatList
                    accessibilityLabel={translate('sidebarScreen.listOfChatMessages')}
                    ref={reportScrollManager.ref}
                    testID="report-actions-list"
                    style={styles.overscrollBehaviorContain}
                    data={sortedVisibleReportActions}
                    renderItem={renderItem}
                    renderScrollComponent={renderScrollComponent}
                    contentContainerStyle={styles.chatContentScrollView}
                    keyExtractor={keyExtractor}
                    initialNumToRender={initialNumToRender}
                    onEndReached={onEndReached}
                    onEndReachedThreshold={0.75}
                    onStartReached={onStartReached}
                    onStartReachedThreshold={0.75}
                    ListHeaderComponent={listHeaderComponent}
                    ListFooterComponent={listFooterComponent}
                    keyboardShouldPersistTaps="handled"
                    onLayout={onLayoutInner}
                    onScroll={trackVerticalScrolling}
                    onViewableItemsChanged={onViewableItemsChanged}
                    onScrollToIndexFailed={onScrollToIndexFailed}
                    extraData={extraData}
                    key={listID}
                    shouldEnableAutoScrollToTopThreshold={shouldEnableAutoScrollToTopThreshold}
                    initialScrollKey={reportActionID}
                    onContentSizeChange={() => {
                        trackVerticalScrolling(undefined);
                    }}
                />
            </View>
        </>
    );
}

ReportActionsList.displayName = 'ReportActionsList';

export default memo(ReportActionsList);

export type {ReportActionsListProps};<|MERGE_RESOLUTION|>--- conflicted
+++ resolved
@@ -173,19 +173,11 @@
     const [accountID] = useOnyx(ONYXKEYS.SESSION, {selector: (session) => session?.accountID, canBeMissing: true});
     const participantsContext = useContext(PersonalDetailsContext);
     const isReportArchived = useReportIsArchived(report?.reportID);
-<<<<<<< HEAD
-    const [userWallet] = useOnyx(ONYXKEYS.USER_WALLET, {canBeMissing: false});
-=======
     const [userWalletTierName] = useOnyx(ONYXKEYS.USER_WALLET, {selector: (wallet) => wallet?.tierName, canBeMissing: false});
->>>>>>> 4b22ec27
     const [isUserValidated] = useOnyx(ONYXKEYS.ACCOUNT, {selector: (account) => account?.validated, canBeMissing: true});
     const [draftMessage] = useOnyx(`${ONYXKEYS.COLLECTION.REPORT_ACTIONS_DRAFTS}`, {canBeMissing: true});
     const [emojiReactions] = useOnyx(`${ONYXKEYS.COLLECTION.REPORT_ACTIONS_REACTIONS}`, {canBeMissing: true});
     const [userBillingFundID] = useOnyx(ONYXKEYS.NVP_BILLING_FUND_ID, {canBeMissing: true});
-<<<<<<< HEAD
-
-=======
->>>>>>> 4b22ec27
     const [isScrollToBottomEnabled, setIsScrollToBottomEnabled] = useState(false);
     const [shouldScrollToEndAfterLayout, setShouldScrollToEndAfterLayout] = useState(false);
     const [actionIdToHighlight, setActionIdToHighlight] = useState('');
@@ -461,11 +453,6 @@
                     reportScrollManager.scrollToBottom();
                 }
 
-<<<<<<< HEAD
-                setIsFloatingMessageCounterVisible(false);
-                reportScrollManager.scrollToBottom();
-=======
->>>>>>> 4b22ec27
                 setIsScrollToBottomEnabled(true);
             });
         },
@@ -669,20 +656,13 @@
                     isFirstVisibleReportAction={firstVisibleReportActionID === reportAction.reportActionID}
                     shouldUseThreadDividerLine={shouldUseThreadDividerLine}
                     transactions={Object.values(transactions ?? {})}
-<<<<<<< HEAD
-                    userWallet={userWallet}
-=======
                     userWalletTierName={userWalletTierName}
->>>>>>> 4b22ec27
                     isUserValidated={isUserValidated}
                     personalDetails={personalDetailsList}
                     draftMessage={matchingDraftMessageString}
                     emojiReactions={actionEmojiReactions}
-<<<<<<< HEAD
-=======
                     allDraftMessages={draftMessage}
                     allEmojiReactions={emojiReactions}
->>>>>>> 4b22ec27
                     linkedTransactionRouteError={actionLinkedTransactionRouteError}
                     userBillingFundID={userBillingFundID}
                 />
@@ -706,11 +686,7 @@
             firstVisibleReportActionID,
             shouldUseThreadDividerLine,
             transactions,
-<<<<<<< HEAD
-            userWallet,
-=======
             userWalletTierName,
->>>>>>> 4b22ec27
             isUserValidated,
             personalDetailsList,
             userBillingFundID,
