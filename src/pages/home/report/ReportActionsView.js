import React, {useRef, useEffect, useContext, useMemo, useState} from 'react';
import PropTypes from 'prop-types';
import _ from 'underscore';
import lodashGet from 'lodash/get';
import {useIsFocused, useRoute} from '@react-navigation/native';
import * as Report from '../../../libs/actions/Report';
import reportActionPropTypes from './reportActionPropTypes';
import Timing from '../../../libs/actions/Timing';
import CONST from '../../../CONST';
import compose from '../../../libs/compose';
import withWindowDimensions, {windowDimensionsPropTypes} from '../../../components/withWindowDimensions';
import useCopySelectionHelper from '../../../hooks/useCopySelectionHelper';
import withLocalize, {withLocalizePropTypes} from '../../../components/withLocalize';
import Performance from '../../../libs/Performance';
import {withNetwork} from '../../../components/OnyxProvider';
import networkPropTypes from '../../../components/networkPropTypes';
import ReportActionsList from './ReportActionsList';
import * as ReportActionsUtils from '../../../libs/ReportActionsUtils';
import reportPropTypes from '../../reportPropTypes';
import PopoverReactionList from './ReactionList/PopoverReactionList';
import getIsReportFullyVisible from '../../../libs/getIsReportFullyVisible';
import {ReactionListContext} from '../ReportScreenContext';

const propTypes = {
    /** The report currently being looked at */
    report: reportPropTypes.isRequired,

    /** Array of report actions for this report */
    reportActions: PropTypes.arrayOf(PropTypes.shape(reportActionPropTypes)),

    /** The report metadata loading states */
    isLoadingInitialReportActions: PropTypes.bool,

    /** The report actions are loading more data */
    isLoadingOlderReportActions: PropTypes.bool,

    /** The report actions are loading newer data */
    isLoadingNewerReportActions: PropTypes.bool,

    /** Whether the composer is full size */
    /* eslint-disable-next-line react/no-unused-prop-types */
    isComposerFullSize: PropTypes.bool.isRequired,

    /** Information about the network */
    network: networkPropTypes.isRequired,

    /** The policy object for the current route */
    policy: PropTypes.shape({
        /** The name of the policy */
        name: PropTypes.string,

        /** The URL for the policy avatar */
        avatar: PropTypes.string,
    }),

    ...windowDimensionsPropTypes,
    ...withLocalizePropTypes,
};

const defaultProps = {
    reportActions: [],
    policy: null,
    isLoadingInitialReportActions: false,
    isLoadingOlderReportActions: false,
    isLoadingNewerReportActions: false,
};

/**
 * Get the currently viewed report ID as number
 *
 * @param {Object} route
 * @param {Object} route.params
 * @param {String} route.params.reportID
 * @returns {String}
 */
function getReportActionID(route) {
    return {reportActionID: lodashGet(route, 'params.reportActionID', null), reportID: lodashGet(route, 'params.reportID', null)};
}

function ReportActionsView({reportActions: allReportActions, ...props}) {
    useCopySelectionHelper();
    const reactionListRef = useContext(ReactionListContext);
    const route = useRoute();
    const {reportActionID} = getReportActionID(route);
    const didLayout = useRef(false);
    const didSubscribeToReportTypingEvents = useRef(false);
    const [isFetchNewerWasCalled, setFetchNewerWasCalled] = useState(false);
    const [isLinkingToMessage, setLinkingToMessageTrigger] = useState(false);

    const reportActionsBeforeAndIncludingLinked = useMemo(() => {
        if (reportActionID && allReportActions?.length) {
            return ReportActionsUtils.getSlicedRangeFromArrayByID(allReportActions, reportActionID);
        }
        return [];
    }, [allReportActions, reportActionID]);

    const reportActions = useMemo(() => {
        if (!reportActionID || (!isLinkingToMessage && !props.isLoadingInitialReportActions && isFetchNewerWasCalled)) {
            return allReportActions;
        }
        return reportActionsBeforeAndIncludingLinked;
    }, [isFetchNewerWasCalled, allReportActions, reportActionsBeforeAndIncludingLinked, reportActionID, isLinkingToMessage, props.isLoadingInitialReportActions]);

    useEffect(() => {
        if (!reportActionID) {
            return;
        }
        setFetchNewerWasCalled(false);
        setLinkingToMessageTrigger(true);
        props.fetchReport();
        const timeoutId = setTimeout(() => {
            setLinkingToMessageTrigger(false);
        }, 500);

        // Return a cleanup function
        return () => {
            clearTimeout(timeoutId);
        };
        // setLinkingToMessageTrigger(true);
    }, [route, reportActionID]);

    const isReportActionArrayCatted = useMemo(() => {
        if (reportActions?.length !== allReportActions?.length && reportActionID) {
            return true;
        }
        return false;
    }, [reportActions, allReportActions, reportActionID]);

    const hasCachedActions = useRef(_.size(reportActions) > 0);

    const mostRecentIOUReportActionID = useRef(ReportActionsUtils.getMostRecentIOURequestActionID(reportActions));
    const prevNetworkRef = useRef(props.network);
    const prevIsSmallScreenWidthRef = useRef(props.isSmallScreenWidth);

    const isFocused = useIsFocused();
    const reportID = props.report.reportID;

    /**
     * @returns {Boolean}
     */
    const isReportFullyVisible = useMemo(() => getIsReportFullyVisible(isFocused), [isFocused]);

    const openReportIfNecessary = () => {
        // If the report is optimistic (AKA not yet created) we don't need to call openReport again
        if (props.report.isOptimisticReport) {
            return;
        }
        Report.openReport({reportID, reportActionID});
    };

    useEffect(() => {
        openReportIfNecessary();
        // eslint-disable-next-line react-hooks/exhaustive-deps
        // isFirstRender.current = false;
    }, []);

    useEffect(() => {
        const prevNetwork = prevNetworkRef.current;
        // When returning from offline to online state we want to trigger a request to OpenReport which
        // will fetch the reportActions data and mark the report as read. If the report is not fully visible
        // then we call ReconnectToReport which only loads the reportActions data without marking the report as read.
        const wasNetworkChangeDetected = lodashGet(prevNetwork, 'isOffline') && !lodashGet(props.network, 'isOffline');
        if (wasNetworkChangeDetected) {
            if (isReportFullyVisible) {
                openReportIfNecessary();
            } else {
                Report.reconnect(reportID);
            }
        }
        // update ref with current network state
        prevNetworkRef.current = props.network;
        // eslint-disable-next-line react-hooks/exhaustive-deps
    }, [props.network, props.report, isReportFullyVisible]);

    useEffect(() => {
        const prevIsSmallScreenWidth = prevIsSmallScreenWidthRef.current;
        // If the view is expanded from mobile to desktop layout
        // we update the new marker position, mark the report as read, and fetch new report actions
        const didScreenSizeIncrease = prevIsSmallScreenWidth && !props.isSmallScreenWidth;
        const didReportBecomeVisible = isReportFullyVisible && didScreenSizeIncrease;
        if (didReportBecomeVisible) {
            openReportIfNecessary();
        }
        // update ref with current state
        prevIsSmallScreenWidthRef.current = props.isSmallScreenWidth;
        // eslint-disable-next-line react-hooks/exhaustive-deps
    }, [props.isSmallScreenWidth, props.report, reportActions, isReportFullyVisible]);

    useEffect(() => {
        // Ensures subscription event succeeds when the report/workspace room is created optimistically.
        // Check if the optimistic `OpenReport` or `AddWorkspaceRoom` has succeeded by confirming
        // any `pendingFields.createChat` or `pendingFields.addWorkspaceRoom` fields are set to null.
        // Existing reports created will have empty fields for `pendingFields`.
        const didCreateReportSuccessfully = !props.report.pendingFields || (!props.report.pendingFields.addWorkspaceRoom && !props.report.pendingFields.createChat);
        if (!didSubscribeToReportTypingEvents.current && didCreateReportSuccessfully) {
            Report.subscribeToReportTypingEvents(reportID);
            didSubscribeToReportTypingEvents.current = true;
        }
    }, [props.report, didSubscribeToReportTypingEvents, reportID]);

    /**
     * Retrieves the next set of report actions for the chat once we are nearing the end of what we are currently
     * displaying.
     */
    const loadOlderChats = () => {
        // Only fetch more if we are not already fetching so that we don't initiate duplicate requests.
        if (props.isLoadingOlderReportActions) {
            return;
        }

        const oldestReportAction = _.last(reportActions);

        // Don't load more chats if we're already at the beginning of the chat history
        if (oldestReportAction.actionName === CONST.REPORT.ACTIONS.TYPE.CREATED) {
            return;
        }
        // Retrieve the next REPORT.ACTIONS.LIMIT sized page of comments
        Report.getOlderActions(reportID, oldestReportAction.reportActionID);
    };

    /**
     * Retrieves the next set of report actions for the chat once we are nearing the end of what we are currently
     * displaying.
     */
<<<<<<< HEAD
    const loadNewerChats = _.throttle(({distanceFromStart}) => {
        // Only fetch more if we are not already fetching so that we don't initiate duplicate requests.
        if (props.isLoadingNewerReportActions || props.isLoadingInitialReportActions) {
            return;
        }

        // Ideally, we wouldn't need to use the 'distanceFromStart' variable. However, due to the low value set for 'maxToRenderPerBatch',
        // the component undergoes frequent re-renders. This frequent re-rendering triggers the 'onStartReached' callback multiple times.
        //
        // To mitigate this issue, we use 'CONST.CHAT_HEADER_LOADER_HEIGHT' as a threshold. This ensures that 'onStartReached' is not
        // triggered unnecessarily when the chat is initially opened or when the user has reached the end of the list but hasn't scrolled further.
        //
        // Additionally, we use throttling on the 'onStartReached' callback to further reduce the frequency of its invocation.
        // This should be removed once the issue of frequent re-renders is resolved.
        if (!isFetchNewerWasCalled) {
            setFetchNewerWasCalled(true);
            return;
        }
        if (!isFetchNewerWasCalled || distanceFromStart <= CONST.CHAT_HEADER_LOADER_HEIGHT) {
            return;
        }

        const newestReportAction = reportActions[0];
        Report.getNewerActions(reportID, newestReportAction.reportActionID);
        // Report.getNewerActions(reportID, '2420805078232802130');
        // Report.getNewerActions(reportID, '569204055949619736');
        // Report.getNewerActions(reportID, '1134531619271003224');
    }, 500);
=======
    const loadNewerChats = useMemo(
        () =>
            _.throttle(({distanceFromStart}) => {
                if (props.isLoadingNewerReportActions || props.isLoadingInitialReportActions) {
                    return;
                }

                if (!isFetchNewerWasCalled.current || distanceFromStart <= CONST.CHAT_HEADER_LOADER_HEIGHT) {
                    isFetchNewerWasCalled.current = true;
                    return;
                }

                const newestReportAction = _.first(props.reportActions);
                Report.getNewerActions(reportID, newestReportAction.reportActionID);
            }, 500),
        [props.isLoadingNewerReportActions, props.isLoadingInitialReportActions, props.reportActions, reportID],
    );
>>>>>>> bf9c309c

    /**
     * Runs when the FlatList finishes laying out
     */
    const recordTimeToMeasureItemLayout = () => {
        if (didLayout.current) {
            return;
        }

        didLayout.current = true;
        Timing.end(CONST.TIMING.SWITCH_REPORT, hasCachedActions.current ? CONST.TIMING.WARM : CONST.TIMING.COLD);

        // Capture the init measurement only once not per each chat switch as the value gets overwritten
        if (!ReportActionsView.initMeasured) {
            Performance.markEnd(CONST.TIMING.REPORT_INITIAL_RENDER);
            ReportActionsView.initMeasured = true;
        } else {
            Performance.markEnd(CONST.TIMING.SWITCH_REPORT);
        }
    };

    // Comments have not loaded at all yet do nothing
    if (!_.size(reportActions)) {
        return null;
    }

    return (
        <>
            <ReportActionsList
                report={props.report}
                onLayout={recordTimeToMeasureItemLayout}
                sortedReportActions={reportActions}
                mostRecentIOUReportActionID={mostRecentIOUReportActionID.current}
                loadOlderChats={loadOlderChats}
                loadNewerChats={loadNewerChats}
                isLinkingLoader={!!reportActionID && props.isLoadingInitialReportActions}
                isReportActionArrayCatted={isReportActionArrayCatted}
                isLoadingInitialReportActions={props.isLoadingInitialReportActions}
                isLoadingOlderReportActions={props.isLoadingOlderReportActions}
                isLoadingNewerReportActions={props.isLoadingNewerReportActions}
                policy={props.policy}
            />
            <PopoverReactionList ref={reactionListRef} />
        </>
    );
}

ReportActionsView.propTypes = propTypes;
ReportActionsView.defaultProps = defaultProps;
ReportActionsView.displayName = 'ReportActionsView';

function arePropsEqual(oldProps, newProps) {
    if (!_.isEqual(oldProps.reportActions, newProps.reportActions)) {
        return false;
    }

    if (!_.isEqual(oldProps.report.pendingFields, newProps.report.pendingFields)) {
        return false;
    }

    if (!_.isEqual(oldProps.report.errorFields, newProps.report.errorFields)) {
        return false;
    }

    if (lodashGet(oldProps.network, 'isOffline') !== lodashGet(newProps.network, 'isOffline')) {
        return false;
    }

    if (oldProps.isLoadingInitialReportActions !== newProps.isLoadingInitialReportActions) {
        return false;
    }

    if (oldProps.isLoadingOlderReportActions !== newProps.isLoadingOlderReportActions) {
        return false;
    }

    if (oldProps.isLoadingNewerReportActions !== newProps.isLoadingNewerReportActions) {
        return false;
    }

    if (oldProps.isLoadingNewerReportActions !== newProps.isLoadingNewerReportActions) {
        return false;
    }

    if (oldProps.report.lastReadTime !== newProps.report.lastReadTime) {
        return false;
    }

    if (newProps.isSmallScreenWidth !== oldProps.isSmallScreenWidth) {
        return false;
    }

    if (lodashGet(newProps.report, 'hasOutstandingIOU') !== lodashGet(oldProps.report, 'hasOutstandingIOU')) {
        return false;
    }

    if (newProps.isComposerFullSize !== oldProps.isComposerFullSize) {
        return false;
    }

    if (lodashGet(newProps.report, 'statusNum') !== lodashGet(oldProps.report, 'statusNum') || lodashGet(newProps.report, 'stateNum') !== lodashGet(oldProps.report, 'stateNum')) {
        return false;
    }

    if (lodashGet(newProps, 'policy.avatar') !== lodashGet(oldProps, 'policy.avatar')) {
        return false;
    }

    if (lodashGet(newProps, 'policy.name') !== lodashGet(oldProps, 'policy.name')) {
        return false;
    }

    if (lodashGet(newProps, 'report.reportName') !== lodashGet(oldProps, 'report.reportName')) {
        return false;
    }

    if (lodashGet(newProps, 'report.description') !== lodashGet(oldProps, 'report.description')) {
        return false;
    }

    if (lodashGet(newProps, 'report.managerID') !== lodashGet(oldProps, 'report.managerID')) {
        return false;
    }

    if (lodashGet(newProps, 'report.managerEmail') !== lodashGet(oldProps, 'report.managerEmail')) {
        return false;
    }

    if (lodashGet(newProps, 'report.total') !== lodashGet(oldProps, 'report.total')) {
        return false;
    }

    if (lodashGet(newProps, 'report.writeCapability') !== lodashGet(oldProps, 'report.writeCapability')) {
        return false;
    }

    if (lodashGet(newProps, 'report.participantAccountIDs', 0) !== lodashGet(oldProps, 'report.participantAccountIDs', 0)) {
        return false;
    }

    return _.isEqual(lodashGet(newProps.report, 'icons', []), lodashGet(oldProps.report, 'icons', []));
}

const MemoizedReportActionsView = React.memo(ReportActionsView, arePropsEqual);

export default compose(Performance.withRenderTrace({id: '<ReportActionsView> rendering'}), withWindowDimensions, withLocalize, withNetwork())(MemoizedReportActionsView);<|MERGE_RESOLUTION|>--- conflicted
+++ resolved
@@ -222,36 +222,6 @@
      * Retrieves the next set of report actions for the chat once we are nearing the end of what we are currently
      * displaying.
      */
-<<<<<<< HEAD
-    const loadNewerChats = _.throttle(({distanceFromStart}) => {
-        // Only fetch more if we are not already fetching so that we don't initiate duplicate requests.
-        if (props.isLoadingNewerReportActions || props.isLoadingInitialReportActions) {
-            return;
-        }
-
-        // Ideally, we wouldn't need to use the 'distanceFromStart' variable. However, due to the low value set for 'maxToRenderPerBatch',
-        // the component undergoes frequent re-renders. This frequent re-rendering triggers the 'onStartReached' callback multiple times.
-        //
-        // To mitigate this issue, we use 'CONST.CHAT_HEADER_LOADER_HEIGHT' as a threshold. This ensures that 'onStartReached' is not
-        // triggered unnecessarily when the chat is initially opened or when the user has reached the end of the list but hasn't scrolled further.
-        //
-        // Additionally, we use throttling on the 'onStartReached' callback to further reduce the frequency of its invocation.
-        // This should be removed once the issue of frequent re-renders is resolved.
-        if (!isFetchNewerWasCalled) {
-            setFetchNewerWasCalled(true);
-            return;
-        }
-        if (!isFetchNewerWasCalled || distanceFromStart <= CONST.CHAT_HEADER_LOADER_HEIGHT) {
-            return;
-        }
-
-        const newestReportAction = reportActions[0];
-        Report.getNewerActions(reportID, newestReportAction.reportActionID);
-        // Report.getNewerActions(reportID, '2420805078232802130');
-        // Report.getNewerActions(reportID, '569204055949619736');
-        // Report.getNewerActions(reportID, '1134531619271003224');
-    }, 500);
-=======
     const loadNewerChats = useMemo(
         () =>
             _.throttle(({distanceFromStart}) => {
@@ -259,17 +229,35 @@
                     return;
                 }
 
-                if (!isFetchNewerWasCalled.current || distanceFromStart <= CONST.CHAT_HEADER_LOADER_HEIGHT) {
-                    isFetchNewerWasCalled.current = true;
+                // Ideally, we wouldn't need to use the 'distanceFromStart' variable. However, due to the low value set for 'maxToRenderPerBatch',
+                // the component undergoes frequent re-renders. This frequent re-rendering triggers the 'onStartReached' callback multiple times.
+                //
+                // To mitigate this issue, we use 'CONST.CHAT_HEADER_LOADER_HEIGHT' as a threshold. This ensures that 'onStartReached' is not
+                // triggered unnecessarily when the chat is initially opened or when the user has reached the end of the list but hasn't scrolled further.
+                //
+                // Additionally, we use throttling on the 'onStartReached' callback to further reduce the frequency of its invocation.
+                // This should be removed once the issue of frequent re-renders is resolved.
+                if (!isFetchNewerWasCalled) {
+                    setFetchNewerWasCalled(true);
                     return;
                 }
-
-                const newestReportAction = _.first(props.reportActions);
+                if (!isFetchNewerWasCalled || distanceFromStart <= CONST.CHAT_HEADER_LOADER_HEIGHT) {
+                    return;
+                }
+
+                const newestReportAction = reportActions[0];
                 Report.getNewerActions(reportID, newestReportAction.reportActionID);
+                // if (!isFetchNewerWasCalled.current || distanceFromStart <= CONST.CHAT_HEADER_LOADER_HEIGHT) {
+                //     isFetchNewerWasCalled.current = true;
+                //     return;
+                // }
+
+                // const newestReportAction = _.first(props.reportActions);
+                // Report.getNewerActions(reportID, newestReportAction.reportActionID);
+                // Report.getNewerActions(reportID, '1134531619271003224');
             }, 500),
         [props.isLoadingNewerReportActions, props.isLoadingInitialReportActions, props.reportActions, reportID],
     );
->>>>>>> bf9c309c
 
     /**
      * Runs when the FlatList finishes laying out
