--- conflicted
+++ resolved
@@ -87,13 +87,9 @@
     const didSubscribeToReportTypingEvents = useRef(false);
     const isFirstRender = useRef(true);
     const hasCachedActions = useInitialValue(() => _.size(props.reportActions) > 0);
-<<<<<<< HEAD
-    const mostRecentIOUReportActionID = useInitialValue(() => ReportActionsUtils.getMostRecentIOURequestActionID(props.reportActions));
-=======
     const mostRecentIOUReportActionID = useMemo(() => ReportActionsUtils.getMostRecentIOURequestActionID(props.reportActions), [props.reportActions]);
-    const prevNetworkRef = useRef(props.network);
->>>>>>> 2d2ea113
     const prevAuthTokenType = usePrevious(props.session.authTokenType);
+
     const prevIsSmallScreenWidthRef = useRef(props.isSmallScreenWidth);
 
     const isFocused = useIsFocused();
@@ -121,33 +117,13 @@
     }, []);
 
     useEffect(() => {
-<<<<<<< HEAD
-=======
-        const prevNetwork = prevNetworkRef.current;
-        // When returning from offline to online state we want to trigger a request to OpenReport which
-        // will fetch the reportActions data and mark the report as read. If the report is not fully visible
-        // then we call ReconnectToReport which only loads the reportActions data without marking the report as read.
-        const wasNetworkChangeDetected = lodashGet(prevNetwork, 'isOffline') && !lodashGet(props.network, 'isOffline');
-        if (wasNetworkChangeDetected) {
-            if (isReportFullyVisible) {
-                openReportIfNecessary();
-            } else {
-                Report.reconnect(reportID);
-            }
-        }
-        // update ref with current network state
-        prevNetworkRef.current = props.network;
-        // eslint-disable-next-line react-hooks/exhaustive-deps
-    }, [props.network, isReportFullyVisible]);
-
-    useEffect(() => {
->>>>>>> 2d2ea113
         const wasLoginChangedDetected = prevAuthTokenType === 'anonymousAccount' && !props.session.authTokenType;
         if (wasLoginChangedDetected && didUserLogInDuringSession() && isUserCreatedPolicyRoom(props.report)) {
             openReportIfNecessary();
         }
         // eslint-disable-next-line react-hooks/exhaustive-deps
     }, [props.session, props.report]);
+
     useEffect(() => {
         const prevIsSmallScreenWidth = prevIsSmallScreenWidthRef.current;
         // If the view is expanded from mobile to desktop layout
