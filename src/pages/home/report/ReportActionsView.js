--- conflicted
+++ resolved
@@ -20,11 +20,8 @@
 import * as ReportActionsUtils from '../../../libs/ReportActionsUtils';
 import * as ReportUtils from '../../../libs/ReportUtils';
 import reportPropTypes from '../../reportPropTypes';
-<<<<<<< HEAD
 import withNavigationFocus from '../../../components/withNavigationFocus';
-=======
 import getIsReportFullyVisible from '../../../libs/getIsReportFullyVisible';
->>>>>>> 5bc53385
 
 const propTypes = {
     /** The report currently being looked at */
@@ -235,14 +232,8 @@
     /**
      * @returns {Boolean}
      */
-<<<<<<< HEAD
-    getIsReportFullyVisible() {
-        const isSidebarCoveringReportView = this.props.isSmallScreenWidth && !this.props.isFocused;
-        return Visibility.isVisible() && !isSidebarCoveringReportView;
-=======
     isReportFullyVisible() {
-        return getIsReportFullyVisible(this.props.isDrawerOpen, this.props.isSmallScreenWidth);
->>>>>>> 5bc53385
+        return getIsReportFullyVisible(this.props.isFocused);
     }
 
     // If the report is optimistic (AKA not yet created) we don't need to call openReport again
