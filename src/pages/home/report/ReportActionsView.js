import React, {useRef, useState, useEffect, useContext, useMemo} from 'react';
import PropTypes from 'prop-types';
import _ from 'underscore';
import lodashGet from 'lodash/get';
import lodashCloneDeep from 'lodash/cloneDeep';
import * as Report from '../../../libs/actions/Report';
import reportActionPropTypes from './reportActionPropTypes';
import Visibility from '../../../libs/Visibility';
import Timing from '../../../libs/actions/Timing';
import CONST from '../../../CONST';
import compose from '../../../libs/compose';
import withWindowDimensions, {windowDimensionsPropTypes} from '../../../components/withWindowDimensions';
import useReportScrollManager from '../../../hooks/useReportScrollManager';
import withLocalize, {withLocalizePropTypes} from '../../../components/withLocalize';
import Performance from '../../../libs/Performance';
import {withNetwork} from '../../../components/OnyxProvider';
import FloatingMessageCounter from './FloatingMessageCounter';
import networkPropTypes from '../../../components/networkPropTypes';
import ReportActionsList from './ReportActionsList';
import CopySelectionHelper from '../../../components/CopySelectionHelper';
import * as ReportActionsUtils from '../../../libs/ReportActionsUtils';
import * as ReportUtils from '../../../libs/ReportUtils';
import reportPropTypes from '../../reportPropTypes';
import withNavigationFocus from '../../../components/withNavigationFocus';
import PopoverReactionList from './ReactionList/PopoverReactionList';
import getIsReportFullyVisible from '../../../libs/getIsReportFullyVisible';
import ReportScreenContext from '../ReportScreenContext';

const propTypes = {
    /** The report currently being looked at */
    report: reportPropTypes.isRequired,

    /** Array of report actions for this report */
    reportActions: PropTypes.arrayOf(PropTypes.shape(reportActionPropTypes)),

    /** Whether the composer is full size */
    /* eslint-disable-next-line react/no-unused-prop-types */
    isComposerFullSize: PropTypes.bool.isRequired,

    /** Information about the network */
    network: networkPropTypes.isRequired,

    /** The policy object for the current route */
    policy: PropTypes.shape({
        /** The name of the policy */
        name: PropTypes.string,

        /** The URL for the policy avatar */
        avatar: PropTypes.string,
    }),

    ...windowDimensionsPropTypes,
    ...withLocalizePropTypes,
};

const defaultProps = {
    reportActions: [],
    policy: null,
};

function ReportActionsView(props) {
    const context = useContext(ReportScreenContext);

    const reportScrollManager = useReportScrollManager();

    const didLayout = useRef(false);
    const didSubscribeToReportTypingEvents = useRef(false);
    const unsubscribeVisibilityListener = useRef(null);
    const hasCachedActions = useRef(_.size(props.reportActions) > 0);

    const [isFloatingMessageCounterVisible, setIsFloatingMessageCounterVisible] = useState(false);
    const [newMarkerReportActionID, setNewMarkerReportActionID] = useState(ReportUtils.getNewMarkerReportActionID(props.report, props.reportActions));

    const currentScrollOffset = useRef(0);
    const mostRecentIOUReportActionID = useRef(ReportActionsUtils.getMostRecentIOURequestActionID(props.reportActions));

    const unsubscribeFromNewActionEvent = useRef(null);

    const prevReportActionsRef = useRef(props.reportActions);
    const prevReportRef = useRef(props.report);
    const prevNetworkRef = useRef(props.network);
    const prevIsSmallScreenWidthRef = useRef(props.isSmallScreenWidth);

    /**
     * @returns {Boolean}
     */
    const isReportFullyVisible = useMemo(() => getIsReportFullyVisible(props.isFocused), [props.isFocused]);

    const openReportIfNecessary = () => {
        // If the report is optimistic (AKA not yet created) we don't need to call openReport again
        if (props.report.isOptimisticReport) {
            return;
        }

        Report.openReport(props.report.reportID);
    };

    useEffect(() => {
        unsubscribeVisibilityListener.current = Visibility.onVisibilityChange(() => {
            if (!isReportFullyVisible) {
                return;
            }
            // If the app user becomes active and they have no unread actions we clear the new marker to sync their device
            // e.g. they could have read these messages on another device and only just become active here
            const hasUnreadActions = ReportUtils.isUnread(props.report);
            if (!hasUnreadActions) {
                setNewMarkerReportActionID('');
            }
        });
        return () => {
            if (!unsubscribeVisibilityListener.current) {
                return;
            }
            unsubscribeVisibilityListener.current();
        };
        // eslint-disable-next-line react-hooks/exhaustive-deps
    }, []);

    useEffect(() => {
        openReportIfNecessary();
        // eslint-disable-next-line react-hooks/exhaustive-deps
    }, []);

    useEffect(() => {
        // This callback is triggered when a new action arrives via Pusher and the event is emitted from Report.js. This allows us to maintain
        // a single source of truth for the "new action" event instead of trying to derive that a new action has appeared from looking at props.
        unsubscribeFromNewActionEvent.current = Report.subscribeToNewActionEvent(props.report.reportID, (isFromCurrentUser, newActionID) => {
            const isNewMarkerReportActionIDSet = !_.isEmpty(newMarkerReportActionID);

            // If a new comment is added and it's from the current user scroll to the bottom otherwise leave the user positioned where
            // they are now in the list.
            if (isFromCurrentUser) {
                reportScrollManager.scrollToBottom();
                // If the current user sends a new message in the chat we clear the new marker since they have "read" the report
                setNewMarkerReportActionID('');
            } else if (isReportFullyVisible) {
                // We use the scroll position to determine whether the report should be marked as read and the new line indicator reset.
                // If the user is scrolled up and no new line marker is set we will set it otherwise we will do nothing so the new marker
                // stays in it's previous position.
                if (currentScrollOffset.current === 0) {
                    Report.readNewestAction(props.report.reportID);
                    setNewMarkerReportActionID('');
                } else if (!isNewMarkerReportActionIDSet) {
                    // The report is not in view and we received a comment from another user while the new marker is not set
                    // so we will set the new marker now.
                    setNewMarkerReportActionID(newActionID);
                }
            } else if (!isNewMarkerReportActionIDSet) {
                setNewMarkerReportActionID(newActionID);
            }
        });

<<<<<<< HEAD
        if (lodashGet(this.props.report, 'statusNum') !== lodashGet(nextProps.report, 'statusNum') || lodashGet(this.props.report, 'stateNum') !== lodashGet(nextProps.report, 'stateNum')) {
            return true;
        }

        if (lodashGet(this.props, 'policy.avatar') !== lodashGet(nextProps, 'policy.avatar')) {
            return true;
        }

        if (lodashGet(this.props, 'policy.name') !== lodashGet(nextProps, 'policy.name')) {
            return true;
        }

        if (lodashGet(this.props, 'report.reportName') !== lodashGet(nextProps, 'report.reportName')) {
            return true;
        }

        if (lodashGet(this.props, 'report.description') !== lodashGet(nextProps, 'report.description')) {
            return true;
        }

        if (lodashGet(this.props, 'report.managerID') !== lodashGet(nextProps, 'report.managerID')) {
            return true;
        }

        if (lodashGet(this.props, 'report.managerEmail') !== lodashGet(nextProps, 'report.managerEmail')) {
            return true;
        }

        return !_.isEqual(lodashGet(this.props.report, 'icons', []), lodashGet(nextProps.report, 'icons', []));
    }
=======
        return () => {
            if (unsubscribeFromNewActionEvent.current) {
                unsubscribeFromNewActionEvent.current();
            }
>>>>>>> 11f613ac

            Report.unsubscribeFromReportChannel(props.report.reportID);
        };
        // eslint-disable-next-line react-hooks/exhaustive-deps
    }, []);

    useEffect(() => {
        const prevNetwork = prevNetworkRef.current;
        // When returning from offline to online state we want to trigger a request to OpenReport which
        // will fetch the reportActions data and mark the report as read. If the report is not fully visible
        // then we call ReconnectToReport which only loads the reportActions data without marking the report as read.
        const wasNetworkChangeDetected = lodashGet(prevNetwork, 'isOffline') && !lodashGet(props.network, 'isOffline');
        if (wasNetworkChangeDetected) {
            if (isReportFullyVisible) {
                openReportIfNecessary();
            } else {
                Report.reconnect(props.report.reportID);
            }
        }
        // update ref with current network state
        prevNetworkRef.current = props.network;
        // eslint-disable-next-line react-hooks/exhaustive-deps
    }, [props.network, props.report, isReportFullyVisible]);

    useEffect(() => {
        const prevIsSmallScreenWidth = prevIsSmallScreenWidthRef.current;
        // If the view is expanded from mobile to desktop layout
        // we update the new marker position, mark the report as read, and fetch new report actions
        const didScreenSizeIncrease = prevIsSmallScreenWidth && !props.isSmallScreenWidth;
        const didReportBecomeVisible = isReportFullyVisible && didScreenSizeIncrease;
        if (didReportBecomeVisible) {
            setNewMarkerReportActionID(ReportUtils.isUnread(props.report) ? ReportUtils.getNewMarkerReportActionID(props.report, props.reportActions) : '');
            openReportIfNecessary();
        }
        // update ref with current state
        prevIsSmallScreenWidthRef.current = props.isSmallScreenWidth;
        // eslint-disable-next-line react-hooks/exhaustive-deps
    }, [props.isSmallScreenWidth, props.report, props.reportActions, isReportFullyVisible]);

    useEffect(() => {
        const prevReportActions = prevReportActionsRef.current;
        // If the report is unread, we want to check if the number of actions has decreased. If so, then it seems that one of them was deleted. In this case, if the deleted action was the
        // one marking the unread point, we need to recalculate which action should be the unread marker.
        if (prevReportActions && ReportUtils.isUnread(props.report) && prevReportActions.length > props.report.length)
            setNewMarkerReportActionID(ReportUtils.getNewMarkerReportActionID(props.report, props.reportActions));

        prevReportActionsRef.current = props.reportActions;
    }, [props.report, props.reportActions]);

    useEffect(() => {
        // If the last unread message was deleted, remove the *New* green marker and the *New Messages* notification at scroll just as the deletion starts.
        if (
            !(
                ReportUtils.isUnread(props.report) &&
                props.reportActions.length > 0 &&
                props.reportActions[0].pendingAction === CONST.RED_BRICK_ROAD_PENDING_ACTION.DELETE &&
                !props.network.isOffline
            )
        ) {
            return;
        }
        const reportActionsWithoutPendingOne = lodashCloneDeep(props.reportActions);
        reportActionsWithoutPendingOne.shift();
        if (newMarkerReportActionID !== ReportUtils.getNewMarkerReportActionID(props.report, reportActionsWithoutPendingOne)) {
            setNewMarkerReportActionID(ReportUtils.getNewMarkerReportActionID(props.report, reportActionsWithoutPendingOne));
        }
    }, [props.report, props.reportActions, props.network, newMarkerReportActionID]);

    useEffect(() => {
        const prevReport = prevReportRef.current;
        // Checks to see if a report comment has been manually "marked as unread". All other times when the lastReadTime
        // changes it will be because we marked the entire report as read.
        const didManuallyMarkReportAsUnread = prevReport && prevReport.lastReadTime !== props.report.lastReadTime && ReportUtils.isUnread(props.report);
        if (didManuallyMarkReportAsUnread) {
            setNewMarkerReportActionID(ReportUtils.getNewMarkerReportActionID(props.report, props.reportActions));
        }
        // update ref with current report
        prevReportRef.current = props.report;
    }, [props.report, props.reportActions]);

    useEffect(() => {
        // Ensures subscription event succeeds when the report/workspace room is created optimistically.
        // Check if the optimistic `OpenReport` or `AddWorkspaceRoom` has succeeded by confirming
        // any `pendingFields.createChat` or `pendingFields.addWorkspaceRoom` fields are set to null.
        // Existing reports created will have empty fields for `pendingFields`.
        const didCreateReportSuccessfully = !props.report.pendingFields || (!props.report.pendingFields.addWorkspaceRoom && !props.report.pendingFields.createChat);
        if (!didSubscribeToReportTypingEvents && didCreateReportSuccessfully) {
            Report.subscribeToReportTypingEvents(props.report.reportID);
            didSubscribeToReportTypingEvents.current = true;
        }
    }, [props.report, didSubscribeToReportTypingEvents]);

    /**
     * Retrieves the next set of report actions for the chat once we are nearing the end of what we are currently
     * displaying.
     */
    const loadMoreChats = () => {
        // Only fetch more if we are not already fetching so that we don't initiate duplicate requests.
        if (props.report.isLoadingMoreReportActions) {
            return;
        }

        const oldestReportAction = _.last(props.reportActions);

        // Don't load more chats if we're already at the beginning of the chat history
        if (oldestReportAction.actionName === CONST.REPORT.ACTIONS.TYPE.CREATED) {
            return;
        }

        // Retrieve the next REPORT.ACTIONS.LIMIT sized page of comments
        Report.readOldestAction(props.report.reportID, oldestReportAction.reportActionID);
    };

    const scrollToBottomAndMarkReportAsRead = () => {
        reportScrollManager.scrollToBottom();
        Report.readNewestAction(props.report.reportID);
    };

    /**
     * Show/hide the new floating message counter when user is scrolling back/forth in the history of messages.
     */
    const toggleFloatingMessageCounter = () => {
        if (currentScrollOffset.current < -200 && !isFloatingMessageCounterVisible) {
            setIsFloatingMessageCounterVisible(true);
        }

        if (currentScrollOffset.current > -200 && isFloatingMessageCounterVisible) {
            setIsFloatingMessageCounterVisible(false);
        }
    };

    /**
     * keeps track of the Scroll offset of the main messages list
     *
     * @param {Object} {nativeEvent}
     */
    const trackScroll = ({nativeEvent}) => {
        currentScrollOffset.current = -nativeEvent.contentOffset.y;
        toggleFloatingMessageCounter();
    };
    /**
     * Runs when the FlatList finishes laying out
     */
    const recordTimeToMeasureItemLayout = () => {
        if (didLayout.current) {
            return;
        }

        didLayout.current = true;
        Timing.end(CONST.TIMING.SWITCH_REPORT, hasCachedActions.current ? CONST.TIMING.WARM : CONST.TIMING.COLD);

        // Capture the init measurement only once not per each chat switch as the value gets overwritten
        if (!ReportActionsView.initMeasured) {
            Performance.markEnd(CONST.TIMING.REPORT_INITIAL_RENDER);
            ReportActionsView.initMeasured = true;
        } else {
            Performance.markEnd(CONST.TIMING.SWITCH_REPORT);
        }
    };

    // Comments have not loaded at all yet do nothing
    if (!_.size(props.reportActions)) {
        return null;
    }

    return (
        <>
            <FloatingMessageCounter
                isActive={isFloatingMessageCounterVisible && !_.isEmpty(newMarkerReportActionID)}
                onClick={scrollToBottomAndMarkReportAsRead}
            />
            <ReportActionsList
                report={props.report}
                onScroll={trackScroll}
                onLayout={recordTimeToMeasureItemLayout}
                sortedReportActions={props.reportActions}
                mostRecentIOUReportActionID={mostRecentIOUReportActionID.current}
                isLoadingMoreReportActions={props.report.isLoadingMoreReportActions}
                loadMoreChats={loadMoreChats}
                newMarkerReportActionID={newMarkerReportActionID}
            />
            <PopoverReactionList
                ref={context.reactionListRef}
                report={props.report}
            />
            <CopySelectionHelper />
        </>
    );
}

ReportActionsView.propTypes = propTypes;
ReportActionsView.defaultProps = defaultProps;
ReportActionsView.displayName = 'ReportActionsView';

function arePropsEqual(oldProps, newProps) {
    if (!_.isEqual(oldProps.reportActions, newProps.reportActions)) {
        return false;
    }

    if (lodashGet(oldProps.network, 'isOffline') !== lodashGet(newProps.network, 'isOffline')) {
        return false;
    }

    if (oldProps.report.isLoadingMoreReportActions !== newProps.report.isLoadingMoreReportActions) {
        return false;
    }

    if (oldProps.report.isLoadingReportActions !== newProps.report.isLoadingReportActions) {
        return false;
    }

    if (oldProps.report.lastReadTime !== newProps.report.lastReadTime) {
        return false;
    }

    if (newProps.isSmallScreenWidth !== oldProps.isSmallScreenWidth) {
        return false;
    }

    if (lodashGet(newProps.report, 'hasOutstandingIOU') !== lodashGet(oldProps.report, 'hasOutstandingIOU')) {
        return false;
    }

    if (newProps.isComposerFullSize !== oldProps.isComposerFullSize) {
        return false;
    }

    if (lodashGet(newProps.report, 'statusNum') !== lodashGet(oldProps.report, 'statusNum') || lodashGet(newProps.report, 'stateNum') !== lodashGet(oldProps.report, 'stateNum')) {
        return false;
    }

    if (lodashGet(newProps, 'policy.avatar') !== lodashGet(oldProps, 'policy.avatar')) {
        return false;
    }

    if (lodashGet(newProps, 'policy.name') !== lodashGet(oldProps, 'policy.name')) {
        return false;
    }

    return _.isEqual(lodashGet(newProps.report, 'icons', []), lodashGet(oldProps.report, 'icons', []));
}

const MemoizedReportActionsView = React.memo(ReportActionsView, arePropsEqual);

export default compose(Performance.withRenderTrace({id: '<ReportActionsView> rendering'}), withWindowDimensions, withNavigationFocus, withLocalize, withNetwork())(MemoizedReportActionsView);<|MERGE_RESOLUTION|>--- conflicted
+++ resolved
@@ -150,43 +150,10 @@
             }
         });
 
-<<<<<<< HEAD
-        if (lodashGet(this.props.report, 'statusNum') !== lodashGet(nextProps.report, 'statusNum') || lodashGet(this.props.report, 'stateNum') !== lodashGet(nextProps.report, 'stateNum')) {
-            return true;
-        }
-
-        if (lodashGet(this.props, 'policy.avatar') !== lodashGet(nextProps, 'policy.avatar')) {
-            return true;
-        }
-
-        if (lodashGet(this.props, 'policy.name') !== lodashGet(nextProps, 'policy.name')) {
-            return true;
-        }
-
-        if (lodashGet(this.props, 'report.reportName') !== lodashGet(nextProps, 'report.reportName')) {
-            return true;
-        }
-
-        if (lodashGet(this.props, 'report.description') !== lodashGet(nextProps, 'report.description')) {
-            return true;
-        }
-
-        if (lodashGet(this.props, 'report.managerID') !== lodashGet(nextProps, 'report.managerID')) {
-            return true;
-        }
-
-        if (lodashGet(this.props, 'report.managerEmail') !== lodashGet(nextProps, 'report.managerEmail')) {
-            return true;
-        }
-
-        return !_.isEqual(lodashGet(this.props.report, 'icons', []), lodashGet(nextProps.report, 'icons', []));
-    }
-=======
         return () => {
             if (unsubscribeFromNewActionEvent.current) {
                 unsubscribeFromNewActionEvent.current();
             }
->>>>>>> 11f613ac
 
             Report.unsubscribeFromReportChannel(props.report.reportID);
         };
@@ -426,6 +393,22 @@
         return false;
     }
 
+    if (lodashGet(newProps, 'report.reportName') !== lodashGet(oldProps, 'report.reportName')) {
+        return false;
+    }
+
+    if (lodashGet(newProps, 'report.description') !== lodashGet(oldProps, 'report.description')) {
+        return false;
+    }
+
+    if (lodashGet(newProps, 'report.managerID') !== lodashGet(oldProps, 'report.managerID')) {
+        return false;
+    }
+
+    if (lodashGet(newProps, 'report.managerEmail') !== lodashGet(oldProps, 'report.managerEmail')) {
+        return false;
+    }
+
     return _.isEqual(lodashGet(newProps.report, 'icons', []), lodashGet(oldProps.report, 'icons', []));
 }
 
