import type {RouteProp} from '@react-navigation/native';
import {useIsFocused, useRoute} from '@react-navigation/native';
import lodashIsEqual from 'lodash/isEqual';
import React, {useCallback, useContext, useEffect, useLayoutEffect, useMemo, useRef, useState} from 'react';
import {InteractionManager} from 'react-native';
import type {OnyxEntry} from 'react-native-onyx';
import {withOnyx} from 'react-native-onyx';
import useCopySelectionHelper from '@hooks/useCopySelectionHelper';
import useInitialValue from '@hooks/useInitialValue';
import useNetwork from '@hooks/useNetwork';
import usePrevious from '@hooks/usePrevious';
import useWindowDimensions from '@hooks/useWindowDimensions';
import DateUtils from '@libs/DateUtils';
import getIsReportFullyVisible from '@libs/getIsReportFullyVisible';
import type {CentralPaneNavigatorParamList} from '@libs/Navigation/types';
import * as NumberUtils from '@libs/NumberUtils';
import {generateNewRandomInt} from '@libs/NumberUtils';
import Performance from '@libs/Performance';
import * as ReportActionsUtils from '@libs/ReportActionsUtils';
import * as ReportUtils from '@libs/ReportUtils';
import {isUserCreatedPolicyRoom} from '@libs/ReportUtils';
import {didUserLogInDuringSession} from '@libs/SessionUtils';
import shouldFetchReport from '@libs/shouldFetchReport';
import {ReactionListContext} from '@pages/home/ReportScreenContext';
import * as Report from '@userActions/Report';
import Timing from '@userActions/Timing';
import CONST from '@src/CONST';
import ONYXKEYS from '@src/ONYXKEYS';
import type SCREENS from '@src/SCREENS';
import type * as OnyxTypes from '@src/types/onyx';
import {isEmptyObject} from '@src/types/utils/EmptyObject';
import getInitialPaginationSize from './getInitialPaginationSize';
import PopoverReactionList from './ReactionList/PopoverReactionList';
import ReportActionsList from './ReportActionsList';
import UserTypingEventListener from './UserTypingEventListener';

type ReportActionsViewOnyxProps = {
    /** Session info for the currently logged in user. */
    session: OnyxEntry<OnyxTypes.Session>;

    /** Array of report actions for the transaction thread report associated with the current report */
    transactionThreadReportActions: OnyxTypes.ReportAction[];

    /** The transaction thread report associated with the current report, if any */
    transactionThreadReport: OnyxEntry<OnyxTypes.Report>;
};

type ReportActionsViewProps = ReportActionsViewOnyxProps & {
    /** The report currently being looked at */
    report: OnyxTypes.Report;

    /** Array of report actions for this report */
    reportActions?: OnyxTypes.ReportAction[];

    /** The report's parentReportAction */
    parentReportAction: OnyxEntry<OnyxTypes.ReportAction>;

    /** The report metadata loading states */
    isLoadingInitialReportActions?: boolean;

    /** The report actions are loading more data */
    isLoadingOlderReportActions?: boolean;

    /** There an error when loading older report actions */
    hasLoadingOlderReportActionsError?: boolean;

    /** The report actions are loading newer data */
    isLoadingNewerReportActions?: boolean;

    /** There an error when loading newer report actions */
    hasLoadingNewerReportActionsError?: boolean;

    /** Whether the report is ready for comment linking */
    isReadyForCommentLinking?: boolean;

    /** The reportID of the transaction thread report associated with this current report, if any */
    // eslint-disable-next-line react/no-unused-prop-types
    transactionThreadReportID?: string | null;
};

const DIFF_BETWEEN_SCREEN_HEIGHT_AND_LIST = 120;
const SPACER = 16;

let listOldID = Math.round(Math.random() * 100);

function ReportActionsView({
    report,
    transactionThreadReport,
    session,
    parentReportAction,
    reportActions: allReportActions = [],
    transactionThreadReportActions = [],
    isLoadingInitialReportActions = false,
    isLoadingOlderReportActions = false,
    hasLoadingOlderReportActionsError = false,
    isLoadingNewerReportActions = false,
    hasLoadingNewerReportActionsError = false,
    isReadyForCommentLinking = false,
}: ReportActionsViewProps) {
    useCopySelectionHelper();
    const reactionListRef = useContext(ReactionListContext);
    const route = useRoute<RouteProp<CentralPaneNavigatorParamList, typeof SCREENS.REPORT>>();
    const reportActionID = route?.params?.reportActionID;
    const didLayout = useRef(false);
    const didLoadOlderChats = useRef(false);
    const didLoadNewerChats = useRef(false);
    const {isOffline} = useNetwork();

    // triggerListID is used when navigating to a chat with messages loaded from LHN. Typically, these include thread actions, task actions, etc. Since these messages aren't the latest,we don't maintain their position and instead trigger a recalculation of their positioning in the list.
    // we don't set currentReportActionID on initial render as linkedID as it should trigger visibleReportActions after linked message was positioned
    const [currentReportActionID, setCurrentReportActionID] = useState('');
    const isFirstLinkedActionRender = useRef(true);

    const network = useNetwork();
    const {isSmallScreenWidth, windowHeight} = useWindowDimensions();
    const contentListHeight = useRef(0);
    const isFocused = useIsFocused();
    const prevAuthTokenType = usePrevious(session?.authTokenType);
    const [isNavigatingToLinkedMessage, setNavigatingToLinkedMessage] = useState(!!reportActionID);
    const prevIsSmallScreenWidthRef = useRef(isSmallScreenWidth);
    const reportID = report.reportID;
    const isLoading = (!!reportActionID && isLoadingInitialReportActions) || !isReadyForCommentLinking;
    const isReportFullyVisible = useMemo((): boolean => getIsReportFullyVisible(isFocused), [isFocused]);
    const openReportIfNecessary = () => {
        if (!shouldFetchReport(report)) {
            return;
        }

        Report.openReport(reportID, reportActionID);
    };

    useEffect(() => {
        // When we linked to message - we do not need to wait for initial actions - they already exists
        if (!reportActionID || !isOffline) {
            return;
        }
        Report.updateLoadingInitialReportAction(report.reportID);
    }, [isOffline, report.reportID, reportActionID]);

    useLayoutEffect(() => {
        setCurrentReportActionID('');
    }, [route]);

    // Change the list ID only for comment linking to get the positioning right
    const listID = useMemo(() => {
        if (!reportActionID) {
            // Keep the old list ID since we're not in the Comment Linking flow
            return listOldID;
        }
        isFirstLinkedActionRender.current = true;
        const newID = generateNewRandomInt(listOldID, 1, Number.MAX_SAFE_INTEGER);
        listOldID = newID;
        return newID;
        // eslint-disable-next-line react-hooks/exhaustive-deps
    }, [route, isLoadingInitialReportActions, reportActionID]);

    // Get a sorted array of reportActions for both the current report and the transaction thread report associated with this report (if there is one)
    // so that we display transaction-level and report-level report actions in order in the one-transaction view
    const combinedReportActions = useMemo(
        () => ReportActionsUtils.getCombinedReportActions(allReportActions, transactionThreadReportActions),
        [allReportActions, transactionThreadReportActions],
    );

    const parentReportActionForTransactionThread = useMemo(
        () =>
            isEmptyObject(transactionThreadReportActions)
                ? undefined
                : (allReportActions.find((action) => action.reportActionID === transactionThreadReport?.parentReportActionID) as OnyxEntry<OnyxTypes.ReportAction>),
        [allReportActions, transactionThreadReportActions, transactionThreadReport?.parentReportActionID],
    );

    const indexOfLinkedAction = useMemo(() => {
        if (!reportActionID) {
            return -1;
        }
        return combinedReportActions.findIndex((obj) => String(obj.reportActionID) === String(isFirstLinkedActionRender.current ? reportActionID : currentReportActionID));
    }, [combinedReportActions, currentReportActionID, reportActionID]);

    const reportActions = useMemo(() => {
        if (!reportActionID) {
            return combinedReportActions;
        }
        if (isLoading || indexOfLinkedAction === -1) {
            return [];
        }

        if (isFirstLinkedActionRender.current) {
            return combinedReportActions.slice(indexOfLinkedAction);
        }
        const paginationSize = getInitialPaginationSize;
        return combinedReportActions.slice(Math.max(indexOfLinkedAction - paginationSize, 0));

        // currentReportActionID is needed to trigger batching once the report action has been positioned
        // eslint-disable-next-line react-hooks/exhaustive-deps
    }, [reportActionID, combinedReportActions, indexOfLinkedAction, isLoading, currentReportActionID]);

    const reportActionIDMap = useMemo(() => {
        const reportActionIDs = allReportActions.map((action) => action.reportActionID);
        return reportActions.map((action) => ({
            reportActionID: action.reportActionID,
            reportID: reportActionIDs.includes(action.reportActionID) ? reportID : transactionThreadReport?.reportID,
        }));
    }, [allReportActions, reportID, transactionThreadReport, reportActions]);

    /**
     * Retrieves the next set of report actions for the chat once we are nearing the end of what we are currently
     * displaying.
     */
    const fetchNewerAction = useCallback(
        (newestReportAction: OnyxTypes.ReportAction) => {
            if (isLoadingNewerReportActions || isLoadingInitialReportActions || (reportActionID && isOffline)) {
                return;
            }

            // If this is a one transaction report, ensure we load newer actions for both this report and the report associated with the transaction
            if (!isEmptyObject(transactionThreadReport)) {
                // Get newer actions based on the newest reportAction for the current report
                const newestActionCurrentReport = reportActionIDMap.find((item) => item.reportID === reportID);
                Report.getNewerActions(newestActionCurrentReport?.reportID ?? '-1', newestActionCurrentReport?.reportActionID ?? '-1');

                // Get newer actions based on the newest reportAction for the transaction thread report
                const newestActionTransactionThreadReport = reportActionIDMap.find((item) => item.reportID === transactionThreadReport.reportID);
                Report.getNewerActions(newestActionTransactionThreadReport?.reportID ?? '-1', newestActionTransactionThreadReport?.reportActionID ?? '-1');
            } else {
                Report.getNewerActions(reportID, newestReportAction.reportActionID);
            }
        },
        [isLoadingNewerReportActions, isLoadingInitialReportActions, reportActionID, isOffline, transactionThreadReport, reportActionIDMap, reportID],
    );

    const hasMoreCached = reportActions.length < combinedReportActions.length;
    const newestReportAction = useMemo(() => reportActions?.[0], [reportActions]);
    const handleReportActionPagination = useCallback(
        ({firstReportActionID}: {firstReportActionID: string}) => {
            // This function is a placeholder as the actual pagination is handled by visibleReportActions
            if (!hasMoreCached) {
                isFirstLinkedActionRender.current = false;
                fetchNewerAction(newestReportAction);
            }
            if (isFirstLinkedActionRender.current) {
                isFirstLinkedActionRender.current = false;
            }
            setCurrentReportActionID(firstReportActionID);
        },
        [fetchNewerAction, hasMoreCached, newestReportAction],
    );

    const mostRecentIOUReportActionID = useMemo(() => ReportActionsUtils.getMostRecentIOURequestActionID(reportActions), [reportActions]);
    const hasCachedActionOnFirstRender = useInitialValue(() => reportActions.length > 0);
    const hasNewestReportAction = reportActions[0]?.created === report.lastVisibleActionCreated || reportActions[0]?.created === transactionThreadReport?.lastVisibleActionCreated;
    const oldestReportAction = useMemo(() => reportActions?.at(-1), [reportActions]);
    const hasCreatedAction = oldestReportAction?.actionName === CONST.REPORT.ACTIONS.TYPE.CREATED;

    useEffect(() => {
        if (!reportActionID || indexOfLinkedAction > -1) {
            return;
        }

        // This function is triggered when a user clicks on a link to navigate to a report.
        // For each link click, we retrieve the report data again, even though it may already be cached.
        // There should be only one openReport execution per page start or navigating
        Report.openReport(reportID, reportActionID);
        // eslint-disable-next-line react-hooks/exhaustive-deps
    }, [route, indexOfLinkedAction]);

    useEffect(() => {
        const wasLoginChangedDetected = prevAuthTokenType === CONST.AUTH_TOKEN_TYPES.ANONYMOUS && !session?.authTokenType;
        if (wasLoginChangedDetected && didUserLogInDuringSession() && isUserCreatedPolicyRoom(report)) {
            openReportIfNecessary();
        }
        // eslint-disable-next-line react-hooks/exhaustive-deps
    }, [session, report]);

    useEffect(() => {
        const prevIsSmallScreenWidth = prevIsSmallScreenWidthRef.current;
        // If the view is expanded from mobile to desktop layout
        // we update the new marker position, mark the report as read, and fetch new report actions
        const didScreenSizeIncrease = prevIsSmallScreenWidth && !isSmallScreenWidth;
        const didReportBecomeVisible = isReportFullyVisible && didScreenSizeIncrease;
        if (didReportBecomeVisible) {
            openReportIfNecessary();
        }
        // update ref with current state
        prevIsSmallScreenWidthRef.current = isSmallScreenWidth;
        // eslint-disable-next-line react-hooks/exhaustive-deps
    }, [isSmallScreenWidth, reportActions, isReportFullyVisible]);

    const onContentSizeChange = useCallback((w: number, h: number) => {
        contentListHeight.current = h;
    }, []);

    const checkIfContentSmallerThanList = useCallback(() => windowHeight - DIFF_BETWEEN_SCREEN_HEIGHT_AND_LIST - SPACER > contentListHeight.current, [windowHeight]);

    /**
     * Retrieves the next set of report actions for the chat once we are nearing the end of what we are currently
     * displaying.
     */
    const loadOlderChats = useCallback(
        (force = false) => {
            // Only fetch more if we are neither already fetching (so that we don't initiate duplicate requests) nor offline.
            if (
                !force &&
                (!!network.isOffline ||
                    isLoadingOlderReportActions ||
                    // If there was an error only try again once on initial mount.
                    (didLoadOlderChats.current && hasLoadingOlderReportActionsError) ||
                    isLoadingInitialReportActions)
            ) {
                return;
            }

            // Don't load more chats if we're already at the beginning of the chat history
            if (!oldestReportAction || hasCreatedAction) {
                return;
            }

            didLoadOlderChats.current = true;

            if (!isEmptyObject(transactionThreadReport)) {
                // Get older actions based on the oldest reportAction for the current report
                const oldestActionCurrentReport = reportActionIDMap.findLast((item) => item.reportID === reportID);
                Report.getOlderActions(oldestActionCurrentReport?.reportID ?? '-1', oldestActionCurrentReport?.reportActionID ?? '-1');

                // Get older actions based on the oldest reportAction for the transaction thread report
                const oldestActionTransactionThreadReport = reportActionIDMap.findLast((item) => item.reportID === transactionThreadReport.reportID);
                Report.getOlderActions(oldestActionTransactionThreadReport?.reportID ?? '-1', oldestActionTransactionThreadReport?.reportActionID ?? '-1');
            } else {
                // Retrieve the next REPORT.ACTIONS.LIMIT sized page of comments
                Report.getOlderActions(reportID, oldestReportAction.reportActionID);
            }
        },
        [
            network.isOffline,
            isLoadingOlderReportActions,
            isLoadingInitialReportActions,
            oldestReportAction,
            hasCreatedAction,
            reportID,
            reportActionIDMap,
            transactionThreadReport,
            hasLoadingOlderReportActionsError,
        ],
    );

    const loadNewerChats = useCallback(
        (force = false) => {
            // Determines if loading older reports is necessary when the content is smaller than the list
            // and there are fewer than 23 items, indicating we've reached the oldest message.
            const isLoadingOlderReportsFirstNeeded = checkIfContentSmallerThanList() && reportActions.length > 23;

            if (
                !force &&
                (!reportActionID ||
                    !isFocused ||
                    isLoadingInitialReportActions ||
                    isLoadingNewerReportActions ||
                    // If there was an error only try again once on initial mount. We should also still load
                    // more in case we have cached messages.
                    (!hasMoreCached && didLoadNewerChats.current && hasLoadingNewerReportActionsError) ||
                    newestReportAction.pendingAction === CONST.RED_BRICK_ROAD_PENDING_ACTION.DELETE)
            ) {
                return;
            }

            didLoadNewerChats.current = true;

            if ((reportActionID && indexOfLinkedAction > -1 && !isLoadingOlderReportsFirstNeeded) || (!reportActionID && !isLoadingOlderReportsFirstNeeded)) {
                handleReportActionPagination({firstReportActionID: newestReportAction?.reportActionID});
            }
        },
        [
            isLoadingInitialReportActions,
            isLoadingNewerReportActions,
            checkIfContentSmallerThanList,
            reportActionID,
            indexOfLinkedAction,
            handleReportActionPagination,
            reportActions.length,
            newestReportAction,
            isFocused,
            hasLoadingNewerReportActionsError,
            hasMoreCached,
        ],
    );

    /**
     * Runs when the FlatList finishes laying out
     */
    const recordTimeToMeasureItemLayout = useCallback(() => {
        if (didLayout.current) {
            return;
        }

        didLayout.current = true;
        // Capture the init measurement only once not per each chat switch as the value gets overwritten
        if (!ReportActionsView.initMeasured) {
            Performance.markEnd(CONST.TIMING.OPEN_REPORT);
            Performance.markEnd(CONST.TIMING.REPORT_INITIAL_RENDER);
            Timing.end(CONST.TIMING.REPORT_INITIAL_RENDER);
            ReportActionsView.initMeasured = true;
        } else {
            Performance.markEnd(CONST.TIMING.SWITCH_REPORT);
        }
        Timing.end(CONST.TIMING.SWITCH_REPORT, hasCachedActionOnFirstRender ? CONST.TIMING.WARM : CONST.TIMING.COLD);
    }, [hasCachedActionOnFirstRender]);

    useEffect(() => {
        // Temporary solution for handling REPORT_PREVIEW. More details: https://expensify.slack.com/archives/C035J5C9FAP/p1705417778466539?thread_ts=1705035404.136629&cid=C035J5C9FAP
        // This code should be removed once REPORT_PREVIEW is no longer repositioned.
        // We need to call openReport for gaps created by moving REPORT_PREVIEW, which causes mismatches in previousReportActionID and reportActionID of adjacent reportActions. The server returns the correct sequence, allowing us to overwrite incorrect data with the correct one.
        const shouldOpenReport =
            newestReportAction?.actionName === CONST.REPORT.ACTIONS.TYPE.REPORT_PREVIEW &&
            !hasCreatedAction &&
            isReadyForCommentLinking &&
            reportActions.length < 24 &&
            reportActions.length >= 1 &&
            !isLoadingInitialReportActions &&
            !isLoadingOlderReportActions &&
            !isLoadingNewerReportActions &&
            !ReportUtils.isInvoiceRoom(report);

        if (shouldOpenReport) {
            Report.openReport(reportID, reportActionID);
        }
    }, [
        hasCreatedAction,
        reportID,
        reportActions,
        reportActionID,
        newestReportAction?.actionName,
        isReadyForCommentLinking,
        isLoadingOlderReportActions,
        isLoadingNewerReportActions,
        isLoadingInitialReportActions,
        report,
    ]);

    // Check if the first report action in the list is the one we're currently linked to
    const isTheFirstReportActionIsLinked = newestReportAction?.reportActionID === reportActionID;

    useEffect(() => {
        let timerID: NodeJS.Timeout;

        if (isTheFirstReportActionIsLinked) {
            setNavigatingToLinkedMessage(true);
        } else {
            // After navigating to the linked reportAction, apply this to correctly set
            // `autoscrollToTopThreshold` prop when linking to a specific reportAction.
            InteractionManager.runAfterInteractions(() => {
                // Using a short delay to ensure the view is updated after interactions
                timerID = setTimeout(() => setNavigatingToLinkedMessage(false), 10);
            });
        }

        return () => {
            if (!timerID) {
                return;
            }
            clearTimeout(timerID);
        };
    }, [isTheFirstReportActionIsLinked]);

    // When we are offline before opening an IOU/Expense report,
    // the total of the report and sometimes the expense aren't displayed because these actions aren't returned until `OpenReport` API is complete.
    // We generate a fake created action here if it doesn't exist to display the total whenever possible because the total just depends on report data
    // and we also generate an expense action if the number of expenses in reportActions is less than the total number of expenses
    // to display at least one expense action to match the total data.
    const reportActionsToDisplay = useMemo(() => {
        if (!ReportUtils.isMoneyRequestReport(report) || !reportActions.length) {
            return reportActions;
        }

        const actions = [...reportActions];
        const lastAction = reportActions[reportActions.length - 1];

        if (!ReportActionsUtils.isCreatedAction(lastAction)) {
            const optimisticCreatedAction = ReportUtils.buildOptimisticCreatedReportAction(String(report?.ownerAccountID), DateUtils.subtractMillisecondsFromDateTime(lastAction.created, 1));
            optimisticCreatedAction.pendingAction = null;
            actions.push(optimisticCreatedAction);
        }

<<<<<<< HEAD
        const reportPreviewAction = ReportActionsUtils.getReportPreviewAction(report.chatReportID ?? '', report.reportID);
        const moneyRequestActions = reportActions.filter((action) => {
            const originalMessage = ReportActionsUtils.isMoneyRequestAction(action) ? ReportActionsUtils.getOriginalMessage(action) : undefined;
            return (
                ReportActionsUtils.isMoneyRequestAction(action) &&
                originalMessage &&
                (originalMessage?.type === CONST.IOU.REPORT_ACTION_TYPE.CREATE ||
                    !!(originalMessage?.type === CONST.IOU.REPORT_ACTION_TYPE.PAY && originalMessage?.IOUDetails) ||
                    originalMessage?.type === CONST.IOU.REPORT_ACTION_TYPE.TRACK)
            );
        });
=======
        const reportPreviewAction = ReportActionsUtils.getReportPreviewAction(report.chatReportID ?? '-1', report.reportID);
        const moneyRequestActions = reportActions.filter(
            (action) =>
                action.actionName === CONST.REPORT.ACTIONS.TYPE.IOU &&
                action.originalMessage &&
                (action.originalMessage.type === CONST.IOU.REPORT_ACTION_TYPE.CREATE ||
                    !!(action.originalMessage.type === CONST.IOU.REPORT_ACTION_TYPE.PAY && action.originalMessage.IOUDetails) ||
                    action.originalMessage.type === CONST.IOU.REPORT_ACTION_TYPE.TRACK),
        );
>>>>>>> 2a641d98

        if (report.total && moneyRequestActions.length < (reportPreviewAction?.childMoneyRequestCount ?? 0) && isEmptyObject(transactionThreadReport)) {
            const optimisticIOUAction = ReportUtils.buildOptimisticIOUReportAction(
                CONST.IOU.REPORT_ACTION_TYPE.CREATE,
                0,
                CONST.CURRENCY.USD,
                '',
                [],
                NumberUtils.rand64(),
                undefined,
                report.reportID,
                false,
                false,
                {},
                false,
                DateUtils.subtractMillisecondsFromDateTime(actions[actions.length - 1].created, 1),
            ) as OnyxTypes.ReportAction;
            moneyRequestActions.push(optimisticIOUAction);
            actions.splice(actions.length - 1, 0, optimisticIOUAction);
        }

        // Update pending action of created action if we have some requests that are pending
        // eslint-disable-next-line @typescript-eslint/no-non-null-assertion
        const createdAction = actions.pop()!;
        if (moneyRequestActions.filter((action) => !!action.pendingAction).length > 0) {
            createdAction.pendingAction = CONST.RED_BRICK_ROAD_PENDING_ACTION.UPDATE;
        }

        return [...actions, createdAction];
    }, [reportActions, report, transactionThreadReport]);

    // Comments have not loaded at all yet do nothing
    if (!reportActions.length) {
        return null;
    }
    // AutoScroll is disabled when we do linking to a specific reportAction
    const shouldEnableAutoScroll = hasNewestReportAction && (!reportActionID || !isNavigatingToLinkedMessage);
    return (
        <>
            <ReportActionsList
                report={report}
                transactionThreadReport={transactionThreadReport}
                reportActions={reportActions}
                parentReportAction={parentReportAction}
                parentReportActionForTransactionThread={parentReportActionForTransactionThread}
                onLayout={recordTimeToMeasureItemLayout}
                sortedReportActions={reportActionsToDisplay}
                mostRecentIOUReportActionID={mostRecentIOUReportActionID}
                loadOlderChats={loadOlderChats}
                loadNewerChats={loadNewerChats}
                isLoadingInitialReportActions={isLoadingInitialReportActions}
                isLoadingOlderReportActions={isLoadingOlderReportActions}
                hasLoadingOlderReportActionsError={hasLoadingOlderReportActionsError}
                isLoadingNewerReportActions={isLoadingNewerReportActions}
                hasLoadingNewerReportActionsError={hasLoadingNewerReportActionsError}
                listID={listID}
                onContentSizeChange={onContentSizeChange}
                shouldEnableAutoScrollToTopThreshold={shouldEnableAutoScroll}
            />
            <UserTypingEventListener report={report} />
            <PopoverReactionList ref={reactionListRef} />
        </>
    );
}

ReportActionsView.displayName = 'ReportActionsView';
ReportActionsView.initMeasured = false;

function arePropsEqual(oldProps: ReportActionsViewProps, newProps: ReportActionsViewProps): boolean {
    if (!lodashIsEqual(oldProps.transactionThreadReport, newProps.transactionThreadReport)) {
        return false;
    }

    if (!lodashIsEqual(oldProps.isReadyForCommentLinking, newProps.isReadyForCommentLinking)) {
        return false;
    }
    if (!lodashIsEqual(oldProps.reportActions, newProps.reportActions)) {
        return false;
    }

    if (!lodashIsEqual(oldProps.transactionThreadReportActions, newProps.transactionThreadReportActions)) {
        return false;
    }

    if (!lodashIsEqual(oldProps.parentReportAction, newProps.parentReportAction)) {
        return false;
    }

    if (oldProps.session?.authTokenType !== newProps.session?.authTokenType) {
        return false;
    }

    if (oldProps.isLoadingInitialReportActions !== newProps.isLoadingInitialReportActions) {
        return false;
    }

    if (oldProps.isLoadingOlderReportActions !== newProps.isLoadingOlderReportActions) {
        return false;
    }

    if (oldProps.isLoadingNewerReportActions !== newProps.isLoadingNewerReportActions) {
        return false;
    }

    if (oldProps.hasLoadingOlderReportActionsError !== newProps.hasLoadingOlderReportActionsError) {
        return false;
    }

    if (oldProps.hasLoadingNewerReportActionsError !== newProps.hasLoadingNewerReportActionsError) {
        return false;
    }

    return lodashIsEqual(oldProps.report, newProps.report);
}

const MemoizedReportActionsView = React.memo(ReportActionsView, arePropsEqual);

export default Performance.withRenderTrace({id: '<ReportActionsView> rendering'})(
    withOnyx<ReportActionsViewProps, ReportActionsViewOnyxProps>({
        session: {
            key: ONYXKEYS.SESSION,
        },
        transactionThreadReportActions: {
            key: ({transactionThreadReportID}) => `${ONYXKEYS.COLLECTION.REPORT_ACTIONS}${transactionThreadReportID}`,
            canEvict: false,
            selector: (reportActions: OnyxEntry<OnyxTypes.ReportActions>) => ReportActionsUtils.getSortedReportActionsForDisplay(reportActions, true),
        },
        transactionThreadReport: {
            key: ({transactionThreadReportID}) => `${ONYXKEYS.COLLECTION.REPORT}${transactionThreadReportID}`,
            initialValue: {} as OnyxTypes.Report,
        },
    })(MemoizedReportActionsView),
);<|MERGE_RESOLUTION|>--- conflicted
+++ resolved
@@ -479,8 +479,7 @@
             actions.push(optimisticCreatedAction);
         }
 
-<<<<<<< HEAD
-        const reportPreviewAction = ReportActionsUtils.getReportPreviewAction(report.chatReportID ?? '', report.reportID);
+        const reportPreviewAction = ReportActionsUtils.getReportPreviewAction(report.chatReportID ?? '-1', report.reportID);
         const moneyRequestActions = reportActions.filter((action) => {
             const originalMessage = ReportActionsUtils.isMoneyRequestAction(action) ? ReportActionsUtils.getOriginalMessage(action) : undefined;
             return (
@@ -491,17 +490,6 @@
                     originalMessage?.type === CONST.IOU.REPORT_ACTION_TYPE.TRACK)
             );
         });
-=======
-        const reportPreviewAction = ReportActionsUtils.getReportPreviewAction(report.chatReportID ?? '-1', report.reportID);
-        const moneyRequestActions = reportActions.filter(
-            (action) =>
-                action.actionName === CONST.REPORT.ACTIONS.TYPE.IOU &&
-                action.originalMessage &&
-                (action.originalMessage.type === CONST.IOU.REPORT_ACTION_TYPE.CREATE ||
-                    !!(action.originalMessage.type === CONST.IOU.REPORT_ACTION_TYPE.PAY && action.originalMessage.IOUDetails) ||
-                    action.originalMessage.type === CONST.IOU.REPORT_ACTION_TYPE.TRACK),
-        );
->>>>>>> 2a641d98
 
         if (report.total && moneyRequestActions.length < (reportPreviewAction?.childMoneyRequestCount ?? 0) && isEmptyObject(transactionThreadReport)) {
             const optimisticIOUAction = ReportUtils.buildOptimisticIOUReportAction(
