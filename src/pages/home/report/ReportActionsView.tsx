import {useIsFocused, useRoute} from '@react-navigation/native';
import lodashIsEqual from 'lodash/isEqual';
import React, {useCallback, useContext, useEffect, useMemo, useRef, useState} from 'react';
import {InteractionManager} from 'react-native';
import type {OnyxEntry} from 'react-native-onyx';
import {useOnyx} from 'react-native-onyx';
import useCopySelectionHelper from '@hooks/useCopySelectionHelper';
import useInitialValue from '@hooks/useInitialValue';
import useNetwork from '@hooks/useNetwork';
import usePrevious from '@hooks/usePrevious';
import useResponsiveLayout from '@hooks/useResponsiveLayout';
import DateUtils from '@libs/DateUtils';
import getIsReportFullyVisible from '@libs/getIsReportFullyVisible';
import type {PlatformStackRouteProp} from '@libs/Navigation/PlatformStackNavigation/types';
import type {AuthScreensParamList} from '@libs/Navigation/types';
import * as NumberUtils from '@libs/NumberUtils';
import {generateNewRandomInt} from '@libs/NumberUtils';
import Performance from '@libs/Performance';
import * as ReportActionsUtils from '@libs/ReportActionsUtils';
import * as ReportUtils from '@libs/ReportUtils';
import {isUserCreatedPolicyRoom} from '@libs/ReportUtils';
import {didUserLogInDuringSession} from '@libs/SessionUtils';
import shouldFetchReport from '@libs/shouldFetchReport';
import {ReactionListContext} from '@pages/home/ReportScreenContext';
import * as Report from '@userActions/Report';
import Timing from '@userActions/Timing';
import CONST from '@src/CONST';
import ONYXKEYS from '@src/ONYXKEYS';
import type SCREENS from '@src/SCREENS';
import type * as OnyxTypes from '@src/types/onyx';
import {isEmptyObject} from '@src/types/utils/EmptyObject';
import getInitialPaginationSize from './getInitialPaginationSize';
import PopoverReactionList from './ReactionList/PopoverReactionList';
import ReportActionsList from './ReportActionsList';
import UserTypingEventListener from './UserTypingEventListener';

type ReportActionsViewProps = {
    /** The report currently being looked at */
    report: OnyxTypes.Report;

    /** Array of report actions for this report */
    reportActions?: OnyxTypes.ReportAction[];

    /** The report's parentReportAction */
    parentReportAction: OnyxEntry<OnyxTypes.ReportAction>;

    /** The report metadata loading states */
    isLoadingInitialReportActions?: boolean;

    /** The report actions are loading more data */
    isLoadingOlderReportActions?: boolean;

    /** There an error when loading older report actions */
    hasLoadingOlderReportActionsError?: boolean;

    /** The report actions are loading newer data */
    isLoadingNewerReportActions?: boolean;

    /** There an error when loading newer report actions */
    hasLoadingNewerReportActionsError?: boolean;

    /** The reportID of the transaction thread report associated with this current report, if any */
    // eslint-disable-next-line react/no-unused-prop-types
    transactionThreadReportID?: string | null;
};

let listOldID = Math.round(Math.random() * 100);

function ReportActionsView({
    report,
    parentReportAction,
    reportActions: allReportActions = [],
    isLoadingInitialReportActions = false,
    isLoadingOlderReportActions = false,
    hasLoadingOlderReportActionsError = false,
    isLoadingNewerReportActions = false,
    hasLoadingNewerReportActionsError = false,
    transactionThreadReportID,
}: ReportActionsViewProps) {
    useCopySelectionHelper();
    const reactionListRef = useContext(ReactionListContext);
<<<<<<< HEAD
    const route = useRoute<PlatformStackRouteProp<AuthScreensParamList, typeof SCREENS.REPORT>>();
=======
    const route = useRoute<RouteProp<AuthScreensParamList, typeof SCREENS.REPORT>>();
    const [session] = useOnyx(ONYXKEYS.SESSION);
    const [transactionThreadReportActions] = useOnyx(`${ONYXKEYS.COLLECTION.REPORT_ACTIONS}${transactionThreadReportID ?? -1}`, {
        selector: (reportActions: OnyxEntry<OnyxTypes.ReportActions>) => ReportActionsUtils.getSortedReportActionsForDisplay(reportActions, true),
    });
    const [transactionThreadReport] = useOnyx(`${ONYXKEYS.COLLECTION.REPORT}${transactionThreadReportID ?? -1}`);
>>>>>>> 3047c1ba
    const reportActionID = route?.params?.reportActionID;
    const prevReportActionID = usePrevious(reportActionID);
    const didLayout = useRef(false);
    const didLoadOlderChats = useRef(false);
    const didLoadNewerChats = useRef(false);
    const {isOffline} = useNetwork();

    // triggerListID is used when navigating to a chat with messages loaded from LHN. Typically, these include thread actions, task actions, etc. Since these messages aren't the latest,we don't maintain their position and instead trigger a recalculation of their positioning in the list.
    // we don't set currentReportActionID on initial render as linkedID as it should trigger visibleReportActions after linked message was positioned
    const [currentReportActionID, setCurrentReportActionID] = useState('');
    const isFirstLinkedActionRender = useRef(true);

    const network = useNetwork();
    const {shouldUseNarrowLayout} = useResponsiveLayout();
    const contentListHeight = useRef(0);
    const isFocused = useIsFocused();
    const prevAuthTokenType = usePrevious(session?.authTokenType);
    const [isNavigatingToLinkedMessage, setNavigatingToLinkedMessage] = useState(!!reportActionID);
    const prevShouldUseNarrowLayoutRef = useRef(shouldUseNarrowLayout);
    const reportID = report.reportID;
    const isReportFullyVisible = useMemo((): boolean => getIsReportFullyVisible(isFocused), [isFocused]);
    const openReportIfNecessary = () => {
        if (!shouldFetchReport(report)) {
            return;
        }

        Report.openReport(reportID, reportActionID);
    };

    useEffect(() => {
        // When we linked to message - we do not need to wait for initial actions - they already exists
        if (!reportActionID || !isOffline) {
            return;
        }
        Report.updateLoadingInitialReportAction(report.reportID);
    }, [isOffline, report.reportID, reportActionID]);

    // Change the list ID only for comment linking to get the positioning right
    const listID = useMemo(() => {
        if (!reportActionID && !prevReportActionID) {
            // Keep the old list ID since we're not in the Comment Linking flow
            return listOldID;
        }
        isFirstLinkedActionRender.current = true;
        const newID = generateNewRandomInt(listOldID, 1, Number.MAX_SAFE_INTEGER);
        // eslint-disable-next-line react-compiler/react-compiler
        listOldID = newID;

        setCurrentReportActionID('');

        return newID;
        // eslint-disable-next-line react-compiler/react-compiler, react-hooks/exhaustive-deps
    }, [route, reportActionID]);

    // When we are offline before opening an IOU/Expense report,
    // the total of the report and sometimes the expense aren't displayed because these actions aren't returned until `OpenReport` API is complete.
    // We generate a fake created action here if it doesn't exist to display the total whenever possible because the total just depends on report data
    // and we also generate an expense action if the number of expenses in allReportActions is less than the total number of expenses
    // to display at least one expense action to match the total data.
    const reportActionsToDisplay = useMemo(() => {
        if (!ReportUtils.isMoneyRequestReport(report) || !allReportActions.length) {
            return allReportActions;
        }

        const actions = [...allReportActions];
        const lastAction = allReportActions[allReportActions.length - 1];

        if (!ReportActionsUtils.isCreatedAction(lastAction)) {
            const optimisticCreatedAction = ReportUtils.buildOptimisticCreatedReportAction(String(report?.ownerAccountID), DateUtils.subtractMillisecondsFromDateTime(lastAction.created, 1));
            optimisticCreatedAction.pendingAction = null;
            actions.push(optimisticCreatedAction);
        }

        const reportPreviewAction = ReportActionsUtils.getReportPreviewAction(report.chatReportID ?? '', report.reportID);
        const moneyRequestActions = allReportActions.filter((action) => {
            const originalMessage = ReportActionsUtils.isMoneyRequestAction(action) ? ReportActionsUtils.getOriginalMessage(action) : undefined;
            return (
                ReportActionsUtils.isMoneyRequestAction(action) &&
                originalMessage &&
                (originalMessage?.type === CONST.IOU.REPORT_ACTION_TYPE.CREATE ||
                    !!(originalMessage?.type === CONST.IOU.REPORT_ACTION_TYPE.PAY && originalMessage?.IOUDetails) ||
                    originalMessage?.type === CONST.IOU.REPORT_ACTION_TYPE.TRACK)
            );
        });

        if (report.total && moneyRequestActions.length < (reportPreviewAction?.childMoneyRequestCount ?? 0) && isEmptyObject(transactionThreadReport)) {
            const optimisticIOUAction = ReportUtils.buildOptimisticIOUReportAction(
                CONST.IOU.REPORT_ACTION_TYPE.CREATE,
                0,
                CONST.CURRENCY.USD,
                '',
                [],
                NumberUtils.rand64(),
                undefined,
                report.reportID,
                false,
                false,
                false,
                DateUtils.subtractMillisecondsFromDateTime(actions[actions.length - 1].created, 1),
            ) as OnyxTypes.ReportAction;
            moneyRequestActions.push(optimisticIOUAction);
            actions.splice(actions.length - 1, 0, optimisticIOUAction);
        }

        // Update pending action of created action if we have some requests that are pending
        // eslint-disable-next-line @typescript-eslint/no-non-null-assertion
        const createdAction = actions.pop()!;
        if (moneyRequestActions.filter((action) => !!action.pendingAction).length > 0) {
            createdAction.pendingAction = CONST.RED_BRICK_ROAD_PENDING_ACTION.UPDATE;
        }

        return [...actions, createdAction];
    }, [allReportActions, report, transactionThreadReport]);

    // Get a sorted array of reportActions for both the current report and the transaction thread report associated with this report (if there is one)
    // so that we display transaction-level and report-level report actions in order in the one-transaction view
    const combinedReportActions = useMemo(
        () => ReportActionsUtils.getCombinedReportActions(reportActionsToDisplay, transactionThreadReportID ?? null, transactionThreadReportActions ?? []),
        [reportActionsToDisplay, transactionThreadReportActions, transactionThreadReportID],
    );

    const parentReportActionForTransactionThread = useMemo(
        () =>
            isEmptyObject(transactionThreadReportActions)
                ? undefined
                : (allReportActions.find((action) => action.reportActionID === transactionThreadReport?.parentReportActionID) as OnyxEntry<OnyxTypes.ReportAction>),
        [allReportActions, transactionThreadReportActions, transactionThreadReport?.parentReportActionID],
    );

    const indexOfLinkedAction = useMemo(() => {
        if (!reportActionID) {
            return -1;
        }
        return combinedReportActions.findIndex((obj) => String(obj.reportActionID) === String(isFirstLinkedActionRender.current ? reportActionID : currentReportActionID));
    }, [combinedReportActions, currentReportActionID, reportActionID]);

    const reportActions = useMemo(() => {
        if (!reportActionID) {
            return combinedReportActions;
        }
        if (indexOfLinkedAction === -1) {
            return [];
        }

        if (isFirstLinkedActionRender.current) {
            return combinedReportActions.slice(indexOfLinkedAction);
        }
        const paginationSize = getInitialPaginationSize;
        return combinedReportActions.slice(Math.max(indexOfLinkedAction - paginationSize, 0));

        // currentReportActionID is needed to trigger batching once the report action has been positioned
        // eslint-disable-next-line react-compiler/react-compiler, react-hooks/exhaustive-deps
    }, [reportActionID, combinedReportActions, indexOfLinkedAction, currentReportActionID]);

    const reportActionIDMap = useMemo(() => {
        const reportActionIDs = allReportActions.map((action) => action.reportActionID);
        return reportActions.map((action) => ({
            reportActionID: action.reportActionID,
            reportID: reportActionIDs.includes(action.reportActionID) ? reportID : transactionThreadReport?.reportID,
        }));
    }, [allReportActions, reportID, transactionThreadReport, reportActions]);

    /**
     * Retrieves the next set of report actions for the chat once we are nearing the end of what we are currently
     * displaying.
     */
    const fetchNewerAction = useCallback(
        (newestReportAction: OnyxTypes.ReportAction) => {
            if (isLoadingNewerReportActions || isLoadingInitialReportActions || (reportActionID && isOffline)) {
                return;
            }

            // If this is a one transaction report, ensure we load newer actions for both this report and the report associated with the transaction
            if (!isEmptyObject(transactionThreadReport)) {
                // Get newer actions based on the newest reportAction for the current report
                const newestActionCurrentReport = reportActionIDMap.find((item) => item.reportID === reportID);
                Report.getNewerActions(newestActionCurrentReport?.reportID ?? '-1', newestActionCurrentReport?.reportActionID ?? '-1');

                // Get newer actions based on the newest reportAction for the transaction thread report
                const newestActionTransactionThreadReport = reportActionIDMap.find((item) => item.reportID === transactionThreadReport.reportID);
                Report.getNewerActions(newestActionTransactionThreadReport?.reportID ?? '-1', newestActionTransactionThreadReport?.reportActionID ?? '-1');
            } else {
                Report.getNewerActions(reportID, newestReportAction.reportActionID);
            }
        },
        [isLoadingNewerReportActions, isLoadingInitialReportActions, reportActionID, isOffline, transactionThreadReport, reportActionIDMap, reportID],
    );

    const hasMoreCached = reportActions.length < combinedReportActions.length;
    const newestReportAction = useMemo(() => reportActions?.[0], [reportActions]);
    const mostRecentIOUReportActionID = useMemo(() => ReportActionsUtils.getMostRecentIOURequestActionID(reportActions), [reportActions]);
    const hasCachedActionOnFirstRender = useInitialValue(() => reportActions.length > 0);
    const hasNewestReportAction = reportActions[0]?.created === report.lastVisibleActionCreated || reportActions[0]?.created === transactionThreadReport?.lastVisibleActionCreated;
    const oldestReportAction = useMemo(() => reportActions?.at(-1), [reportActions]);
    const hasCreatedAction = oldestReportAction?.actionName === CONST.REPORT.ACTIONS.TYPE.CREATED;

    useEffect(() => {
        const wasLoginChangedDetected = prevAuthTokenType === CONST.AUTH_TOKEN_TYPES.ANONYMOUS && !session?.authTokenType;
        if (wasLoginChangedDetected && didUserLogInDuringSession() && isUserCreatedPolicyRoom(report)) {
            openReportIfNecessary();
        }
        // eslint-disable-next-line react-compiler/react-compiler, react-hooks/exhaustive-deps
    }, [session, report]);

    useEffect(() => {
        const prevShouldUseNarrowLayout = prevShouldUseNarrowLayoutRef.current;
        // If the view is expanded from mobile to desktop layout
        // we update the new marker position, mark the report as read, and fetch new report actions
        const didScreenSizeIncrease = prevShouldUseNarrowLayout && !shouldUseNarrowLayout;
        const didReportBecomeVisible = isReportFullyVisible && didScreenSizeIncrease;
        if (didReportBecomeVisible) {
            openReportIfNecessary();
        }
        // update ref with current state
        prevShouldUseNarrowLayoutRef.current = shouldUseNarrowLayout;
        // eslint-disable-next-line react-compiler/react-compiler, react-hooks/exhaustive-deps
    }, [shouldUseNarrowLayout, reportActions, isReportFullyVisible]);

    const onContentSizeChange = useCallback((w: number, h: number) => {
        contentListHeight.current = h;
    }, []);

    const handleReportActionPagination = useCallback(
        ({firstReportActionID}: {firstReportActionID: string}) => {
            // This function is a placeholder as the actual pagination is handled by visibleReportActions
            if (!hasMoreCached && !hasNewestReportAction) {
                isFirstLinkedActionRender.current = false;
                fetchNewerAction(newestReportAction);
            }
            if (isFirstLinkedActionRender.current) {
                isFirstLinkedActionRender.current = false;
            }
            setCurrentReportActionID(firstReportActionID);
        },
        [fetchNewerAction, hasMoreCached, newestReportAction, hasNewestReportAction],
    );

    /**
     * Retrieves the next set of report actions for the chat once we are nearing the end of what we are currently
     * displaying.
     */
    const loadOlderChats = useCallback(
        (force = false) => {
            // Only fetch more if we are neither already fetching (so that we don't initiate duplicate requests) nor offline.
            if (
                !force &&
                (!!network.isOffline ||
                    isLoadingOlderReportActions ||
                    // If there was an error only try again once on initial mount.
                    (didLoadOlderChats.current && hasLoadingOlderReportActionsError) ||
                    isLoadingInitialReportActions)
            ) {
                return;
            }

            // Don't load more chats if we're already at the beginning of the chat history
            if (!oldestReportAction || hasCreatedAction) {
                return;
            }

            didLoadOlderChats.current = true;

            if (!isEmptyObject(transactionThreadReport)) {
                // Get older actions based on the oldest reportAction for the current report
                const oldestActionCurrentReport = reportActionIDMap.findLast((item) => item.reportID === reportID);
                Report.getOlderActions(oldestActionCurrentReport?.reportID ?? '-1', oldestActionCurrentReport?.reportActionID ?? '-1');

                // Get older actions based on the oldest reportAction for the transaction thread report
                const oldestActionTransactionThreadReport = reportActionIDMap.findLast((item) => item.reportID === transactionThreadReport.reportID);
                Report.getOlderActions(oldestActionTransactionThreadReport?.reportID ?? '-1', oldestActionTransactionThreadReport?.reportActionID ?? '-1');
            } else {
                // Retrieve the next REPORT.ACTIONS.LIMIT sized page of comments
                Report.getOlderActions(reportID, oldestReportAction.reportActionID);
            }
        },
        [
            network.isOffline,
            isLoadingOlderReportActions,
            isLoadingInitialReportActions,
            oldestReportAction,
            hasCreatedAction,
            reportID,
            reportActionIDMap,
            transactionThreadReport,
            hasLoadingOlderReportActionsError,
        ],
    );

    const loadNewerChats = useCallback(
        (force = false) => {
            if (
                !force &&
                (!reportActionID ||
                    !isFocused ||
                    (isLoadingInitialReportActions && !hasMoreCached) ||
                    isLoadingNewerReportActions ||
                    // If there was an error only try again once on initial mount. We should also still load
                    // more in case we have cached messages.
                    (!hasMoreCached && didLoadNewerChats.current && hasLoadingNewerReportActionsError) ||
                    newestReportAction.pendingAction === CONST.RED_BRICK_ROAD_PENDING_ACTION.DELETE)
            ) {
                return;
            }

            didLoadNewerChats.current = true;

            if ((reportActionID && indexOfLinkedAction > -1) || !reportActionID) {
                handleReportActionPagination({firstReportActionID: newestReportAction?.reportActionID});
            }
        },
        [
            isLoadingInitialReportActions,
            isLoadingNewerReportActions,
            reportActionID,
            indexOfLinkedAction,
            handleReportActionPagination,
            newestReportAction,
            isFocused,
            hasLoadingNewerReportActionsError,
            hasMoreCached,
        ],
    );

    /**
     * Runs when the FlatList finishes laying out
     */
    const recordTimeToMeasureItemLayout = useCallback(() => {
        if (didLayout.current) {
            return;
        }

        didLayout.current = true;
        // Capture the init measurement only once not per each chat switch as the value gets overwritten
        if (!ReportActionsView.initMeasured) {
            Performance.markEnd(CONST.TIMING.OPEN_REPORT);
            Performance.markEnd(CONST.TIMING.REPORT_INITIAL_RENDER);
            ReportActionsView.initMeasured = true;
        } else {
            Performance.markEnd(CONST.TIMING.SWITCH_REPORT);
        }
        Timing.end(CONST.TIMING.SWITCH_REPORT, hasCachedActionOnFirstRender ? CONST.TIMING.WARM : CONST.TIMING.COLD);
        Timing.end(CONST.TIMING.OPEN_REPORT_THREAD);
        Timing.end(CONST.TIMING.OPEN_REPORT_FROM_PREVIEW);
    }, [hasCachedActionOnFirstRender]);

    // Check if the first report action in the list is the one we're currently linked to
    const isTheFirstReportActionIsLinked = newestReportAction?.reportActionID === reportActionID;

    useEffect(() => {
        let timerID: NodeJS.Timeout;

        if (isTheFirstReportActionIsLinked) {
            setNavigatingToLinkedMessage(true);
        } else {
            // After navigating to the linked reportAction, apply this to correctly set
            // `autoscrollToTopThreshold` prop when linking to a specific reportAction.
            InteractionManager.runAfterInteractions(() => {
                // Using a short delay to ensure the view is updated after interactions
                timerID = setTimeout(() => setNavigatingToLinkedMessage(false), 10);
            });
        }

        return () => {
            if (!timerID) {
                return;
            }
            clearTimeout(timerID);
        };
    }, [isTheFirstReportActionIsLinked]);

    // Comments have not loaded at all yet do nothing
    if (!reportActions.length) {
        return null;
    }

    // AutoScroll is disabled when we do linking to a specific reportAction
    const shouldEnableAutoScroll = hasNewestReportAction && (!reportActionID || !isNavigatingToLinkedMessage);
    return (
        <>
            <ReportActionsList
                report={report}
                transactionThreadReport={transactionThreadReport}
                reportActions={reportActions}
                parentReportAction={parentReportAction}
                parentReportActionForTransactionThread={parentReportActionForTransactionThread}
                onLayout={recordTimeToMeasureItemLayout}
                sortedReportActions={reportActions}
                mostRecentIOUReportActionID={mostRecentIOUReportActionID}
                loadOlderChats={loadOlderChats}
                loadNewerChats={loadNewerChats}
                isLoadingInitialReportActions={isLoadingInitialReportActions}
                isLoadingOlderReportActions={isLoadingOlderReportActions}
                hasLoadingOlderReportActionsError={hasLoadingOlderReportActionsError}
                isLoadingNewerReportActions={isLoadingNewerReportActions}
                hasLoadingNewerReportActionsError={hasLoadingNewerReportActionsError}
                listID={listID}
                onContentSizeChange={onContentSizeChange}
                shouldEnableAutoScrollToTopThreshold={shouldEnableAutoScroll}
            />
            <UserTypingEventListener report={report} />
            <PopoverReactionList ref={reactionListRef} />
        </>
    );
}

ReportActionsView.displayName = 'ReportActionsView';
ReportActionsView.initMeasured = false;

function arePropsEqual(oldProps: ReportActionsViewProps, newProps: ReportActionsViewProps): boolean {
    if (!lodashIsEqual(oldProps.reportActions, newProps.reportActions)) {
        return false;
    }

    if (!lodashIsEqual(oldProps.parentReportAction, newProps.parentReportAction)) {
        return false;
    }

    if (oldProps.isLoadingInitialReportActions !== newProps.isLoadingInitialReportActions) {
        return false;
    }

    if (oldProps.isLoadingOlderReportActions !== newProps.isLoadingOlderReportActions) {
        return false;
    }

    if (oldProps.isLoadingNewerReportActions !== newProps.isLoadingNewerReportActions) {
        return false;
    }

    if (oldProps.hasLoadingOlderReportActionsError !== newProps.hasLoadingOlderReportActionsError) {
        return false;
    }

    if (oldProps.hasLoadingNewerReportActionsError !== newProps.hasLoadingNewerReportActionsError) {
        return false;
    }

    return lodashIsEqual(oldProps.report, newProps.report);
}

const MemoizedReportActionsView = React.memo(ReportActionsView, arePropsEqual);

export default Performance.withRenderTrace({id: '<ReportActionsView> rendering'})(MemoizedReportActionsView);<|MERGE_RESOLUTION|>--- conflicted
+++ resolved
@@ -79,16 +79,12 @@
 }: ReportActionsViewProps) {
     useCopySelectionHelper();
     const reactionListRef = useContext(ReactionListContext);
-<<<<<<< HEAD
     const route = useRoute<PlatformStackRouteProp<AuthScreensParamList, typeof SCREENS.REPORT>>();
-=======
-    const route = useRoute<RouteProp<AuthScreensParamList, typeof SCREENS.REPORT>>();
     const [session] = useOnyx(ONYXKEYS.SESSION);
     const [transactionThreadReportActions] = useOnyx(`${ONYXKEYS.COLLECTION.REPORT_ACTIONS}${transactionThreadReportID ?? -1}`, {
         selector: (reportActions: OnyxEntry<OnyxTypes.ReportActions>) => ReportActionsUtils.getSortedReportActionsForDisplay(reportActions, true),
     });
     const [transactionThreadReport] = useOnyx(`${ONYXKEYS.COLLECTION.REPORT}${transactionThreadReportID ?? -1}`);
->>>>>>> 3047c1ba
     const reportActionID = route?.params?.reportActionID;
     const prevReportActionID = usePrevious(reportActionID);
     const didLayout = useRef(false);
