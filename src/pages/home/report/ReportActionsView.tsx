--- conflicted
+++ resolved
@@ -137,29 +137,15 @@
 
     // Get a sorted array of reportActions for both the current report and the transaction thread report associated with this report (if there is one)
     // so that we display transaction-level and report-level report actions in order in the one-transaction view
-<<<<<<< HEAD
     const combinedReportActions = useMemo(
         () => ReportActionsUtils.getCombinedReportActions(allReportActions, transactionThreadReportActions),
         [allReportActions, transactionThreadReportActions],
     );
-=======
-    const [combinedReportActions, parentReportActionForTransactionThread] = useMemo(() => {
-        if (isEmptyObject(transactionThreadReportActions)) {
-            return [allReportActions, null];
-        }
-
-        // Filter out the created action from the transaction thread report actions, since we already have the parent report's created action in `reportActions`
-        const filteredTransactionThreadReportActions = transactionThreadReportActions?.filter((action) => action.actionName !== CONST.REPORT.ACTIONS.TYPE.CREATED);
-        const moneyRequestAction = allReportActions.find((action) => action.reportActionID === transactionThreadReport?.parentReportActionID);
-
-        // Filter out the expense actions because we don't want to show any preview actions for one-transaction reports
-        const filteredReportActions = [...allReportActions, ...filteredTransactionThreadReportActions].filter((action) => {
-            const actionType = (action as OnyxTypes.OriginalMessageIOU).originalMessage?.type ?? '';
-            return actionType !== CONST.IOU.REPORT_ACTION_TYPE.CREATE && actionType !== CONST.IOU.REPORT_ACTION_TYPE.TRACK && !ReportActionsUtils.isSentMoneyReportAction(action);
-        });
-        return [ReportActionsUtils.getSortedReportActions(filteredReportActions, true), moneyRequestAction ?? null];
-    }, [allReportActions, transactionThreadReportActions, transactionThreadReport?.parentReportActionID]);
->>>>>>> 98d85e08
+
+    const parentReportActionForTransactionThread = useMemo(
+        () => (isEmptyObject(transactionThreadReportActions) ? null : allReportActions.find((action) => action.reportActionID === transactionThreadReport?.parentReportActionID)),
+        [allReportActions, transactionThreadReportActions, transactionThreadReport?.parentReportActionID],
+    );
 
     const indexOfLinkedAction = useMemo(() => {
         if (!reportActionID) {
