import React, {useCallback, useEffect, useMemo} from 'react';
import {useOnyx} from 'react-native-onyx';
import AttachmentModal from '@components/AttachmentModal';
import type {Attachment} from '@components/Attachments/types';
import useNetwork from '@hooks/useNetwork';
import {openReport} from '@libs/actions/Report';
import getAttachmentSource from '@libs/AttachmentUtils';
import ComposerFocusManager from '@libs/ComposerFocusManager';
import Navigation from '@libs/Navigation/Navigation';
import type {PlatformStackScreenProps} from '@libs/Navigation/PlatformStackNavigation/types';
import type {AuthScreensParamList} from '@libs/Navigation/types';
import {isReportNotFound} from '@libs/ReportUtils';
import shouldFetchReport from '@libs/shouldFetchReport';
import CONST from '@src/CONST';
import ONYXKEYS from '@src/ONYXKEYS';
import ROUTES from '@src/ROUTES';
import type SCREENS from '@src/SCREENS';
import {isEmptyObject} from '@src/types/utils/EmptyObject';
import isLoadingOnyxValue from '@src/types/utils/isLoadingOnyxValue';

type ReportAttachmentsProps = PlatformStackScreenProps<AuthScreensParamList, typeof SCREENS.ATTACHMENTS>;

function ReportAttachments({route}: ReportAttachmentsProps) {
    const reportID = route.params.reportID;
    const attachmentID = route.params.attachmentID;
    const type = route.params.type;
    const accountID = route.params.accountID;
    const isAuthTokenRequired = route.params.isAuthTokenRequired;
    const attachmentLink = route.params.attachmentLink;
<<<<<<< HEAD
    const [report, reportResult] = useOnyx(`${ONYXKEYS.COLLECTION.REPORT}${reportID || CONST.DEFAULT_NUMBER_ID}`);
    const [reportMetadata] = useOnyx(`${ONYXKEYS.COLLECTION.REPORT_METADATA}${reportID || CONST.DEFAULT_NUMBER_ID}`);
    const [reportActions] = useOnyx(`${ONYXKEYS.COLLECTION.REPORT_ACTIONS}${reportID || CONST.DEFAULT_NUMBER_ID}`, {canEvict: false});
=======
    const [report] = useOnyx(`${ONYXKEYS.COLLECTION.REPORT}${reportID || undefined}`);
>>>>>>> c91bf20d
    const [isLoadingApp] = useOnyx(ONYXKEYS.IS_LOADING_APP);
    const {isOffline} = useNetwork();
    const isLoadingReportOnyx = isLoadingOnyxValue(reportResult);
    const fileName = route.params?.fileName;

    const isLoading = useMemo(() => {
        if (isOffline || isReportNotFound(report) || !reportID) {
            return false;
        }
        const isEmptyReport = isEmptyObject(report);
        const isEmptyReportActions = isEmptyObject(reportActions);
        return !!isLoadingApp || isEmptyReport || isEmptyReportActions;
    }, [isOffline, reportID, isLoadingApp, report, reportActions]);

    // In native the imported images sources are of type number. Ref: https://reactnative.dev/docs/image#imagesource
    const source = Number(route.params.source) || route.params.source;
    const attachmentSource = useMemo(() => getAttachmentSource(source), [source]);

    const fetchReport = useCallback(() => {
        openReport(reportID);
    }, [reportID]);

    const fetchReportIfNeeded = useCallback(() => {
        if (isLoadingApp !== false) {
            return;
        }
        if (!shouldFetchReport(report, reportMetadata?.isOptimisticReport)) {
            return;
        }
        if (!isLoadingReportOnyx && !isEmptyObject(report)) {
            return;
        }

        fetchReport();
    }, [reportMetadata, report, isLoadingReportOnyx, isLoadingApp, fetchReport]);

    useEffect(() => {
        if (!reportID || isLoadingReportOnyx) {
            return;
        }

        fetchReportIfNeeded();
    }, [reportID, isLoadingReportOnyx, fetchReportIfNeeded]);

    const onCarouselAttachmentChange = useCallback(
        (attachment: Attachment) => {
            const routeToNavigate = ROUTES.ATTACHMENTS.getRoute(
                reportID,
                attachment.attachmentID,
                type,
                String(attachment.source),
                Number(accountID),
                attachment?.isAuthTokenRequired,
                attachment?.file?.name,
                attachment?.attachmentLink,
            );
            Navigation.navigate(routeToNavigate);
        },
        [reportID, type, accountID],
    );

    return (
        <AttachmentModal
            accountID={Number(accountID)}
            type={type}
            allowDownload
            defaultOpen
            report={report}
<<<<<<< HEAD
            isLoading={isLoading}
            source={attachmentSource}
=======
            attachmentID={attachmentID}
            source={source}
>>>>>>> c91bf20d
            onModalClose={() => {
                Navigation.dismissModal();
                // This enables Composer refocus when the attachments modal is closed by the browser navigation
                ComposerFocusManager.setReadyToFocus();
            }}
            onCarouselAttachmentChange={onCarouselAttachmentChange}
            shouldShowNotFoundPage={!isLoading && type !== CONST.ATTACHMENT_TYPE.SEARCH && !report?.reportID}
            isAuthTokenRequired={!!isAuthTokenRequired}
            attachmentLink={attachmentLink ?? ''}
            originalFileName={fileName ?? ''}
        />
    );
}

ReportAttachments.displayName = 'ReportAttachments';

export default ReportAttachments;<|MERGE_RESOLUTION|>--- conflicted
+++ resolved
@@ -27,13 +27,9 @@
     const accountID = route.params.accountID;
     const isAuthTokenRequired = route.params.isAuthTokenRequired;
     const attachmentLink = route.params.attachmentLink;
-<<<<<<< HEAD
     const [report, reportResult] = useOnyx(`${ONYXKEYS.COLLECTION.REPORT}${reportID || CONST.DEFAULT_NUMBER_ID}`);
     const [reportMetadata] = useOnyx(`${ONYXKEYS.COLLECTION.REPORT_METADATA}${reportID || CONST.DEFAULT_NUMBER_ID}`);
     const [reportActions] = useOnyx(`${ONYXKEYS.COLLECTION.REPORT_ACTIONS}${reportID || CONST.DEFAULT_NUMBER_ID}`, {canEvict: false});
-=======
-    const [report] = useOnyx(`${ONYXKEYS.COLLECTION.REPORT}${reportID || undefined}`);
->>>>>>> c91bf20d
     const [isLoadingApp] = useOnyx(ONYXKEYS.IS_LOADING_APP);
     const {isOffline} = useNetwork();
     const isLoadingReportOnyx = isLoadingOnyxValue(reportResult);
@@ -102,13 +98,9 @@
             allowDownload
             defaultOpen
             report={report}
-<<<<<<< HEAD
             isLoading={isLoading}
             source={attachmentSource}
-=======
             attachmentID={attachmentID}
-            source={source}
->>>>>>> c91bf20d
             onModalClose={() => {
                 Navigation.dismissModal();
                 // This enables Composer refocus when the attachments modal is closed by the browser navigation
