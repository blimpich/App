import React from 'react';
import PropTypes from 'prop-types';
import {withOnyx} from 'react-native-onyx';
import {View, Keyboard} from 'react-native';
import CONST from '../../../CONST';
import ReportActionCompose from './ReportActionCompose/ReportActionCompose';
import AnonymousReportFooter from '../../../components/AnonymousReportFooter';
import SwipeableView from '../../../components/SwipeableView';
import OfflineIndicator from '../../../components/OfflineIndicator';
import ArchivedReportFooter from '../../../components/ArchivedReportFooter';
import compose from '../../../libs/compose';
import ONYXKEYS from '../../../ONYXKEYS';
import withWindowDimensions, {windowDimensionsPropTypes} from '../../../components/withWindowDimensions';
import useNetwork from '../../../hooks/useNetwork';
import styles from '../../../styles/styles';
import variables from '../../../styles/variables';
import reportActionPropTypes from './reportActionPropTypes';
import reportPropTypes from '../../reportPropTypes';
import * as ReportUtils from '../../../libs/ReportUtils';
import * as Session from '../../../libs/actions/Session';

const propTypes = {
    /** Report object for the current report */
    report: reportPropTypes,

    /** Report actions for the current report */
    reportActions: PropTypes.arrayOf(PropTypes.shape(reportActionPropTypes)),

    /** Callback fired when the comment is submitted */
    onSubmitComment: PropTypes.func,

    /** The pending action when we are adding a chat */
    pendingAction: PropTypes.string,

    /** Whether the composer input should be shown */
    shouldShowComposeInput: PropTypes.bool,

    /** Whether user interactions should be disabled */
    shouldDisableCompose: PropTypes.bool,

<<<<<<< HEAD
    /** Height of the list which the composer is part of */
    listHeight: PropTypes.number,
=======
    /** Whetjer the report is ready for display */
    isReportReadyForDisplay: PropTypes.bool,
>>>>>>> 389d7b0c

    ...windowDimensionsPropTypes,
};

const defaultProps = {
    report: {reportID: '0'},
    reportActions: [],
    onSubmitComment: () => {},
    pendingAction: null,
    shouldShowComposeInput: true,
    shouldDisableCompose: false,
<<<<<<< HEAD
    listHeight: 0,
=======
    isReportReadyForDisplay: true,
>>>>>>> 389d7b0c
};

function ReportFooter(props) {
    const {isOffline} = useNetwork();
    const chatFooterStyles = {...styles.chatFooter, minHeight: !isOffline ? CONST.CHAT_FOOTER_MIN_HEIGHT : 0};
    const isArchivedRoom = ReportUtils.isArchivedRoom(props.report);
    const isAnonymousUser = Session.isAnonymousUser();

    const isSmallSizeLayout = props.windowWidth - (props.isSmallScreenWidth ? 0 : variables.sideBarWidth) < variables.anonymousReportFooterBreakpoint;
    const hideComposer = ReportUtils.shouldDisableWriteActions(props.report);

    return (
        <>
            {hideComposer && (
                <View style={[styles.chatFooter, isArchivedRoom || isAnonymousUser ? styles.mt4 : {}, props.isSmallScreenWidth ? styles.mb5 : null]}>
                    {isAnonymousUser && !isArchivedRoom && (
                        <AnonymousReportFooter
                            report={props.report}
                            isSmallSizeLayout={isSmallSizeLayout}
                        />
                    )}
                    {isArchivedRoom && <ArchivedReportFooter report={props.report} />}
                    {!props.isSmallScreenWidth && (
                        <View style={styles.offlineIndicatorRow}>{hideComposer && <OfflineIndicator containerStyles={[styles.chatItemComposeSecondaryRow]} />}</View>
                    )}
                </View>
            )}
            {!hideComposer && (props.shouldShowComposeInput || !props.isSmallScreenWidth) && (
                <View style={[chatFooterStyles, props.isComposerFullSize && styles.chatFooterFullCompose]}>
                    <SwipeableView onSwipeDown={Keyboard.dismiss}>
                        <ReportActionCompose
                            onSubmit={props.onSubmitComment}
                            reportID={props.report.reportID.toString()}
                            reportActions={props.reportActions}
                            report={props.report}
                            pendingAction={props.pendingAction}
                            isComposerFullSize={props.isComposerFullSize}
                            disabled={props.shouldDisableCompose}
<<<<<<< HEAD
                            listHeight={props.listHeight}
=======
                            isReportReadyForDisplay={props.isReportReadyForDisplay}
>>>>>>> 389d7b0c
                        />
                    </SwipeableView>
                </View>
            )}
        </>
    );
}

ReportFooter.displayName = 'ReportFooter';
ReportFooter.propTypes = propTypes;
ReportFooter.defaultProps = defaultProps;
export default compose(
    withWindowDimensions,
    withOnyx({
        shouldShowComposeInput: {key: ONYXKEYS.SHOULD_SHOW_COMPOSE_INPUT},
        initialValue: false,
    }),
)(ReportFooter);<|MERGE_RESOLUTION|>--- conflicted
+++ resolved
@@ -38,13 +38,11 @@
     /** Whether user interactions should be disabled */
     shouldDisableCompose: PropTypes.bool,
 
-<<<<<<< HEAD
     /** Height of the list which the composer is part of */
     listHeight: PropTypes.number,
-=======
+
     /** Whetjer the report is ready for display */
     isReportReadyForDisplay: PropTypes.bool,
->>>>>>> 389d7b0c
 
     ...windowDimensionsPropTypes,
 };
@@ -56,11 +54,8 @@
     pendingAction: null,
     shouldShowComposeInput: true,
     shouldDisableCompose: false,
-<<<<<<< HEAD
     listHeight: 0,
-=======
     isReportReadyForDisplay: true,
->>>>>>> 389d7b0c
 };
 
 function ReportFooter(props) {
@@ -99,11 +94,8 @@
                             pendingAction={props.pendingAction}
                             isComposerFullSize={props.isComposerFullSize}
                             disabled={props.shouldDisableCompose}
-<<<<<<< HEAD
                             listHeight={props.listHeight}
-=======
                             isReportReadyForDisplay={props.isReportReadyForDisplay}
->>>>>>> 389d7b0c
                         />
                     </SwipeableView>
                 </View>
