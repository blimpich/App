--- conflicted
+++ resolved
@@ -23,10 +23,7 @@
     const didSubscribeToReportTypingEvents = useRef(false);
     const reportID = report.reportID;
     const isFocused = useIsFocused();
-<<<<<<< HEAD
     const route = useRoute<RouteProp<AuthScreensParamList, typeof SCREENS.REPORT>>();
-=======
-    const route = useRoute<RouteProp<CentralPaneNavigatorParamList, typeof SCREENS.REPORT>>();
 
     useEffect(
         () => () => {
@@ -44,7 +41,6 @@
         [],
     );
 
->>>>>>> 1ab01f6e
     useEffect(() => {
         // Ensures any optimistic report that is being created (ex: a thread report) gets created and initialized successfully before subscribing
         if (route?.params?.reportID !== reportID) {
