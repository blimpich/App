--- conflicted
+++ resolved
@@ -10,7 +10,7 @@
 import useThemeStyles from '@hooks/useThemeStyles';
 import convertToLTR from '@libs/convertToLTR';
 import {canUseTouchScreen} from '@libs/DeviceCapabilities';
-import {containsOnlyEmojis as containsOnlyEmojisUtil, splitTextWithEmojis} from '@libs/EmojiUtils';
+import {containsOnlyEmojis as containsOnlyEmojisUtil, splitTextWithEmojis, containsOnlyCustomEmoji as containsOnlyCustomEmojiUtil} from '@libs/EmojiUtils';
 import Performance from '@libs/Performance';
 import {getHtmlWithAttachmentID, getTextFromHtml} from '@libs/ReportActionsUtils';
 import variables from '@styles/variables';
@@ -68,12 +68,8 @@
     // If the only difference between fragment.text and fragment.html is <br /> tags and emoji tag
     // on native, we render it as text, not as html
     // on other device, only render it as text if the only difference is <br /> tag
-<<<<<<< HEAD
-    const containsOnlyEmojis = EmojiUtils.containsOnlyEmojis(text ?? '');
-    const containsOnlyCustomEmoji = EmojiUtils.containsOnlyCustomEmoji(text);
-=======
     const containsOnlyEmojis = containsOnlyEmojisUtil(text ?? '');
->>>>>>> 51880b19
+    const containsOnlyCustomEmoji = containsOnlyCustomEmojiUtil(text);
     const containsEmojis = CONST.REGEX.ALL_EMOJIS.test(text ?? '');
     if (!shouldRenderAsText(html, text ?? '') && !(containsOnlyEmojis && styleAsDeleted)) {
         const editedTag = fragment?.isEdited ? `<edited ${styleAsDeleted ? 'deleted' : ''}></edited>` : '';
@@ -128,12 +124,8 @@
                         style,
                         styleAsDeleted ? styles.offlineFeedback.deleted : undefined,
                         styleAsMuted ? styles.colorMuted : undefined,
-<<<<<<< HEAD
-                        !DeviceCapabilities.canUseTouchScreen() || !shouldUseNarrowLayout ? styles.userSelectText : styles.userSelectNone,
+                        !canUseTouchScreen() || !shouldUseNarrowLayout ? styles.userSelectText : styles.userSelectNone,
                         containsOnlyCustomEmoji && styles.customEmojiFont,
-=======
-                        !canUseTouchScreen() || !shouldUseNarrowLayout ? styles.userSelectText : styles.userSelectNone,
->>>>>>> 51880b19
                     ]}
                 >
                     {convertToLTR(message ?? '')}
