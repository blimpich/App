import {Str} from 'expensify-common';
<<<<<<< HEAD
import {isEmpty} from 'lodash';
import React, {memo, useEffect, useMemo} from 'react';
=======
import isEmpty from 'lodash/isEmpty';
import React, {memo, useEffect} from 'react';
>>>>>>> 5e106f00
import type {StyleProp, TextStyle} from 'react-native';
import Text from '@components/Text';
import ZeroWidthView from '@components/ZeroWidthView';
import useLocalize from '@hooks/useLocalize';
import useResponsiveLayout from '@hooks/useResponsiveLayout';
import useTheme from '@hooks/useTheme';
import useThemeStyles from '@hooks/useThemeStyles';
import convertToLTR from '@libs/convertToLTR';
import * as DeviceCapabilities from '@libs/DeviceCapabilities';
import * as EmojiUtils from '@libs/EmojiUtils';
import Performance from '@libs/Performance';
import variables from '@styles/variables';
import CONST from '@src/CONST';
import type {OriginalMessageSource} from '@src/types/onyx/OriginalMessage';
import type {Message} from '@src/types/onyx/ReportAction';
import RenderCommentHTML from './RenderCommentHTML';
import shouldRenderAsText from './shouldRenderAsText';
import TextWithEmojiFragment from './TextWithEmojiFragment';

type TextCommentFragmentProps = {
    /** The reportAction's source */
    source: OriginalMessageSource;

    /** The message fragment needing to be displayed */
    fragment: Message | undefined;

    /** Should this message fragment be styled as deleted? */
    styleAsDeleted: boolean;

    /** Should this message fragment be styled as muted */
    styleAsMuted?: boolean;

    /** Should the comment have the appearance of being grouped with the previous comment? */
    displayAsGroup: boolean;

    /** Additional styles to add after local styles. */
    style: StyleProp<TextStyle>;

    /** Text of an IOU report action */
    iouMessage?: string;
};

function TextCommentFragment({fragment, styleAsDeleted, styleAsMuted = false, source, style, displayAsGroup, iouMessage = ''}: TextCommentFragmentProps) {
    const theme = useTheme();
    const styles = useThemeStyles();
    const {html = '', text} = fragment ?? {};
    const {translate} = useLocalize();
    const {shouldUseNarrowLayout} = useResponsiveLayout();

    const message = isEmpty(iouMessage) ? text : iouMessage;

    const processedTextArray = useMemo(() => EmojiUtils.splitTextWithEmojis(message), [message]);

    useEffect(() => {
        Performance.markEnd(CONST.TIMING.MESSAGE_SENT, {message: text});
    }, [text]);

    // If the only difference between fragment.text and fragment.html is <br /> tags and emoji tag
    // on native, we render it as text, not as html
    // on other device, only render it as text if the only difference is <br /> tag
    const containsOnlyEmojis = EmojiUtils.containsOnlyEmojis(text ?? '');
    if (!shouldRenderAsText(html, text ?? '') && !(containsOnlyEmojis && styleAsDeleted)) {
        const editedTag = fragment?.isEdited ? `<edited ${styleAsDeleted ? 'deleted' : ''} ${containsOnlyEmojis ? 'islarge' : ''}></edited>` : '';
        const htmlWithDeletedTag = styleAsDeleted ? `<del>${html}</del>` : html;

        let htmlContent = htmlWithDeletedTag;
<<<<<<< HEAD

        if (containsOnlyEmojis) {
            htmlContent = Str.replaceAll(htmlWithDeletedTag, '<emoji>', '<emoji islarge>');
        } else if (CONST.REGEX.ALL_EMOJIS.test(text ?? '')) {
            htmlContent = Str.replaceAll(htmlWithDeletedTag, '<emoji>', '<emoji ismedium>');
        }

=======
        if (containsOnlyEmojis) {
            htmlContent = Str.replaceAll(htmlContent, '<emoji>', '<emoji islarge>');
            htmlContent = Str.replaceAll(htmlContent, '<blockquote>', '<blockquote isemojisonly>');
        }
>>>>>>> 5e106f00
        let htmlWithTag = editedTag ? `${htmlContent}${editedTag}` : htmlContent;

        if (styleAsMuted) {
            htmlWithTag = `<muted-text>${htmlWithTag}<muted-text>`;
        }

        return (
            <RenderCommentHTML
                source={source}
                html={htmlWithTag}
            />
        );
    }

    return (
        <Text style={[containsOnlyEmojis && styles.onlyEmojisText, styles.ltr, style]}>
            <ZeroWidthView
                text={text}
                displayAsGroup={displayAsGroup}
            />
            {processedTextArray.length !== 0 && !containsOnlyEmojis ? (
                <TextWithEmojiFragment
                    message={message}
                    style={[
                        styles.ltr,
                        style,
                        styleAsDeleted ? styles.offlineFeedback.deleted : undefined,
                        styleAsMuted ? styles.colorMuted : undefined,
                        !DeviceCapabilities.canUseTouchScreen() || !shouldUseNarrowLayout ? styles.userSelectText : styles.userSelectNone,
                    ]}
                />
            ) : (
                <Text
                    style={[
                        containsOnlyEmojis ? styles.onlyEmojisText : undefined,
                        styles.ltr,
                        style,
                        styleAsDeleted ? styles.offlineFeedback.deleted : undefined,
                        styleAsMuted ? styles.colorMuted : undefined,
                        !DeviceCapabilities.canUseTouchScreen() || !shouldUseNarrowLayout ? styles.userSelectText : styles.userSelectNone,
                    ]}
                >
                    {convertToLTR(message ?? '')}
                </Text>
            )}
            {fragment?.isEdited && (
                <>
                    <Text
                        style={[containsOnlyEmojis && styles.onlyEmojisTextLineHeight, styles.userSelectNone]}
                        dataSet={{[CONST.SELECTION_SCRAPER_HIDDEN_ELEMENT]: true}}
                    >
                        {' '}
                    </Text>
                    <Text
                        fontSize={variables.fontSizeSmall}
                        color={theme.textSupporting}
                        style={[styles.editedLabelStyles, styleAsDeleted && styles.offlineFeedback.deleted, style]}
                    >
                        {translate('reportActionCompose.edited')}
                    </Text>
                </>
            )}
        </Text>
    );
}

TextCommentFragment.displayName = 'TextCommentFragment';

export default memo(TextCommentFragment);<|MERGE_RESOLUTION|>--- conflicted
+++ resolved
@@ -1,11 +1,6 @@
 import {Str} from 'expensify-common';
-<<<<<<< HEAD
-import {isEmpty} from 'lodash';
+import isEmpty from 'lodash/isEmpty';
 import React, {memo, useEffect, useMemo} from 'react';
-=======
-import isEmpty from 'lodash/isEmpty';
-import React, {memo, useEffect} from 'react';
->>>>>>> 5e106f00
 import type {StyleProp, TextStyle} from 'react-native';
 import Text from '@components/Text';
 import ZeroWidthView from '@components/ZeroWidthView';
@@ -72,20 +67,13 @@
         const htmlWithDeletedTag = styleAsDeleted ? `<del>${html}</del>` : html;
 
         let htmlContent = htmlWithDeletedTag;
-<<<<<<< HEAD
-
         if (containsOnlyEmojis) {
-            htmlContent = Str.replaceAll(htmlWithDeletedTag, '<emoji>', '<emoji islarge>');
+            htmlContent = Str.replaceAll(htmlContent, '<emoji>', '<emoji islarge>');
+            htmlContent = Str.replaceAll(htmlContent, '<blockquote>', '<blockquote isemojisonly>');
         } else if (CONST.REGEX.ALL_EMOJIS.test(text ?? '')) {
             htmlContent = Str.replaceAll(htmlWithDeletedTag, '<emoji>', '<emoji ismedium>');
         }
 
-=======
-        if (containsOnlyEmojis) {
-            htmlContent = Str.replaceAll(htmlContent, '<emoji>', '<emoji islarge>');
-            htmlContent = Str.replaceAll(htmlContent, '<blockquote>', '<blockquote isemojisonly>');
-        }
->>>>>>> 5e106f00
         let htmlWithTag = editedTag ? `${htmlContent}${editedTag}` : htmlContent;
 
         if (styleAsMuted) {
