import React, {useEffect, useMemo} from 'react';
import type {ComponentType, ForwardedRef, RefAttributes} from 'react';
import {useOnyx} from 'react-native-onyx';
import useLocalize from '@hooks/useLocalize';
import useNetwork from '@hooks/useNetwork';
import usePrevious from '@hooks/usePrevious';
import * as Report from '@libs/actions/Report';
import getComponentDisplayName from '@libs/getComponentDisplayName';
import * as ReportUtils from '@libs/ReportUtils';
import NotFoundPage from '@pages/ErrorPage/NotFoundPage';
import LoadingPage from '@pages/LoadingPage';
import type {TranslationPaths} from '@src/languages/types';
import ONYXKEYS from '@src/ONYXKEYS';
import {isEmptyObject} from '@src/types/utils/EmptyObject';
import type {WithReportOrNotFoundProps} from './withReportOrNotFound';
import withReportOrNotFound from './withReportOrNotFound';

type WithReportAndPrivateNotesOrNotFoundOnyxProps = {
    /** ID of the current user */
    accountID?: number;
};

type WithReportAndPrivateNotesOrNotFoundProps = WithReportOrNotFoundProps & WithReportAndPrivateNotesOrNotFoundOnyxProps;

export default function (pageTitle: TranslationPaths) {
    return <TProps extends WithReportAndPrivateNotesOrNotFoundProps, TRef>(
        WrappedComponent: ComponentType<TProps & RefAttributes<TRef>>,
    ): React.ComponentType<Omit<TProps, keyof WithReportAndPrivateNotesOrNotFoundOnyxProps> & RefAttributes<TRef>> => {
        // eslint-disable-next-line rulesdir/no-negated-variables
        function WithReportAndPrivateNotesOrNotFound(props: Omit<TProps, keyof WithReportAndPrivateNotesOrNotFoundOnyxProps>, ref: ForwardedRef<TRef>) {
            const {translate} = useLocalize();
            const {isOffline} = useNetwork();
            const [session] = useOnyx(ONYXKEYS.SESSION);
            const {route, report, reportMetadata} = props;
            const [reportNameValuePairs] = useOnyx(`${ONYXKEYS.COLLECTION.REPORT_NAME_VALUE_PAIRS}${report?.reportID}`);
            const accountID = ('accountID' in route.params && route.params.accountID) || '';
            const isPrivateNotesFetchTriggered = reportMetadata?.isLoadingPrivateNotes !== undefined;
            const prevIsOffline = usePrevious(isOffline);
            const isReconnecting = prevIsOffline && !isOffline;
            const isOtherUserNote = !!accountID && Number(session?.accountID) !== Number(accountID);
            const isPrivateNotesFetchFinished = isPrivateNotesFetchTriggered && !reportMetadata.isLoadingPrivateNotes;
            const isPrivateNotesUndefined = accountID ? report?.privateNotes?.[Number(accountID)]?.note === undefined : isEmptyObject(report?.privateNotes);

            useEffect(() => {
                // Do not fetch private notes if isLoadingPrivateNotes is already defined, or if network is offline.
                if ((isPrivateNotesFetchTriggered && !isReconnecting) || isOffline) {
                    return;
                }

                Report.getReportPrivateNote(report?.reportID);
                // eslint-disable-next-line react-compiler/react-compiler, react-hooks/exhaustive-deps -- do not add report.isLoadingPrivateNotes to dependencies
            }, [report?.reportID, isOffline, isPrivateNotesFetchTriggered, isReconnecting]);

            const shouldShowFullScreenLoadingIndicator = !isPrivateNotesFetchFinished;

            // eslint-disable-next-line rulesdir/no-negated-variables
            const shouldShowNotFoundPage = useMemo(() => {
                // Show not found view if the report is archived, or if the note is not of current user or if report is a self DM.
<<<<<<< HEAD
                if (ReportUtils.isArchivedRoom(reportNameValuePairs) || isOtherUserNote || ReportUtils.isSelfDM(report)) {
=======
                if (ReportUtils.isArchivedReport(report, reportNameValuePairs) || isOtherUserNote || ReportUtils.isSelfDM(report)) {
>>>>>>> 92e5d458
                    return true;
                }

                // Don't show not found view if the notes are still loading, or if the notes are non-empty.
                if (shouldShowFullScreenLoadingIndicator || !isPrivateNotesUndefined || isReconnecting) {
                    return false;
                }

                // As notes being empty and not loading is a valid case, show not found view only in offline mode.
                return isOffline;
            }, [report, isOtherUserNote, shouldShowFullScreenLoadingIndicator, isPrivateNotesUndefined, isReconnecting, isOffline, reportNameValuePairs]);

            if (shouldShowFullScreenLoadingIndicator) {
                return <LoadingPage title={translate(pageTitle)} />;
            }

            if (shouldShowNotFoundPage) {
                return <NotFoundPage />;
            }

            return (
                <WrappedComponent
                    // eslint-disable-next-line react/jsx-props-no-spreading
                    {...(props as TProps)}
                    ref={ref}
                    accountID={session?.accountID}
                />
            );
        }

        WithReportAndPrivateNotesOrNotFound.displayName = `withReportAndPrivateNotesOrNotFound(${getComponentDisplayName(WrappedComponent)})`;

        return withReportOrNotFound()(WithReportAndPrivateNotesOrNotFound);
    };
}

export type {WithReportAndPrivateNotesOrNotFoundProps};<|MERGE_RESOLUTION|>--- conflicted
+++ resolved
@@ -56,11 +56,7 @@
             // eslint-disable-next-line rulesdir/no-negated-variables
             const shouldShowNotFoundPage = useMemo(() => {
                 // Show not found view if the report is archived, or if the note is not of current user or if report is a self DM.
-<<<<<<< HEAD
-                if (ReportUtils.isArchivedRoom(reportNameValuePairs) || isOtherUserNote || ReportUtils.isSelfDM(report)) {
-=======
-                if (ReportUtils.isArchivedReport(report, reportNameValuePairs) || isOtherUserNote || ReportUtils.isSelfDM(report)) {
->>>>>>> 92e5d458
+                if (ReportUtils.isArchivedReport(reportNameValuePairs) || isOtherUserNote || ReportUtils.isSelfDM(report)) {
                     return true;
                 }
 
