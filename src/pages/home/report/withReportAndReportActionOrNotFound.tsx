/* eslint-disable rulesdir/no-negated-variables */
<<<<<<< HEAD
import type {RouteProp} from '@react-navigation/native';
import {StackScreenProps} from '@react-navigation/stack';
=======
import type {StackScreenProps} from '@react-navigation/stack';
>>>>>>> 85c990eb
import type {ComponentType, ForwardedRef, RefAttributes} from 'react';
import React, {useCallback, useEffect} from 'react';
import type {OnyxCollection, OnyxEntry, WithOnyxInstanceState} from 'react-native-onyx';
import {withOnyx} from 'react-native-onyx';
import FullscreenLoadingIndicator from '@components/FullscreenLoadingIndicator';
import withWindowDimensions from '@components/withWindowDimensions';
import type {WindowDimensionsProps} from '@components/withWindowDimensions/types';
import compose from '@libs/compose';
import getComponentDisplayName from '@libs/getComponentDisplayName';
import type {FlagCommentNavigatorParamList} from '@libs/Navigation/types';
import * as ReportUtils from '@libs/ReportUtils';
import NotFoundPage from '@pages/ErrorPage/NotFoundPage';
import * as Report from '@userActions/Report';
import ONYXKEYS from '@src/ONYXKEYS';
import type SCREENS from '@src/SCREENS';
import type * as OnyxTypes from '@src/types/onyx';
import {isEmptyObject} from '@src/types/utils/EmptyObject';

type OnyxProps = {
    /** The report currently being looked at */
    report: OnyxEntry<OnyxTypes.Report>;

    /** The report metadata */
    reportMetadata: OnyxEntry<OnyxTypes.ReportMetadata>;

    /** Array of report actions for this report */
    reportActions: OnyxEntry<OnyxTypes.ReportActions>;

    /** The report's parentReportAction */
    parentReportAction: OnyxEntry<OnyxTypes.ReportAction>;

    /** The policies which the user has access to */
    policies: OnyxCollection<OnyxTypes.Policy>;

    /** Beta features list */
    betas: OnyxEntry<OnyxTypes.Beta[]>;

    /** Indicated whether the report data is loading */
    isLoadingReportData: OnyxEntry<boolean>;
};

<<<<<<< HEAD
type WithReportAndReportActionOrNotFound = OnyxProps &
    WindowDimensionsProps &
    StackScreenProps<
        Record<
            string,
            {
                reportID: string;
                reportActionID: string;
            }
        >
    >;

export default function <TProps extends WithReportAndReportActionOrNotFound, TRef>(
=======
type WithReportAndReportActionOrNotFoundProps = OnyxProps & WindowDimensionsProps & StackScreenProps<FlagCommentNavigatorParamList, typeof SCREENS.FLAG_COMMENT_ROOT>;

export default function <TProps extends WithReportAndReportActionOrNotFoundProps, TRef>(
>>>>>>> 85c990eb
    WrappedComponent: ComponentType<TProps & RefAttributes<TRef>>,
): ComponentType<TProps & RefAttributes<TRef>> {
    function WithReportOrNotFound(props: TProps, ref: ForwardedRef<TRef>) {
        const getReportAction = useCallback(() => {
            let reportAction: OnyxTypes.ReportAction | Record<string, never> | undefined = props.reportActions?.[`${props.route.params.reportActionID}`];

            // Handle threads if needed
            if (!reportAction?.reportActionID) {
                reportAction = props?.parentReportAction ?? {};
            }

            return reportAction;
        }, [props.reportActions, props.route.params.reportActionID, props.parentReportAction]);

        const reportAction = getReportAction();

        // For small screen, we don't call openReport API when we go to a sub report page by deeplink
        // So we need to call openReport here for small screen
        useEffect(() => {
            if (!props.isSmallScreenWidth || (!isEmptyObject(props.report) && !isEmptyObject(reportAction))) {
                return;
            }
            Report.openReport(props.route.params.reportID);
            // eslint-disable-next-line react-hooks/exhaustive-deps
        }, [props.isSmallScreenWidth, props.route.params.reportID]);

        // Perform all the loading checks
        const isLoadingReport = props.isLoadingReportData && !props.report?.reportID;
        const isLoadingReportAction = isEmptyObject(props.reportActions) || (props.reportMetadata?.isLoadingInitialReportActions && isEmptyObject(getReportAction()));
        const shouldHideReport = !isLoadingReport && (!props.report?.reportID || !ReportUtils.canAccessReport(props.report, props.policies, props.betas));

        // eslint-disable-next-line @typescript-eslint/prefer-nullish-coalescing
        if ((isLoadingReport || isLoadingReportAction) && !shouldHideReport) {
            return <FullscreenLoadingIndicator />;
        }

        // Perform the access/not found checks
        // Be sure to avoid showing the not-found page while the parent report actions are still being read from Onyx. The parentReportAction will be undefined while it's being read from Onyx
        // and then reportAction will either be a valid parentReportAction or an empty object. In the case of an empty object, then it's OK to show the not-found page.
        if (shouldHideReport || (props?.parentReportAction !== undefined && isEmptyObject(reportAction))) {
            return <NotFoundPage />;
        }

        return (
            <WrappedComponent
                // eslint-disable-next-line react/jsx-props-no-spreading
                {...props}
                ref={ref}
            />
        );
    }

    WithReportOrNotFound.displayName = `withReportOrNotFound(${getComponentDisplayName(WrappedComponent)})`;

    return compose(
        withOnyx<TProps & RefAttributes<TRef>, OnyxProps>({
            report: {
                key: ({route}) => `${ONYXKEYS.COLLECTION.REPORT}${route.params.reportID}`,
            },
            reportMetadata: {
                key: ({route}) => `${ONYXKEYS.COLLECTION.REPORT_METADATA}${route.params.reportID}`,
            },
            isLoadingReportData: {
                key: ONYXKEYS.IS_LOADING_REPORT_DATA,
            },
            betas: {
                key: ONYXKEYS.BETAS,
            },
            policies: {
                key: ONYXKEYS.COLLECTION.POLICY,
            },
            reportActions: {
                key: ({route}) => `${ONYXKEYS.COLLECTION.REPORT_ACTIONS}${route.params.reportID}`,
                canEvict: false,
            },
            parentReportAction: {
                key: ({report}) => `${ONYXKEYS.COLLECTION.REPORT_ACTIONS}${report ? report.parentReportID : 0}`,
                selector: (parentReportActions: OnyxEntry<OnyxTypes.ReportActions>, props: WithOnyxInstanceState<OnyxProps>): OnyxEntry<OnyxTypes.ReportAction> => {
                    const parentReportActionID = props?.report?.parentReportActionID;
                    if (!parentReportActionID) {
                        return null;
                    }
                    return parentReportActions?.[parentReportActionID] ?? null;
                },
                canEvict: false,
            },
        }),
        withWindowDimensions,
    )(React.forwardRef(WithReportOrNotFound));
}

<<<<<<< HEAD
export type {WithReportAndReportActionOrNotFound};
=======
export type {WithReportAndReportActionOrNotFoundProps};
>>>>>>> 85c990eb
<|MERGE_RESOLUTION|>--- conflicted
+++ resolved
@@ -1,10 +1,5 @@
 /* eslint-disable rulesdir/no-negated-variables */
-<<<<<<< HEAD
-import type {RouteProp} from '@react-navigation/native';
-import {StackScreenProps} from '@react-navigation/stack';
-=======
 import type {StackScreenProps} from '@react-navigation/stack';
->>>>>>> 85c990eb
 import type {ComponentType, ForwardedRef, RefAttributes} from 'react';
 import React, {useCallback, useEffect} from 'react';
 import type {OnyxCollection, OnyxEntry, WithOnyxInstanceState} from 'react-native-onyx';
@@ -14,7 +9,7 @@
 import type {WindowDimensionsProps} from '@components/withWindowDimensions/types';
 import compose from '@libs/compose';
 import getComponentDisplayName from '@libs/getComponentDisplayName';
-import type {FlagCommentNavigatorParamList} from '@libs/Navigation/types';
+import type {FlagCommentNavigatorParamList, SplitDetailsNavigatorParamList} from '@libs/Navigation/types';
 import * as ReportUtils from '@libs/ReportUtils';
 import NotFoundPage from '@pages/ErrorPage/NotFoundPage';
 import * as Report from '@userActions/Report';
@@ -46,25 +41,11 @@
     isLoadingReportData: OnyxEntry<boolean>;
 };
 
-<<<<<<< HEAD
-type WithReportAndReportActionOrNotFound = OnyxProps &
+type WithReportAndReportActionOrNotFoundProps = OnyxProps &
     WindowDimensionsProps &
-    StackScreenProps<
-        Record<
-            string,
-            {
-                reportID: string;
-                reportActionID: string;
-            }
-        >
-    >;
-
-export default function <TProps extends WithReportAndReportActionOrNotFound, TRef>(
-=======
-type WithReportAndReportActionOrNotFoundProps = OnyxProps & WindowDimensionsProps & StackScreenProps<FlagCommentNavigatorParamList, typeof SCREENS.FLAG_COMMENT_ROOT>;
+    StackScreenProps<FlagCommentNavigatorParamList & SplitDetailsNavigatorParamList, typeof SCREENS.FLAG_COMMENT_ROOT | typeof SCREENS.SPLIT_DETAILS.ROOT>;
 
 export default function <TProps extends WithReportAndReportActionOrNotFoundProps, TRef>(
->>>>>>> 85c990eb
     WrappedComponent: ComponentType<TProps & RefAttributes<TRef>>,
 ): ComponentType<TProps & RefAttributes<TRef>> {
     function WithReportOrNotFound(props: TProps, ref: ForwardedRef<TRef>) {
@@ -156,8 +137,4 @@
     )(React.forwardRef(WithReportOrNotFound));
 }
 
-<<<<<<< HEAD
-export type {WithReportAndReportActionOrNotFound};
-=======
-export type {WithReportAndReportActionOrNotFoundProps};
->>>>>>> 85c990eb
+export type {WithReportAndReportActionOrNotFoundProps};