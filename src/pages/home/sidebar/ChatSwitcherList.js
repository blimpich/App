--- conflicted
+++ resolved
@@ -29,29 +29,8 @@
     onSelectRow,
     onAddToGroup,
 }) => (
-<<<<<<< HEAD
     options.length > 0 && (
-    <View style={[styles.flex1, styles.mt1]}>
-        <FlatList
-            showsVerticalScrollIndicator={false}
-            data={options}
-            keyExtractor={option => (option.type === 'user' ? option.alternateText : String(option.reportID))}
-            renderItem={({item, index}) => (
-                <ChatLinkRow
-                    option={item}
-                    optionIsFocused={index === focusedIndex}
-                    onSelectRow={onSelectRow}
-                    onAddToGroup={onAddToGroup}
-                    isChatSwitcher
-                />
-            )}
-            extraData={focusedIndex}
-            ListFooterComponent={View}
-            ListFooterComponentStyle={[styles.p1]}
-        />
-=======
-    <View style={[styles.flex1]}>
-        {options.length > 0 && (
+        <View style={[styles.flex1, styles.mt1]}>
             <FlatList
                 showsVerticalScrollIndicator={false}
                 data={options}
@@ -69,10 +48,8 @@
                 ListFooterComponent={View}
                 ListFooterComponentStyle={[styles.p1]}
             />
-        )}
->>>>>>> 1de98b69
-        <KeyboardSpacer />
-    </View>
+            <KeyboardSpacer />
+        </View>
     )
 );
 
