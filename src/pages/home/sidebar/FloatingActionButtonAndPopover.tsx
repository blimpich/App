import HybridAppModule from '@expensify/react-native-hybrid-app';
import {useIsFocused} from '@react-navigation/native';
import {Str} from 'expensify-common';
import type {ImageContentFit} from 'expo-image';
import type {ForwardedRef} from 'react';
import React, {forwardRef, useCallback, useContext, useEffect, useImperativeHandle, useMemo, useRef, useState} from 'react';
import {InteractionManager, View} from 'react-native';
import type {OnyxCollection, OnyxEntry} from 'react-native-onyx';
import {useOnyx} from 'react-native-onyx';
import ConfirmModal from '@components/ConfirmModal';
import CustomStatusBarAndBackgroundContext from '@components/CustomStatusBarAndBackground/CustomStatusBarAndBackgroundContext';
import FloatingActionButton from '@components/FloatingActionButton';
import * as Expensicons from '@components/Icon/Expensicons';
import type {PopoverMenuItem} from '@components/PopoverMenu';
import PopoverMenu from '@components/PopoverMenu';
import useCurrentUserPersonalDetails from '@hooks/useCurrentUserPersonalDetails';
import useLocalize from '@hooks/useLocalize';
import useNetwork from '@hooks/useNetwork';
import useParentReport from '@hooks/useParentReport';
import usePermissions from '@hooks/usePermissions';
import usePrevious from '@hooks/usePrevious';
import useReportIsArchived from '@hooks/useReportIsArchived';
import useResponsiveLayout from '@hooks/useResponsiveLayout';
import useTheme from '@hooks/useTheme';
import useThemeStyles from '@hooks/useThemeStyles';
import useWindowDimensions from '@hooks/useWindowDimensions';
import {startMoneyRequest} from '@libs/actions/IOU';
import {openOldDotLink, openTravelDotLink} from '@libs/actions/Link';
import {navigateToQuickAction} from '@libs/actions/QuickActionNavigation';
import {createNewReport, startNewChat} from '@libs/actions/Report';
import {isAnonymousUser} from '@libs/actions/Session';
<<<<<<< HEAD
import {canActionTask, canModifyTask, completeTask} from '@libs/actions/Task';
import {setSelfTourViewed} from '@libs/actions/Welcome';
=======
import {completeTestDriveTask} from '@libs/actions/Task';
>>>>>>> 41956a9f
import getIconForAction from '@libs/getIconForAction';
import interceptAnonymousUser from '@libs/interceptAnonymousUser';
import navigateAfterInteraction from '@libs/Navigation/navigateAfterInteraction';
import Navigation from '@libs/Navigation/Navigation';
import {hasSeenTourSelector} from '@libs/onboardingSelectors';
import {
    areAllGroupPoliciesExpenseChatDisabled,
    canSendInvoice as canSendInvoicePolicyUtils,
    getGroupPaidPoliciesWithExpenseChatEnabled,
    isPaidGroupPolicy,
    shouldShowPolicy,
} from '@libs/PolicyUtils';
import {getQuickActionIcon, getQuickActionTitle, isQuickActionAllowed} from '@libs/QuickActionUtils';
import {generateReportID, getDisplayNameForParticipant, getIcons, getReportName, getWorkspaceChats, isArchivedReport, isPolicyExpenseChat} from '@libs/ReportUtils';
import {shouldRestrictUserBillableActions} from '@libs/SubscriptionUtils';
import variables from '@styles/variables';
import CONFIG from '@src/CONFIG';
import CONST from '@src/CONST';
import ONYXKEYS from '@src/ONYXKEYS';
import ROUTES from '@src/ROUTES';
import type * as OnyxTypes from '@src/types/onyx';
import type {QuickActionName} from '@src/types/onyx/QuickAction';
import {isEmptyObject} from '@src/types/utils/EmptyObject';
import mapOnyxCollectionItems from '@src/utils/mapOnyxCollectionItems';

type PolicySelector = Pick<OnyxTypes.Policy, 'type' | 'role' | 'isPolicyExpenseChatEnabled' | 'pendingAction' | 'avatarURL' | 'name' | 'id' | 'areInvoicesEnabled'>;

type FloatingActionButtonAndPopoverProps = {
    /* Callback function when the menu is shown */
    onShowCreateMenu?: () => void;

    /* Callback function before the menu is hidden */
    onHideCreateMenu?: () => void;

    /* If the tooltip is allowed to be shown */
    isTooltipAllowed: boolean;
};

type FloatingActionButtonAndPopoverRef = {
    hideCreateMenu: () => void;
};

const policySelector = (policy: OnyxEntry<OnyxTypes.Policy>): PolicySelector =>
    (policy && {
        type: policy.type,
        role: policy.role,
        id: policy.id,
        isPolicyExpenseChatEnabled: policy.isPolicyExpenseChatEnabled,
        pendingAction: policy.pendingAction,
        avatarURL: policy.avatarURL,
        name: policy.name,
        areInvoicesEnabled: policy.areInvoicesEnabled,
    }) as PolicySelector;

/**
 * Responsible for rendering the {@link PopoverMenu}, and the accompanying
 * FAB that can open or close the menu.
 */
function FloatingActionButtonAndPopover({onHideCreateMenu, onShowCreateMenu, isTooltipAllowed}: FloatingActionButtonAndPopoverProps, ref: ForwardedRef<FloatingActionButtonAndPopoverRef>) {
    const styles = useThemeStyles();
    const theme = useTheme();
    const {translate} = useLocalize();
    const [isLoading = false] = useOnyx(ONYXKEYS.IS_LOADING_APP, {canBeMissing: true});
    const [personalDetails] = useOnyx(ONYXKEYS.PERSONAL_DETAILS_LIST, {canBeMissing: true});
    const [session] = useOnyx(ONYXKEYS.SESSION, {canBeMissing: false});
    const [quickAction] = useOnyx(ONYXKEYS.NVP_QUICK_ACTION_GLOBAL_CREATE, {canBeMissing: true});
    const [quickActionReport] = useOnyx(`${ONYXKEYS.COLLECTION.REPORT}${quickAction?.chatReportID}`, {canBeMissing: true});
    const [reportNameValuePairs] = useOnyx(`${ONYXKEYS.COLLECTION.REPORT_NAME_VALUE_PAIRS}${quickActionReport?.reportID}`, {canBeMissing: true});
    const [activePolicyID] = useOnyx(ONYXKEYS.NVP_ACTIVE_POLICY_ID, {canBeMissing: true});
    const [allReports] = useOnyx(ONYXKEYS.COLLECTION.REPORT, {canBeMissing: true});
    const [activePolicy] = useOnyx(`${ONYXKEYS.COLLECTION.POLICY}${activePolicyID}`, {canBeMissing: true});
    const policyChatForActivePolicy = useMemo(() => {
        if (isEmptyObject(activePolicy) || !activePolicy?.isPolicyExpenseChatEnabled) {
            return {} as OnyxTypes.Report;
        }
        const policyChatsForActivePolicy = getWorkspaceChats(activePolicyID, [session?.accountID ?? CONST.DEFAULT_NUMBER_ID], allReports);
        return policyChatsForActivePolicy.length > 0 ? policyChatsForActivePolicy.at(0) : ({} as OnyxTypes.Report);
    }, [activePolicy, activePolicyID, session?.accountID, allReports]);
    const [quickActionPolicy] = useOnyx(`${ONYXKEYS.COLLECTION.POLICY}${quickActionReport?.policyID}`, {canBeMissing: true});
    const [allPolicies] = useOnyx(ONYXKEYS.COLLECTION.POLICY, {selector: (c) => mapOnyxCollectionItems(c, policySelector), canBeMissing: true});
    const currentUserPersonalDetails = useCurrentUserPersonalDetails();

    const [isCreateMenuActive, setIsCreateMenuActive] = useState(false);
    const [modalVisible, setModalVisible] = useState(false);
    const fabRef = useRef<HTMLDivElement>(null);
    const {windowHeight} = useWindowDimensions();
    const {shouldUseNarrowLayout} = useResponsiveLayout();
    const isFocused = useIsFocused();
    const prevIsFocused = usePrevious(isFocused);
    const {isOffline} = useNetwork();
    const {isBlockedFromSpotnanaTravel} = usePermissions();
    const [primaryLogin] = useOnyx(ONYXKEYS.ACCOUNT, {selector: (account) => account?.primaryLogin, canBeMissing: true});
    const primaryContactMethod = primaryLogin ?? session?.email ?? '';
    const [travelSettings] = useOnyx(ONYXKEYS.NVP_TRAVEL_SETTINGS, {canBeMissing: true});

    const {canUseSpotnanaTravel, canUseTableReportView} = usePermissions();
    const canSendInvoice = useMemo(() => canSendInvoicePolicyUtils(allPolicies as OnyxCollection<OnyxTypes.Policy>, session?.email), [allPolicies, session?.email]);
    const isValidReport = !(isEmptyObject(quickActionReport) || isArchivedReport(reportNameValuePairs));
    const [introSelected] = useOnyx(ONYXKEYS.NVP_INTRO_SELECTED, {canBeMissing: true});
    const [hasSeenTour = false] = useOnyx(ONYXKEYS.NVP_ONBOARDING, {
        selector: hasSeenTourSelector,
        canBeMissing: true,
    });

    const {setRootStatusBarEnabled} = useContext(CustomStatusBarAndBackgroundContext);

    const groupPoliciesWithChatEnabled = getGroupPaidPoliciesWithExpenseChatEnabled();

    /**
     * There are scenarios where users who have not yet had their group workspace-chats in NewDot (isPolicyExpenseChatEnabled). In those scenarios, things can get confusing if they try to submit/track expenses. To address this, we block them from Creating, Tracking, Submitting expenses from NewDot if they are:
     * 1. on at least one group policy
     * 2. none of the group policies they are a member of have isPolicyExpenseChatEnabled=true
     */
    const shouldRedirectToExpensifyClassic = useMemo(() => {
        return areAllGroupPoliciesExpenseChatDisabled((allPolicies as OnyxCollection<OnyxTypes.Policy>) ?? {});
    }, [allPolicies]);
    const shouldShowCreateReportOption = canUseTableReportView && (shouldRedirectToExpensifyClassic || groupPoliciesWithChatEnabled.length > 0);

    const shouldShowNewWorkspaceButton = Object.values(allPolicies ?? {}).every((policy) => !shouldShowPolicy(policy as OnyxEntry<OnyxTypes.Policy>, !!isOffline, session?.email));

    const quickActionAvatars = useMemo(() => {
        if (isValidReport) {
            const avatars = getIcons(quickActionReport, personalDetails);
            return avatars.length <= 1 || isPolicyExpenseChat(quickActionReport) ? avatars : avatars.filter((avatar) => avatar.id !== session?.accountID);
        }
        if (!isEmptyObject(policyChatForActivePolicy)) {
            return getIcons(policyChatForActivePolicy, personalDetails);
        }
        return [];
        // Policy is needed as a dependency in order to update the shortcut details when the workspace changes
        // eslint-disable-next-line react-compiler/react-compiler, react-hooks/exhaustive-deps
    }, [personalDetails, session?.accountID, quickActionReport, quickActionPolicy, policyChatForActivePolicy]);

    const quickActionTitle = useMemo(() => {
        if (isEmptyObject(quickActionReport)) {
            return '';
        }
        if (quickAction?.action === CONST.QUICK_ACTIONS.SEND_MONEY && quickActionAvatars.length > 0) {
            const accountID = quickActionAvatars.at(0)?.id ?? CONST.DEFAULT_NUMBER_ID;
            const name = getDisplayNameForParticipant({accountID: Number(accountID), shouldUseShortForm: true}) ?? '';
            return translate('quickAction.paySomeone', {name});
        }
        const titleKey = getQuickActionTitle(quickAction?.action ?? ('' as QuickActionName));
        return titleKey ? translate(titleKey) : '';
    }, [quickAction, translate, quickActionAvatars, quickActionReport]);

    const hideQABSubtitle = useMemo(() => {
        if (!isValidReport) {
            return true;
        }
        if (quickActionAvatars.length === 0) {
            return false;
        }
        const displayName = personalDetails?.[quickActionAvatars.at(0)?.id ?? CONST.DEFAULT_NUMBER_ID]?.firstName ?? '';
        return quickAction?.action === CONST.QUICK_ACTIONS.SEND_MONEY && displayName.length === 0;
    }, [isValidReport, quickActionAvatars, personalDetails, quickAction?.action]);

    const quickActionSubtitle = useMemo(() => {
        if (quickAction?.action === CONST.QUICK_ACTIONS.CREATE_REPORT) {
            return quickActionPolicy?.name;
        }
        return !hideQABSubtitle ? getReportName(quickActionReport) ?? translate('quickAction.updateDestination') : '';
        // eslint-disable-next-line react-compiler/react-compiler
        // eslint-disable-next-line react-hooks/exhaustive-deps
    }, [hideQABSubtitle, personalDetails, quickAction?.action, quickActionPolicy?.name, quickActionReport, translate]);

    const selectOption = useCallback(
        (onSelected: () => void, shouldRestrictAction: boolean) => {
            if (shouldRestrictAction && quickActionReport?.policyID && shouldRestrictUserBillableActions(quickActionReport.policyID)) {
                Navigation.navigate(ROUTES.RESTRICTED_ACTION.getRoute(quickActionReport.policyID));
                return;
            }
            onSelected();
        },
        [quickActionReport?.policyID],
    );

    /**
     * Check if LHN status changed from active to inactive.
     * Used to close already opened FAB menu when open any other pages (i.e. Press Command + K on web).
     */
    const didScreenBecomeInactive = useCallback(
        (): boolean =>
            // When any other page is opened over LHN
            !isFocused && prevIsFocused,
        [isFocused, prevIsFocused],
    );

    /**
     * Method called when we click the floating action button
     */
    const showCreateMenu = useCallback(
        () => {
            if (!isFocused && shouldUseNarrowLayout) {
                return;
            }
            setIsCreateMenuActive(true);
            onShowCreateMenu?.();
        },
        // eslint-disable-next-line react-compiler/react-compiler, react-hooks/exhaustive-deps
        [isFocused, shouldUseNarrowLayout],
    );

    /**
     * Method called either when:
     * - Pressing the floating action button to open the CreateMenu modal
     * - Selecting an item on CreateMenu or closing it by clicking outside of the modal component
     */
    const hideCreateMenu = useCallback(
        () => {
            if (!isCreateMenuActive) {
                return;
            }
            setIsCreateMenuActive(false);
            onHideCreateMenu?.();
        },
        // eslint-disable-next-line react-compiler/react-compiler, react-hooks/exhaustive-deps
        [isCreateMenuActive],
    );

    useEffect(() => {
        if (!didScreenBecomeInactive()) {
            return;
        }

        // Hide menu manually when other pages are opened using shortcut key
        hideCreateMenu();
    }, [didScreenBecomeInactive, hideCreateMenu]);

    useImperativeHandle(ref, () => ({
        hideCreateMenu() {
            hideCreateMenu();
        },
    }));

    const toggleCreateMenu = () => {
        if (isCreateMenuActive) {
            hideCreateMenu();
        } else {
            showCreateMenu();
        }
    };

    const expenseMenuItems = useMemo((): PopoverMenuItem[] => {
        return [
            {
                icon: getIconForAction(CONST.IOU.TYPE.CREATE),
                text: translate('iou.createExpense'),
                testID: 'create-expense',
                shouldCallAfterModalHide: shouldRedirectToExpensifyClassic || shouldUseNarrowLayout,
                onSelected: () =>
                    interceptAnonymousUser(() => {
                        if (shouldRedirectToExpensifyClassic) {
                            setModalVisible(true);
                            return;
                        }
                        startMoneyRequest(
                            CONST.IOU.TYPE.CREATE,
                            // When starting to create an expense from the global FAB, there is not an existing report yet. A random optimistic reportID is generated and used
                            // for all of the routes in the creation flow.
                            generateReportID(),
                        );
                    }),
            },
        ];
    }, [translate, shouldRedirectToExpensifyClassic, shouldUseNarrowLayout]);

    const quickActionMenuItems = useMemo(() => {
        // Define common properties in baseQuickAction
        const baseQuickAction = {
            label: translate('quickAction.header'),
            labelStyle: [styles.pt3, styles.pb2],
            isLabelHoverable: false,
            floatRightAvatars: quickActionAvatars,
            floatRightAvatarSize: CONST.AVATAR_SIZE.SMALL,
            numberOfLinesDescription: 1,
            tooltipAnchorAlignment: {
                vertical: CONST.MODAL.ANCHOR_ORIGIN_VERTICAL.BOTTOM,
                horizontal: CONST.MODAL.ANCHOR_ORIGIN_HORIZONTAL.LEFT,
            },
            shouldTeleportPortalToModalLayer: true,
        };

        if (quickAction?.action) {
            if (!isQuickActionAllowed(quickAction, quickActionReport, quickActionPolicy)) {
                return [];
            }
            const onSelected = () => {
                interceptAnonymousUser(() => {
                    navigateToQuickAction(isValidReport, quickAction, currentUserPersonalDetails, quickActionPolicy?.id, selectOption);
                });
            };
            return [
                {
                    ...baseQuickAction,
                    icon: getQuickActionIcon(quickAction?.action),
                    text: quickActionTitle,
                    description: quickActionSubtitle,
                    onSelected,
                    shouldCallAfterModalHide: shouldUseNarrowLayout,
                    shouldShowSubscriptRightAvatar: isPolicyExpenseChat(quickActionReport),
                },
            ];
        }
        if (!isEmptyObject(policyChatForActivePolicy)) {
            const onSelected = () => {
                interceptAnonymousUser(() => {
                    if (policyChatForActivePolicy?.policyID && shouldRestrictUserBillableActions(policyChatForActivePolicy.policyID)) {
                        Navigation.navigate(ROUTES.RESTRICTED_ACTION.getRoute(policyChatForActivePolicy.policyID));
                        return;
                    }

                    const quickActionReportID = policyChatForActivePolicy?.reportID || generateReportID();
                    startMoneyRequest(CONST.IOU.TYPE.SUBMIT, quickActionReportID, CONST.IOU.REQUEST_TYPE.SCAN, true);
                });
            };

            return [
                {
                    ...baseQuickAction,
                    icon: Expensicons.ReceiptScan,
                    text: translate('quickAction.scanReceipt'),
                    description: getReportName(policyChatForActivePolicy),
                    shouldCallAfterModalHide: shouldUseNarrowLayout,
                    onSelected,
                    shouldShowSubscriptRightAvatar: true,
                },
            ];
        }

        return [];
    }, [
        translate,
        styles.pt3,
        styles.pb2,
        quickActionAvatars,
        quickAction,
        policyChatForActivePolicy,
        quickActionTitle,
        quickActionSubtitle,
        currentUserPersonalDetails,
        quickActionPolicy,
        quickActionReport,
        isValidReport,
        selectOption,
        shouldUseNarrowLayout,
    ]);

<<<<<<< HEAD
    const viewTourTaskReportID = introSelected?.viewTour;
    const [viewTourTaskReport] = useOnyx(`${ONYXKEYS.COLLECTION.REPORT}${viewTourTaskReportID}`, {canBeMissing: false});

    const parentReport = useParentReport(viewTourTaskReport?.reportID);
    const isParentReportArchived = useReportIsArchived(parentReport?.reportID);
    const isTaskModifiable = canModifyTask(viewTourTaskReport, currentUserPersonalDetails.accountID, isParentReportArchived);
    const isTaskActionable = canActionTask(viewTourTaskReport, currentUserPersonalDetails.accountID, parentReport, isParentReportArchived);

=======
>>>>>>> 41956a9f
    const isTravelEnabled = useMemo(() => {
        if (!!isBlockedFromSpotnanaTravel || !primaryContactMethod || Str.isSMSLogin(primaryContactMethod) || !isPaidGroupPolicy(activePolicy)) {
            return false;
        }

        const isPolicyProvisioned = activePolicy?.travelSettings?.spotnanaCompanyID ?? activePolicy?.travelSettings?.associatedTravelDomainAccountID;

        return activePolicy?.travelSettings?.hasAcceptedTerms ?? (travelSettings?.hasAcceptedTerms && isPolicyProvisioned);
    }, [activePolicy, isBlockedFromSpotnanaTravel, primaryContactMethod, travelSettings?.hasAcceptedTerms]);

    const openTravel = useCallback(() => {
        if (isTravelEnabled) {
            openTravelDotLink(activePolicy?.id)
                ?.then(() => {})
                ?.catch(() => {
                    Navigation.navigate(ROUTES.TRAVEL_MY_TRIPS);
                });
        } else {
            Navigation.navigate(ROUTES.TRAVEL_MY_TRIPS);
        }
    }, [activePolicy, isTravelEnabled]);

    const menuItems = [
        ...expenseMenuItems,
        ...(shouldShowCreateReportOption
            ? [
                  {
                      icon: Expensicons.Document,
                      text: translate('report.newReport.createReport'),
                      shouldCallAfterModalHide: shouldUseNarrowLayout,
                      onSelected: () => {
                          interceptAnonymousUser(() => {
                              if (shouldRedirectToExpensifyClassic) {
                                  setModalVisible(true);
                                  return;
                              }

                              let workspaceIDForReportCreation: string | undefined;

                              if (activePolicy && activePolicy.isPolicyExpenseChatEnabled && isPaidGroupPolicy(activePolicy)) {
                                  // If the user's default workspace is a paid group workspace with chat enabled, we create a report with it by default
                                  workspaceIDForReportCreation = activePolicyID;
                              } else if (groupPoliciesWithChatEnabled.length === 1) {
                                  // If the user has only one paid group workspace with chat enabled, we create a report with it
                                  workspaceIDForReportCreation = groupPoliciesWithChatEnabled.at(0)?.id;
                              }

                              if (!workspaceIDForReportCreation || (shouldRestrictUserBillableActions(workspaceIDForReportCreation) && groupPoliciesWithChatEnabled.length > 1)) {
                                  // If we couldn't guess the workspace to create the report, or a guessed workspace is past it's grace period and we have other workspaces to choose from
                                  Navigation.navigate(ROUTES.NEW_REPORT_WORKSPACE_SELECTION);
                                  return;
                              }

                              if (!shouldRestrictUserBillableActions(workspaceIDForReportCreation)) {
                                  const createdReportID = createNewReport(currentUserPersonalDetails, workspaceIDForReportCreation);
                                  Navigation.setNavigationActionToMicrotaskQueue(() => {
                                      Navigation.navigate(ROUTES.SEARCH_MONEY_REQUEST_REPORT.getRoute({reportID: createdReportID, backTo: Navigation.getActiveRoute()}));
                                  });
                              } else {
                                  Navigation.navigate(ROUTES.RESTRICTED_ACTION.getRoute(workspaceIDForReportCreation));
                              }
                          });
                      },
                  },
              ]
            : []),
        {
            icon: Expensicons.ChatBubble,
            text: translate('sidebarScreen.fabNewChat'),
            shouldCallAfterModalHide: shouldUseNarrowLayout,
            onSelected: () => interceptAnonymousUser(startNewChat),
        },
        ...(canSendInvoice
            ? [
                  {
                      icon: Expensicons.InvoiceGeneric,
                      text: translate('workspace.invoices.sendInvoice'),
                      shouldCallAfterModalHide: shouldRedirectToExpensifyClassic || shouldUseNarrowLayout,
                      onSelected: () =>
                          interceptAnonymousUser(() => {
                              if (shouldRedirectToExpensifyClassic) {
                                  setModalVisible(true);
                                  return;
                              }

                              startMoneyRequest(
                                  CONST.IOU.TYPE.INVOICE,
                                  // When starting to create an invoice from the global FAB, there is not an existing report yet. A random optimistic reportID is generated and used
                                  // for all of the routes in the creation flow.
                                  generateReportID(),
                              );
                          }),
                  },
              ]
            : []),
        ...(canUseSpotnanaTravel
            ? [
                  {
                      icon: Expensicons.Suitcase,
                      text: translate('travel.bookTravel'),
                      rightIcon: isTravelEnabled ? Expensicons.NewWindow : undefined,
                      onSelected: () => interceptAnonymousUser(() => openTravel()),
                  },
              ]
            : []),
        ...(!hasSeenTour
            ? [
                  {
                      icon: Expensicons.Binoculars,
                      iconStyles: styles.popoverIconCircle,
                      iconFill: theme.icon,
                      text: translate('testDrive.quickAction.takeATwoMinuteTestDrive'),
                      onSelected: () => {
<<<<<<< HEAD
                          openExternalLink(navatticURL);
                          setSelfTourViewed(isAnonymousUser());
                          if (viewTourTaskReport && isTaskModifiable && isTaskActionable) {
                              completeTask(viewTourTaskReport);
                          }
=======
                          InteractionManager.runAfterInteractions(() => {
                              if (introSelected?.choice === CONST.ONBOARDING_CHOICES.MANAGE_TEAM || introSelected?.choice === CONST.ONBOARDING_CHOICES.TEST_DRIVE_RECEIVER) {
                                  completeTestDriveTask(isAnonymousUser());
                                  Navigation.navigate(ROUTES.TEST_DRIVE_DEMO_ROOT);
                              } else {
                                  Navigation.navigate(ROUTES.TEST_DRIVE_MODAL_ROOT.route);
                              }
                          });
>>>>>>> 41956a9f
                      },
                  },
              ]
            : []),
        ...(!isLoading && shouldShowNewWorkspaceButton
            ? [
                  {
                      displayInDefaultIconColor: true,
                      contentFit: 'contain' as ImageContentFit,
                      icon: Expensicons.NewWorkspace,
                      iconWidth: variables.w46,
                      iconHeight: variables.h40,
                      text: translate('workspace.new.newWorkspace'),
                      description: translate('workspace.new.getTheExpensifyCardAndMore'),
                      shouldCallAfterModalHide: shouldUseNarrowLayout,
                      onSelected: () => interceptAnonymousUser(() => Navigation.navigate(ROUTES.WORKSPACE_CONFIRMATION.getRoute(Navigation.getActiveRoute()))),
                  },
              ]
            : []),
        ...quickActionMenuItems,
    ];

    return (
        <View style={[styles.flexGrow1, styles.justifyContentCenter, styles.alignItemsCenter]}>
            <PopoverMenu
                onClose={hideCreateMenu}
                shouldEnableMaxHeight={false}
                isVisible={isCreateMenuActive && (!shouldUseNarrowLayout || isFocused)}
                anchorPosition={styles.createMenuPositionSidebar(windowHeight)}
                onItemSelected={hideCreateMenu}
                fromSidebarMediumScreen={!shouldUseNarrowLayout}
                animationInTiming={CONST.MODAL.ANIMATION_TIMING.FAB_IN}
                animationOutTiming={CONST.MODAL.ANIMATION_TIMING.FAB_OUT}
                menuItems={menuItems.map((item) => {
                    return {
                        ...item,
                        onSelected: () => {
                            if (!item.onSelected) {
                                return;
                            }
                            navigateAfterInteraction(item.onSelected);
                        },
                    };
                })}
                withoutOverlay
                anchorRef={fabRef}
            />
            <ConfirmModal
                prompt={translate('sidebarScreen.redirectToExpensifyClassicModal.description')}
                isVisible={modalVisible}
                onConfirm={() => {
                    setModalVisible(false);
                    if (CONFIG.IS_HYBRID_APP) {
                        HybridAppModule.closeReactNativeApp({shouldSignOut: false, shouldSetNVP: true});
                        setRootStatusBarEnabled(false);
                        return;
                    }
                    openOldDotLink(CONST.OLDDOT_URLS.INBOX);
                }}
                onCancel={() => setModalVisible(false)}
                title={translate('sidebarScreen.redirectToExpensifyClassicModal.title')}
                confirmText={translate('exitSurvey.goToExpensifyClassic')}
                cancelText={translate('common.cancel')}
            />
            <FloatingActionButton
                isTooltipAllowed={isTooltipAllowed}
                accessibilityLabel={translate('sidebarScreen.fabNewChatExplained')}
                role={CONST.ROLE.BUTTON}
                isActive={isCreateMenuActive}
                ref={fabRef}
                onPress={toggleCreateMenu}
            />
        </View>
    );
}

FloatingActionButtonAndPopover.displayName = 'FloatingActionButtonAndPopover';

export default forwardRef(FloatingActionButtonAndPopover);

export type {PolicySelector};<|MERGE_RESOLUTION|>--- conflicted
+++ resolved
@@ -29,12 +29,7 @@
 import {navigateToQuickAction} from '@libs/actions/QuickActionNavigation';
 import {createNewReport, startNewChat} from '@libs/actions/Report';
 import {isAnonymousUser} from '@libs/actions/Session';
-<<<<<<< HEAD
-import {canActionTask, canModifyTask, completeTask} from '@libs/actions/Task';
-import {setSelfTourViewed} from '@libs/actions/Welcome';
-=======
 import {completeTestDriveTask} from '@libs/actions/Task';
->>>>>>> 41956a9f
 import getIconForAction from '@libs/getIconForAction';
 import interceptAnonymousUser from '@libs/interceptAnonymousUser';
 import navigateAfterInteraction from '@libs/Navigation/navigateAfterInteraction';
@@ -383,17 +378,6 @@
         shouldUseNarrowLayout,
     ]);
 
-<<<<<<< HEAD
-    const viewTourTaskReportID = introSelected?.viewTour;
-    const [viewTourTaskReport] = useOnyx(`${ONYXKEYS.COLLECTION.REPORT}${viewTourTaskReportID}`, {canBeMissing: false});
-
-    const parentReport = useParentReport(viewTourTaskReport?.reportID);
-    const isParentReportArchived = useReportIsArchived(parentReport?.reportID);
-    const isTaskModifiable = canModifyTask(viewTourTaskReport, currentUserPersonalDetails.accountID, isParentReportArchived);
-    const isTaskActionable = canActionTask(viewTourTaskReport, currentUserPersonalDetails.accountID, parentReport, isParentReportArchived);
-
-=======
->>>>>>> 41956a9f
     const isTravelEnabled = useMemo(() => {
         if (!!isBlockedFromSpotnanaTravel || !primaryContactMethod || Str.isSMSLogin(primaryContactMethod) || !isPaidGroupPolicy(activePolicy)) {
             return false;
@@ -507,13 +491,6 @@
                       iconFill: theme.icon,
                       text: translate('testDrive.quickAction.takeATwoMinuteTestDrive'),
                       onSelected: () => {
-<<<<<<< HEAD
-                          openExternalLink(navatticURL);
-                          setSelfTourViewed(isAnonymousUser());
-                          if (viewTourTaskReport && isTaskModifiable && isTaskActionable) {
-                              completeTask(viewTourTaskReport);
-                          }
-=======
                           InteractionManager.runAfterInteractions(() => {
                               if (introSelected?.choice === CONST.ONBOARDING_CHOICES.MANAGE_TEAM || introSelected?.choice === CONST.ONBOARDING_CHOICES.TEST_DRIVE_RECEIVER) {
                                   completeTestDriveTask(isAnonymousUser());
@@ -522,7 +499,6 @@
                                   Navigation.navigate(ROUTES.TEST_DRIVE_MODAL_ROOT.route);
                               }
                           });
->>>>>>> 41956a9f
                       },
                   },
               ]
