--- conflicted
+++ resolved
@@ -487,26 +487,14 @@
                       iconStyles: styles.popoverIconCircle,
                       iconFill: theme.icon,
                       text: translate('testDrive.quickAction.takeATwoMinuteTestDrive'),
-<<<<<<< HEAD
-                      onSelected: () => {
-                          InteractionManager.runAfterInteractions(() => {
-                              if (
-                                  introSelected?.choice === CONST.ONBOARDING_CHOICES.MANAGE_TEAM ||
-                                  introSelected?.choice === CONST.ONBOARDING_CHOICES.TEST_DRIVE_RECEIVER ||
-                                  introSelected?.choice === CONST.ONBOARDING_CHOICES.TRACK_WORKSPACE
-                              ) {
-                                  completeTestDriveTask(viewTourReport, viewTourReportID, isAnonymousUser());
-                                  Navigation.navigate(ROUTES.TEST_DRIVE_DEMO_ROOT);
-                              } else {
-                                  Navigation.navigate(ROUTES.TEST_DRIVE_MODAL_ROOT.route);
-                              }
-                          });
-                      },
-=======
                       onSelected: () =>
                           interceptAnonymousUser(() => {
                               InteractionManager.runAfterInteractions(() => {
-                                  if (introSelected?.choice === CONST.ONBOARDING_CHOICES.MANAGE_TEAM || introSelected?.choice === CONST.ONBOARDING_CHOICES.TEST_DRIVE_RECEIVER) {
+                                  if (
+                                      introSelected?.choice === CONST.ONBOARDING_CHOICES.MANAGE_TEAM ||
+                                      introSelected?.choice === CONST.ONBOARDING_CHOICES.TEST_DRIVE_RECEIVER ||
+                                      introSelected?.choice === CONST.ONBOARDING_CHOICES.TRACK_WORKSPACE
+                                  ) {
                                       completeTestDriveTask(viewTourReport, viewTourReportID, isAnonymousUser());
                                       Navigation.navigate(ROUTES.TEST_DRIVE_DEMO_ROOT);
                                   } else {
@@ -514,7 +502,6 @@
                                   }
                               });
                           }),
->>>>>>> 1b36a6a9
                   },
               ]
             : []),
