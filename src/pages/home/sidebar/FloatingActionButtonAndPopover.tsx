import HybridAppModule from '@expensify/react-native-hybrid-app';
import {useIsFocused} from '@react-navigation/native';
import {Str} from 'expensify-common';
import type {ImageContentFit} from 'expo-image';
import type {ForwardedRef} from 'react';
import React, {forwardRef, useCallback, useEffect, useImperativeHandle, useMemo, useRef, useState} from 'react';
import {View} from 'react-native';
import type {OnyxCollection, OnyxEntry} from 'react-native-onyx';
import {useOnyx} from 'react-native-onyx';
import type {SvgProps} from 'react-native-svg';
import ConfirmModal from '@components/ConfirmModal';
import FloatingActionButton from '@components/FloatingActionButton';
import * as Expensicons from '@components/Icon/Expensicons';
import type {PopoverMenuItem} from '@components/PopoverMenu';
import PopoverMenu from '@components/PopoverMenu';
import useCurrentUserPersonalDetails from '@hooks/useCurrentUserPersonalDetails';
import useEnvironment from '@hooks/useEnvironment';
import useLocalize from '@hooks/useLocalize';
import useNetwork from '@hooks/useNetwork';
import usePermissions from '@hooks/usePermissions';
import usePrevious from '@hooks/usePrevious';
import useResponsiveLayout from '@hooks/useResponsiveLayout';
import useTheme from '@hooks/useTheme';
import useThemeStyles from '@hooks/useThemeStyles';
import useWindowDimensions from '@hooks/useWindowDimensions';
import {startMoneyRequest} from '@libs/actions/IOU';
import {openExternalLink, openOldDotLink, openTravelDotLink} from '@libs/actions/Link';
import {navigateToQuickAction} from '@libs/actions/QuickActionNavigation';
import {createNewReport, startNewChat} from '@libs/actions/Report';
import {isAnonymousUser} from '@libs/actions/Session';
import {canActionTask as canActionTaskUtils, canModifyTask as canModifyTaskUtils, completeTask} from '@libs/actions/Task';
import {setSelfTourViewed} from '@libs/actions/Welcome';
import getIconForAction from '@libs/getIconForAction';
import interceptAnonymousUser from '@libs/interceptAnonymousUser';
import navigateAfterInteraction from '@libs/Navigation/navigateAfterInteraction';
import Navigation from '@libs/Navigation/Navigation';
import {hasSeenTourSelector} from '@libs/onboardingSelectors';
import {
    areAllGroupPoliciesExpenseChatDisabled,
    canSendInvoice as canSendInvoicePolicyUtils,
    getGroupPaidPoliciesWithExpenseChatEnabled,
    isPaidGroupPolicy,
    shouldShowPolicy,
} from '@libs/PolicyUtils';
import {canCreateRequest, generateReportID, getDisplayNameForParticipant, getIcons, getReportName, getWorkspaceChats, isArchivedReport, isPolicyExpenseChat} from '@libs/ReportUtils';
import {shouldRestrictUserBillableActions} from '@libs/SubscriptionUtils';
import {getNavatticURL} from '@libs/TourUtils';
import variables from '@styles/variables';
import CONFIG from '@src/CONFIG';
import CONST from '@src/CONST';
import type {TranslationPaths} from '@src/languages/types';
import ONYXKEYS from '@src/ONYXKEYS';
import ROUTES from '@src/ROUTES';
import type * as OnyxTypes from '@src/types/onyx';
import type {QuickActionName} from '@src/types/onyx/QuickAction';
import {isEmptyObject} from '@src/types/utils/EmptyObject';
import mapOnyxCollectionItems from '@src/utils/mapOnyxCollectionItems';

type PolicySelector = Pick<OnyxTypes.Policy, 'type' | 'role' | 'isPolicyExpenseChatEnabled' | 'pendingAction' | 'avatarURL' | 'name' | 'id' | 'areInvoicesEnabled'>;

type FloatingActionButtonAndPopoverProps = {
    /* Callback function when the menu is shown */
    onShowCreateMenu?: () => void;

    /* Callback function before the menu is hidden */
    onHideCreateMenu?: () => void;

    /* If the tooltip is allowed to be shown */
    isTooltipAllowed: boolean;
};

type FloatingActionButtonAndPopoverRef = {
    hideCreateMenu: () => void;
};

const policySelector = (policy: OnyxEntry<OnyxTypes.Policy>): PolicySelector =>
    (policy && {
        type: policy.type,
        role: policy.role,
        id: policy.id,
        isPolicyExpenseChatEnabled: policy.isPolicyExpenseChatEnabled,
        pendingAction: policy.pendingAction,
        avatarURL: policy.avatarURL,
        name: policy.name,
        areInvoicesEnabled: policy.areInvoicesEnabled,
    }) as PolicySelector;

const getQuickActionIcon = (action: QuickActionName): React.FC<SvgProps> => {
    switch (action) {
        case CONST.QUICK_ACTIONS.REQUEST_MANUAL:
            return getIconForAction(CONST.IOU.TYPE.REQUEST);
        case CONST.QUICK_ACTIONS.REQUEST_SCAN:
            return Expensicons.ReceiptScan;
        case CONST.QUICK_ACTIONS.REQUEST_DISTANCE:
            return Expensicons.Car;
        case CONST.QUICK_ACTIONS.PER_DIEM:
            return Expensicons.CalendarSolid;
        case CONST.QUICK_ACTIONS.SPLIT_MANUAL:
        case CONST.QUICK_ACTIONS.SPLIT_SCAN:
        case CONST.QUICK_ACTIONS.SPLIT_DISTANCE:
            return getIconForAction(CONST.IOU.TYPE.SPLIT);
        case CONST.QUICK_ACTIONS.SEND_MONEY:
            return getIconForAction(CONST.IOU.TYPE.SEND);
        case CONST.QUICK_ACTIONS.ASSIGN_TASK:
            return Expensicons.Task;
        case CONST.QUICK_ACTIONS.TRACK_DISTANCE:
            return Expensicons.Car;
        case CONST.QUICK_ACTIONS.TRACK_MANUAL:
            return getIconForAction(CONST.IOU.TYPE.TRACK);
        case CONST.QUICK_ACTIONS.TRACK_SCAN:
            return Expensicons.ReceiptScan;
        case CONST.QUICK_ACTIONS.CREATE_REPORT:
            return Expensicons.Document;
        default:
            return Expensicons.MoneyCircle;
    }
};

const getIouType = (action: QuickActionName) => {
    switch (action) {
        case CONST.QUICK_ACTIONS.REQUEST_MANUAL:
        case CONST.QUICK_ACTIONS.REQUEST_SCAN:
        case CONST.QUICK_ACTIONS.REQUEST_DISTANCE:
        case CONST.QUICK_ACTIONS.PER_DIEM:
            return CONST.IOU.TYPE.SUBMIT;
        case CONST.QUICK_ACTIONS.SPLIT_MANUAL:
        case CONST.QUICK_ACTIONS.SPLIT_SCAN:
        case CONST.QUICK_ACTIONS.SPLIT_DISTANCE:
            return CONST.IOU.TYPE.SPLIT;
        case CONST.QUICK_ACTIONS.TRACK_DISTANCE:
        case CONST.QUICK_ACTIONS.TRACK_MANUAL:
        case CONST.QUICK_ACTIONS.TRACK_SCAN:
            return CONST.IOU.TYPE.TRACK;
        case CONST.QUICK_ACTIONS.SEND_MONEY:
            return CONST.IOU.TYPE.PAY;
        default:
            return undefined;
    }
};

const getQuickActionTitle = (action: QuickActionName): TranslationPaths => {
    switch (action) {
        case CONST.QUICK_ACTIONS.REQUEST_MANUAL:
        case CONST.QUICK_ACTIONS.TRACK_MANUAL:
            return 'quickAction.requestMoney';
        case CONST.QUICK_ACTIONS.REQUEST_SCAN:
        case CONST.QUICK_ACTIONS.TRACK_SCAN:
            return 'quickAction.scanReceipt';
        case CONST.QUICK_ACTIONS.REQUEST_DISTANCE:
        case CONST.QUICK_ACTIONS.TRACK_DISTANCE:
            return 'quickAction.recordDistance';
        case CONST.QUICK_ACTIONS.PER_DIEM:
            return 'quickAction.perDiem';
        case CONST.QUICK_ACTIONS.SPLIT_MANUAL:
            return 'quickAction.splitBill';
        case CONST.QUICK_ACTIONS.SPLIT_SCAN:
            return 'quickAction.splitScan';
        case CONST.QUICK_ACTIONS.SPLIT_DISTANCE:
            return 'quickAction.splitDistance';
        case CONST.QUICK_ACTIONS.SEND_MONEY:
            return 'quickAction.paySomeone';
        case CONST.QUICK_ACTIONS.ASSIGN_TASK:
            return 'quickAction.assignTask';
        case CONST.QUICK_ACTIONS.CREATE_REPORT:
            return 'quickAction.createReport';
        default:
            return '' as TranslationPaths;
    }
};

/**
 * Responsible for rendering the {@link PopoverMenu}, and the accompanying
 * FAB that can open or close the menu.
 */
function FloatingActionButtonAndPopover({onHideCreateMenu, onShowCreateMenu, isTooltipAllowed}: FloatingActionButtonAndPopoverProps, ref: ForwardedRef<FloatingActionButtonAndPopoverRef>) {
    const styles = useThemeStyles();
    const theme = useTheme();
    const {translate} = useLocalize();
    const [isLoading = false] = useOnyx(ONYXKEYS.IS_LOADING_APP);
    const [personalDetails] = useOnyx(ONYXKEYS.PERSONAL_DETAILS_LIST);
    const [session] = useOnyx(ONYXKEYS.SESSION);
    const [quickAction] = useOnyx(ONYXKEYS.NVP_QUICK_ACTION_GLOBAL_CREATE);
    const [quickActionReport] = useOnyx(`${ONYXKEYS.COLLECTION.REPORT}${quickAction?.chatReportID}`);
    const [reportNameValuePairs] = useOnyx(`${ONYXKEYS.COLLECTION.REPORT_NAME_VALUE_PAIRS}${quickActionReport?.reportID}`);
    const [activePolicyID] = useOnyx(ONYXKEYS.NVP_ACTIVE_POLICY_ID);
    const [allReports] = useOnyx(ONYXKEYS.COLLECTION.REPORT);
    const [activePolicy] = useOnyx(`${ONYXKEYS.COLLECTION.POLICY}${activePolicyID}`);
    const policyChatForActivePolicy = useMemo(() => {
        if (isEmptyObject(activePolicy) || !activePolicy?.isPolicyExpenseChatEnabled) {
            return {} as OnyxTypes.Report;
        }
        const policyChatsForActivePolicy = getWorkspaceChats(`${activePolicyID ?? CONST.DEFAULT_NUMBER_ID}`, [session?.accountID ?? CONST.DEFAULT_NUMBER_ID], allReports);
        return policyChatsForActivePolicy.length > 0 ? policyChatsForActivePolicy.at(0) : ({} as OnyxTypes.Report);
    }, [activePolicy, activePolicyID, session?.accountID, allReports]);
    const [quickActionPolicy] = useOnyx(`${ONYXKEYS.COLLECTION.POLICY}${quickActionReport?.policyID}`);
    const [allPolicies] = useOnyx(ONYXKEYS.COLLECTION.POLICY, {selector: (c) => mapOnyxCollectionItems(c, policySelector)});
    const currentUserPersonalDetails = useCurrentUserPersonalDetails();

    const [isCreateMenuActive, setIsCreateMenuActive] = useState(false);
    const [modalVisible, setModalVisible] = useState(false);
    const fabRef = useRef<HTMLDivElement>(null);
    const {windowHeight} = useWindowDimensions();
    const {shouldUseNarrowLayout} = useResponsiveLayout();
    const isFocused = useIsFocused();
    const prevIsFocused = usePrevious(isFocused);
    const {isOffline} = useNetwork();
    const {isBlockedFromSpotnanaTravel} = usePermissions();
    const [primaryLogin] = useOnyx(ONYXKEYS.ACCOUNT, {selector: (account) => account?.primaryLogin});
    const primaryContactMethod = primaryLogin ?? session?.email ?? '';
    const [travelSettings] = useOnyx(ONYXKEYS.NVP_TRAVEL_SETTINGS);

    const {canUseSpotnanaTravel, canUseTableReportView} = usePermissions();
    const canSendInvoice = useMemo(() => canSendInvoicePolicyUtils(allPolicies as OnyxCollection<OnyxTypes.Policy>, session?.email), [allPolicies, session?.email]);
    const isValidReport = !(isEmptyObject(quickActionReport) || isArchivedReport(reportNameValuePairs));
    const {environment} = useEnvironment();
    const [introSelected] = useOnyx(ONYXKEYS.NVP_INTRO_SELECTED);
    const navatticURL = getNavatticURL(environment, introSelected?.choice);
    const [hasSeenTour = false] = useOnyx(ONYXKEYS.NVP_ONBOARDING, {
        selector: hasSeenTourSelector,
    });

<<<<<<< HEAD
    const groupPoliciesWithChatEnabled = useMemo(() => getGroupPaidPoliciesWithExpenseChatEnabled(allPolicies as OnyxCollection<OnyxTypes.Policy>), [allPolicies]);
=======
    const {setRootStatusBarEnabled} = useContext(CustomStatusBarAndBackgroundContext);

    const groupPoliciesWithChatEnabled = getGroupPaidPoliciesWithExpenseChatEnabled();
>>>>>>> e79a743e

    /**
     * There are scenarios where users who have not yet had their group workspace-chats in NewDot (isPolicyExpenseChatEnabled). In those scenarios, things can get confusing if they try to submit/track expenses. To address this, we block them from Creating, Tracking, Submitting expenses from NewDot if they are:
     * 1. on at least one group policy
     * 2. none of the group policies they are a member of have isPolicyExpenseChatEnabled=true
     */
    const shouldRedirectToExpensifyClassic = useMemo(() => {
        return areAllGroupPoliciesExpenseChatDisabled((allPolicies as OnyxCollection<OnyxTypes.Policy>) ?? {});
    }, [allPolicies]);

    const shouldShowNewWorkspaceButton = Object.values(allPolicies ?? {}).every((policy) => !shouldShowPolicy(policy as OnyxEntry<OnyxTypes.Policy>, !!isOffline, session?.email));

    const quickActionAvatars = useMemo(() => {
        if (isValidReport) {
            const avatars = getIcons(quickActionReport, personalDetails);
            return avatars.length <= 1 || isPolicyExpenseChat(quickActionReport) ? avatars : avatars.filter((avatar) => avatar.id !== session?.accountID);
        }
        if (!isEmptyObject(policyChatForActivePolicy)) {
            return getIcons(policyChatForActivePolicy, personalDetails);
        }
        return [];
        // Policy is needed as a dependency in order to update the shortcut details when the workspace changes
        // eslint-disable-next-line react-compiler/react-compiler, react-hooks/exhaustive-deps
    }, [personalDetails, session?.accountID, quickActionReport, quickActionPolicy, policyChatForActivePolicy]);

    const quickActionTitle = useMemo(() => {
        if (isEmptyObject(quickActionReport)) {
            return '';
        }
        if (quickAction?.action === CONST.QUICK_ACTIONS.SEND_MONEY && quickActionAvatars.length > 0) {
            const accountID = quickActionAvatars.at(0)?.id ?? CONST.DEFAULT_NUMBER_ID;
            const name = getDisplayNameForParticipant({accountID: Number(accountID), shouldUseShortForm: true}) ?? '';
            return translate('quickAction.paySomeone', {name});
        }
        const titleKey = getQuickActionTitle(quickAction?.action ?? ('' as QuickActionName));
        return titleKey ? translate(titleKey) : '';
    }, [quickAction, translate, quickActionAvatars, quickActionReport]);

    const hideQABSubtitle = useMemo(() => {
        if (!isValidReport) {
            return true;
        }
        if (quickActionAvatars.length === 0) {
            return false;
        }
        const displayName = personalDetails?.[quickActionAvatars.at(0)?.id ?? CONST.DEFAULT_NUMBER_ID]?.firstName ?? '';
        return quickAction?.action === CONST.QUICK_ACTIONS.SEND_MONEY && displayName.length === 0;
    }, [isValidReport, quickActionAvatars, personalDetails, quickAction?.action]);

    const quickActionSubtitle = useMemo(() => {
        if (quickAction?.action === CONST.QUICK_ACTIONS.CREATE_REPORT) {
            return quickActionPolicy?.name;
        }
        return !hideQABSubtitle ? getReportName(quickActionReport) ?? translate('quickAction.updateDestination') : '';
    }, [hideQABSubtitle, quickAction?.action, quickActionPolicy?.name, quickActionReport, translate]);

    const selectOption = useCallback(
        (onSelected: () => void, shouldRestrictAction: boolean) => {
            if (shouldRestrictAction && quickActionReport?.policyID && shouldRestrictUserBillableActions(quickActionReport.policyID)) {
                Navigation.navigate(ROUTES.RESTRICTED_ACTION.getRoute(quickActionReport.policyID));
                return;
            }
            onSelected();
        },
        [quickActionReport?.policyID],
    );

    /**
     * Check if LHN status changed from active to inactive.
     * Used to close already opened FAB menu when open any other pages (i.e. Press Command + K on web).
     */
    const didScreenBecomeInactive = useCallback(
        (): boolean =>
            // When any other page is opened over LHN
            !isFocused && prevIsFocused,
        [isFocused, prevIsFocused],
    );

    /**
     * Method called when we click the floating action button
     */
    const showCreateMenu = useCallback(
        () => {
            if (!isFocused && shouldUseNarrowLayout) {
                return;
            }
            setIsCreateMenuActive(true);
            onShowCreateMenu?.();
        },
        // eslint-disable-next-line react-compiler/react-compiler, react-hooks/exhaustive-deps
        [isFocused, shouldUseNarrowLayout],
    );

    /**
     * Method called either when:
     * - Pressing the floating action button to open the CreateMenu modal
     * - Selecting an item on CreateMenu or closing it by clicking outside of the modal component
     */
    const hideCreateMenu = useCallback(
        () => {
            if (!isCreateMenuActive) {
                return;
            }
            setIsCreateMenuActive(false);
            onHideCreateMenu?.();
        },
        // eslint-disable-next-line react-compiler/react-compiler, react-hooks/exhaustive-deps
        [isCreateMenuActive],
    );

    useEffect(() => {
        if (!didScreenBecomeInactive()) {
            return;
        }

        // Hide menu manually when other pages are opened using shortcut key
        hideCreateMenu();
    }, [didScreenBecomeInactive, hideCreateMenu]);

    useImperativeHandle(ref, () => ({
        hideCreateMenu() {
            hideCreateMenu();
        },
    }));

    const toggleCreateMenu = () => {
        if (isCreateMenuActive) {
            hideCreateMenu();
        } else {
            showCreateMenu();
        }
    };

    const expenseMenuItems = useMemo((): PopoverMenuItem[] => {
        return [
            {
                icon: getIconForAction(CONST.IOU.TYPE.CREATE),
                text: translate('iou.createExpense'),
                shouldCallAfterModalHide: shouldRedirectToExpensifyClassic,
                onSelected: () =>
                    interceptAnonymousUser(() => {
                        if (shouldRedirectToExpensifyClassic) {
                            setModalVisible(true);
                            return;
                        }
                        startMoneyRequest(
                            CONST.IOU.TYPE.CREATE,
                            // When starting to create an expense from the global FAB, there is not an existing report yet. A random optimistic reportID is generated and used
                            // for all of the routes in the creation flow.
                            generateReportID(),
                        );
                    }),
            },
        ];
    }, [translate, shouldRedirectToExpensifyClassic]);

    const quickActionMenuItems = useMemo(() => {
        // Define common properties in baseQuickAction
        const baseQuickAction = {
            label: translate('quickAction.header'),
            labelStyle: [styles.pt3, styles.pb2],
            isLabelHoverable: false,
            floatRightAvatars: quickActionAvatars,
            floatRightAvatarSize: CONST.AVATAR_SIZE.SMALL,
            numberOfLinesDescription: 1,
            tooltipAnchorAlignment: {
                vertical: CONST.MODAL.ANCHOR_ORIGIN_VERTICAL.BOTTOM,
                horizontal: CONST.MODAL.ANCHOR_ORIGIN_HORIZONTAL.LEFT,
            },
            shouldTeleportPortalToModalLayer: true,
        };

        if (quickAction?.action) {
            const iouType = getIouType(quickAction?.action);
            if (!!iouType && !canCreateRequest(quickActionReport, quickActionPolicy, iouType)) {
                return [];
            }
            if (quickAction?.action === CONST.QUICK_ACTIONS.PER_DIEM && !quickActionPolicy?.arePerDiemRatesEnabled) {
                return [];
            }
            const onSelected = () => {
                interceptAnonymousUser(() => {
                    navigateToQuickAction(isValidReport, quickAction, currentUserPersonalDetails, quickActionPolicy?.id, selectOption);
                });
            };
            return [
                {
                    ...baseQuickAction,
                    icon: getQuickActionIcon(quickAction?.action),
                    text: quickActionTitle,
                    description: quickActionSubtitle,
                    onSelected,
                    shouldShowSubscriptRightAvatar: isPolicyExpenseChat(quickActionReport),
                },
            ];
        }
        if (!isEmptyObject(policyChatForActivePolicy)) {
            const onSelected = () => {
                interceptAnonymousUser(() => {
                    if (policyChatForActivePolicy?.policyID && shouldRestrictUserBillableActions(policyChatForActivePolicy.policyID)) {
                        Navigation.navigate(ROUTES.RESTRICTED_ACTION.getRoute(policyChatForActivePolicy.policyID));
                        return;
                    }

                    const quickActionReportID = policyChatForActivePolicy?.reportID || generateReportID();
                    startMoneyRequest(CONST.IOU.TYPE.SUBMIT, quickActionReportID, CONST.IOU.REQUEST_TYPE.SCAN, true);
                });
            };

            return [
                {
                    ...baseQuickAction,
                    icon: Expensicons.ReceiptScan,
                    text: translate('quickAction.scanReceipt'),
                    description: getReportName(policyChatForActivePolicy),
                    onSelected,
                    shouldShowSubscriptRightAvatar: true,
                },
            ];
        }

        return [];
    }, [
        translate,
        styles.pt3,
        styles.pb2,
        quickActionAvatars,
        quickAction,
        policyChatForActivePolicy,
        quickActionTitle,
        quickActionSubtitle,
        currentUserPersonalDetails,
        quickActionPolicy,
        quickActionReport,
        isValidReport,
        selectOption,
    ]);

    const viewTourTaskReportID = introSelected?.viewTour;
    const [viewTourTaskReport] = useOnyx(`${ONYXKEYS.COLLECTION.REPORT}${viewTourTaskReportID}`);

    const canModifyTask = canModifyTaskUtils(viewTourTaskReport, currentUserPersonalDetails.accountID);
    const canActionTask = canActionTaskUtils(viewTourTaskReport, currentUserPersonalDetails.accountID);

    const isTravelEnabled = useMemo(() => {
        if (!!isBlockedFromSpotnanaTravel || !primaryContactMethod || Str.isSMSLogin(primaryContactMethod) || !isPaidGroupPolicy(activePolicy)) {
            return false;
        }

        const isPolicyProvisioned = activePolicy?.travelSettings?.spotnanaCompanyID ?? activePolicy?.travelSettings?.associatedTravelDomainAccountID;

        return activePolicy?.travelSettings?.hasAcceptedTerms ?? (travelSettings?.hasAcceptedTerms && isPolicyProvisioned);
    }, [activePolicy, isBlockedFromSpotnanaTravel, primaryContactMethod, travelSettings?.hasAcceptedTerms]);

    const openTravel = useCallback(() => {
        if (isTravelEnabled) {
            openTravelDotLink(activePolicy?.id)
                ?.then(() => {})
                ?.catch(() => {
                    Navigation.navigate(ROUTES.TRAVEL_MY_TRIPS);
                });
        } else {
            Navigation.navigate(ROUTES.TRAVEL_MY_TRIPS);
        }
    }, [activePolicy, isTravelEnabled]);

    const menuItems = [
        ...expenseMenuItems,
        ...(canUseTableReportView
            ? [
                  {
                      icon: Expensicons.Document,
                      text: translate('report.newReport.createReport'),
                      onSelected: () => {
                          interceptAnonymousUser(() => {
                              if (shouldRedirectToExpensifyClassic) {
                                  setModalVisible(true);
                                  return;
                              }

                              // If the user's default workspace is a paid group workspace with chat enabled, we create a report with it by default
                              if (activePolicy && activePolicy.isPolicyExpenseChatEnabled && isPaidGroupPolicy(activePolicy)) {
                                  const createdReportID = createNewReport(currentUserPersonalDetails, activePolicyID);
                                  Navigation.setNavigationActionToMicrotaskQueue(() => {
                                      Navigation.navigate(ROUTES.SEARCH_MONEY_REQUEST_REPORT.getRoute({reportID: createdReportID, backTo: Navigation.getActiveRoute()}));
                                  });
                                  return;
                              }

                              if (groupPoliciesWithChatEnabled.length === 1) {
                                  const createdReportID = createNewReport(currentUserPersonalDetails, groupPoliciesWithChatEnabled.at(0)?.id);
                                  Navigation.setNavigationActionToMicrotaskQueue(() => {
                                      Navigation.navigate(ROUTES.SEARCH_MONEY_REQUEST_REPORT.getRoute({reportID: createdReportID, backTo: Navigation.getActiveRoute()}));
                                  });
                                  return;
                              }

                              // If the user's default workspace is personal and the user has more than one group workspace which is paid and has chat enabled, we need to redirect them to the workspace selection screen
                              Navigation.navigate(ROUTES.NEW_REPORT_WORKSPACE_SELECTION);
                          });
                      },
                  },
              ]
            : []),
        {
            icon: Expensicons.ChatBubble,
            text: translate('sidebarScreen.fabNewChat'),
            onSelected: () => interceptAnonymousUser(startNewChat),
        },
        ...(canSendInvoice
            ? [
                  {
                      icon: Expensicons.InvoiceGeneric,
                      text: translate('workspace.invoices.sendInvoice'),
                      shouldCallAfterModalHide: shouldRedirectToExpensifyClassic,
                      onSelected: () =>
                          interceptAnonymousUser(() => {
                              if (shouldRedirectToExpensifyClassic) {
                                  setModalVisible(true);
                                  return;
                              }

                              startMoneyRequest(
                                  CONST.IOU.TYPE.INVOICE,
                                  // When starting to create an invoice from the global FAB, there is not an existing report yet. A random optimistic reportID is generated and used
                                  // for all of the routes in the creation flow.
                                  generateReportID(),
                              );
                          }),
                  },
              ]
            : []),
        ...(canUseSpotnanaTravel
            ? [
                  {
                      icon: Expensicons.Suitcase,
                      text: translate('travel.bookTravel'),
                      rightIcon: isTravelEnabled ? Expensicons.NewWindow : undefined,
                      onSelected: () => interceptAnonymousUser(() => openTravel()),
                  },
              ]
            : []),
        ...(!hasSeenTour
            ? [
                  {
                      icon: Expensicons.Binoculars,
                      iconStyles: styles.popoverIconCircle,
                      iconFill: theme.icon,
                      text: translate('tour.takeATwoMinuteTour'),
                      description: translate('tour.exploreExpensify'),
                      onSelected: () => {
                          openExternalLink(navatticURL);
                          setSelfTourViewed(isAnonymousUser());
                          if (viewTourTaskReport && canModifyTask && canActionTask) {
                              completeTask(viewTourTaskReport);
                          }
                      },
                  },
              ]
            : []),
        ...(!isLoading && shouldShowNewWorkspaceButton
            ? [
                  {
                      displayInDefaultIconColor: true,
                      contentFit: 'contain' as ImageContentFit,
                      icon: Expensicons.NewWorkspace,
                      iconWidth: variables.w46,
                      iconHeight: variables.h40,
                      text: translate('workspace.new.newWorkspace'),
                      description: translate('workspace.new.getTheExpensifyCardAndMore'),
                      onSelected: () => interceptAnonymousUser(() => Navigation.navigate(ROUTES.WORKSPACE_CONFIRMATION.getRoute(Navigation.getActiveRoute()))),
                  },
              ]
            : []),
        ...quickActionMenuItems,
    ];

    return (
        <View style={styles.flexGrow1}>
            <PopoverMenu
                onClose={hideCreateMenu}
                shouldEnableMaxHeight={false}
                isVisible={isCreateMenuActive && (!shouldUseNarrowLayout || isFocused)}
                anchorPosition={styles.createMenuPositionSidebar(windowHeight)}
                onItemSelected={hideCreateMenu}
                fromSidebarMediumScreen={!shouldUseNarrowLayout}
                animationInTiming={CONST.MODAL.ANIMATION_TIMING.FAB_IN}
                animationOutTiming={CONST.MODAL.ANIMATION_TIMING.FAB_OUT}
                shouldUseNewModal
                menuItems={menuItems.map((item) => {
                    return {
                        ...item,
                        onSelected: () => {
                            if (!item.onSelected) {
                                return;
                            }
                            navigateAfterInteraction(item.onSelected);
                        },
                    };
                })}
                withoutOverlay
                anchorRef={fabRef}
            />
            <ConfirmModal
                prompt={translate('sidebarScreen.redirectToExpensifyClassicModal.description')}
                isVisible={modalVisible}
                onConfirm={() => {
                    setModalVisible(false);
                    if (CONFIG.IS_HYBRID_APP) {
                        HybridAppModule.closeReactNativeApp({shouldSignOut: false, shouldSetNVP: true});
                        return;
                    }
                    openOldDotLink(CONST.OLDDOT_URLS.INBOX);
                }}
                onCancel={() => setModalVisible(false)}
                title={translate('sidebarScreen.redirectToExpensifyClassicModal.title')}
                confirmText={translate('exitSurvey.goToExpensifyClassic')}
                cancelText={translate('common.cancel')}
            />
            <FloatingActionButton
                isTooltipAllowed={isTooltipAllowed}
                accessibilityLabel={translate('sidebarScreen.fabNewChatExplained')}
                role={CONST.ROLE.BUTTON}
                isActive={isCreateMenuActive}
                ref={fabRef}
                onPress={toggleCreateMenu}
            />
        </View>
    );
}

FloatingActionButtonAndPopover.displayName = 'FloatingActionButtonAndPopover';

export default forwardRef(FloatingActionButtonAndPopover);

export type {PolicySelector};<|MERGE_RESOLUTION|>--- conflicted
+++ resolved
@@ -219,13 +219,7 @@
         selector: hasSeenTourSelector,
     });
 
-<<<<<<< HEAD
-    const groupPoliciesWithChatEnabled = useMemo(() => getGroupPaidPoliciesWithExpenseChatEnabled(allPolicies as OnyxCollection<OnyxTypes.Policy>), [allPolicies]);
-=======
-    const {setRootStatusBarEnabled} = useContext(CustomStatusBarAndBackgroundContext);
-
     const groupPoliciesWithChatEnabled = getGroupPaidPoliciesWithExpenseChatEnabled();
->>>>>>> e79a743e
 
     /**
      * There are scenarios where users who have not yet had their group workspace-chats in NewDot (isPolicyExpenseChatEnabled). In those scenarios, things can get confusing if they try to submit/track expenses. To address this, we block them from Creating, Tracking, Submitting expenses from NewDot if they are:
