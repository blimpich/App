import HybridAppModule from '@expensify/react-native-hybrid-app';
import {useIsFocused} from '@react-navigation/native';
import type {ImageContentFit} from 'expo-image';
import type {ForwardedRef} from 'react';
import React, {forwardRef, useCallback, useEffect, useImperativeHandle, useMemo, useRef, useState} from 'react';
import {View} from 'react-native';
import type {OnyxCollection, OnyxEntry} from 'react-native-onyx';
import {useOnyx} from 'react-native-onyx';
import type {SvgProps} from 'react-native-svg';
import ConfirmModal from '@components/ConfirmModal';
import FloatingActionButton from '@components/FloatingActionButton';
import * as Expensicons from '@components/Icon/Expensicons';
import type {PopoverMenuItem} from '@components/PopoverMenu';
import PopoverMenu from '@components/PopoverMenu';
import useCurrentUserPersonalDetails from '@hooks/useCurrentUserPersonalDetails';
import useEnvironment from '@hooks/useEnvironment';
import useLocalize from '@hooks/useLocalize';
import useNetwork from '@hooks/useNetwork';
import usePermissions from '@hooks/usePermissions';
import usePrevious from '@hooks/usePrevious';
import useResponsiveLayout from '@hooks/useResponsiveLayout';
import useTheme from '@hooks/useTheme';
import useThemeStyles from '@hooks/useThemeStyles';
import useWindowDimensions from '@hooks/useWindowDimensions';
import {startMoneyRequest} from '@libs/actions/IOU';
import {openExternalLink, openOldDotLink} from '@libs/actions/Link';
import {navigateToQuickAction} from '@libs/actions/QuickActionNavigation';
import {createNewReport, startNewChat} from '@libs/actions/Report';
import {isAnonymousUser} from '@libs/actions/Session';
import {canActionTask as canActionTaskUtils, canModifyTask as canModifyTaskUtils, completeTask} from '@libs/actions/Task';
import {setSelfTourViewed} from '@libs/actions/Welcome';
import getIconForAction from '@libs/getIconForAction';
import interceptAnonymousUser from '@libs/interceptAnonymousUser';
import navigateAfterInteraction from '@libs/Navigation/navigateAfterInteraction';
import Navigation from '@libs/Navigation/Navigation';
import {hasSeenTourSelector} from '@libs/onboardingSelectors';
import {
    areAllGroupPoliciesExpenseChatDisabled,
    canSendInvoice as canSendInvoicePolicyUtils,
    getGroupPaidPoliciesWithExpenseChatEnabled,
    isPaidGroupPolicy,
    shouldShowPolicy,
} from '@libs/PolicyUtils';
import {canCreateRequest, generateReportID, getDisplayNameForParticipant, getIcons, getReportName, getWorkspaceChats, isArchivedReport, isPolicyExpenseChat} from '@libs/ReportUtils';
import {shouldRestrictUserBillableActions} from '@libs/SubscriptionUtils';
import {getNavatticURL} from '@libs/TourUtils';
import variables from '@styles/variables';
import CONFIG from '@src/CONFIG';
import CONST from '@src/CONST';
import type {TranslationPaths} from '@src/languages/types';
import ONYXKEYS from '@src/ONYXKEYS';
import ROUTES from '@src/ROUTES';
import type * as OnyxTypes from '@src/types/onyx';
import type {QuickActionName} from '@src/types/onyx/QuickAction';
import {isEmptyObject} from '@src/types/utils/EmptyObject';
import mapOnyxCollectionItems from '@src/utils/mapOnyxCollectionItems';

type PolicySelector = Pick<OnyxTypes.Policy, 'type' | 'role' | 'isPolicyExpenseChatEnabled' | 'pendingAction' | 'avatarURL' | 'name' | 'id' | 'areInvoicesEnabled'>;

type FloatingActionButtonAndPopoverProps = {
    /* Callback function when the menu is shown */
    onShowCreateMenu?: () => void;

    /* Callback function before the menu is hidden */
    onHideCreateMenu?: () => void;

    /* If the tooltip is allowed to be shown */
    isTooltipAllowed: boolean;
};

type FloatingActionButtonAndPopoverRef = {
    hideCreateMenu: () => void;
};

const policySelector = (policy: OnyxEntry<OnyxTypes.Policy>): PolicySelector =>
    (policy && {
        type: policy.type,
        role: policy.role,
        id: policy.id,
        isPolicyExpenseChatEnabled: policy.isPolicyExpenseChatEnabled,
        pendingAction: policy.pendingAction,
        avatarURL: policy.avatarURL,
        name: policy.name,
        areInvoicesEnabled: policy.areInvoicesEnabled,
    }) as PolicySelector;

const getQuickActionIcon = (action: QuickActionName): React.FC<SvgProps> => {
    switch (action) {
        case CONST.QUICK_ACTIONS.REQUEST_MANUAL:
            return getIconForAction(CONST.IOU.TYPE.REQUEST);
        case CONST.QUICK_ACTIONS.REQUEST_SCAN:
            return Expensicons.ReceiptScan;
        case CONST.QUICK_ACTIONS.REQUEST_DISTANCE:
            return Expensicons.Car;
        case CONST.QUICK_ACTIONS.PER_DIEM:
            return Expensicons.CalendarSolid;
        case CONST.QUICK_ACTIONS.SPLIT_MANUAL:
        case CONST.QUICK_ACTIONS.SPLIT_SCAN:
        case CONST.QUICK_ACTIONS.SPLIT_DISTANCE:
            return getIconForAction(CONST.IOU.TYPE.SPLIT);
        case CONST.QUICK_ACTIONS.SEND_MONEY:
            return getIconForAction(CONST.IOU.TYPE.SEND);
        case CONST.QUICK_ACTIONS.ASSIGN_TASK:
            return Expensicons.Task;
        case CONST.QUICK_ACTIONS.TRACK_DISTANCE:
            return Expensicons.Car;
        case CONST.QUICK_ACTIONS.TRACK_MANUAL:
            return getIconForAction(CONST.IOU.TYPE.TRACK);
        case CONST.QUICK_ACTIONS.TRACK_SCAN:
            return Expensicons.ReceiptScan;
        default:
            return Expensicons.MoneyCircle;
    }
};

const getIouType = (action: QuickActionName) => {
    switch (action) {
        case CONST.QUICK_ACTIONS.REQUEST_MANUAL:
        case CONST.QUICK_ACTIONS.REQUEST_SCAN:
        case CONST.QUICK_ACTIONS.REQUEST_DISTANCE:
        case CONST.QUICK_ACTIONS.PER_DIEM:
            return CONST.IOU.TYPE.SUBMIT;
        case CONST.QUICK_ACTIONS.SPLIT_MANUAL:
        case CONST.QUICK_ACTIONS.SPLIT_SCAN:
        case CONST.QUICK_ACTIONS.SPLIT_DISTANCE:
            return CONST.IOU.TYPE.SPLIT;
        case CONST.QUICK_ACTIONS.TRACK_DISTANCE:
        case CONST.QUICK_ACTIONS.TRACK_MANUAL:
        case CONST.QUICK_ACTIONS.TRACK_SCAN:
            return CONST.IOU.TYPE.TRACK;
        case CONST.QUICK_ACTIONS.SEND_MONEY:
            return CONST.IOU.TYPE.PAY;
        default:
            return undefined;
    }
};

const getQuickActionTitle = (action: QuickActionName): TranslationPaths => {
    switch (action) {
        case CONST.QUICK_ACTIONS.REQUEST_MANUAL:
        case CONST.QUICK_ACTIONS.TRACK_MANUAL:
            return 'quickAction.requestMoney';
        case CONST.QUICK_ACTIONS.REQUEST_SCAN:
        case CONST.QUICK_ACTIONS.TRACK_SCAN:
            return 'quickAction.scanReceipt';
        case CONST.QUICK_ACTIONS.REQUEST_DISTANCE:
        case CONST.QUICK_ACTIONS.TRACK_DISTANCE:
            return 'quickAction.recordDistance';
        case CONST.QUICK_ACTIONS.PER_DIEM:
            return 'quickAction.perDiem';
        case CONST.QUICK_ACTIONS.SPLIT_MANUAL:
            return 'quickAction.splitBill';
        case CONST.QUICK_ACTIONS.SPLIT_SCAN:
            return 'quickAction.splitScan';
        case CONST.QUICK_ACTIONS.SPLIT_DISTANCE:
            return 'quickAction.splitDistance';
        case CONST.QUICK_ACTIONS.SEND_MONEY:
            return 'quickAction.paySomeone';
        case CONST.QUICK_ACTIONS.ASSIGN_TASK:
            return 'quickAction.assignTask';
        default:
            return '' as TranslationPaths;
    }
};

/**
 * Responsible for rendering the {@link PopoverMenu}, and the accompanying
 * FAB that can open or close the menu.
 */
function FloatingActionButtonAndPopover({onHideCreateMenu, onShowCreateMenu, isTooltipAllowed}: FloatingActionButtonAndPopoverProps, ref: ForwardedRef<FloatingActionButtonAndPopoverRef>) {
    const styles = useThemeStyles();
    const theme = useTheme();
    const {translate} = useLocalize();
    const [isLoading = false] = useOnyx(ONYXKEYS.IS_LOADING_APP);
    const [personalDetails] = useOnyx(ONYXKEYS.PERSONAL_DETAILS_LIST);
    const [session] = useOnyx(ONYXKEYS.SESSION);
    const [quickAction] = useOnyx(ONYXKEYS.NVP_QUICK_ACTION_GLOBAL_CREATE);
    const [quickActionReport] = useOnyx(`${ONYXKEYS.COLLECTION.REPORT}${quickAction?.chatReportID}`);
    const [reportNameValuePairs] = useOnyx(`${ONYXKEYS.COLLECTION.REPORT_NAME_VALUE_PAIRS}${quickActionReport?.reportID}`);
    const [activePolicyID] = useOnyx(ONYXKEYS.NVP_ACTIVE_POLICY_ID);
    const [allReports] = useOnyx(ONYXKEYS.COLLECTION.REPORT);
    const [activePolicy] = useOnyx(`${ONYXKEYS.COLLECTION.POLICY}${activePolicyID}`);
    const policyChatForActivePolicy = useMemo(() => {
        if (isEmptyObject(activePolicy) || !activePolicy?.isPolicyExpenseChatEnabled) {
            return {} as OnyxTypes.Report;
        }
        const policyChatsForActivePolicy = getWorkspaceChats(`${activePolicyID ?? CONST.DEFAULT_NUMBER_ID}`, [session?.accountID ?? CONST.DEFAULT_NUMBER_ID], allReports);
        return policyChatsForActivePolicy.length > 0 ? policyChatsForActivePolicy.at(0) : ({} as OnyxTypes.Report);
    }, [activePolicy, activePolicyID, session?.accountID, allReports]);
    const [quickActionPolicy] = useOnyx(`${ONYXKEYS.COLLECTION.POLICY}${quickActionReport?.policyID}`);
    const [allPolicies] = useOnyx(ONYXKEYS.COLLECTION.POLICY, {selector: (c) => mapOnyxCollectionItems(c, policySelector)});

    const [isCreateMenuActive, setIsCreateMenuActive] = useState(false);
    const [modalVisible, setModalVisible] = useState(false);
    const fabRef = useRef<HTMLDivElement>(null);
    const {windowHeight} = useWindowDimensions();
    const {shouldUseNarrowLayout} = useResponsiveLayout();
    const isFocused = useIsFocused();
    const prevIsFocused = usePrevious(isFocused);
    const {isOffline} = useNetwork();

    const {canUseSpotnanaTravel, canUseTableReportView} = usePermissions();
    const canSendInvoice = useMemo(() => canSendInvoicePolicyUtils(allPolicies as OnyxCollection<OnyxTypes.Policy>, session?.email), [allPolicies, session?.email]);
    const isValidReport = !(isEmptyObject(quickActionReport) || isArchivedReport(reportNameValuePairs));
    const {environment} = useEnvironment();
    const [introSelected] = useOnyx(ONYXKEYS.NVP_INTRO_SELECTED);
    const navatticURL = getNavatticURL(environment, introSelected?.choice);
    const [hasSeenTour = false] = useOnyx(ONYXKEYS.NVP_ONBOARDING, {
        selector: hasSeenTourSelector,
    });

<<<<<<< HEAD
    const {renderProductTrainingTooltip, hideProductTrainingTooltip, shouldShowProductTrainingTooltip} = useProductTrainingContext(
        CONST.PRODUCT_TRAINING_TOOLTIP_NAMES.QUICK_ACTION_BUTTON,
        isCreateMenuActive && (!shouldUseNarrowLayout || isFocused),
    );
=======
    const {setRootStatusBarEnabled} = useContext(CustomStatusBarAndBackgroundContext);
>>>>>>> 89a7d2ab

    const groupPoliciesWithChatEnabled = useMemo(() => getGroupPaidPoliciesWithExpenseChatEnabled(allPolicies as OnyxCollection<OnyxTypes.Policy>), [allPolicies]);

    /**
     * There are scenarios where users who have not yet had their group workspace-chats in NewDot (isPolicyExpenseChatEnabled). In those scenarios, things can get confusing if they try to submit/track expenses. To address this, we block them from Creating, Tracking, Submitting expenses from NewDot if they are:
     * 1. on at least one group policy
     * 2. none of the group policies they are a member of have isPolicyExpenseChatEnabled=true
     */
    const shouldRedirectToExpensifyClassic = useMemo(() => {
        return areAllGroupPoliciesExpenseChatDisabled((allPolicies as OnyxCollection<OnyxTypes.Policy>) ?? {});
    }, [allPolicies]);

    const shouldShowNewWorkspaceButton = Object.values(allPolicies ?? {}).every((policy) => !shouldShowPolicy(policy as OnyxEntry<OnyxTypes.Policy>, !!isOffline, session?.email));

    const quickActionAvatars = useMemo(() => {
        if (isValidReport) {
            const avatars = getIcons(quickActionReport, personalDetails);
            return avatars.length <= 1 || isPolicyExpenseChat(quickActionReport) ? avatars : avatars.filter((avatar) => avatar.id !== session?.accountID);
        }
        if (!isEmptyObject(policyChatForActivePolicy)) {
            return getIcons(policyChatForActivePolicy, personalDetails);
        }
        return [];
        // Policy is needed as a dependency in order to update the shortcut details when the workspace changes
        // eslint-disable-next-line react-compiler/react-compiler, react-hooks/exhaustive-deps
    }, [personalDetails, session?.accountID, quickActionReport, quickActionPolicy, policyChatForActivePolicy]);

    const quickActionTitle = useMemo(() => {
        if (isEmptyObject(quickActionReport)) {
            return '';
        }
        if (quickAction?.action === CONST.QUICK_ACTIONS.SEND_MONEY && quickActionAvatars.length > 0) {
            const accountID = quickActionAvatars.at(0)?.id ?? CONST.DEFAULT_NUMBER_ID;
            const name = getDisplayNameForParticipant({accountID: Number(accountID), shouldUseShortForm: true}) ?? '';
            return translate('quickAction.paySomeone', {name});
        }
        const titleKey = getQuickActionTitle(quickAction?.action ?? ('' as QuickActionName));
        return titleKey ? translate(titleKey) : '';
    }, [quickAction, translate, quickActionAvatars, quickActionReport]);

    const hideQABSubtitle = useMemo(() => {
        if (!isValidReport) {
            return true;
        }
        if (quickActionAvatars.length === 0) {
            return false;
        }
        const displayName = personalDetails?.[quickActionAvatars.at(0)?.id ?? CONST.DEFAULT_NUMBER_ID]?.firstName ?? '';
        return quickAction?.action === CONST.QUICK_ACTIONS.SEND_MONEY && displayName.length === 0;
    }, [isValidReport, quickActionAvatars, personalDetails, quickAction?.action]);

    const selectOption = useCallback(
        (onSelected: () => void, shouldRestrictAction: boolean) => {
            if (shouldRestrictAction && quickActionReport?.policyID && shouldRestrictUserBillableActions(quickActionReport.policyID)) {
                Navigation.navigate(ROUTES.RESTRICTED_ACTION.getRoute(quickActionReport.policyID));
                return;
            }
            onSelected();
        },
        [quickActionReport?.policyID],
    );

    /**
     * Check if LHN status changed from active to inactive.
     * Used to close already opened FAB menu when open any other pages (i.e. Press Command + K on web).
     */
    const didScreenBecomeInactive = useCallback(
        (): boolean =>
            // When any other page is opened over LHN
            !isFocused && prevIsFocused,
        [isFocused, prevIsFocused],
    );

    /**
     * Method called when we click the floating action button
     */
    const showCreateMenu = useCallback(
        () => {
            if (!isFocused && shouldUseNarrowLayout) {
                return;
            }
            setIsCreateMenuActive(true);
            onShowCreateMenu?.();
        },
        // eslint-disable-next-line react-compiler/react-compiler, react-hooks/exhaustive-deps
        [isFocused, shouldUseNarrowLayout],
    );

    /**
     * Method called either when:
     * - Pressing the floating action button to open the CreateMenu modal
     * - Selecting an item on CreateMenu or closing it by clicking outside of the modal component
     */
    const hideCreateMenu = useCallback(
        () => {
            if (!isCreateMenuActive) {
                return;
            }
            setIsCreateMenuActive(false);
            onHideCreateMenu?.();
        },
        // eslint-disable-next-line react-compiler/react-compiler, react-hooks/exhaustive-deps
        [isCreateMenuActive],
    );

    useEffect(() => {
        if (!didScreenBecomeInactive()) {
            return;
        }

        // Hide menu manually when other pages are opened using shortcut key
        hideCreateMenu();
    }, [didScreenBecomeInactive, hideCreateMenu]);

    useImperativeHandle(ref, () => ({
        hideCreateMenu() {
            hideCreateMenu();
        },
    }));

    const toggleCreateMenu = () => {
        if (isCreateMenuActive) {
            hideCreateMenu();
        } else {
            showCreateMenu();
        }
    };

    const expenseMenuItems = useMemo((): PopoverMenuItem[] => {
        return [
            {
                icon: getIconForAction(CONST.IOU.TYPE.CREATE),
                text: translate('iou.createExpense'),
                shouldCallAfterModalHide: shouldRedirectToExpensifyClassic,
                onSelected: () =>
                    interceptAnonymousUser(() => {
                        if (shouldRedirectToExpensifyClassic) {
                            setModalVisible(true);
                            return;
                        }
                        startMoneyRequest(
                            CONST.IOU.TYPE.CREATE,
                            // When starting to create an expense from the global FAB, there is not an existing report yet. A random optimistic reportID is generated and used
                            // for all of the routes in the creation flow.
                            generateReportID(),
                        );
                    }),
            },
        ];
    }, [translate, shouldRedirectToExpensifyClassic]);

    const quickActionMenuItems = useMemo(() => {
        // Define common properties in baseQuickAction
        const baseQuickAction = {
            label: translate('quickAction.header'),
            labelStyle: [styles.pt3, styles.pb2],
            isLabelHoverable: false,
            floatRightAvatars: quickActionAvatars,
            floatRightAvatarSize: CONST.AVATAR_SIZE.SMALL,
            numberOfLinesDescription: 1,
            tooltipAnchorAlignment: {
                vertical: CONST.MODAL.ANCHOR_ORIGIN_VERTICAL.BOTTOM,
                horizontal: CONST.MODAL.ANCHOR_ORIGIN_HORIZONTAL.LEFT,
            },
            shouldTeleportPortalToModalLayer: true,
        };

        if (quickAction?.action) {
            const iouType = getIouType(quickAction?.action);
            if (!!iouType && !canCreateRequest(quickActionReport, quickActionPolicy, iouType)) {
                return [];
            }
            if (quickAction?.action === CONST.QUICK_ACTIONS.PER_DIEM && !quickActionPolicy?.arePerDiemRatesEnabled) {
                return [];
            }
            const onSelected = () => {
                interceptAnonymousUser(() => {
                    navigateToQuickAction(isValidReport, `${quickActionReport?.reportID ?? CONST.DEFAULT_NUMBER_ID}`, quickAction, selectOption);
                });
            };
            return [
                {
                    ...baseQuickAction,
                    icon: getQuickActionIcon(quickAction?.action),
                    text: quickActionTitle,
                    description: !hideQABSubtitle ? getReportName(quickActionReport) ?? translate('quickAction.updateDestination') : '',
                    onSelected,
                    shouldShowSubscriptRightAvatar: isPolicyExpenseChat(quickActionReport),
                },
            ];
        }
        if (!isEmptyObject(policyChatForActivePolicy)) {
            const onSelected = () => {
                interceptAnonymousUser(() => {
                    if (policyChatForActivePolicy?.policyID && shouldRestrictUserBillableActions(policyChatForActivePolicy.policyID)) {
                        Navigation.navigate(ROUTES.RESTRICTED_ACTION.getRoute(policyChatForActivePolicy.policyID));
                        return;
                    }

                    const quickActionReportID = policyChatForActivePolicy?.reportID || generateReportID();
                    startMoneyRequest(CONST.IOU.TYPE.SUBMIT, quickActionReportID, CONST.IOU.REQUEST_TYPE.SCAN, true);
                });
            };

            return [
                {
                    ...baseQuickAction,
                    icon: Expensicons.ReceiptScan,
                    text: translate('quickAction.scanReceipt'),
                    description: getReportName(policyChatForActivePolicy),
                    onSelected,
                    shouldShowSubscriptRightAvatar: true,
                },
            ];
        }

        return [];
    }, [
        translate,
        styles.pt3,
        styles.pb2,
        quickActionAvatars,
        quickAction,
        policyChatForActivePolicy,
        quickActionReport,
        quickActionPolicy,
        quickActionTitle,
        hideQABSubtitle,
        isValidReport,
        selectOption,
    ]);

    const viewTourTaskReportID = introSelected?.viewTour;
    const [viewTourTaskReport] = useOnyx(`${ONYXKEYS.COLLECTION.REPORT}${viewTourTaskReportID}`);
    const currentUserPersonalDetails = useCurrentUserPersonalDetails();
    const canModifyTask = canModifyTaskUtils(viewTourTaskReport, currentUserPersonalDetails.accountID);
    const canActionTask = canActionTaskUtils(viewTourTaskReport, currentUserPersonalDetails.accountID);

    const menuItems = [
        ...expenseMenuItems,
        ...(canUseTableReportView
            ? [
                  {
                      icon: Expensicons.Document,
                      text: translate('report.newReport.createReport'),
                      onSelected: () => {
                          interceptAnonymousUser(() => {
                              if (groupPoliciesWithChatEnabled.length === 0) {
                                  setModalVisible(true);
                                  return;
                              }

                              // If the user's default workspace is a paid group workspace with chat enabled, we create a report with it by default
                              if (activePolicy && activePolicy.isPolicyExpenseChatEnabled && isPaidGroupPolicy(activePolicy)) {
                                  const createdReportID = createNewReport(currentUserPersonalDetails, activePolicyID);
                                  Navigation.navigate(ROUTES.SEARCH_MONEY_REQUEST_REPORT.getRoute({reportID: createdReportID, backTo: Navigation.getActiveRoute()}));
                                  return;
                              }

                              if (groupPoliciesWithChatEnabled.length === 1) {
                                  const createdReportID = createNewReport(currentUserPersonalDetails, groupPoliciesWithChatEnabled.at(0)?.id);
                                  Navigation.navigate(ROUTES.SEARCH_MONEY_REQUEST_REPORT.getRoute({reportID: createdReportID, backTo: Navigation.getActiveRoute()}));
                                  return;
                              }

                              // If the user's default workspace is personal and the user has more than one group workspace which is paid and has chat enabled, we need to redirect them to the workspace selection screen
                              Navigation.navigate(ROUTES.NEW_REPORT_WORKSPACE_SELECTION);
                          });
                      },
                  },
              ]
            : []),
        {
            icon: Expensicons.ChatBubble,
            text: translate('sidebarScreen.fabNewChat'),
            onSelected: () => interceptAnonymousUser(startNewChat),
        },
        ...(canSendInvoice
            ? [
                  {
                      icon: Expensicons.InvoiceGeneric,
                      text: translate('workspace.invoices.sendInvoice'),
                      shouldCallAfterModalHide: shouldRedirectToExpensifyClassic,
                      onSelected: () =>
                          interceptAnonymousUser(() => {
                              if (shouldRedirectToExpensifyClassic) {
                                  setModalVisible(true);
                                  return;
                              }

                              startMoneyRequest(
                                  CONST.IOU.TYPE.INVOICE,
                                  // When starting to create an invoice from the global FAB, there is not an existing report yet. A random optimistic reportID is generated and used
                                  // for all of the routes in the creation flow.
                                  generateReportID(),
                              );
                          }),
                  },
              ]
            : []),
        ...(canUseSpotnanaTravel
            ? [
                  {
                      icon: Expensicons.Suitcase,
                      text: translate('travel.bookTravel'),
                      onSelected: () => interceptAnonymousUser(() => Navigation.navigate(ROUTES.TRAVEL_MY_TRIPS)),
                  },
              ]
            : []),
        ...(!hasSeenTour
            ? [
                  {
                      icon: Expensicons.Binoculars,
                      iconStyles: styles.popoverIconCircle,
                      iconFill: theme.icon,
                      text: translate('tour.takeATwoMinuteTour'),
                      description: translate('tour.exploreExpensify'),
                      onSelected: () => {
                          openExternalLink(navatticURL);
                          setSelfTourViewed(isAnonymousUser());
                          if (viewTourTaskReport && canModifyTask && canActionTask) {
                              completeTask(viewTourTaskReport);
                          }
                      },
                  },
              ]
            : []),
        ...(!isLoading && shouldShowNewWorkspaceButton
            ? [
                  {
                      displayInDefaultIconColor: true,
                      contentFit: 'contain' as ImageContentFit,
                      icon: Expensicons.NewWorkspace,
                      iconWidth: variables.w46,
                      iconHeight: variables.h40,
                      text: translate('workspace.new.newWorkspace'),
                      description: translate('workspace.new.getTheExpensifyCardAndMore'),
                      onSelected: () => interceptAnonymousUser(() => Navigation.navigate(ROUTES.WORKSPACE_CONFIRMATION.getRoute(Navigation.getActiveRoute()))),
                  },
              ]
            : []),
        ...quickActionMenuItems,
    ];

    return (
        <View style={styles.flexGrow1}>
            <PopoverMenu
                onClose={hideCreateMenu}
                shouldEnableMaxHeight={false}
                isVisible={isCreateMenuActive && (!shouldUseNarrowLayout || isFocused)}
                anchorPosition={styles.createMenuPositionSidebar(windowHeight)}
                onItemSelected={hideCreateMenu}
                fromSidebarMediumScreen={!shouldUseNarrowLayout}
                animationInTiming={CONST.MODAL.ANIMATION_TIMING.FAB_IN}
                animationOutTiming={CONST.MODAL.ANIMATION_TIMING.FAB_OUT}
                shouldUseNewModal
                menuItems={menuItems.map((item) => {
                    return {
                        ...item,
                        onSelected: () => {
                            if (!item.onSelected) {
                                return;
                            }
                            navigateAfterInteraction(item.onSelected);
                        },
                    };
                })}
                withoutOverlay
                anchorRef={fabRef}
            />
            <ConfirmModal
                prompt={translate('sidebarScreen.redirectToExpensifyClassicModal.description')}
                isVisible={modalVisible}
                onConfirm={() => {
                    setModalVisible(false);
                    if (CONFIG.IS_HYBRID_APP) {
                        HybridAppModule.closeReactNativeApp({shouldSignOut: false, shouldSetNVP: true});
                        return;
                    }
                    openOldDotLink(CONST.OLDDOT_URLS.INBOX);
                }}
                onCancel={() => setModalVisible(false)}
                title={translate('sidebarScreen.redirectToExpensifyClassicModal.title')}
                confirmText={translate('exitSurvey.goToExpensifyClassic')}
                cancelText={translate('common.cancel')}
            />
            <FloatingActionButton
                isTooltipAllowed={isTooltipAllowed}
                accessibilityLabel={translate('sidebarScreen.fabNewChatExplained')}
                role={CONST.ROLE.BUTTON}
                isActive={isCreateMenuActive}
                ref={fabRef}
                onPress={toggleCreateMenu}
            />
        </View>
    );
}

FloatingActionButtonAndPopover.displayName = 'FloatingActionButtonAndPopover';

export default forwardRef(FloatingActionButtonAndPopover);

export type {PolicySelector};<|MERGE_RESOLUTION|>--- conflicted
+++ resolved
@@ -209,15 +209,6 @@
         selector: hasSeenTourSelector,
     });
 
-<<<<<<< HEAD
-    const {renderProductTrainingTooltip, hideProductTrainingTooltip, shouldShowProductTrainingTooltip} = useProductTrainingContext(
-        CONST.PRODUCT_TRAINING_TOOLTIP_NAMES.QUICK_ACTION_BUTTON,
-        isCreateMenuActive && (!shouldUseNarrowLayout || isFocused),
-    );
-=======
-    const {setRootStatusBarEnabled} = useContext(CustomStatusBarAndBackgroundContext);
->>>>>>> 89a7d2ab
-
     const groupPoliciesWithChatEnabled = useMemo(() => getGroupPaidPoliciesWithExpenseChatEnabled(allPolicies as OnyxCollection<OnyxTypes.Policy>), [allPolicies]);
 
     /**
