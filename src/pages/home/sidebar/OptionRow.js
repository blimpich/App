--- conflicted
+++ resolved
@@ -164,11 +164,7 @@
                         </View>
                     </View>
                     {!hideAdditionalOptionStates && (
-<<<<<<< HEAD
-                        <View style={styles.flexRow}>
-=======
-                        <View style={[styles.flexRow, styles.pr5, styles.alignItemsCenter]}>
->>>>>>> 8eaa4633
+                        <View style={[styles.flexRow, styles.alignItemsCenter]}>
                             {option.hasDraftComment && (
                                 <View style={styles.ml2}>
                                     <Icon src={Pencil} />
