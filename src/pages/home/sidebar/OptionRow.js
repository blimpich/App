--- conflicted
+++ resolved
@@ -137,11 +137,6 @@
                     </TouchableOpacity>
                 </View>
             )}
-<<<<<<< HEAD
-            {option.hasDraftComment && (
-                <Icon src={Pencil} />
-            )}
-=======
             <View style={styles.flexRow}>
                 {option.hasDraftComment && (
                     <View style={styles.ml2}>
@@ -154,7 +149,6 @@
                     </View>
                 )}
             </View>
->>>>>>> 79e7f28e
         </View>
     );
 };
