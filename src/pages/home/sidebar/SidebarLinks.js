import lodashGet from 'lodash/get';
import React from 'react';
import {View, TouchableOpacity} from 'react-native';
import _ from 'underscore';
import PropTypes from 'prop-types';
import {withOnyx} from 'react-native-onyx';
import {Freeze} from 'react-freeze';
import styles from '../../../styles/styles';
import * as StyleUtils from '../../../styles/StyleUtils';
import ONYXKEYS from '../../../ONYXKEYS';
import safeAreaInsetPropTypes from '../../safeAreaInsetPropTypes';
import compose from '../../../libs/compose';
import Navigation from '../../../libs/Navigation/Navigation';
import ROUTES from '../../../ROUTES';
import Icon from '../../../components/Icon';
import Header from '../../../components/Header';
import * as Expensicons from '../../../components/Icon/Expensicons';
import AvatarWithIndicator from '../../../components/AvatarWithIndicator';
import Tooltip from '../../../components/Tooltip';
import CONST from '../../../CONST';
import participantPropTypes from '../../../components/participantPropTypes';
import withLocalize, {withLocalizePropTypes} from '../../../components/withLocalize';
import * as App from '../../../libs/actions/App';
import * as ReportUtils from '../../../libs/ReportUtils';
import withCurrentUserPersonalDetails from '../../../components/withCurrentUserPersonalDetails';
import withWindowDimensions from '../../../components/withWindowDimensions';
import reportActionPropTypes from '../report/reportActionPropTypes';
import LHNOptionsList from '../../../components/LHNOptionsList/LHNOptionsList';
import SidebarUtils from '../../../libs/SidebarUtils';
import reportPropTypes from '../../reportPropTypes';
import OfflineWithFeedback from '../../../components/OfflineWithFeedback';
import LHNSkeletonView from '../../../components/LHNSkeletonView';

const propTypes = {
    /** Toggles the navigation menu open and closed */
    onLinkClick: PropTypes.func.isRequired,

    /** Safe area insets required for mobile devices margins */
    insets: safeAreaInsetPropTypes.isRequired,

    /* Onyx Props */
    /** List of reports */
    // eslint-disable-next-line react/no-unused-prop-types
    chatReports: PropTypes.objectOf(reportPropTypes),

    /** All report actions for all reports */
    // eslint-disable-next-line react/no-unused-prop-types
    reportActions: PropTypes.objectOf(PropTypes.arrayOf(PropTypes.shape(reportActionPropTypes))),

    /** List of users' personal details */
    personalDetails: PropTypes.objectOf(participantPropTypes),

    /** The personal details of the person who is logged in */
    currentUserPersonalDetails: PropTypes.shape({
        /** Display name of the current user */
        displayName: PropTypes.string,

        /** Avatar URL or SVG of the current user */
        avatar: PropTypes.oneOfType([PropTypes.string, PropTypes.func]),

        /** Login email of the current user */
        login: PropTypes.string,
    }),

    /** Current reportID from the route in react navigation state object */
    reportIDFromRoute: PropTypes.string,

    /** Callback when onLayout of sidebar is called */
    onLayout: PropTypes.func,

    /** Whether we are viewing below the responsive breakpoint */
    isSmallScreenWidth: PropTypes.bool.isRequired,

    /** The chat priority mode */
    priorityMode: PropTypes.string,

    ...withLocalizePropTypes,
};

const defaultProps = {
    chatReports: {},
    reportActions: {},
    personalDetails: {},
    currentUserPersonalDetails: {
        avatar: '',
    },
    reportIDFromRoute: '',
    onLayout: () => {},
    priorityMode: CONST.PRIORITY_MODE.DEFAULT,
};

// Keep a reference to the screen height so we can use it when a new SidebarLinks component mounts
let lhnListHeight = 0;

class SidebarLinks extends React.Component {
    constructor(props) {
        super(props);

        this.showSearchPage = this.showSearchPage.bind(this);
        this.showSettingsPage = this.showSettingsPage.bind(this);
        this.showReportPage = this.showReportPage.bind(this);

        this.state = {
            skeletonViewContainerHeight: lhnListHeight,
        };
    }

    showSearchPage() {
        if (this.props.isCreateMenuOpen) {
            // Prevent opening Search page when click Search icon quickly after clicking FAB icon
            return;
        }
        Navigation.navigate(ROUTES.SEARCH);
    }

    showSettingsPage() {
        if (this.props.isCreateMenuOpen) {
            // Prevent opening Settings page when click profile avatar quickly after clicking FAB icon
            return;
        }
        Navigation.navigate(ROUTES.SETTINGS);
    }

    /**
     * Show Report page with selected report id
     *
     * @param {Object} option
     * @param {String} option.reportID
     */
    showReportPage(option) {
        if (this.props.isCreateMenuOpen) {
            // Prevent opening Report page when click LHN row quickly after clicking FAB icon
            return;
        }
        Navigation.navigate(ROUTES.getReportRoute(option.reportID));
        this.props.onLinkClick();
    }

    render() {
        const isLoading = _.isEmpty(this.props.personalDetails) || _.isEmpty(this.props.chatReports);
        const freeze = this.props.isSmallScreenWidth && !this.props.isDrawerOpen && this.isSidebarLoaded;
        const animatePlaceholder = !freeze;
        const optionListItems = SidebarUtils.getOrderedReportIDs(this.props.reportIDFromRoute);

<<<<<<< HEAD
        const skeletonPlaceholder = <LHNSkeletonView containerHeight={this.state.skeletonViewContainerHeight} animate={animatePlaceholder} />;

=======
>>>>>>> 7f78d52b
        return (
            <View
                accessibilityElementsHidden={this.props.isSmallScreenWidth && !this.props.isDrawerOpen}
                accessibilityLabel="List of chats"
                style={[styles.flex1, styles.h100]}
            >
                <View
                    style={[
                        styles.flexRow,
                        styles.ph5,
                        styles.pv3,
                        styles.justifyContentBetween,
                        styles.alignItemsCenter,
                    ]}
                    nativeID="drag-area"
                >
                    <Header
                        title={this.props.translate('sidebarScreen.headerChat')}
                        accessibilityLabel={this.props.translate('sidebarScreen.headerChat')}
                        accessibilityRole="text"
                        shouldShowEnvironmentBadge
                        textStyles={[styles.textHeadline]}
                    />
                    <Tooltip text={this.props.translate('common.search')}>
                        <TouchableOpacity
                            accessibilityLabel={this.props.translate('sidebarScreen.buttonSearch')}
                            accessibilityRole="button"
                            style={[styles.flexRow, styles.ph5]}
                            onPress={this.showSearchPage}
                        >
                            <Icon src={Expensicons.MagnifyingGlass} />
                        </TouchableOpacity>
                    </Tooltip>
                    <TouchableOpacity
                        accessibilityLabel={this.props.translate('sidebarScreen.buttonMySettings')}
                        accessibilityRole="button"
                        onPress={this.showSettingsPage}
                    >
                        <OfflineWithFeedback
                            pendingAction={lodashGet(this.props.currentUserPersonalDetails, 'pendingFields.avatar', null)}
                        >
                            <AvatarWithIndicator
                                source={ReportUtils.getAvatar(this.props.currentUserPersonalDetails.avatar, this.props.currentUserPersonalDetails.login)}
                                tooltipText={this.props.translate('common.settings')}
                            />
                        </OfflineWithFeedback>
                    </TouchableOpacity>
                </View>
                <Freeze
                    freeze={freeze}
                    placeholder={skeletonPlaceholder}
                >
                    <View
                        style={styles.flex1}
                        onLayout={(event) => {
                            const skeletonViewContainerHeight = event.nativeEvent.layout.height;

                            // The height can be 0 if the component unmounts - we are not interested in this value and want to know how much space it
                            // takes up so we can set the skeleton view container height.
                            if (skeletonViewContainerHeight === 0) {
                                return;
                            }
                            lhnListHeight = skeletonViewContainerHeight;
                            this.setState({skeletonViewContainerHeight});
                        }}
                    >
                        {isLoading ? skeletonPlaceholder : (
                            <LHNOptionsList
                                contentContainerStyles={[
                                    styles.sidebarListContainer,
                                    {paddingBottom: StyleUtils.getSafeAreaMargins(this.props.insets).marginBottom},
                                ]}
                                data={optionListItems}
                                focusedIndex={_.findIndex(optionListItems, (
                                    option => option.toString() === this.props.reportIDFromRoute
                                ))}
                                onSelectRow={this.showReportPage}
                                shouldDisableFocusOptions={this.props.isSmallScreenWidth}
                                optionMode={this.props.priorityMode === CONST.PRIORITY_MODE.GSD ? CONST.OPTION_MODE.COMPACT : CONST.OPTION_MODE.DEFAULT}
                                onLayout={() => {
                                    this.props.onLayout();
                                    App.setSidebarLoaded();
                                    this.isSidebarLoaded = true;
                                }}
                            />
                        )}
                    </View>
                </Freeze>
            </View>
        );
    }
}

SidebarLinks.propTypes = propTypes;
SidebarLinks.defaultProps = defaultProps;

/**
 * This function (and the few below it), narrow down the data from Onyx to just the properties that we want to trigger a re-render of the component. This helps minimize re-rendering
 * and makes the entire component more performant because it's not re-rendering when a bunch of properties change which aren't ever used in the UI.
 * @param {Object} [report]
 * @returns {Object|undefined}
 */
const chatReportSelector = (report) => {
    if (ReportUtils.isIOUReport(report)) {
        return null;
    }
    return report && ({
        reportID: report.reportID,
        participants: report.participants,
        hasDraft: report.hasDraft,
        isPinned: report.isPinned,
        errorFields: {
            addWorkspaceRoom: report.errorFields && report.errorFields.addWorkspaceRoom,
        },
        lastReadTime: report.lastReadTime,
        lastMessageText: report.lastMessageText,
        lastActionCreated: report.lastActionCreated,
        iouReportID: report.iouReportID,
        hasOutstandingIOU: report.hasOutstandingIOU,
        statusNum: report.statusNum,
        stateNum: report.stateNum,
        chatType: report.chatType,
        policyID: report.policyID,
        reportName: report.reportName,
    });
};

/**
 * @param {Object} [personalDetails]
 * @returns {Object|undefined}
 */
const personalDetailsSelector = personalDetails => _.reduce(personalDetails, (finalPersonalDetails, personalData, login) => {
    // It's OK to do param-reassignment in _.reduce() because we absolutely know the starting state of finalPersonalDetails
    // eslint-disable-next-line no-param-reassign
    finalPersonalDetails[login] = {
        login: personalData.login,
        displayName: personalData.displayName,
        firstName: personalData.firstName,
        avatar: ReportUtils.getAvatar(personalData.avatar, personalData.login),
    };
    return finalPersonalDetails;
}, {});

/**
 * @param {Object} [reportActions]
 * @returns {Object|undefined}
 */
const reportActionsSelector = reportActions => reportActions && _.map(reportActions, reportAction => ({
    errors: reportAction.errors,
}));

/**
 * @param {Object} [policy]
 * @returns {Object|undefined}
 */
const policySelector = policy => policy && ({
    type: policy.type,
    name: policy.name,
});

export default compose(
    withLocalize,
    withCurrentUserPersonalDetails,
    withWindowDimensions,
    withOnyx({
        // Note: It is very important that the keys subscribed to here are the same
        // keys that are subscribed to at the top of SidebarUtils.js. If there was a key missing from here and data was updated
        // for that key, then there would be no re-render and the options wouldn't reflect the new data because SidebarUtils.getOrderedReportIDs() wouldn't be triggered.
        // This could be changed if each OptionRowLHN used withOnyx() to connect to the Onyx keys, but if you had 10,000 reports
        // with 10,000 withOnyx() connections, it would have unknown performance implications.
        chatReports: {
            key: ONYXKEYS.COLLECTION.REPORT,
            selector: chatReportSelector,
        },
        personalDetails: {
            key: ONYXKEYS.PERSONAL_DETAILS,
            selector: personalDetailsSelector,
        },
        priorityMode: {
            key: ONYXKEYS.NVP_PRIORITY_MODE,
        },
        betas: {
            key: ONYXKEYS.BETAS,
        },
        reportActions: {
            key: ONYXKEYS.COLLECTION.REPORT_ACTIONS,
            selector: reportActionsSelector,
        },
        policies: {
            key: ONYXKEYS.COLLECTION.POLICY,
            selector: policySelector,
        },
        preferredLocale: {
            key: ONYXKEYS.NVP_PREFERRED_LOCALE,
        },
    }),
)(SidebarLinks);<|MERGE_RESOLUTION|>--- conflicted
+++ resolved
@@ -142,11 +142,8 @@
         const animatePlaceholder = !freeze;
         const optionListItems = SidebarUtils.getOrderedReportIDs(this.props.reportIDFromRoute);
 
-<<<<<<< HEAD
         const skeletonPlaceholder = <LHNSkeletonView containerHeight={this.state.skeletonViewContainerHeight} animate={animatePlaceholder} />;
 
-=======
->>>>>>> 7f78d52b
         return (
             <View
                 accessibilityElementsHidden={this.props.isSmallScreenWidth && !this.props.isDrawerOpen}
