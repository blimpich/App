--- conflicted
+++ resolved
@@ -34,43 +34,14 @@
         unreadActionCount: PropTypes.number,
     })),
 
-<<<<<<< HEAD
     // List of draft comments
     comments: PropTypes.object,
 };
-const defaultProps = {
-    reports: {},
-    comments: {},
-};
 
-class SidebarLinks extends React.Component {
-    constructor(props) {
-        super(props);
-
-        this.state = {
-            areReportLinksVisible: true,
-        };
-    }
-
-    render() {
-        const {onLinkClick} = this.props;
-        const reportIDInUrl = parseInt(this.props.match.params.reportID, 10);
-        const sortedReports = lodashOrderby(this.props.reports, [
-            'isPinned',
-            'reportName'
-        ], [
-            'desc',
-            'asc'
-        ]);
-        // Filter the reports so that the only reports shown are pinned, unread, and the one matching the URL
-        // eslint-disable-next-line max-len
-        const reportsToDisplay = _.filter(sortedReports, report => (report.isPinned || (report.unreadActionCount > 0) || report.reportID === reportIDInUrl || get(this.props.comments, `${IONKEYS.COLLECTION.REPORT_DRAFT_COMMENT}${report.reportID}`, '').length > 0));
-=======
-    isChatSwitcherActive: PropTypes.bool,
-};
 const defaultProps = {
     reports: {},
     isChatSwitcherActive: false,
+    comments: {},
 };
 
 const SidebarLinks = (props) => {
@@ -83,11 +54,10 @@
         'desc',
         'asc'
     ]);
->>>>>>> 5d6a99f8
 
     // Filter the reports so that the only reports shown are pinned, unread, and the one matching the URL
     // eslint-disable-next-line max-len
-    const reportsToDisplay = _.filter(sortedReports, report => (report.isPinned || (report.unreadActionCount > 0) || report.reportID === reportIDInUrl));
+    const reportsToDisplay = _.filter(sortedReports, report => (report.isPinned || (report.unreadActionCount > 0) || report.reportID === reportIDInUrl || get(this.props.comments, `${ONYXKEYS.COLLECTION.REPORT_DRAFT_COMMENT}${report.reportID}`, '').length > 0));
 
     // Update styles to hide the report links if they should not be visible
     const sidebarLinksStyle = !props.isChatSwitcherActive
@@ -138,15 +108,10 @@
     withRouter,
     withOnyx({
         reports: {
-<<<<<<< HEAD
-            key: IONKEYS.COLLECTION.REPORT,
+            key: ONYXKEYS.COLLECTION.REPORT,
         },
         comments: {
-            key: IONKEYS.COLLECTION.REPORT_DRAFT_COMMENT,
-        }
-=======
-            key: ONYXKEYS.COLLECTION.REPORT,
+            key: ONYXKEYS.COLLECTION.REPORT_DRAFT_COMMENT,
         },
->>>>>>> 5d6a99f8
     }),
 )(SidebarLinks);