--- conflicted
+++ resolved
@@ -204,16 +204,6 @@
  */
 const reportActionsSelector = (reportActions) =>
     reportActions &&
-<<<<<<< HEAD
-    _.map(reportActions, (reportAction) => ({
-        errors: _.get(reportAction, 'errors', []),
-        message: [
-            {
-                moderationDecision: {decision: _.get(reportAction, 'message[0].moderationDecision.decision')},
-            },
-        ],
-    }));
-=======
     _.map(reportActions, (reportAction) => {
         const {reportActionID, parentReportActionID, actionName, errors = []} = reportAction;
         const decision = _.get(reportAction, 'message[0].moderationDecision.decision');
@@ -230,7 +220,6 @@
             ],
         };
     });
->>>>>>> 44ef9284
 
 /**
  * @param {Object} [policy]
