import {deepEqual} from 'fast-equals';
import lodashGet from 'lodash/get';
import lodashMap from 'lodash/map';
import PropTypes from 'prop-types';
import React, {memo, useCallback, useEffect, useMemo, useRef} from 'react';
import {View} from 'react-native';
import {withOnyx} from 'react-native-onyx';
import _ from 'underscore';
import networkPropTypes from '@components/networkPropTypes';
import {withNetwork} from '@components/OnyxProvider';
import withCurrentReportID from '@components/withCurrentReportID';
import withCurrentUserPersonalDetails, {withCurrentUserPersonalDetailsDefaultProps, withCurrentUserPersonalDetailsPropTypes} from '@components/withCurrentUserPersonalDetails';
import withNavigationFocus from '@components/withNavigationFocus';
import useActiveWorkspace from '@hooks/useActiveWorkspace';
import useLocalize from '@hooks/useLocalize';
import usePrevious from '@hooks/usePrevious';
import useThemeStyles from '@hooks/useThemeStyles';
import compose from '@libs/compose';
import {getPolicyMembersByIdWithoutCurrentUser} from '@libs/PolicyUtils';
import * as ReportUtils from '@libs/ReportUtils';
import SidebarUtils from '@libs/SidebarUtils';
import reportPropTypes from '@pages/reportPropTypes';
import * as Policy from '@userActions/Policy';
import CONST from '@src/CONST';
import ONYXKEYS from '@src/ONYXKEYS';
import SidebarLinks, {basePropTypes} from './SidebarLinks';

const propTypes = {
    ...basePropTypes,

    /* Onyx Props */
    /** List of reports */
    chatReports: PropTypes.objectOf(reportPropTypes),

    /** All report actions for all reports */

    /** Object of report actions for this report */
    allReportActions: PropTypes.objectOf(
        PropTypes.arrayOf(
            PropTypes.shape({
                error: PropTypes.string,
                message: PropTypes.arrayOf(
                    PropTypes.shape({
                        moderationDecision: PropTypes.shape({
                            decision: PropTypes.string,
                        }),
                    }),
                ),
            }),
        ),
    ),

    /** Whether the reports are loading. When false it means they are ready to be used. */
    isLoadingApp: PropTypes.bool,

    /** The chat priority mode */
    priorityMode: PropTypes.string,

    /** Beta features list */
    betas: PropTypes.arrayOf(PropTypes.string),

    network: networkPropTypes.isRequired,

    /** The policies which the user has access to */
    // eslint-disable-next-line react/forbid-prop-types
    policies: PropTypes.object,

    // eslint-disable-next-line react/forbid-prop-types
    policyMembers: PropTypes.object,

    /** All of the transaction violations */
    transactionViolations: PropTypes.shape({
        violations: PropTypes.arrayOf(
            PropTypes.shape({
                /** The transaction ID */
                transactionID: PropTypes.number,

                /** The transaction violation type */
                type: PropTypes.string,

                /** The transaction violation message */
                message: PropTypes.string,

                /** The transaction violation data */
                data: PropTypes.shape({
                    /** The transaction violation data field */
                    field: PropTypes.string,

                    /** The transaction violation data value */
                    value: PropTypes.string,
                }),
            }),
        ),
    }),

    reportsDrafts: PropTypes.objectOf(PropTypes.string),

    ...withCurrentUserPersonalDetailsPropTypes,
};

const defaultProps = {
    chatReports: {},
    isLoadingApp: true,
    priorityMode: CONST.PRIORITY_MODE.DEFAULT,
    betas: [],
    policies: {},
    policyMembers: {},
    transactionViolations: {},
    allReportActions: {},
    reportsDrafts: {},
    ...withCurrentUserPersonalDetailsDefaultProps,
};

function SidebarLinksData({
    isFocused,
    allReportActions,
    betas,
    chatReports,
    currentReportID,
    insets,
    isLoadingApp,
    onLinkClick,
    policies,
    priorityMode,
    network,
    policyMembers,
    transactionViolations,
    currentUserPersonalDetails,
    reportsDrafts,
}) {
    const styles = useThemeStyles();
    const {activeWorkspaceID} = useActiveWorkspace();
    const {translate} = useLocalize();
    const prevPriorityMode = usePrevious(priorityMode);

    const policyMemberAccountIDs = getPolicyMembersByIdWithoutCurrentUser(policyMembers, activeWorkspaceID, currentUserPersonalDetails.accountID);

    // eslint-disable-next-line react-hooks/exhaustive-deps
    useEffect(() => Policy.openWorkspace(activeWorkspaceID, policyMemberAccountIDs), [activeWorkspaceID]);

    const reportIDsRef = useRef(null);
    const isLoading = isLoadingApp;

    const optionItemsMemoized = useMemo(
        () => SidebarUtils.getOrderedReportIDs(null, chatReports, betas, policies, priorityMode, allReportActions, transactionViolations, activeWorkspaceID, policyMemberAccountIDs),
        [chatReports, betas, policies, priorityMode, allReportActions, transactionViolations, activeWorkspaceID, policyMemberAccountIDs],
    );

    const optionListItems = useMemo(() => {
<<<<<<< HEAD
        const reportIDs = SidebarUtils.getOrderedReportIDs(
            null,
            chatReports,
            betas,
            policies,
            priorityMode,
            allReportActions,
            transactionViolations,
            activeWorkspaceID,
            policyMemberAccountIDs,
            // Passing it down as we need to re-calculate the list when the drafts are updated
            reportsDrafts,
        );
=======
        const reportIDs = optionItemsMemoized;
>>>>>>> 4001bf34

        if (deepEqual(reportIDsRef.current, reportIDs)) {
            return reportIDsRef.current;
        }

        // 1. We need to update existing reports only once while loading because they are updated several times during loading and causes this regression: https://github.com/Expensify/App/issues/24596#issuecomment-1681679531
        // 2. If the user is offline, we need to update the reports unconditionally, since the loading of report data might be stuck in this case.
        // 3. Changing priority mode to Most Recent will call OpenApp. If there is an existing reports and the priority mode is updated, we want to immediately update the list instead of waiting the OpenApp request to complete
        if (!isLoading || !reportIDsRef.current || network.isOffline || (reportIDsRef.current && prevPriorityMode !== priorityMode)) {
            reportIDsRef.current = reportIDs;
        }
        return reportIDsRef.current || [];
<<<<<<< HEAD
    }, [
        chatReports,
        betas,
        policies,
        priorityMode,
        allReportActions,
        transactionViolations,
        activeWorkspaceID,
        policyMemberAccountIDs,
        isLoading,
        network.isOffline,
        prevPriorityMode,
        reportsDrafts,
    ]);
=======
    }, [optionItemsMemoized, priorityMode, isLoading, network.isOffline, prevPriorityMode]);
>>>>>>> 4001bf34

    // We need to make sure the current report is in the list of reports, but we do not want
    // to have to re-generate the list every time the currentReportID changes. To do that
    // we first generate the list as if there was no current report, then here we check if
    // the current report is missing from the list, which should very rarely happen. In this
    // case we re-generate the list a 2nd time with the current report included.
    const optionListItemsWithCurrentReport = useMemo(() => {
        if (currentReportID && !_.contains(optionListItems, currentReportID)) {
            return SidebarUtils.getOrderedReportIDs(
                currentReportID,
                chatReports,
                betas,
                policies,
                priorityMode,
                allReportActions,
                transactionViolations,
                activeWorkspaceID,
                policyMemberAccountIDs,
            );
        }
        return optionListItems;
    }, [currentReportID, optionListItems, chatReports, betas, policies, priorityMode, allReportActions, transactionViolations, activeWorkspaceID, policyMemberAccountIDs]);

    const currentReportIDRef = useRef(currentReportID);
    currentReportIDRef.current = currentReportID;
    const isActiveReport = useCallback((reportID) => currentReportIDRef.current === reportID, []);

    return (
        <View
            accessibilityElementsHidden={!isFocused}
            accessibilityLabel={translate('sidebarScreen.listOfChats')}
            style={[styles.flex1, styles.h100]}
        >
            <SidebarLinks
                // Forwarded props:
                onLinkClick={onLinkClick}
                insets={insets}
                priorityMode={priorityMode}
                // Data props:
                isActiveReport={isActiveReport}
                isLoading={isLoading}
                optionListItems={optionListItemsWithCurrentReport}
                activeWorkspaceID={activeWorkspaceID}
            />
        </View>
    );
}

SidebarLinksData.propTypes = propTypes;
SidebarLinksData.defaultProps = defaultProps;
SidebarLinksData.displayName = 'SidebarLinksData';

/**
 * This function (and the few below it), narrow down the data from Onyx to just the properties that we want to trigger a re-render of the component. This helps minimize re-rendering
 * and makes the entire component more performant because it's not re-rendering when a bunch of properties change which aren't ever used in the UI.
 * @param {Object} [report]
 * @returns {Object|undefined}
 */
const chatReportSelector = (report) =>
    report && {
        reportID: report.reportID,
        participantAccountIDs: report.participantAccountIDs,
        isPinned: report.isPinned,
        isHidden: report.isHidden,
        notificationPreference: report.notificationPreference,
        errorFields: {
            addWorkspaceRoom: report.errorFields && report.errorFields.addWorkspaceRoom,
        },
        lastMessageText: report.lastMessageText,
        lastVisibleActionCreated: report.lastVisibleActionCreated,
        iouReportID: report.iouReportID,
        total: report.total,
        nonReimbursableTotal: report.nonReimbursableTotal,
        hasOutstandingChildRequest: report.hasOutstandingChildRequest,
        isWaitingOnBankAccount: report.isWaitingOnBankAccount,
        statusNum: report.statusNum,
        stateNum: report.stateNum,
        chatType: report.chatType,
        type: report.type,
        policyID: report.policyID,
        visibility: report.visibility,
        lastReadTime: report.lastReadTime,
        // Needed for name sorting:
        reportName: report.reportName,
        policyName: report.policyName,
        oldPolicyName: report.oldPolicyName,
        // Other less obvious properites considered for sorting:
        ownerAccountID: report.ownerAccountID,
        currency: report.currency,
        managerID: report.managerID,
        // Other important less obivous properties for filtering:
        parentReportActionID: report.parentReportActionID,
        parentReportID: report.parentReportID,
        isDeletedParentAction: report.isDeletedParentAction,
        isUnreadWithMention: ReportUtils.isUnreadWithMention(report),
    };

/**
 * @param {Object} [reportActions]
 * @returns {Object|undefined}
 */
const reportActionsSelector = (reportActions) =>
    reportActions &&
    lodashMap(reportActions, (reportAction) => {
        const {reportActionID, parentReportActionID, actionName, errors = [], originalMessage} = reportAction;
        const decision = lodashGet(reportAction, 'message[0].moderationDecision.decision');

        return {
            reportActionID,
            parentReportActionID,
            actionName,
            errors,
            message: [
                {
                    moderationDecision: {decision},
                },
            ],
            originalMessage,
        };
    });

/**
 * @param {Object} [policy]
 * @returns {Object|undefined}
 */
const policySelector = (policy) =>
    policy && {
        type: policy.type,
        name: policy.name,
        avatar: policy.avatar,
    };

export default compose(
    withCurrentReportID,
    withCurrentUserPersonalDetails,
    withNavigationFocus,
    withNetwork(),
    withOnyx({
        chatReports: {
            key: ONYXKEYS.COLLECTION.REPORT,
            selector: chatReportSelector,
            initialValue: {},
        },
        isLoadingApp: {
            key: ONYXKEYS.IS_LOADING_APP,
        },
        priorityMode: {
            key: ONYXKEYS.NVP_PRIORITY_MODE,
            initialValue: CONST.PRIORITY_MODE.DEFAULT,
        },
        betas: {
            key: ONYXKEYS.BETAS,
            initialValue: [],
        },
        allReportActions: {
            key: ONYXKEYS.COLLECTION.REPORT_ACTIONS,
            selector: reportActionsSelector,
            initialValue: {},
        },
        policies: {
            key: ONYXKEYS.COLLECTION.POLICY,
            selector: policySelector,
            initialValue: {},
        },
        policyMembers: {
            key: ONYXKEYS.COLLECTION.POLICY_MEMBERS,
        },
        transactionViolations: {
            key: ONYXKEYS.COLLECTION.TRANSACTION_VIOLATIONS,
            initialValue: {},
        },
        reportsDrafts: {
            key: ONYXKEYS.COLLECTION.REPORT_DRAFT_COMMENT,
            initialValue: {},
        },
    }),
)(
    /* 
        While working on audit on the App Start App metric we noticed that by memoizing SidebarLinksData we can avoid 2 additional run of getOrderedReportIDs.
        With that we can reduce app start up time by ~2s on heavy account.
        More details - https://github.com/Expensify/App/issues/35234#issuecomment-1926914534
    */
    memo(
        SidebarLinksData,
        (prevProps, nextProps) =>
            _.isEqual(prevProps.chatReports, nextProps.chatReports) &&
            _.isEqual(prevProps.allReportActions, nextProps.allReportActions) &&
            prevProps.isLoadingApp === nextProps.isLoadingApp &&
            prevProps.priorityMode === nextProps.priorityMode &&
            _.isEqual(prevProps.betas, nextProps.betas) &&
            _.isEqual(prevProps.policies, nextProps.policies) &&
            prevProps.network.isOffline === nextProps.network.isOffline &&
            _.isEqual(prevProps.insets, nextProps.insets) &&
            prevProps.onLinkClick === nextProps.onLinkClick &&
            _.isEqual(prevProps.policyMembers, nextProps.policyMembers) &&
            _.isEqual(prevProps.transactionViolations, nextProps.transactionViolations) &&
            _.isEqual(prevProps.currentUserPersonalDetails, nextProps.currentUserPersonalDetails) &&
            prevProps.currentReportID === nextProps.currentReportID,
    ),
);<|MERGE_RESOLUTION|>--- conflicted
+++ resolved
@@ -142,28 +142,24 @@
     const isLoading = isLoadingApp;
 
     const optionItemsMemoized = useMemo(
-        () => SidebarUtils.getOrderedReportIDs(null, chatReports, betas, policies, priorityMode, allReportActions, transactionViolations, activeWorkspaceID, policyMemberAccountIDs),
-        [chatReports, betas, policies, priorityMode, allReportActions, transactionViolations, activeWorkspaceID, policyMemberAccountIDs],
+        () =>
+            SidebarUtils.getOrderedReportIDs(
+                null,
+                chatReports,
+                betas,
+                policies,
+                priorityMode,
+                allReportActions,
+                transactionViolations,
+                activeWorkspaceID,
+                policyMemberAccountIDs,
+                reportsDrafts,
+            ),
+        [chatReports, betas, policies, priorityMode, allReportActions, transactionViolations, activeWorkspaceID, policyMemberAccountIDs, reportsDrafts],
     );
 
     const optionListItems = useMemo(() => {
-<<<<<<< HEAD
-        const reportIDs = SidebarUtils.getOrderedReportIDs(
-            null,
-            chatReports,
-            betas,
-            policies,
-            priorityMode,
-            allReportActions,
-            transactionViolations,
-            activeWorkspaceID,
-            policyMemberAccountIDs,
-            // Passing it down as we need to re-calculate the list when the drafts are updated
-            reportsDrafts,
-        );
-=======
         const reportIDs = optionItemsMemoized;
->>>>>>> 4001bf34
 
         if (deepEqual(reportIDsRef.current, reportIDs)) {
             return reportIDsRef.current;
@@ -176,24 +172,7 @@
             reportIDsRef.current = reportIDs;
         }
         return reportIDsRef.current || [];
-<<<<<<< HEAD
-    }, [
-        chatReports,
-        betas,
-        policies,
-        priorityMode,
-        allReportActions,
-        transactionViolations,
-        activeWorkspaceID,
-        policyMemberAccountIDs,
-        isLoading,
-        network.isOffline,
-        prevPriorityMode,
-        reportsDrafts,
-    ]);
-=======
     }, [optionItemsMemoized, priorityMode, isLoading, network.isOffline, prevPriorityMode]);
->>>>>>> 4001bf34
 
     // We need to make sure the current report is in the list of reports, but we do not want
     // to have to re-generate the list every time the currentReportID changes. To do that
