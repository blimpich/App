import {deepEqual} from 'fast-equals';
<<<<<<< HEAD
=======
import lodashGet from 'lodash/get';
import lodashMapValues from 'lodash/mapValues';
>>>>>>> a8ece907
import PropTypes from 'prop-types';
import React, {useCallback, useEffect, useMemo, useRef} from 'react';
import {View} from 'react-native';
import {withOnyx} from 'react-native-onyx';
import networkPropTypes from '@components/networkPropTypes';
import {withNetwork} from '@components/OnyxProvider';
import withCurrentReportID from '@components/withCurrentReportID';
import withCurrentUserPersonalDetails, {withCurrentUserPersonalDetailsDefaultProps, withCurrentUserPersonalDetailsPropTypes} from '@components/withCurrentUserPersonalDetails';
import withNavigationFocus from '@components/withNavigationFocus';
import useActiveWorkspace from '@hooks/useActiveWorkspace';
import useLocalize from '@hooks/useLocalize';
<<<<<<< HEAD
import {useOrderedReportListItems} from '@hooks/useOrderedReportListItems';
=======
import usePermissions from '@hooks/usePermissions';
>>>>>>> a8ece907
import usePrevious from '@hooks/usePrevious';
import useThemeStyles from '@hooks/useThemeStyles';
import compose from '@libs/compose';
import * as OptionsListUtils from '@libs/OptionsListUtils';
import {getPolicyMembersByIdWithoutCurrentUser} from '@libs/PolicyUtils';
import * as Policy from '@userActions/Policy';
import CONST from '@src/CONST';
import ONYXKEYS from '@src/ONYXKEYS';
import SidebarLinks, {basePropTypes} from './SidebarLinks';

const propTypes = {
    ...basePropTypes,

<<<<<<< HEAD
=======
    /* Onyx Props */
    /** List of reports */
    chatReports: PropTypes.objectOf(reportPropTypes),

    /** All report actions for all reports */

    /** Object of report actions for this report */
    // eslint-disable-next-line react/forbid-prop-types
    allReportActions: PropTypes.object,

    // eslint-disable-next-line react/forbid-prop-types
    allTransactions: PropTypes.object,

>>>>>>> a8ece907
    /** Whether the reports are loading. When false it means they are ready to be used. */
    isLoadingApp: PropTypes.bool,

    /** The chat priority mode */
    priorityMode: PropTypes.string,

    network: networkPropTypes.isRequired,

    // eslint-disable-next-line react/forbid-prop-types
    policyMembers: PropTypes.object,

    ...withCurrentUserPersonalDetailsPropTypes,
};

const defaultProps = {
    isLoadingApp: true,
    priorityMode: CONST.PRIORITY_MODE.DEFAULT,
    policyMembers: {},
<<<<<<< HEAD
    ...withCurrentUserPersonalDetailsDefaultProps,
};

function SidebarLinksData({isFocused, currentReportID, insets, isLoadingApp, onLinkClick, priorityMode, network, policyMembers, currentUserPersonalDetails}) {
=======
    transactionViolations: {},
    allReportActions: {},
    allTransactions: {},
    ...withCurrentUserPersonalDetailsDefaultProps,
};

function SidebarLinksData({
    isFocused,
    allReportActions,
    allTransactions,
    betas,
    chatReports,
    currentReportID,
    insets,
    isLoadingApp,
    onLinkClick,
    policies,
    priorityMode,
    network,
    policyMembers,
    transactionViolations,
    currentUserPersonalDetails,
}) {
>>>>>>> a8ece907
    const styles = useThemeStyles();
    const {activeWorkspaceID} = useActiveWorkspace();
    const {translate} = useLocalize();
    const prevPriorityMode = usePrevious(priorityMode);
    const {canUseViolations} = usePermissions();

    const policyMemberAccountIDs = getPolicyMembersByIdWithoutCurrentUser(policyMembers, activeWorkspaceID, currentUserPersonalDetails.accountID);

    // eslint-disable-next-line react-hooks/exhaustive-deps
    useEffect(() => Policy.openWorkspace(activeWorkspaceID, policyMemberAccountIDs), [activeWorkspaceID]);

<<<<<<< HEAD
    const orderedReportListItemsRef = useRef(null);
    const isLoading = isLoadingApp;
    const orderedReportListItems = useOrderedReportListItems();
=======
    const reportIDsWithErrors = useMemo(() => {
        const reportKeys = _.keys(chatReports);
        return _.reduce(
            reportKeys,
            (errorsMap, reportKey) => {
                const report = chatReports[reportKey];
                const allReportsActions = allReportActions[reportKey.replace(ONYXKEYS.COLLECTION.REPORT, ONYXKEYS.COLLECTION.REPORT_ACTIONS)];
                const errors = OptionsListUtils.getAllReportErrors(report, allReportsActions, allTransactions) || {};
                if (_.size(errors) === 0) {
                    return errorsMap;
                }
                return {...errorsMap, [reportKey.replace(ONYXKEYS.COLLECTION.REPORT, '')]: errors};
            },
            {},
        );
    }, [allReportActions, allTransactions, chatReports]);

    const reportIDsRef = useRef(null);
    const isLoading = isLoadingApp;
    const optionListItems = useMemo(() => {
        const reportIDs = SidebarUtils.getOrderedReportIDs(
            null,
            chatReports,
            betas,
            policies,
            priorityMode,
            allReportActions,
            transactionViolations,
            activeWorkspaceID,
            policyMemberAccountIDs,
            reportIDsWithErrors,
            canUseViolations,
        );
>>>>>>> a8ece907

    const optionListItems = useMemo(() => {
        if (deepEqual(orderedReportListItemsRef.current, orderedReportListItems)) {
            return orderedReportListItemsRef.current;
        }

        // 1. We need to update existing reports only once while loading because they are updated several times during loading and causes this regression: https://github.com/Expensify/App/issues/24596#issuecomment-1681679531
        // 2. If the user is offline, we need to update the reports unconditionally, since the loading of report data might be stuck in this case.
        // 3. Changing priority mode to Most Recent will call OpenApp. If there is an existing reports and the priority mode is updated, we want to immediately update the list instead of waiting the OpenApp request to complete
<<<<<<< HEAD
        if (!isLoading || !orderedReportListItemsRef.current || network.isOffline || (orderedReportListItemsRef.current && prevPriorityMode !== priorityMode)) {
            orderedReportListItemsRef.current = orderedReportListItems;
        }
        return orderedReportListItemsRef.current || [];
    }, [orderedReportListItems, isLoading, network.isOffline, prevPriorityMode, priorityMode]);
=======
        if (!isLoading || !reportIDsRef.current || network.isOffline || (reportIDsRef.current && prevPriorityMode !== priorityMode)) {
            reportIDsRef.current = reportIDs;
        }
        return reportIDsRef.current || [];
    }, [
        chatReports,
        betas,
        policies,
        priorityMode,
        allReportActions,
        transactionViolations,
        activeWorkspaceID,
        policyMemberAccountIDs,
        reportIDsWithErrors,
        canUseViolations,
        isLoading,
        network.isOffline,
        prevPriorityMode,
    ]);

    // We need to make sure the current report is in the list of reports, but we do not want
    // to have to re-generate the list every time the currentReportID changes. To do that
    // we first generate the list as if there was no current report, then here we check if
    // the current report is missing from the list, which should very rarely happen. In this
    // case we re-generate the list a 2nd time with the current report included.
    const optionListItemsWithCurrentReport = useMemo(() => {
        if (currentReportID && !_.contains(optionListItems, currentReportID)) {
            return SidebarUtils.getOrderedReportIDs(
                currentReportID,
                chatReports,
                betas,
                policies,
                priorityMode,
                allReportActions,
                transactionViolations,
                activeWorkspaceID,
                policyMemberAccountIDs,
                reportIDsWithErrors,
                canUseViolations,
            );
        }
        return optionListItems;
    }, [
        currentReportID,
        optionListItems,
        chatReports,
        betas,
        policies,
        priorityMode,
        allReportActions,
        transactionViolations,
        activeWorkspaceID,
        policyMemberAccountIDs,
        reportIDsWithErrors,
        canUseViolations,
    ]);
>>>>>>> a8ece907

    const currentReportIDRef = useRef(currentReportID);
    currentReportIDRef.current = currentReportID;
    const isActiveReport = useCallback((reportID) => currentReportIDRef.current === reportID, []);

    return (
        <View
            accessibilityElementsHidden={!isFocused}
            accessibilityLabel={translate('sidebarScreen.listOfChats')}
            style={[styles.flex1, styles.h100]}
        >
            <SidebarLinks
                // Forwarded props:
                onLinkClick={onLinkClick}
                insets={insets}
                priorityMode={priorityMode}
                // Data props:
                isActiveReport={isActiveReport}
                isLoading={isLoading}
                activeWorkspaceID={activeWorkspaceID}
<<<<<<< HEAD
                optionListItems={optionListItems}
=======
                reportIDsWithErrors={reportIDsWithErrors}
>>>>>>> a8ece907
            />
        </View>
    );
}

SidebarLinksData.propTypes = propTypes;
SidebarLinksData.defaultProps = defaultProps;
SidebarLinksData.displayName = 'SidebarLinksData';

<<<<<<< HEAD
=======
/**
 * This function (and the few below it), narrow down the data from Onyx to just the properties that we want to trigger a re-render of the component. This helps minimize re-rendering
 * and makes the entire component more performant because it's not re-rendering when a bunch of properties change which aren't ever used in the UI.
 * @param {Object} [report]
 * @returns {Object|undefined}
 */
const chatReportSelector = (report) =>
    report && {
        reportID: report.reportID,
        participantAccountIDs: report.participantAccountIDs,
        hasDraft: report.hasDraft,
        isPinned: report.isPinned,
        isHidden: report.isHidden,
        notificationPreference: report.notificationPreference,
        errors: report.errors,
        errorFields: {
            addWorkspaceRoom: report.errorFields && report.errorFields.addWorkspaceRoom,
        },
        lastMessageText: report.lastMessageText,
        lastVisibleActionCreated: report.lastVisibleActionCreated,
        iouReportID: report.iouReportID,
        total: report.total,
        nonReimbursableTotal: report.nonReimbursableTotal,
        hasOutstandingChildRequest: report.hasOutstandingChildRequest,
        isWaitingOnBankAccount: report.isWaitingOnBankAccount,
        statusNum: report.statusNum,
        stateNum: report.stateNum,
        chatType: report.chatType,
        type: report.type,
        policyID: report.policyID,
        visibility: report.visibility,
        lastReadTime: report.lastReadTime,
        // Needed for name sorting:
        reportName: report.reportName,
        policyName: report.policyName,
        oldPolicyName: report.oldPolicyName,
        isPolicyExpenseChat: report.isPolicyExpenseChat,
        isOwnPolicyExpenseChat: report.isOwnPolicyExpenseChat,
        isCancelledIOU: report.isCancelledIOU,
        // Other less obvious properites considered for sorting:
        ownerAccountID: report.ownerAccountID,
        currency: report.currency,
        managerID: report.managerID,
        // Other important less obivous properties for filtering:
        parentReportActionID: report.parentReportActionID,
        parentReportID: report.parentReportID,
        isDeletedParentAction: report.isDeletedParentAction,
        isUnreadWithMention: ReportUtils.isUnreadWithMention(report),
    };

/**
 * @param {Object} [reportActions]
 * @returns {Object|undefined}
 */
const reportActionsSelector = (reportActions) =>
    reportActions &&
    lodashMapValues(reportActions, (reportAction) => {
        const {reportActionID, parentReportActionID, actionName, errors = [], originalMessage} = reportAction;
        const decision = lodashGet(reportAction, 'message[0].moderationDecision.decision');

        return {
            reportActionID,
            parentReportActionID,
            actionName,
            errors,
            message: [
                {
                    moderationDecision: {decision},
                },
            ],
            originalMessage,
        };
    });

/**
 * @param {Object} [policy]
 * @returns {Object|undefined}
 */
const policySelector = (policy) =>
    policy && {
        type: policy.type,
        name: policy.name,
        avatar: policy.avatar,
    };

/**
 * @param {Object} [transaction]
 * @returns {Object|undefined}
 */
const transactionSelector = (transaction) =>
    transaction && {
        reportID: transaction.reportID,
        iouRequestType: transaction.iouRequestType,
        comment: transaction.comment,
        receipt: transaction.receipt,
        merchant: transaction.merchant,
        modifiedMerchant: transaction.modifiedMerchant,
        amount: transaction.amount,
        modifiedAmount: transaction.modifiedAmount,
        created: transaction.created,
        modifiedCreated: transaction.modifiedCreated,
    };

>>>>>>> a8ece907
export default compose(
    withCurrentReportID,
    withCurrentUserPersonalDetails,
    withNavigationFocus,
    withNetwork(),
    withOnyx({
        isLoadingApp: {
            key: ONYXKEYS.IS_LOADING_APP,
        },
        priorityMode: {
            key: ONYXKEYS.NVP_PRIORITY_MODE,
            initialValue: CONST.PRIORITY_MODE.DEFAULT,
        },
<<<<<<< HEAD
=======
        betas: {
            key: ONYXKEYS.BETAS,
            initialValue: [],
        },
        allReportActions: {
            key: ONYXKEYS.COLLECTION.REPORT_ACTIONS,
            selector: reportActionsSelector,
            initialValue: {},
        },
        allTransactions: {
            key: ONYXKEYS.COLLECTION.TRANSACTION,
            selector: transactionSelector,
            initialValue: {},
        },
        policies: {
            key: ONYXKEYS.COLLECTION.POLICY,
            selector: policySelector,
            initialValue: {},
        },
>>>>>>> a8ece907
        policyMembers: {
            key: ONYXKEYS.COLLECTION.POLICY_MEMBERS,
        },
    }),
)(SidebarLinksData);<|MERGE_RESOLUTION|>--- conflicted
+++ resolved
@@ -1,9 +1,4 @@
 import {deepEqual} from 'fast-equals';
-<<<<<<< HEAD
-=======
-import lodashGet from 'lodash/get';
-import lodashMapValues from 'lodash/mapValues';
->>>>>>> a8ece907
 import PropTypes from 'prop-types';
 import React, {useCallback, useEffect, useMemo, useRef} from 'react';
 import {View} from 'react-native';
@@ -15,15 +10,10 @@
 import withNavigationFocus from '@components/withNavigationFocus';
 import useActiveWorkspace from '@hooks/useActiveWorkspace';
 import useLocalize from '@hooks/useLocalize';
-<<<<<<< HEAD
 import {useOrderedReportListItems} from '@hooks/useOrderedReportListItems';
-=======
-import usePermissions from '@hooks/usePermissions';
->>>>>>> a8ece907
 import usePrevious from '@hooks/usePrevious';
 import useThemeStyles from '@hooks/useThemeStyles';
 import compose from '@libs/compose';
-import * as OptionsListUtils from '@libs/OptionsListUtils';
 import {getPolicyMembersByIdWithoutCurrentUser} from '@libs/PolicyUtils';
 import * as Policy from '@userActions/Policy';
 import CONST from '@src/CONST';
@@ -33,22 +23,6 @@
 const propTypes = {
     ...basePropTypes,
 
-<<<<<<< HEAD
-=======
-    /* Onyx Props */
-    /** List of reports */
-    chatReports: PropTypes.objectOf(reportPropTypes),
-
-    /** All report actions for all reports */
-
-    /** Object of report actions for this report */
-    // eslint-disable-next-line react/forbid-prop-types
-    allReportActions: PropTypes.object,
-
-    // eslint-disable-next-line react/forbid-prop-types
-    allTransactions: PropTypes.object,
-
->>>>>>> a8ece907
     /** Whether the reports are loading. When false it means they are ready to be used. */
     isLoadingApp: PropTypes.bool,
 
@@ -67,159 +41,37 @@
     isLoadingApp: true,
     priorityMode: CONST.PRIORITY_MODE.DEFAULT,
     policyMembers: {},
-<<<<<<< HEAD
     ...withCurrentUserPersonalDetailsDefaultProps,
 };
 
 function SidebarLinksData({isFocused, currentReportID, insets, isLoadingApp, onLinkClick, priorityMode, network, policyMembers, currentUserPersonalDetails}) {
-=======
-    transactionViolations: {},
-    allReportActions: {},
-    allTransactions: {},
-    ...withCurrentUserPersonalDetailsDefaultProps,
-};
-
-function SidebarLinksData({
-    isFocused,
-    allReportActions,
-    allTransactions,
-    betas,
-    chatReports,
-    currentReportID,
-    insets,
-    isLoadingApp,
-    onLinkClick,
-    policies,
-    priorityMode,
-    network,
-    policyMembers,
-    transactionViolations,
-    currentUserPersonalDetails,
-}) {
->>>>>>> a8ece907
     const styles = useThemeStyles();
     const {activeWorkspaceID} = useActiveWorkspace();
     const {translate} = useLocalize();
     const prevPriorityMode = usePrevious(priorityMode);
-    const {canUseViolations} = usePermissions();
 
     const policyMemberAccountIDs = getPolicyMembersByIdWithoutCurrentUser(policyMembers, activeWorkspaceID, currentUserPersonalDetails.accountID);
 
     // eslint-disable-next-line react-hooks/exhaustive-deps
     useEffect(() => Policy.openWorkspace(activeWorkspaceID, policyMemberAccountIDs), [activeWorkspaceID]);
 
-<<<<<<< HEAD
-    const orderedReportListItemsRef = useRef(null);
+    const orderedReportIDsRef = useRef(null);
     const isLoading = isLoadingApp;
-    const orderedReportListItems = useOrderedReportListItems();
-=======
-    const reportIDsWithErrors = useMemo(() => {
-        const reportKeys = _.keys(chatReports);
-        return _.reduce(
-            reportKeys,
-            (errorsMap, reportKey) => {
-                const report = chatReports[reportKey];
-                const allReportsActions = allReportActions[reportKey.replace(ONYXKEYS.COLLECTION.REPORT, ONYXKEYS.COLLECTION.REPORT_ACTIONS)];
-                const errors = OptionsListUtils.getAllReportErrors(report, allReportsActions, allTransactions) || {};
-                if (_.size(errors) === 0) {
-                    return errorsMap;
-                }
-                return {...errorsMap, [reportKey.replace(ONYXKEYS.COLLECTION.REPORT, '')]: errors};
-            },
-            {},
-        );
-    }, [allReportActions, allTransactions, chatReports]);
-
-    const reportIDsRef = useRef(null);
-    const isLoading = isLoadingApp;
-    const optionListItems = useMemo(() => {
-        const reportIDs = SidebarUtils.getOrderedReportIDs(
-            null,
-            chatReports,
-            betas,
-            policies,
-            priorityMode,
-            allReportActions,
-            transactionViolations,
-            activeWorkspaceID,
-            policyMemberAccountIDs,
-            reportIDsWithErrors,
-            canUseViolations,
-        );
->>>>>>> a8ece907
+    const {orderedReportIDs, reportIDsWithErrors} = useOrderedReportListItems();
 
     const optionListItems = useMemo(() => {
-        if (deepEqual(orderedReportListItemsRef.current, orderedReportListItems)) {
-            return orderedReportListItemsRef.current;
+        if (deepEqual(orderedReportIDsRef.current, orderedReportIDs)) {
+            return orderedReportIDsRef.current;
         }
 
         // 1. We need to update existing reports only once while loading because they are updated several times during loading and causes this regression: https://github.com/Expensify/App/issues/24596#issuecomment-1681679531
         // 2. If the user is offline, we need to update the reports unconditionally, since the loading of report data might be stuck in this case.
         // 3. Changing priority mode to Most Recent will call OpenApp. If there is an existing reports and the priority mode is updated, we want to immediately update the list instead of waiting the OpenApp request to complete
-<<<<<<< HEAD
-        if (!isLoading || !orderedReportListItemsRef.current || network.isOffline || (orderedReportListItemsRef.current && prevPriorityMode !== priorityMode)) {
-            orderedReportListItemsRef.current = orderedReportListItems;
+        if (!isLoading || !orderedReportIDsRef.current || network.isOffline || (orderedReportIDsRef.current && prevPriorityMode !== priorityMode)) {
+            orderedReportIDsRef.current = orderedReportIDs;
         }
-        return orderedReportListItemsRef.current || [];
-    }, [orderedReportListItems, isLoading, network.isOffline, prevPriorityMode, priorityMode]);
-=======
-        if (!isLoading || !reportIDsRef.current || network.isOffline || (reportIDsRef.current && prevPriorityMode !== priorityMode)) {
-            reportIDsRef.current = reportIDs;
-        }
-        return reportIDsRef.current || [];
-    }, [
-        chatReports,
-        betas,
-        policies,
-        priorityMode,
-        allReportActions,
-        transactionViolations,
-        activeWorkspaceID,
-        policyMemberAccountIDs,
-        reportIDsWithErrors,
-        canUseViolations,
-        isLoading,
-        network.isOffline,
-        prevPriorityMode,
-    ]);
-
-    // We need to make sure the current report is in the list of reports, but we do not want
-    // to have to re-generate the list every time the currentReportID changes. To do that
-    // we first generate the list as if there was no current report, then here we check if
-    // the current report is missing from the list, which should very rarely happen. In this
-    // case we re-generate the list a 2nd time with the current report included.
-    const optionListItemsWithCurrentReport = useMemo(() => {
-        if (currentReportID && !_.contains(optionListItems, currentReportID)) {
-            return SidebarUtils.getOrderedReportIDs(
-                currentReportID,
-                chatReports,
-                betas,
-                policies,
-                priorityMode,
-                allReportActions,
-                transactionViolations,
-                activeWorkspaceID,
-                policyMemberAccountIDs,
-                reportIDsWithErrors,
-                canUseViolations,
-            );
-        }
-        return optionListItems;
-    }, [
-        currentReportID,
-        optionListItems,
-        chatReports,
-        betas,
-        policies,
-        priorityMode,
-        allReportActions,
-        transactionViolations,
-        activeWorkspaceID,
-        policyMemberAccountIDs,
-        reportIDsWithErrors,
-        canUseViolations,
-    ]);
->>>>>>> a8ece907
+        return orderedReportIDsRef.current || [];
+    }, [orderedReportIDs, isLoading, network.isOffline, prevPriorityMode, priorityMode]);
 
     const currentReportIDRef = useRef(currentReportID);
     currentReportIDRef.current = currentReportID;
@@ -240,11 +92,8 @@
                 isActiveReport={isActiveReport}
                 isLoading={isLoading}
                 activeWorkspaceID={activeWorkspaceID}
-<<<<<<< HEAD
                 optionListItems={optionListItems}
-=======
                 reportIDsWithErrors={reportIDsWithErrors}
->>>>>>> a8ece907
             />
         </View>
     );
@@ -254,112 +103,6 @@
 SidebarLinksData.defaultProps = defaultProps;
 SidebarLinksData.displayName = 'SidebarLinksData';
 
-<<<<<<< HEAD
-=======
-/**
- * This function (and the few below it), narrow down the data from Onyx to just the properties that we want to trigger a re-render of the component. This helps minimize re-rendering
- * and makes the entire component more performant because it's not re-rendering when a bunch of properties change which aren't ever used in the UI.
- * @param {Object} [report]
- * @returns {Object|undefined}
- */
-const chatReportSelector = (report) =>
-    report && {
-        reportID: report.reportID,
-        participantAccountIDs: report.participantAccountIDs,
-        hasDraft: report.hasDraft,
-        isPinned: report.isPinned,
-        isHidden: report.isHidden,
-        notificationPreference: report.notificationPreference,
-        errors: report.errors,
-        errorFields: {
-            addWorkspaceRoom: report.errorFields && report.errorFields.addWorkspaceRoom,
-        },
-        lastMessageText: report.lastMessageText,
-        lastVisibleActionCreated: report.lastVisibleActionCreated,
-        iouReportID: report.iouReportID,
-        total: report.total,
-        nonReimbursableTotal: report.nonReimbursableTotal,
-        hasOutstandingChildRequest: report.hasOutstandingChildRequest,
-        isWaitingOnBankAccount: report.isWaitingOnBankAccount,
-        statusNum: report.statusNum,
-        stateNum: report.stateNum,
-        chatType: report.chatType,
-        type: report.type,
-        policyID: report.policyID,
-        visibility: report.visibility,
-        lastReadTime: report.lastReadTime,
-        // Needed for name sorting:
-        reportName: report.reportName,
-        policyName: report.policyName,
-        oldPolicyName: report.oldPolicyName,
-        isPolicyExpenseChat: report.isPolicyExpenseChat,
-        isOwnPolicyExpenseChat: report.isOwnPolicyExpenseChat,
-        isCancelledIOU: report.isCancelledIOU,
-        // Other less obvious properites considered for sorting:
-        ownerAccountID: report.ownerAccountID,
-        currency: report.currency,
-        managerID: report.managerID,
-        // Other important less obivous properties for filtering:
-        parentReportActionID: report.parentReportActionID,
-        parentReportID: report.parentReportID,
-        isDeletedParentAction: report.isDeletedParentAction,
-        isUnreadWithMention: ReportUtils.isUnreadWithMention(report),
-    };
-
-/**
- * @param {Object} [reportActions]
- * @returns {Object|undefined}
- */
-const reportActionsSelector = (reportActions) =>
-    reportActions &&
-    lodashMapValues(reportActions, (reportAction) => {
-        const {reportActionID, parentReportActionID, actionName, errors = [], originalMessage} = reportAction;
-        const decision = lodashGet(reportAction, 'message[0].moderationDecision.decision');
-
-        return {
-            reportActionID,
-            parentReportActionID,
-            actionName,
-            errors,
-            message: [
-                {
-                    moderationDecision: {decision},
-                },
-            ],
-            originalMessage,
-        };
-    });
-
-/**
- * @param {Object} [policy]
- * @returns {Object|undefined}
- */
-const policySelector = (policy) =>
-    policy && {
-        type: policy.type,
-        name: policy.name,
-        avatar: policy.avatar,
-    };
-
-/**
- * @param {Object} [transaction]
- * @returns {Object|undefined}
- */
-const transactionSelector = (transaction) =>
-    transaction && {
-        reportID: transaction.reportID,
-        iouRequestType: transaction.iouRequestType,
-        comment: transaction.comment,
-        receipt: transaction.receipt,
-        merchant: transaction.merchant,
-        modifiedMerchant: transaction.modifiedMerchant,
-        amount: transaction.amount,
-        modifiedAmount: transaction.modifiedAmount,
-        created: transaction.created,
-        modifiedCreated: transaction.modifiedCreated,
-    };
-
->>>>>>> a8ece907
 export default compose(
     withCurrentReportID,
     withCurrentUserPersonalDetails,
@@ -373,28 +116,6 @@
             key: ONYXKEYS.NVP_PRIORITY_MODE,
             initialValue: CONST.PRIORITY_MODE.DEFAULT,
         },
-<<<<<<< HEAD
-=======
-        betas: {
-            key: ONYXKEYS.BETAS,
-            initialValue: [],
-        },
-        allReportActions: {
-            key: ONYXKEYS.COLLECTION.REPORT_ACTIONS,
-            selector: reportActionsSelector,
-            initialValue: {},
-        },
-        allTransactions: {
-            key: ONYXKEYS.COLLECTION.TRANSACTION,
-            selector: transactionSelector,
-            initialValue: {},
-        },
-        policies: {
-            key: ONYXKEYS.COLLECTION.POLICY,
-            selector: policySelector,
-            initialValue: {},
-        },
->>>>>>> a8ece907
         policyMembers: {
             key: ONYXKEYS.COLLECTION.POLICY_MEMBERS,
         },
