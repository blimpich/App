import React, {Component} from 'react';
import {View, Animated} from 'react-native';
import {withOnyx} from 'react-native-onyx';
import styles, {getNavigationMenuStyle} from '../../../styles/styles';
import SidebarLinks from './SidebarLinks';
import CreateMenu from '../../../components/CreateMenu';
import FAB from '../../../components/FAB';
import ScreenWrapper from '../../../components/ScreenWrapper';
<<<<<<< HEAD
import CONST from '../../../CONST';

=======
import {
    hide as hideSidebar,
    show as showSidebar,
} from '../../../libs/actions/Sidebar';
import variables from '../../../styles/variables';
import {redirect} from '../../../libs/actions/App';
import ROUTES from '../../../ROUTES';
import Timing from '../../../libs/actions/Timing';
import withWindowDimensions, {windowDimensionsPropTypes} from '../../../components/withWindowDimensions';
import CONST from '../../../CONST';
import compose from '../../../libs/compose';
import ONYXKEYS from '../../../ONYXKEYS';
>>>>>>> 20f91178

const propTypes = {
    // propTypes for withWindowDimensions
    ...windowDimensionsPropTypes,
};

class SidebarScreen extends Component {
    constructor(props) {
        super(props);

        this.onCreateMenuItemSelected = this.onCreateMenuItemSelected.bind(this);
        this.toggleCreateMenu = this.toggleCreateMenu.bind(this);
        this.showNavigationMenu = this.showNavigationMenu.bind(this);
        this.recordTimerAndHideSidebar = this.recordTimerAndHideSidebar.bind(this);
        this.navigateToSettings = this.navigateToSettings.bind(this);

        this.state = {
            isCreateMenuActive: false,
        };

        this.animation = new Animated.Value(
            props.isSidebarShown ? 1 : 0,
        );
    }

    componentDidMount() {
        // Set up the navigationMenu correctly once on init
        if (!this.props.isSmallScreenWidth) {
            showSidebar();
        }
    }

    componentDidUpdate(prevProps) {
        // Always show the sidebar if we are moving from small to large screens
        if (prevProps.isSmallScreenWidth && !this.props.isSmallScreenWidth) {
            showSidebar();
        }
        if (this.props.isSidebarShown === prevProps.isSidebarShown) {
            // Nothing changed, don't trigger animation or re-render
            return;
        }
        this.animateNavigationMenu(prevProps.isSidebarShown);
    }

    /**
     * Method called when a Create Menu item is selected.
     */
    onCreateMenuItemSelected() {
        this.toggleCreateMenu();
    }

    /**
     * Method called when avatar is clicked
     */
    navigateToSettings() {
        redirect(ROUTES.SETTINGS);
    }

    /**
     * Method called when we click the floating action button
     * will trigger the animation
     * Method called either when:
     * Pressing the floating action button to open the CreateMenu modal
     * Selecting an item on CreateMenu or closing it by clicking outside of the modal component
     */
    toggleCreateMenu() {
        // Prevent from possibly toggling the create menu with the sidebar hidden
        if (!this.props.isSidebarShown) {
            return;
        }
        this.setState(state => ({
            isCreateMenuActive: !state.isCreateMenuActive,
        }));
    }

    /**
     * Method called when we want to show the navigationMenu,
     * will not do anything if it already open
     * Only changes navigationMenu state on smaller screens (e.g. Mobile and mWeb)
     */
    showNavigationMenu() {
        if (this.props.isSidebarShown) {
            return;
        }

        showSidebar();
    }

    /**
     * Animates the navigationMenu in and out.
     *
     * @param {Boolean} navigationMenuIsShown
     */
    animateNavigationMenu(navigationMenuIsShown) {
        Animated.timing(this.animation, {
            toValue: navigationMenuIsShown ? 0 : 1,
            duration: 300,
            useNativeDriver: true,
        }).start();
    }

    /**
     * Method called when a pinned chat is selected.
     */
    recordTimerAndHideSidebar() {
        Timing.start(CONST.TIMING.SWITCH_REPORT);

        if (!this.props.isSmallScreenWidth) {
            return;
        }

        hideSidebar();
    }

<<<<<<< HEAD
const SidebarScreen = props => (
    <ScreenWrapper
        includePaddingBottom={false}
    >
        {insets => (
            <>
                <View style={[styles.flex1, styles.sidebar]}>
                    <SidebarLinks
                        onLinkClick={props.onLinkClick}
                        insets={insets}
                        onAvatarClick={props.onAvatarClick}
                    />
                    <FAB
                        isActive={props.isCreateMenuActive}
                        onPress={props.toggleCreateMenu}
                    />
                </View>
                <CreateMenu
                    onClose={props.toggleCreateMenu}
                    isVisible={props.isCreateMenuActive}
                    onItemSelected={props.onCreateMenuItemSelected}
                    menuOptions={[
                        CONST.MENU_ITEM_KEYS.NEW_CHAT,
                        CONST.MENU_ITEM_KEYS.REQUEST_MONEY,
                        CONST.MENU_ITEM_KEYS.NEW_GROUP,
                        CONST.MENU_ITEM_KEYS.SPLIT_BILL,
                    ]}
                />
            </>
        )}
    </ScreenWrapper>
);
=======
    render() {
        const sidebarWidth = this.props.isSmallScreenWidth
            ? this.props.windowWidth
            : variables.sideBarWidth;
        const translateXValue = this.animation.interpolate({
            inputRange: [0, 1],
            outputRange: [-sidebarWidth, 0],
        });
        return (
            <Animated.View style={[
                getNavigationMenuStyle(
                    this.props.windowWidth,
                    this.props.isSmallScreenWidth,
                ),
                {
                    transform: [
                        {translateX: translateXValue},
                    ],
                }]}
            >
                <ScreenWrapper
                    includePaddingBottom={false}
                >
                    {insets => (
                        <>
                            <View style={[styles.flex1, styles.sidebar]}>
                                <SidebarLinks
                                    onLinkClick={this.recordTimerAndHideSidebar}
                                    insets={insets}
                                    onAvatarClick={this.navigateToSettings}
                                />
                                <FAB
                                    isActive={this.state.isCreateMenuActive}
                                    onPress={this.toggleCreateMenu}
                                />
                            </View>
                            <CreateMenu
                                onClose={this.toggleCreateMenu}
                                isVisible={this.state.isCreateMenuActive}
                                onItemSelected={this.onCreateMenuItemSelected}
                            />
                        </>
                    )}
                </ScreenWrapper>
            </Animated.View>
        );
    }
}
>>>>>>> 20f91178

SidebarScreen.propTypes = propTypes;
export default compose(
    withWindowDimensions,
    withOnyx({
        isSidebarShown: {
            key: ONYXKEYS.IS_SIDEBAR_SHOWN,
        },
    }),
)(SidebarScreen);<|MERGE_RESOLUTION|>--- conflicted
+++ resolved
@@ -6,10 +6,6 @@
 import CreateMenu from '../../../components/CreateMenu';
 import FAB from '../../../components/FAB';
 import ScreenWrapper from '../../../components/ScreenWrapper';
-<<<<<<< HEAD
-import CONST from '../../../CONST';
-
-=======
 import {
     hide as hideSidebar,
     show as showSidebar,
@@ -22,7 +18,6 @@
 import CONST from '../../../CONST';
 import compose from '../../../libs/compose';
 import ONYXKEYS from '../../../ONYXKEYS';
->>>>>>> 20f91178
 
 const propTypes = {
     // propTypes for withWindowDimensions
@@ -137,40 +132,6 @@
         hideSidebar();
     }
 
-<<<<<<< HEAD
-const SidebarScreen = props => (
-    <ScreenWrapper
-        includePaddingBottom={false}
-    >
-        {insets => (
-            <>
-                <View style={[styles.flex1, styles.sidebar]}>
-                    <SidebarLinks
-                        onLinkClick={props.onLinkClick}
-                        insets={insets}
-                        onAvatarClick={props.onAvatarClick}
-                    />
-                    <FAB
-                        isActive={props.isCreateMenuActive}
-                        onPress={props.toggleCreateMenu}
-                    />
-                </View>
-                <CreateMenu
-                    onClose={props.toggleCreateMenu}
-                    isVisible={props.isCreateMenuActive}
-                    onItemSelected={props.onCreateMenuItemSelected}
-                    menuOptions={[
-                        CONST.MENU_ITEM_KEYS.NEW_CHAT,
-                        CONST.MENU_ITEM_KEYS.REQUEST_MONEY,
-                        CONST.MENU_ITEM_KEYS.NEW_GROUP,
-                        CONST.MENU_ITEM_KEYS.SPLIT_BILL,
-                    ]}
-                />
-            </>
-        )}
-    </ScreenWrapper>
-);
-=======
     render() {
         const sidebarWidth = this.props.isSmallScreenWidth
             ? this.props.windowWidth
@@ -211,6 +172,12 @@
                                 onClose={this.toggleCreateMenu}
                                 isVisible={this.state.isCreateMenuActive}
                                 onItemSelected={this.onCreateMenuItemSelected}
+                                menuOptions={[
+                                    CONST.MENU_ITEM_KEYS.NEW_CHAT,
+                                    CONST.MENU_ITEM_KEYS.REQUEST_MONEY,
+                                    CONST.MENU_ITEM_KEYS.NEW_GROUP,
+                                    CONST.MENU_ITEM_KEYS.SPLIT_BILL,
+                                ]}
                             />
                         </>
                     )}
@@ -219,7 +186,6 @@
         );
     }
 }
->>>>>>> 20f91178
 
 SidebarScreen.propTypes = propTypes;
 export default compose(
