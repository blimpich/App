import React, {useEffect} from 'react';
import {View} from 'react-native';
import ScreenWrapper from '@components/ScreenWrapper';
import useActiveWorkspace from '@hooks/useActiveWorkspace';
import useLocalize from '@hooks/useLocalize';
import useResponsiveLayout from '@hooks/useResponsiveLayout';
import useThemeStyles from '@hooks/useThemeStyles';
import * as Browser from '@libs/Browser';
import BottomTabBar from '@libs/Navigation/AppNavigator/createCustomBottomTabNavigator/BottomTabBar';
import TopBar from '@libs/Navigation/AppNavigator/createCustomBottomTabNavigator/TopBar';
import Performance from '@libs/Performance';
import SidebarLinksData from '@pages/home/sidebar/SidebarLinksData';
import Timing from '@userActions/Timing';
import CONST from '@src/CONST';
import SCREENS from '@src/SCREENS';

/**
 * Function called when a pinned chat is selected.
 */
const startTimer = () => {
    Timing.start(CONST.TIMING.SWITCH_REPORT);
    Performance.markStart(CONST.TIMING.SWITCH_REPORT);
};

function BaseSidebarScreen() {
    const styles = useThemeStyles();
    const {activeWorkspaceID} = useActiveWorkspace();
    const {translate} = useLocalize();
<<<<<<< HEAD
    // const [activeWorkspace] = useOnyx(`${ONYXKEYS.COLLECTION.POLICY}${activeWorkspaceID ?? -1}`);
=======
    const {shouldUseNarrowLayout} = useResponsiveLayout();
    const [activeWorkspace] = useOnyx(`${ONYXKEYS.COLLECTION.POLICY}${activeWorkspaceID ?? -1}`);
>>>>>>> 793dcaf5

    useEffect(() => {
        Performance.markStart(CONST.TIMING.SIDEBAR_LOADED);
        Timing.start(CONST.TIMING.SIDEBAR_LOADED);
    }, []);

    // useEffect(() => {
    //     if (!!activeWorkspace || activeWorkspaceID === undefined) {
    //         return;
    //     }

    //     Navigation.switchPolicyID({policyID: undefined});
    //     updateLastAccessedWorkspace(undefined);
    // }, [activeWorkspace, activeWorkspaceID]);

    const shouldDisplaySearch = shouldUseNarrowLayout;

    return (
        <ScreenWrapper
            shouldEnableKeyboardAvoidingView={false}
            style={[styles.sidebar, Browser.isMobile() ? styles.userSelectNone : {}]}
            testID={BaseSidebarScreen.displayName}
        >
            {({insets}) => (
                <>
                    <TopBar
                        breadcrumbLabel={translate('common.inbox')}
                        activeWorkspaceID={activeWorkspaceID}
                        shouldDisplaySearch={shouldDisplaySearch}
                    />
                    <View style={[styles.flex1]}>
                        <SidebarLinksData
                            onLinkClick={startTimer}
                            insets={insets}
                        />
                    </View>
                    <BottomTabBar selectedTab={SCREENS.HOME} />
                </>
            )}
        </ScreenWrapper>
    );
}

BaseSidebarScreen.displayName = 'BaseSidebarScreen';

export default BaseSidebarScreen;<|MERGE_RESOLUTION|>--- conflicted
+++ resolved
@@ -26,12 +26,8 @@
     const styles = useThemeStyles();
     const {activeWorkspaceID} = useActiveWorkspace();
     const {translate} = useLocalize();
-<<<<<<< HEAD
+    const {shouldUseNarrowLayout} = useResponsiveLayout();
     // const [activeWorkspace] = useOnyx(`${ONYXKEYS.COLLECTION.POLICY}${activeWorkspaceID ?? -1}`);
-=======
-    const {shouldUseNarrowLayout} = useResponsiveLayout();
-    const [activeWorkspace] = useOnyx(`${ONYXKEYS.COLLECTION.POLICY}${activeWorkspaceID ?? -1}`);
->>>>>>> 793dcaf5
 
     useEffect(() => {
         Performance.markStart(CONST.TIMING.SIDEBAR_LOADED);
