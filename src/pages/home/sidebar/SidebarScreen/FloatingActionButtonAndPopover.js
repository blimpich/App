import React from 'react';
import _ from 'underscore';
import {withOnyx} from 'react-native-onyx';
import PropTypes from 'prop-types';
import lodashGet from 'lodash/get';
import {View} from 'react-native';
import styles from '../../../../styles/styles';
import * as Expensicons from '../../../../components/Icon/Expensicons';
import Navigation from '../../../../libs/Navigation/Navigation';
import ROUTES from '../../../../ROUTES';
import Permissions from '../../../../libs/Permissions';
import * as Policy from '../../../../libs/actions/Policy';
import PopoverMenu from '../../../../components/PopoverMenu';
import CONST from '../../../../CONST';
import FloatingActionButton from '../../../../components/FloatingActionButton';
import compose from '../../../../libs/compose';
import withLocalize, {withLocalizePropTypes} from '../../../../components/withLocalize';
import withWindowDimensions from '../../../../components/withWindowDimensions';
import ONYXKEYS from '../../../../ONYXKEYS';
import withNavigation from '../../../../components/withNavigation';
import * as Welcome from '../../../../libs/actions/Welcome';
import withNavigationFocus from '../../../../components/withNavigationFocus';
import withDrawerState from '../../../../components/withDrawerState';
import * as TaskUtils from '../../../../libs/actions/Task';
import * as Session from '../../../../libs/actions/Session';

/**
 * @param {Object} [policy]
 * @returns {Object|undefined}
 */
const policySelector = (policy) =>
    policy && {
        type: policy.type,
        role: policy.role,
    };

const propTypes = {
    ...withLocalizePropTypes,

    /* Callback function when the menu is shown */
    onShowCreateMenu: PropTypes.func,

    /* Callback function before the menu is hidden */
    onHideCreateMenu: PropTypes.func,

    /** The list of policies the user has access to. */
    allPolicies: PropTypes.shape({
        /** The policy name */
        name: PropTypes.string,
    }),

    /* Beta features list */
    betas: PropTypes.arrayOf(PropTypes.string),

    /** Indicated whether the report data is loading */
    isLoading: PropTypes.bool,
};
const defaultProps = {
    onHideCreateMenu: () => {},
    onShowCreateMenu: () => {},
    allPolicies: {},
    betas: [],
    isLoading: false,
};

/**
 * Responsible for rendering the {@link PopoverMenu}, and the accompanying
 * FAB that can open or close the menu.
 */
class FloatingActionButtonAndPopover extends React.Component {
    constructor(props) {
        super(props);

        this.showCreateMenu = this.showCreateMenu.bind(this);
        this.hideCreateMenu = this.hideCreateMenu.bind(this);
        this.interceptAnonymousUser = this.interceptAnonymousUser.bind(this);

        this.state = {
            isCreateMenuActive: false,
            isAnonymousUser: Session.isAnonymousUser(),
        };
    }

    componentDidMount() {
        const routes = lodashGet(this.props.navigation.getState(), 'routes', []);
        Welcome.show({routes, showCreateMenu: this.showCreateMenu});
    }

    componentDidUpdate(prevProps) {
        if (!this.didScreenBecomeInactive(prevProps)) {
            return;
        }

        // Hide menu manually when other pages are opened using shortcut key
        this.hideCreateMenu();
    }

    /**
     * Check if LHN status changed from active to inactive.
     * Used to close already opened FAB menu when open any other pages (i.e. Press Command + K on web).
     *
     * @param {Object} prevProps
     * @return {Boolean}
     */
    didScreenBecomeInactive(prevProps) {
        // When the Drawer gets closed and ReportScreen is shown
        if (!this.props.isDrawerOpen && prevProps.isDrawerOpen) {
            return true;
        }

        // When any other page is opened over LHN
        if (!this.props.isFocused && prevProps.isFocused) {
            return true;
        }

        return false;
    }

    /**
     * Check if LHN is inactive.
     * Used to prevent FAB menu showing after opening any other pages.
     *
     * @return {Boolean}
     */
    isScreenInactive() {
        // When drawer is closed and Report page is open
        if (this.props.isSmallScreenWidth && !this.props.isDrawerOpen) {
            return true;
        }

        // When any other page is open
        if (!this.props.isFocused) {
            return true;
        }

        return false;
    }

    /**
     * Method called when we click the floating action button
     */
    showCreateMenu() {
        if (this.isScreenInactive()) {
            // Prevent showing menu when click FAB icon quickly after opening other pages
            return;
        }
        this.setState({
            isCreateMenuActive: true,
        });
        this.props.onShowCreateMenu();
    }

    /**
     * Method called either when:
     * - Pressing the floating action button to open the CreateMenu modal
     * - Selecting an item on CreateMenu or closing it by clicking outside of the modal component
     */
    hideCreateMenu() {
        if (!this.state.isCreateMenuActive) {
            return;
        }
        this.props.onHideCreateMenu();
        this.setState({
            isCreateMenuActive: false,
        });
    }

    /**
     * Checks if user is anonymous. If true, shows the sign in modal, else,
     * executes the callback.
     *
     * @param {Function} callback
     */
    interceptAnonymousUser(callback) {
        if (this.state.isAnonymousUser) {
            Session.signOutAndRedirectToSignIn();
        } else {
            callback();
        }
    }

    render() {
        // Workspaces are policies with type === 'free'
        const workspaces = _.filter(this.props.allPolicies, (policy) => policy && policy.type === CONST.POLICY.TYPE.FREE);

        return (
            <View>
                <PopoverMenu
                    onClose={this.hideCreateMenu}
                    isVisible={this.state.isCreateMenuActive}
                    anchorPosition={styles.createMenuPositionSidebar(this.props.windowHeight)}
                    onItemSelected={this.hideCreateMenu}
                    fromSidebarMediumScreen={!this.props.isSmallScreenWidth}
                    menuItems={[
                        {
                            icon: Expensicons.ChatBubble,
                            text: this.props.translate('sidebarScreen.newChat'),
                            onSelected: () => this.interceptAnonymousUser(() => Navigation.navigate(ROUTES.NEW_CHAT)),
                        },
                        {
                            icon: Expensicons.Users,
                            text: this.props.translate('sidebarScreen.newGroup'),
                            onSelected: () => this.interceptAnonymousUser(() => Navigation.navigate(ROUTES.NEW_GROUP)),
                        },
                        ...(Permissions.canUsePolicyRooms(this.props.betas) && workspaces.length
                            ? [
                                  {
                                      icon: Expensicons.Hashtag,
                                      text: this.props.translate('sidebarScreen.newRoom'),
                                      onSelected: () => this.interceptAnonymousUser(() => Navigation.navigate(ROUTES.WORKSPACE_NEW_ROOM)),
                                  },
                              ]
                            : []),
                        ...(Permissions.canUseIOUSend(this.props.betas)
                            ? [
                                  {
                                      icon: Expensicons.Send,
                                      text: this.props.translate('iou.sendMoney'),
<<<<<<< HEAD
                                      onSelected: () => Navigation.navigate(ROUTES.getMoneyRequestRoute(CONST.IOU.MONEY_REQUEST_TYPE.SEND)),
=======
                                      onSelected: () => this.interceptAnonymousUser(() => Navigation.navigate(ROUTES.IOU_SEND)),
>>>>>>> efb14636
                                  },
                              ]
                            : []),
                        ...(Permissions.canUseIOU(this.props.betas)
                            ? [
                                  {
                                      icon: Expensicons.MoneyCircle,
                                      text: this.props.translate('iou.requestMoney'),
<<<<<<< HEAD
                                      onSelected: () => Navigation.navigate(ROUTES.getMoneyRequestRoute(CONST.IOU.MONEY_REQUEST_TYPE.REQUEST)),
=======
                                      onSelected: () => this.interceptAnonymousUser(() => Navigation.navigate(ROUTES.IOU_REQUEST)),
>>>>>>> efb14636
                                  },
                              ]
                            : []),
                        ...(Permissions.canUseIOU(this.props.betas)
                            ? [
                                  {
                                      icon: Expensicons.Receipt,
                                      text: this.props.translate('iou.splitBill'),
<<<<<<< HEAD
                                      onSelected: () => Navigation.navigate(ROUTES.getMoneyRequestRoute(CONST.IOU.MONEY_REQUEST_TYPE.SPLIT)),
=======
                                      onSelected: () => this.interceptAnonymousUser(() => Navigation.navigate(ROUTES.IOU_BILL)),
>>>>>>> efb14636
                                  },
                              ]
                            : []),
                        ...(Permissions.canUseTasks(this.props.betas)
                            ? [
                                  {
                                      icon: Expensicons.Task,
                                      text: this.props.translate('newTaskPage.assignTask'),
                                      onSelected: () => this.interceptAnonymousUser(() => TaskUtils.clearOutTaskInfoAndNavigate()),
                                  },
                              ]
                            : []),
                        ...(!this.props.isLoading && !Policy.hasActiveFreePolicy(this.props.allPolicies)
                            ? [
                                  {
                                      icon: Expensicons.NewWorkspace,
                                      iconWidth: 46,
                                      iconHeight: 40,
                                      text: this.props.translate('workspace.new.newWorkspace'),
                                      description: this.props.translate('workspace.new.getTheExpensifyCardAndMore'),
                                      onSelected: () => this.interceptAnonymousUser(() => Policy.createWorkspace()),
                                  },
                              ]
                            : []),
                    ]}
                />
                <FloatingActionButton
                    accessibilityLabel={this.props.translate('sidebarScreen.fabNewChat')}
                    accessibilityRole="button"
                    isActive={this.state.isCreateMenuActive}
                    onPress={this.showCreateMenu}
                />
            </View>
        );
    }
}

FloatingActionButtonAndPopover.propTypes = propTypes;
FloatingActionButtonAndPopover.defaultProps = defaultProps;

export default compose(
    withLocalize,
    withNavigation,
    withNavigationFocus,
    withDrawerState,
    withWindowDimensions,
    withOnyx({
        allPolicies: {
            key: ONYXKEYS.COLLECTION.POLICY,
            selector: policySelector,
        },
        betas: {
            key: ONYXKEYS.BETAS,
        },
        isLoading: {
            key: ONYXKEYS.IS_LOADING_REPORT_DATA,
        },
    }),
)(FloatingActionButtonAndPopover);<|MERGE_RESOLUTION|>--- conflicted
+++ resolved
@@ -216,11 +216,7 @@
                                   {
                                       icon: Expensicons.Send,
                                       text: this.props.translate('iou.sendMoney'),
-<<<<<<< HEAD
-                                      onSelected: () => Navigation.navigate(ROUTES.getMoneyRequestRoute(CONST.IOU.MONEY_REQUEST_TYPE.SEND)),
-=======
-                                      onSelected: () => this.interceptAnonymousUser(() => Navigation.navigate(ROUTES.IOU_SEND)),
->>>>>>> efb14636
+                                      onSelected: () => this.interceptAnonymousUser(() => Navigation.navigate(ROUTES.getMoneyRequestRoute(CONST.IOU.MONEY_REQUEST_TYPE.SEND))),
                                   },
                               ]
                             : []),
@@ -229,11 +225,7 @@
                                   {
                                       icon: Expensicons.MoneyCircle,
                                       text: this.props.translate('iou.requestMoney'),
-<<<<<<< HEAD
-                                      onSelected: () => Navigation.navigate(ROUTES.getMoneyRequestRoute(CONST.IOU.MONEY_REQUEST_TYPE.REQUEST)),
-=======
-                                      onSelected: () => this.interceptAnonymousUser(() => Navigation.navigate(ROUTES.IOU_REQUEST)),
->>>>>>> efb14636
+                                      onSelected: () => this.interceptAnonymousUser(() => Navigation.navigate(ROUTES.getMoneyRequestRoute(CONST.IOU.MONEY_REQUEST_TYPE.REQUEST))),
                                   },
                               ]
                             : []),
@@ -242,11 +234,7 @@
                                   {
                                       icon: Expensicons.Receipt,
                                       text: this.props.translate('iou.splitBill'),
-<<<<<<< HEAD
-                                      onSelected: () => Navigation.navigate(ROUTES.getMoneyRequestRoute(CONST.IOU.MONEY_REQUEST_TYPE.SPLIT)),
-=======
-                                      onSelected: () => this.interceptAnonymousUser(() => Navigation.navigate(ROUTES.IOU_BILL)),
->>>>>>> efb14636
+                                      onSelected: () => this.interceptAnonymousUser(() => Navigation.navigate(ROUTES.getMoneyRequestRoute(CONST.IOU.MONEY_REQUEST_TYPE.SPLIT))),
                                   },
                               ]
                             : []),
