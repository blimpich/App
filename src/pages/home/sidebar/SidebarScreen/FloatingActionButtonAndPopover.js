--- conflicted
+++ resolved
@@ -207,19 +207,11 @@
                         text: props.translate('iou.requestMoney'),
                         onSelected: () => interceptAnonymousUser(() => IOU.startMoneyRequest(CONST.IOU.MONEY_REQUEST_TYPE.REQUEST)),
                     },
-<<<<<<< HEAD
-=======
                     {
                         icon: Expensicons.Heart,
                         text: props.translate('sidebarScreen.saveTheWorld'),
                         onSelected: () => interceptAnonymousUser(() => Navigation.navigate(ROUTES.SAVE_THE_WORLD)),
                     },
-                    {
-                        icon: Expensicons.Receipt,
-                        text: props.translate('iou.splitBill'),
-                        onSelected: () => interceptAnonymousUser(() => IOU.startMoneyRequest(CONST.IOU.MONEY_REQUEST_TYPE.SPLIT)),
-                    },
->>>>>>> 6e17b64b
                     ...(Permissions.canUseTasks(props.betas)
                         ? [
                               {
