--- conflicted
+++ resolved
@@ -1,4 +1,4 @@
-import React, {useState, useEffect, useCallback, useImperativeHandle, forwardRef} from 'react';
+import React, {useState, useEffect, useRef, useCallback, useImperativeHandle, forwardRef} from 'react';
 import _ from 'underscore';
 import {withOnyx} from 'react-native-onyx';
 import PropTypes from 'prop-types';
@@ -76,36 +76,10 @@
  * @param {Object} props
  * @returns {JSX.Element}
  */
-<<<<<<< HEAD
-class FloatingActionButtonAndPopover extends React.Component {
-    constructor(props) {
-        super(props);
-
-        this.showCreateMenu = this.showCreateMenu.bind(this);
-        this.hideCreateMenu = this.hideCreateMenu.bind(this);
-        this.interceptAnonymousUser = this.interceptAnonymousUser.bind(this);
-
-        this.state = {
-            isCreateMenuActive: false,
-            isAnonymousUser: Session.isAnonymousUser(),
-        };
-        this.anchorRef = React.createRef();
-    }
-
-    componentDidMount() {
-        const navigationState = this.props.navigation.getState();
-        const routes = lodashGet(navigationState, 'routes', []);
-        const currentRoute = routes[navigationState.index];
-        if (currentRoute && ![NAVIGATORS.CENTRAL_PANE_NAVIGATOR, SCREENS.HOME].includes(currentRoute.name)) {
-            return;
-        }
-        Welcome.show({routes, showCreateMenu: this.showCreateMenu});
-    }
-=======
 function FloatingActionButtonAndPopover(props) {
     const [isCreateMenuActive, setIsCreateMenuActive] = useState(false);
     const isAnonymousUser = Session.isAnonymousUser();
->>>>>>> 3e3a5238
+    const anchorRef = useRef(null);
 
     const prevIsFocused = usePrevious(props.isFocused);
 
@@ -192,96 +166,6 @@
         hideCreateMenu();
     }, [didScreenBecomeInactive, hideCreateMenu]);
 
-<<<<<<< HEAD
-        return (
-            <View>
-                <PopoverMenu
-                    onClose={this.hideCreateMenu}
-                    isVisible={this.state.isCreateMenuActive}
-                    anchorPosition={styles.createMenuPositionSidebar(this.props.windowHeight)}
-                    onItemSelected={this.hideCreateMenu}
-                    fromSidebarMediumScreen={!this.props.isSmallScreenWidth}
-                    menuItems={[
-                        {
-                            icon: Expensicons.ChatBubble,
-                            text: this.props.translate('sidebarScreen.newChat'),
-                            onSelected: () => this.interceptAnonymousUser(() => Navigation.navigate(ROUTES.NEW_CHAT)),
-                        },
-                        {
-                            icon: Expensicons.Users,
-                            text: this.props.translate('sidebarScreen.newGroup'),
-                            onSelected: () => this.interceptAnonymousUser(() => Navigation.navigate(ROUTES.NEW_GROUP)),
-                        },
-                        ...(Permissions.canUsePolicyRooms(this.props.betas) && workspaces.length
-                            ? [
-                                  {
-                                      icon: Expensicons.Hashtag,
-                                      text: this.props.translate('sidebarScreen.newRoom'),
-                                      onSelected: () => this.interceptAnonymousUser(() => Navigation.navigate(ROUTES.WORKSPACE_NEW_ROOM)),
-                                  },
-                              ]
-                            : []),
-                        ...(Permissions.canUseIOUSend(this.props.betas)
-                            ? [
-                                  {
-                                      icon: Expensicons.Send,
-                                      text: this.props.translate('iou.sendMoney'),
-                                      onSelected: () => this.interceptAnonymousUser(() => IOU.startMoneyRequest(CONST.IOU.MONEY_REQUEST_TYPE.SEND)),
-                                  },
-                              ]
-                            : []),
-                        {
-                            icon: Expensicons.MoneyCircle,
-                            text: this.props.translate('iou.requestMoney'),
-                            onSelected: () => this.interceptAnonymousUser(() => IOU.startMoneyRequest(CONST.IOU.MONEY_REQUEST_TYPE.REQUEST)),
-                        },
-                        {
-                            icon: Expensicons.Receipt,
-                            text: this.props.translate('iou.splitBill'),
-                            onSelected: () => this.interceptAnonymousUser(() => IOU.startMoneyRequest(CONST.IOU.MONEY_REQUEST_TYPE.SPLIT)),
-                        },
-                        ...(Permissions.canUseTasks(this.props.betas)
-                            ? [
-                                  {
-                                      icon: Expensicons.Task,
-                                      text: this.props.translate('newTaskPage.assignTask'),
-                                      onSelected: () => this.interceptAnonymousUser(() => Task.clearOutTaskInfoAndNavigate()),
-                                  },
-                              ]
-                            : []),
-                        ...(!this.props.isLoading && !Policy.hasActiveFreePolicy(this.props.allPolicies)
-                            ? [
-                                  {
-                                      icon: Expensicons.NewWorkspace,
-                                      iconWidth: 46,
-                                      iconHeight: 40,
-                                      text: this.props.translate('workspace.new.newWorkspace'),
-                                      description: this.props.translate('workspace.new.getTheExpensifyCardAndMore'),
-                                      onSelected: () => this.interceptAnonymousUser(() => Policy.createWorkspace()),
-                                  },
-                              ]
-                            : []),
-                    ]}
-                    withoutOverlay
-                    anchorRef={this.anchorRef}
-                />
-                <FloatingActionButton
-                    accessibilityLabel={this.props.translate('sidebarScreen.fabNewChat')}
-                    accessibilityRole={CONST.ACCESSIBILITY_ROLE.BUTTON}
-                    isActive={this.state.isCreateMenuActive}
-                    ref={this.anchorRef}
-                    onPress={() => {
-                        if (this.state.isCreateMenuActive) {
-                            this.hideCreateMenu();
-                        } else {
-                            this.showCreateMenu();
-                        }
-                    }}
-                />
-            </View>
-        );
-    }
-=======
     useImperativeHandle(props.innerRef, () => ({
         hideCreateMenu() {
             hideCreateMenu();
@@ -360,16 +244,24 @@
                           ]
                         : []),
                 ]}
+                withoutOverlay
+                anchorRef={anchorRef}
             />
             <FloatingActionButton
                 accessibilityLabel={props.translate('sidebarScreen.fabNewChat')}
                 accessibilityRole={CONST.ACCESSIBILITY_ROLE.BUTTON}
                 isActive={isCreateMenuActive}
-                onPress={showCreateMenu}
+                ref={anchorRef}
+                onPress={() => {
+                    if (isCreateMenuActive) {
+                        hideCreateMenu();
+                    } else {
+                        showCreateMenu();
+                    }
+                }}
             />
         </View>
     );
->>>>>>> 3e3a5238
 }
 
 FloatingActionButtonAndPopover.propTypes = propTypes;
