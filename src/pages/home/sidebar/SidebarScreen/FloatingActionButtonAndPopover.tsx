import {useIsFocused as useIsFocusedOriginal, useNavigationState} from '@react-navigation/native';
import type {ImageContentFit} from 'expo-image';
import type {ForwardedRef, RefAttributes} from 'react';
import React, {forwardRef, useCallback, useEffect, useImperativeHandle, useMemo, useRef, useState} from 'react';
import {View} from 'react-native';
import type {OnyxCollection, OnyxEntry} from 'react-native-onyx';
import {withOnyx} from 'react-native-onyx';
import type {SvgProps} from 'react-native-svg';
import FloatingActionButton from '@components/FloatingActionButton';
import * as Expensicons from '@components/Icon/Expensicons';
import PopoverMenu from '@components/PopoverMenu';
import Text from '@components/Text';
import useLocalize from '@hooks/useLocalize';
import useNetwork from '@hooks/useNetwork';
import usePermissions from '@hooks/usePermissions';
import usePrevious from '@hooks/usePrevious';
import useResponsiveLayout from '@hooks/useResponsiveLayout';
import useThemeStyles from '@hooks/useThemeStyles';
import useWindowDimensions from '@hooks/useWindowDimensions';
import getIconForAction from '@libs/getIconForAction';
import interceptAnonymousUser from '@libs/interceptAnonymousUser';
import getTopmostCentralPaneRoute from '@libs/Navigation/getTopmostCentralPaneRoute';
import Navigation from '@libs/Navigation/Navigation';
import type {CentralPaneName, NavigationPartialRoute, RootStackParamList} from '@libs/Navigation/types';
import * as PolicyUtils from '@libs/PolicyUtils';
import * as ReportUtils from '@libs/ReportUtils';
import * as SubscriptionUtils from '@libs/SubscriptionUtils';
import * as App from '@userActions/App';
import * as IOU from '@userActions/IOU';
import * as Policy from '@userActions/Policy/Policy';
import * as Report from '@userActions/Report';
import * as Task from '@userActions/Task';
import CONST from '@src/CONST';
import type {TranslationPaths} from '@src/languages/types';
import ONYXKEYS from '@src/ONYXKEYS';
import ROUTES from '@src/ROUTES';
import SCREENS from '@src/SCREENS';
import type * as OnyxTypes from '@src/types/onyx';
import type {QuickActionName} from '@src/types/onyx/QuickAction';
import {isEmptyObject} from '@src/types/utils/EmptyObject';

// On small screen we hide the search page from central pane to show the search bottom tab page with bottom tab bar.
// We need to take this in consideration when checking if the screen is focused.
const useIsFocused = () => {
    const {shouldUseNarrowLayout} = useResponsiveLayout();
    const isFocused = useIsFocusedOriginal();
    const topmostCentralPane = useNavigationState<RootStackParamList, NavigationPartialRoute<CentralPaneName> | undefined>(getTopmostCentralPaneRoute);
    return isFocused || (topmostCentralPane?.name === SCREENS.SEARCH.CENTRAL_PANE && shouldUseNarrowLayout);
};

type PolicySelector = Pick<OnyxTypes.Policy, 'type' | 'role' | 'isPolicyExpenseChatEnabled' | 'pendingAction' | 'avatarURL' | 'name' | 'id'>;

type FloatingActionButtonAndPopoverOnyxProps = {
    /** The list of policies the user has access to. */
    allPolicies: OnyxCollection<PolicySelector>;

    /** Whether app is in loading state */
    isLoading: OnyxEntry<boolean>;

    /** Information on the last taken action to display as Quick Action */
    quickAction: OnyxEntry<OnyxTypes.QuickAction>;

    /** The report data of the quick action */
    quickActionReport: OnyxEntry<OnyxTypes.Report>;

    /** The policy data of the quick action */
    quickActionPolicy: OnyxEntry<OnyxTypes.Policy>;

    /** The current session */
    session: OnyxEntry<OnyxTypes.Session>;

    /** Personal details of all the users */
    personalDetails: OnyxEntry<OnyxTypes.PersonalDetailsList>;

    /** Has user seen track expense training interstitial */
    hasSeenTrackTraining: OnyxEntry<boolean>;
};

type FloatingActionButtonAndPopoverProps = FloatingActionButtonAndPopoverOnyxProps & {
    /* Callback function when the menu is shown */
    onShowCreateMenu?: () => void;

    /* Callback function before the menu is hidden */
    onHideCreateMenu?: () => void;
};

type FloatingActionButtonAndPopoverRef = {
    hideCreateMenu: () => void;
};

const policySelector = (policy: OnyxEntry<OnyxTypes.Policy>): PolicySelector =>
    (policy && {
        type: policy.type,
        role: policy.role,
        id: policy.id,
        isPolicyExpenseChatEnabled: policy.isPolicyExpenseChatEnabled,
        pendingAction: policy.pendingAction,
        avatarURL: policy.avatarURL,
        name: policy.name,
    }) as PolicySelector;

const getQuickActionIcon = (action: QuickActionName): React.FC<SvgProps> => {
    switch (action) {
        case CONST.QUICK_ACTIONS.REQUEST_MANUAL:
            return getIconForAction(CONST.IOU.TYPE.REQUEST);
        case CONST.QUICK_ACTIONS.REQUEST_SCAN:
            return Expensicons.ReceiptScan;
        case CONST.QUICK_ACTIONS.REQUEST_DISTANCE:
            return Expensicons.Car;
        case CONST.QUICK_ACTIONS.SPLIT_MANUAL:
        case CONST.QUICK_ACTIONS.SPLIT_SCAN:
        case CONST.QUICK_ACTIONS.SPLIT_DISTANCE:
            return getIconForAction(CONST.IOU.TYPE.SPLIT);
        case CONST.QUICK_ACTIONS.SEND_MONEY:
            return getIconForAction(CONST.IOU.TYPE.SEND);
        case CONST.QUICK_ACTIONS.ASSIGN_TASK:
            return Expensicons.Task;
        case CONST.QUICK_ACTIONS.TRACK_DISTANCE:
            return Expensicons.Car;
        case CONST.QUICK_ACTIONS.TRACK_MANUAL:
            return getIconForAction(CONST.IOU.TYPE.TRACK);
        case CONST.QUICK_ACTIONS.TRACK_SCAN:
            return Expensicons.ReceiptScan;
        default:
            return Expensicons.MoneyCircle;
    }
};

const getQuickActionTitle = (action: QuickActionName): TranslationPaths => {
    switch (action) {
        case CONST.QUICK_ACTIONS.REQUEST_MANUAL:
            return 'quickAction.requestMoney';
        case CONST.QUICK_ACTIONS.REQUEST_SCAN:
            return 'quickAction.scanReceipt';
        case CONST.QUICK_ACTIONS.REQUEST_DISTANCE:
            return 'quickAction.recordDistance';
        case CONST.QUICK_ACTIONS.SPLIT_MANUAL:
            return 'quickAction.splitBill';
        case CONST.QUICK_ACTIONS.SPLIT_SCAN:
            return 'quickAction.splitScan';
        case CONST.QUICK_ACTIONS.SPLIT_DISTANCE:
            return 'quickAction.splitDistance';
        case CONST.QUICK_ACTIONS.TRACK_MANUAL:
            return 'quickAction.trackManual';
        case CONST.QUICK_ACTIONS.TRACK_SCAN:
            return 'quickAction.trackScan';
        case CONST.QUICK_ACTIONS.TRACK_DISTANCE:
            return 'quickAction.trackDistance';
        case CONST.QUICK_ACTIONS.SEND_MONEY:
            return 'quickAction.paySomeone';
        case CONST.QUICK_ACTIONS.ASSIGN_TASK:
            return 'quickAction.assignTask';
        default:
            return '' as TranslationPaths;
    }
};

/**
 * Responsible for rendering the {@link PopoverMenu}, and the accompanying
 * FAB that can open or close the menu.
 */
function FloatingActionButtonAndPopover(
    {
        onHideCreateMenu,
        onShowCreateMenu,
        isLoading = false,
        allPolicies,
        quickAction,
        quickActionReport,
        quickActionPolicy,
        session,
        personalDetails,
        hasSeenTrackTraining,
    }: FloatingActionButtonAndPopoverProps,
    ref: ForwardedRef<FloatingActionButtonAndPopoverRef>,
) {
    const styles = useThemeStyles();
    const {translate} = useLocalize();
    const [isCreateMenuActive, setIsCreateMenuActive] = useState(false);
    const fabRef = useRef<HTMLDivElement>(null);
    const {windowHeight} = useWindowDimensions();
    const {shouldUseNarrowLayout} = useResponsiveLayout();
    const isFocused = useIsFocused();
    const prevIsFocused = usePrevious(isFocused);
    const {isOffline} = useNetwork();

    const {canUseSpotnanaTravel} = usePermissions();
    const canSendInvoice = useMemo(() => PolicyUtils.canSendInvoice(allPolicies as OnyxCollection<OnyxTypes.Policy>), [allPolicies]);

    const quickActionAvatars = useMemo(() => {
        if (quickActionReport) {
            const avatars = ReportUtils.getIcons(quickActionReport, personalDetails);
            return avatars.length <= 1 || ReportUtils.isPolicyExpenseChat(quickActionReport) ? avatars : avatars.filter((avatar) => avatar.id !== session?.accountID);
        }
        return [];
        // Policy is needed as a dependency in order to update the shortcut details when the workspace changes
        // eslint-disable-next-line react-compiler/react-compiler, react-hooks/exhaustive-deps
    }, [personalDetails, session?.accountID, quickActionReport, quickActionPolicy]);

    const renderQuickActionTooltip = useCallback(
        () => (
            <Text>
                <Text style={styles.quickActionTooltipTitle}>{translate('quickAction.tooltip.title')}</Text>
                <Text style={styles.quickActionTooltipSubtitle}>{translate('quickAction.tooltip.subtitle')}</Text>
            </Text>
        ),
        [styles.quickActionTooltipTitle, styles.quickActionTooltipSubtitle, translate],
    );

    const quickActionTitle = useMemo(() => {
        if (isEmptyObject(quickActionReport)) {
            return '';
        }
        if (quickAction?.action === CONST.QUICK_ACTIONS.SEND_MONEY && quickActionAvatars.length > 0) {
            const name: string = ReportUtils.getDisplayNameForParticipant(+(quickActionAvatars[0]?.id ?? -1), true) ?? '';
            return translate('quickAction.paySomeone', {name});
        }
        const titleKey = getQuickActionTitle(quickAction?.action ?? ('' as QuickActionName));
        return titleKey ? translate(titleKey) : '';
    }, [quickAction, translate, quickActionAvatars, quickActionReport]);

    const hideQABSubtitle = useMemo(() => {
        if (isEmptyObject(quickActionReport)) {
            return true;
        }
        if (quickActionAvatars.length === 0) {
            return false;
        }
        const displayName = personalDetails?.[quickActionAvatars[0]?.id ?? -1]?.firstName ?? '';
        return quickAction?.action === CONST.QUICK_ACTIONS.SEND_MONEY && displayName.length === 0;
    }, [personalDetails, quickActionReport, quickAction?.action, quickActionAvatars]);

    const navigateToQuickAction = () => {
        const selectOption = (onSelected: () => void, shouldRestrictAction: boolean) => {
            if (shouldRestrictAction && quickActionReport?.policyID && SubscriptionUtils.shouldRestrictUserBillableActions(quickActionReport.policyID)) {
                Navigation.navigate(ROUTES.RESTRICTED_ACTION.getRoute(quickActionReport.policyID));
                return;
            }

            onSelected();
        };

        const isValidReport = !(isEmptyObject(quickActionReport) || ReportUtils.isArchivedRoom(quickActionReport));
        const quickActionReportID = isValidReport ? quickActionReport?.reportID ?? '-1' : ReportUtils.generateReportID();

        switch (quickAction?.action) {
            case CONST.QUICK_ACTIONS.REQUEST_MANUAL:
                selectOption(() => IOU.startMoneyRequest(CONST.IOU.TYPE.SUBMIT, quickActionReportID, CONST.IOU.REQUEST_TYPE.MANUAL, true), true);
                return;
            case CONST.QUICK_ACTIONS.REQUEST_SCAN:
                selectOption(() => IOU.startMoneyRequest(CONST.IOU.TYPE.SUBMIT, quickActionReportID, CONST.IOU.REQUEST_TYPE.SCAN, true), true);
                return;
            case CONST.QUICK_ACTIONS.REQUEST_DISTANCE:
                selectOption(() => IOU.startMoneyRequest(CONST.IOU.TYPE.SUBMIT, quickActionReportID, CONST.IOU.REQUEST_TYPE.DISTANCE, true), true);
                return;
            case CONST.QUICK_ACTIONS.SPLIT_MANUAL:
                selectOption(() => IOU.startMoneyRequest(CONST.IOU.TYPE.SPLIT, quickActionReportID, CONST.IOU.REQUEST_TYPE.MANUAL, true), true);
                return;
            case CONST.QUICK_ACTIONS.SPLIT_SCAN:
                selectOption(() => IOU.startMoneyRequest(CONST.IOU.TYPE.SPLIT, quickActionReportID, CONST.IOU.REQUEST_TYPE.SCAN, true), true);
                return;
            case CONST.QUICK_ACTIONS.SPLIT_DISTANCE:
                selectOption(() => IOU.startMoneyRequest(CONST.IOU.TYPE.SPLIT, quickActionReportID, CONST.IOU.REQUEST_TYPE.DISTANCE, true), true);
                return;
            case CONST.QUICK_ACTIONS.SEND_MONEY:
                selectOption(() => IOU.startMoneyRequest(CONST.IOU.TYPE.PAY, quickActionReportID, CONST.IOU.REQUEST_TYPE.MANUAL, true), false);
                return;
            case CONST.QUICK_ACTIONS.ASSIGN_TASK:
                selectOption(
                    () => Task.clearOutTaskInfoAndNavigate(isValidReport ? quickActionReportID : '', isValidReport ? quickActionReport : undefined, quickAction.targetAccountID ?? -1, true),
                    false,
                );
                break;
            case CONST.QUICK_ACTIONS.TRACK_MANUAL:
                selectOption(() => IOU.startMoneyRequest(CONST.IOU.TYPE.TRACK, quickActionReportID, CONST.IOU.REQUEST_TYPE.MANUAL, true), false);
                break;
            case CONST.QUICK_ACTIONS.TRACK_SCAN:
                selectOption(() => IOU.startMoneyRequest(CONST.IOU.TYPE.TRACK, quickActionReportID, CONST.IOU.REQUEST_TYPE.SCAN, true), false);
                break;
            case CONST.QUICK_ACTIONS.TRACK_DISTANCE:
                selectOption(() => IOU.startMoneyRequest(CONST.IOU.TYPE.TRACK, quickActionReportID, CONST.IOU.REQUEST_TYPE.DISTANCE, true), false);
                break;
            default:
        }
    };

    /**
     * Check if LHN status changed from active to inactive.
     * Used to close already opened FAB menu when open any other pages (i.e. Press Command + K on web).
     */
    const didScreenBecomeInactive = useCallback(
        (): boolean =>
            // When any other page is opened over LHN
            !isFocused && prevIsFocused,
        [isFocused, prevIsFocused],
    );

    /**
     * Method called when we click the floating action button
     */
    const showCreateMenu = useCallback(
        () => {
            if (!isFocused && shouldUseNarrowLayout) {
                return;
            }
            setIsCreateMenuActive(true);
            onShowCreateMenu?.();
        },
<<<<<<< HEAD
        // eslint-disable-next-line react-hooks/exhaustive-deps
        [isFocused, shouldUseNarrowLayout],
=======
        // eslint-disable-next-line react-compiler/react-compiler, react-hooks/exhaustive-deps
        [isFocused, isSmallScreenWidth],
>>>>>>> 15e67a0d
    );

    /**
     * Method called either when:
     * - Pressing the floating action button to open the CreateMenu modal
     * - Selecting an item on CreateMenu or closing it by clicking outside of the modal component
     */
    const hideCreateMenu = useCallback(
        () => {
            if (!isCreateMenuActive) {
                return;
            }
            setIsCreateMenuActive(false);
            onHideCreateMenu?.();
        },
        // eslint-disable-next-line react-compiler/react-compiler, react-hooks/exhaustive-deps
        [isCreateMenuActive],
    );

    useEffect(() => {
        if (!didScreenBecomeInactive()) {
            return;
        }

        // Hide menu manually when other pages are opened using shortcut key
        hideCreateMenu();
    }, [didScreenBecomeInactive, hideCreateMenu]);

    useImperativeHandle(ref, () => ({
        hideCreateMenu() {
            hideCreateMenu();
        },
    }));

    const toggleCreateMenu = () => {
        if (isCreateMenuActive) {
            hideCreateMenu();
        } else {
            showCreateMenu();
        }
    };
    // eslint-disable-next-line react-compiler/react-compiler, react-hooks/exhaustive-deps
    const selfDMReportID = useMemo(() => ReportUtils.findSelfDMReportID(), [isLoading]);

    return (
        <View style={styles.flexGrow1}>
            <PopoverMenu
                onClose={hideCreateMenu}
                isVisible={isCreateMenuActive && (!shouldUseNarrowLayout || isFocused)}
                anchorPosition={styles.createMenuPositionSidebar(windowHeight)}
                onItemSelected={hideCreateMenu}
                fromSidebarMediumScreen={!shouldUseNarrowLayout}
                menuItems={[
                    {
                        icon: Expensicons.ChatBubble,
                        text: translate('sidebarScreen.fabNewChat'),
                        onSelected: () => interceptAnonymousUser(Report.startNewChat),
                    },
                    ...(selfDMReportID
                        ? [
                              {
                                  icon: getIconForAction(CONST.IOU.TYPE.TRACK),
                                  text: translate('iou.trackExpense'),
                                  onSelected: () => {
                                      interceptAnonymousUser(() =>
                                          IOU.startMoneyRequest(
                                              CONST.IOU.TYPE.TRACK,
                                              // When starting to create a track expense from the global FAB, we need to retrieve selfDM reportID.
                                              // If it doesn't exist, we generate a random optimistic reportID and use it for all of the routes in the creation flow.
                                              // eslint-disable-next-line @typescript-eslint/prefer-nullish-coalescing
                                              ReportUtils.findSelfDMReportID() || ReportUtils.generateReportID(),
                                          ),
                                      );
                                      if (!hasSeenTrackTraining && !isOffline) {
                                          setTimeout(() => {
                                              Navigation.navigate(ROUTES.TRACK_TRAINING_MODAL);
                                          }, CONST.ANIMATED_TRANSITION);
                                      }
                                  },
                              },
                          ]
                        : []),
                    {
                        icon: getIconForAction(CONST.IOU.TYPE.REQUEST),
                        text: translate('iou.submitExpense'),
                        onSelected: () =>
                            interceptAnonymousUser(() =>
                                IOU.startMoneyRequest(
                                    CONST.IOU.TYPE.SUBMIT,
                                    // When starting to create an expense from the global FAB, there is not an existing report yet. A random optimistic reportID is generated and used
                                    // for all of the routes in the creation flow.
                                    ReportUtils.generateReportID(),
                                ),
                            ),
                    },
                    {
                        icon: Expensicons.Transfer,
                        text: translate('iou.splitExpense'),
                        onSelected: () =>
                            interceptAnonymousUser(() =>
                                IOU.startMoneyRequest(
                                    CONST.IOU.TYPE.SPLIT,
                                    // When starting to create a money request from the global FAB, there is not an existing report yet. A random optimistic reportID is generated and used
                                    // for all of the routes in the creation flow.
                                    ReportUtils.generateReportID(),
                                ),
                            ),
                    },
                    {
                        icon: getIconForAction(CONST.IOU.TYPE.SEND),
                        text: translate('iou.paySomeone', {}),
                        onSelected: () =>
                            interceptAnonymousUser(() =>
                                IOU.startMoneyRequest(
                                    CONST.IOU.TYPE.PAY,
                                    // When starting to pay someone from the global FAB, there is not an existing report yet. A random optimistic reportID is generated and used
                                    // for all of the routes in the creation flow.
                                    ReportUtils.generateReportID(),
                                ),
                            ),
                    },
                    ...(canSendInvoice
                        ? [
                              {
                                  icon: Expensicons.InvoiceGeneric,
                                  text: translate('workspace.invoices.sendInvoice'),
                                  onSelected: () =>
                                      interceptAnonymousUser(() =>
                                          IOU.startMoneyRequest(
                                              CONST.IOU.TYPE.INVOICE,
                                              // When starting to create an invoice from the global FAB, there is not an existing report yet. A random optimistic reportID is generated and used
                                              // for all of the routes in the creation flow.
                                              ReportUtils.generateReportID(),
                                          ),
                                      ),
                              },
                          ]
                        : []),
                    {
                        icon: Expensicons.Task,
                        text: translate('newTaskPage.assignTask'),
                        onSelected: () => interceptAnonymousUser(() => Task.clearOutTaskInfoAndNavigate()),
                    },
                    ...(canUseSpotnanaTravel
                        ? [
                              {
                                  icon: Expensicons.Suitcase,
                                  text: translate('travel.bookTravel'),
                                  onSelected: () => interceptAnonymousUser(() => Navigation.navigate(ROUTES.TRAVEL_MY_TRIPS)),
                              },
                          ]
                        : []),
                    ...(!isLoading && !Policy.hasActiveChatEnabledPolicies(allPolicies)
                        ? [
                              {
                                  displayInDefaultIconColor: true,
                                  contentFit: 'contain' as ImageContentFit,
                                  icon: Expensicons.NewWorkspace,
                                  iconWidth: 46,
                                  iconHeight: 40,
                                  text: translate('workspace.new.newWorkspace'),
                                  description: translate('workspace.new.getTheExpensifyCardAndMore'),
                                  onSelected: () => interceptAnonymousUser(() => App.createWorkspaceWithPolicyDraftAndNavigateToIt()),
                              },
                          ]
                        : []),
                    ...(quickAction?.action
                        ? [
                              {
                                  icon: getQuickActionIcon(quickAction?.action),
                                  text: quickActionTitle,
                                  label: translate('quickAction.header'),
                                  isLabelHoverable: false,
                                  floatRightAvatars: quickActionAvatars,
                                  floatRightAvatarSize: CONST.AVATAR_SIZE.SMALL,
                                  description: !hideQABSubtitle ? ReportUtils.getReportName(quickActionReport) ?? translate('quickAction.updateDestination') : '',
                                  numberOfLinesDescription: 1,
                                  onSelected: () => interceptAnonymousUser(() => navigateToQuickAction()),
                                  shouldShowSubscriptRightAvatar: ReportUtils.isPolicyExpenseChat(quickActionReport),
                                  shouldRenderTooltip: quickAction?.isFirstQuickAction,
                                  shouldForceRenderingTooltipLeft: true,
                                  renderTooltipContent: renderQuickActionTooltip,
                                  tooltipWrapperStyle: styles.quickActionTooltipWrapper,
                              },
                          ]
                        : []),
                ]}
                withoutOverlay
                anchorRef={fabRef}
            />
            <FloatingActionButton
                accessibilityLabel={translate('sidebarScreen.fabNewChatExplained')}
                role={CONST.ROLE.BUTTON}
                isActive={isCreateMenuActive}
                ref={fabRef}
                onPress={toggleCreateMenu}
            />
        </View>
    );
}

FloatingActionButtonAndPopover.displayName = 'FloatingActionButtonAndPopover';

export default withOnyx<FloatingActionButtonAndPopoverProps & RefAttributes<FloatingActionButtonAndPopoverRef>, FloatingActionButtonAndPopoverOnyxProps>({
    allPolicies: {
        key: ONYXKEYS.COLLECTION.POLICY,
        selector: policySelector,
    },
    isLoading: {
        key: ONYXKEYS.IS_LOADING_APP,
    },
    quickAction: {
        key: ONYXKEYS.NVP_QUICK_ACTION_GLOBAL_CREATE,
    },
    quickActionReport: {
        key: ({quickAction}) => `${ONYXKEYS.COLLECTION.REPORT}${quickAction?.chatReportID}`,
    },
    quickActionPolicy: {
        key: ({quickActionReport}) => `${ONYXKEYS.COLLECTION.POLICY}${quickActionReport?.policyID}`,
    },
    personalDetails: {
        key: ONYXKEYS.PERSONAL_DETAILS_LIST,
    },
    session: {
        key: ONYXKEYS.SESSION,
    },
    hasSeenTrackTraining: {
        key: ONYXKEYS.NVP_HAS_SEEN_TRACK_TRAINING,
    },
})(forwardRef(FloatingActionButtonAndPopover));

export type {PolicySelector};<|MERGE_RESOLUTION|>--- conflicted
+++ resolved
@@ -306,13 +306,8 @@
             setIsCreateMenuActive(true);
             onShowCreateMenu?.();
         },
-<<<<<<< HEAD
-        // eslint-disable-next-line react-hooks/exhaustive-deps
+        // eslint-disable-next-line react-compiler/react-compiler, react-hooks/exhaustive-deps
         [isFocused, shouldUseNarrowLayout],
-=======
-        // eslint-disable-next-line react-compiler/react-compiler, react-hooks/exhaustive-deps
-        [isFocused, isSmallScreenWidth],
->>>>>>> 15e67a0d
     );
 
     /**
