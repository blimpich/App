--- conflicted
+++ resolved
@@ -381,16 +381,8 @@
             },
             tooltipShiftHorizontal: styles.popoverMenuItem.paddingHorizontal,
             tooltipShiftVertical: styles.popoverMenuItem.paddingVertical / 2,
-<<<<<<< HEAD
-            renderTooltipContent: renderProductTrainingTooltip,
-            // eslint-disable-next-line @typescript-eslint/no-unsafe-assignment
-            tooltipWrapperStyle: styles.productTrainingTooltipWrapper,
-            onHideTooltip: hideProductTrainingTooltip,
-            shouldRenderTooltip: shouldShowProductTrainingTooltip,
-=======
             renderTooltipContent: renderQuickActionTooltip,
             tooltipWrapperStyle: styles.quickActionTooltipWrapper,
->>>>>>> 154a485f
         };
 
         if (quickAction?.action) {
