import {useIsFocused as useIsFocusedOriginal, useNavigationState} from '@react-navigation/native';
import type {ImageContentFit} from 'expo-image';
import type {ForwardedRef} from 'react';
import React, {forwardRef, useCallback, useEffect, useImperativeHandle, useMemo, useRef, useState} from 'react';
import {View} from 'react-native';
import type {OnyxCollection, OnyxEntry} from 'react-native-onyx';
import {useOnyx} from 'react-native-onyx';
import type {SvgProps} from 'react-native-svg';
import ConfirmModal from '@components/ConfirmModal';
import FloatingActionButton from '@components/FloatingActionButton';
import * as Expensicons from '@components/Icon/Expensicons';
import type {PopoverMenuItem} from '@components/PopoverMenu';
import PopoverMenu from '@components/PopoverMenu';
import {useProductTrainingContext} from '@components/ProductTrainingContext';
import useCurrentUserPersonalDetails from '@hooks/useCurrentUserPersonalDetails';
import useEnvironment from '@hooks/useEnvironment';
import useLocalize from '@hooks/useLocalize';
import useNetwork from '@hooks/useNetwork';
import usePermissions from '@hooks/usePermissions';
import usePrevious from '@hooks/usePrevious';
import useResponsiveLayout from '@hooks/useResponsiveLayout';
import useTheme from '@hooks/useTheme';
import useThemeStyles from '@hooks/useThemeStyles';
import useWindowDimensions from '@hooks/useWindowDimensions';
import {startMoneyRequest} from '@libs/actions/IOU';
import {openExternalLink, openOldDotLink} from '@libs/actions/Link';
import {navigateToQuickAction} from '@libs/actions/QuickActionNavigation';
import {startNewChat} from '@libs/actions/Report';
import {isAnonymousUser} from '@libs/actions/Session';
import {canActionTask as canActionTaskUtils, canModifyTask as canModifyTaskUtils, completeTask} from '@libs/actions/Task';
import {setSelfTourViewed} from '@libs/actions/Welcome';
import getIconForAction from '@libs/getIconForAction';
import interceptAnonymousUser from '@libs/interceptAnonymousUser';
import getTopmostCentralPaneRoute from '@libs/Navigation/getTopmostCentralPaneRoute';
import Navigation from '@libs/Navigation/Navigation';
import type {CentralPaneName, NavigationPartialRoute, RootStackParamList} from '@libs/Navigation/types';
import {hasSeenTourSelector} from '@libs/onboardingSelectors';
import {areAllGroupPoliciesExpenseChatDisabled, canSendInvoice as canSendInvoicePolicyUtils, shouldShowPolicy} from '@libs/PolicyUtils';
import {canCreateRequest, generateReportID, getDisplayNameForParticipant, getIcons, getReportName, getWorkspaceChats, isArchivedReport, isPolicyExpenseChat} from '@libs/ReportUtils';
import {shouldRestrictUserBillableActions} from '@libs/SubscriptionUtils';
import {getNavatticURL} from '@libs/TourUtils';
import variables from '@styles/variables';
import CONST from '@src/CONST';
import type {TranslationPaths} from '@src/languages/types';
import ONYXKEYS from '@src/ONYXKEYS';
import ROUTES from '@src/ROUTES';
import SCREENS from '@src/SCREENS';
import type * as OnyxTypes from '@src/types/onyx';
import type {QuickActionName} from '@src/types/onyx/QuickAction';
import {isEmptyObject} from '@src/types/utils/EmptyObject';
import mapOnyxCollectionItems from '@src/utils/mapOnyxCollectionItems';

// On small screen we hide the search page from central pane to show the search bottom tab page with bottom tab bar.
// We need to take this in consideration when checking if the screen is focused.
const useIsFocused = () => {
    const {shouldUseNarrowLayout} = useResponsiveLayout();
    const isFocused = useIsFocusedOriginal();
    const topmostCentralPane = useNavigationState<RootStackParamList, NavigationPartialRoute<CentralPaneName> | undefined>(getTopmostCentralPaneRoute);
    return isFocused || (topmostCentralPane?.name === SCREENS.SEARCH.CENTRAL_PANE && shouldUseNarrowLayout);
};

type PolicySelector = Pick<OnyxTypes.Policy, 'type' | 'role' | 'isPolicyExpenseChatEnabled' | 'pendingAction' | 'avatarURL' | 'name' | 'id' | 'areInvoicesEnabled'>;

type FloatingActionButtonAndPopoverProps = {
    /* Callback function when the menu is shown */
    onShowCreateMenu?: () => void;

    /* Callback function before the menu is hidden */
    onHideCreateMenu?: () => void;

    /* An accessibility render as emoji for the button */
    isEmoji?: boolean;
};

type FloatingActionButtonAndPopoverRef = {
    hideCreateMenu: () => void;
};

const policySelector = (policy: OnyxEntry<OnyxTypes.Policy>): PolicySelector =>
    (policy && {
        type: policy.type,
        role: policy.role,
        id: policy.id,
        isPolicyExpenseChatEnabled: policy.isPolicyExpenseChatEnabled,
        pendingAction: policy.pendingAction,
        avatarURL: policy.avatarURL,
        name: policy.name,
        areInvoicesEnabled: policy.areInvoicesEnabled,
    }) as PolicySelector;

const getQuickActionIcon = (action: QuickActionName): React.FC<SvgProps> => {
    switch (action) {
        case CONST.QUICK_ACTIONS.REQUEST_MANUAL:
            return getIconForAction(CONST.IOU.TYPE.REQUEST);
        case CONST.QUICK_ACTIONS.REQUEST_SCAN:
            return Expensicons.ReceiptScan;
        case CONST.QUICK_ACTIONS.REQUEST_DISTANCE:
            return Expensicons.Car;
        case CONST.QUICK_ACTIONS.SPLIT_MANUAL:
        case CONST.QUICK_ACTIONS.SPLIT_SCAN:
        case CONST.QUICK_ACTIONS.SPLIT_DISTANCE:
            return getIconForAction(CONST.IOU.TYPE.SPLIT);
        case CONST.QUICK_ACTIONS.SEND_MONEY:
            return getIconForAction(CONST.IOU.TYPE.SEND);
        case CONST.QUICK_ACTIONS.ASSIGN_TASK:
            return Expensicons.Task;
        case CONST.QUICK_ACTIONS.TRACK_DISTANCE:
            return Expensicons.Car;
        case CONST.QUICK_ACTIONS.TRACK_MANUAL:
            return getIconForAction(CONST.IOU.TYPE.TRACK);
        case CONST.QUICK_ACTIONS.TRACK_SCAN:
            return Expensicons.ReceiptScan;
        default:
            return Expensicons.MoneyCircle;
    }
};

const getIouType = (action: QuickActionName) => {
    switch (action) {
        case CONST.QUICK_ACTIONS.REQUEST_MANUAL:
        case CONST.QUICK_ACTIONS.REQUEST_SCAN:
        case CONST.QUICK_ACTIONS.REQUEST_DISTANCE:
            return CONST.IOU.TYPE.SUBMIT;
        case CONST.QUICK_ACTIONS.SPLIT_MANUAL:
        case CONST.QUICK_ACTIONS.SPLIT_SCAN:
        case CONST.QUICK_ACTIONS.SPLIT_DISTANCE:
            return CONST.IOU.TYPE.SPLIT;
        case CONST.QUICK_ACTIONS.TRACK_DISTANCE:
        case CONST.QUICK_ACTIONS.TRACK_MANUAL:
        case CONST.QUICK_ACTIONS.TRACK_SCAN:
            return CONST.IOU.TYPE.TRACK;
        case CONST.QUICK_ACTIONS.SEND_MONEY:
            return CONST.IOU.TYPE.PAY;
        default:
            return undefined;
    }
};

const getQuickActionTitle = (action: QuickActionName): TranslationPaths => {
    switch (action) {
        case CONST.QUICK_ACTIONS.REQUEST_MANUAL:
            return 'quickAction.requestMoney';
        case CONST.QUICK_ACTIONS.REQUEST_SCAN:
            return 'quickAction.scanReceipt';
        case CONST.QUICK_ACTIONS.REQUEST_DISTANCE:
            return 'quickAction.recordDistance';
        case CONST.QUICK_ACTIONS.SPLIT_MANUAL:
            return 'quickAction.splitBill';
        case CONST.QUICK_ACTIONS.SPLIT_SCAN:
            return 'quickAction.splitScan';
        case CONST.QUICK_ACTIONS.SPLIT_DISTANCE:
            return 'quickAction.splitDistance';
        case CONST.QUICK_ACTIONS.TRACK_MANUAL:
            return 'quickAction.trackManual';
        case CONST.QUICK_ACTIONS.TRACK_SCAN:
            return 'quickAction.trackScan';
        case CONST.QUICK_ACTIONS.TRACK_DISTANCE:
            return 'quickAction.trackDistance';
        case CONST.QUICK_ACTIONS.SEND_MONEY:
            return 'quickAction.paySomeone';
        case CONST.QUICK_ACTIONS.ASSIGN_TASK:
            return 'quickAction.assignTask';
        default:
            return '' as TranslationPaths;
    }
};

/**
 * Responsible for rendering the {@link PopoverMenu}, and the accompanying
 * FAB that can open or close the menu.
 */
function FloatingActionButtonAndPopover({onHideCreateMenu, onShowCreateMenu, isEmoji}: FloatingActionButtonAndPopoverProps, ref: ForwardedRef<FloatingActionButtonAndPopoverRef>) {
    const styles = useThemeStyles();
    const theme = useTheme();
    const {translate} = useLocalize();
    const [isLoading = false] = useOnyx(ONYXKEYS.IS_LOADING_APP);
    const [personalDetails] = useOnyx(ONYXKEYS.PERSONAL_DETAILS_LIST);
    const [session] = useOnyx(ONYXKEYS.SESSION);
    const [quickAction] = useOnyx(ONYXKEYS.NVP_QUICK_ACTION_GLOBAL_CREATE);
    const [quickActionReport] = useOnyx(`${ONYXKEYS.COLLECTION.REPORT}${quickAction?.chatReportID}`);
    const [reportNameValuePairs] = useOnyx(`${ONYXKEYS.COLLECTION.REPORT_NAME_VALUE_PAIRS}${quickActionReport?.reportID}`);
    const [activePolicyID] = useOnyx(ONYXKEYS.NVP_ACTIVE_POLICY_ID);
    const [allReports] = useOnyx(ONYXKEYS.COLLECTION.REPORT);
    const [activePolicy] = useOnyx(`${ONYXKEYS.COLLECTION.POLICY}${activePolicyID}`);
    const policyChatForActivePolicy = useMemo(() => {
        if (isEmptyObject(activePolicy) || !activePolicy?.isPolicyExpenseChatEnabled) {
            return {} as OnyxTypes.Report;
        }
        const policyChatsForActivePolicy = getWorkspaceChats(`${activePolicyID ?? CONST.DEFAULT_NUMBER_ID}`, [session?.accountID ?? CONST.DEFAULT_NUMBER_ID], allReports);
        return policyChatsForActivePolicy.length > 0 ? policyChatsForActivePolicy.at(0) : ({} as OnyxTypes.Report);
    }, [activePolicy, activePolicyID, session?.accountID, allReports]);
    const [quickActionPolicy] = useOnyx(`${ONYXKEYS.COLLECTION.POLICY}${quickActionReport?.policyID}`);
    const [allPolicies] = useOnyx(ONYXKEYS.COLLECTION.POLICY, {selector: (c) => mapOnyxCollectionItems(c, policySelector)});

    const [isCreateMenuActive, setIsCreateMenuActive] = useState(false);
    const [modalVisible, setModalVisible] = useState(false);
    const fabRef = useRef<HTMLDivElement>(null);
    const {windowHeight} = useWindowDimensions();
    const {shouldUseNarrowLayout} = useResponsiveLayout();
    const isFocused = useIsFocused();
    const prevIsFocused = usePrevious(isFocused);
    const {isOffline} = useNetwork();

    const {canUseSpotnanaTravel} = usePermissions();
    const canSendInvoice = useMemo(() => canSendInvoicePolicyUtils(allPolicies as OnyxCollection<OnyxTypes.Policy>, session?.email), [allPolicies, session?.email]);
    const isValidReport = !(isEmptyObject(quickActionReport) || isArchivedReport(quickActionReport, reportNameValuePairs));
    const {environment} = useEnvironment();
    const [introSelected] = useOnyx(ONYXKEYS.NVP_INTRO_SELECTED);
    const navatticURL = getNavatticURL(environment, introSelected?.choice);
    const [hasSeenTour = false] = useOnyx(ONYXKEYS.NVP_ONBOARDING, {
        selector: hasSeenTourSelector,
    });

    const {renderProductTrainingTooltip, hideProductTrainingTooltip, shouldShowProductTrainingTooltip} = useProductTrainingContext(
        CONST.PRODUCT_TRAINING_TOOLTIP_NAMES.QUICK_ACTION_BUTTON,
        isCreateMenuActive && (!shouldUseNarrowLayout || isFocused),
    );

    /**
     * There are scenarios where users who have not yet had their group workspace-chats in NewDot (isPolicyExpenseChatEnabled). In those scenarios, things can get confusing if they try to submit/track expenses. To address this, we block them from Creating, Tracking, Submitting expenses from NewDot if they are:
     * 1. on at least one group policy
     * 2. none of the group policies they are a member of have isPolicyExpenseChatEnabled=true
     */
    const shouldRedirectToExpensifyClassic = useMemo(() => {
        return areAllGroupPoliciesExpenseChatDisabled((allPolicies as OnyxCollection<OnyxTypes.Policy>) ?? {});
    }, [allPolicies]);

    const shouldShowNewWorkspaceButton = Object.values(allPolicies ?? {}).every((policy) => !shouldShowPolicy(policy as OnyxEntry<OnyxTypes.Policy>, !!isOffline, session?.email));

    const quickActionAvatars = useMemo(() => {
        if (isValidReport) {
            const avatars = getIcons(quickActionReport, personalDetails);
            return avatars.length <= 1 || isPolicyExpenseChat(quickActionReport) ? avatars : avatars.filter((avatar) => avatar.id !== session?.accountID);
        }
        if (!isEmptyObject(policyChatForActivePolicy)) {
            return getIcons(policyChatForActivePolicy, personalDetails);
        }
        return [];
        // Policy is needed as a dependency in order to update the shortcut details when the workspace changes
        // eslint-disable-next-line react-compiler/react-compiler, react-hooks/exhaustive-deps
    }, [personalDetails, session?.accountID, quickActionReport, quickActionPolicy, policyChatForActivePolicy]);

    const quickActionTitle = useMemo(() => {
        if (isEmptyObject(quickActionReport)) {
            return '';
        }
        if (quickAction?.action === CONST.QUICK_ACTIONS.SEND_MONEY && quickActionAvatars.length > 0) {
            const name: string = getDisplayNameForParticipant(+(quickActionAvatars.at(0)?.id ?? CONST.DEFAULT_NUMBER_ID), true) ?? '';
            return translate('quickAction.paySomeone', {name});
        }
        const titleKey = getQuickActionTitle(quickAction?.action ?? ('' as QuickActionName));
        return titleKey ? translate(titleKey) : '';
    }, [quickAction, translate, quickActionAvatars, quickActionReport]);

    const hideQABSubtitle = useMemo(() => {
        if (!isValidReport) {
            return true;
        }
        if (quickActionAvatars.length === 0) {
            return false;
        }
        const displayName = personalDetails?.[quickActionAvatars.at(0)?.id ?? CONST.DEFAULT_NUMBER_ID]?.firstName ?? '';
        return quickAction?.action === CONST.QUICK_ACTIONS.SEND_MONEY && displayName.length === 0;
    }, [isValidReport, quickActionAvatars, personalDetails, quickAction?.action]);

    const selectOption = useCallback(
        (onSelected: () => void, shouldRestrictAction: boolean) => {
            if (shouldRestrictAction && quickActionReport?.policyID && shouldRestrictUserBillableActions(quickActionReport.policyID)) {
                Navigation.navigate(ROUTES.RESTRICTED_ACTION.getRoute(quickActionReport.policyID));
                return;
            }
            onSelected();
        },
        [quickActionReport?.policyID],
    );

    /**
     * Check if LHN status changed from active to inactive.
     * Used to close already opened FAB menu when open any other pages (i.e. Press Command + K on web).
     */
    const didScreenBecomeInactive = useCallback(
        (): boolean =>
            // When any other page is opened over LHN
            !isFocused && prevIsFocused,
        [isFocused, prevIsFocused],
    );

    /**
     * Method called when we click the floating action button
     */
    const showCreateMenu = useCallback(
        () => {
            if (!isFocused && shouldUseNarrowLayout) {
                return;
            }
            setIsCreateMenuActive(true);
            onShowCreateMenu?.();
        },
        // eslint-disable-next-line react-compiler/react-compiler, react-hooks/exhaustive-deps
        [isFocused, shouldUseNarrowLayout],
    );

    /**
     * Method called either when:
     * - Pressing the floating action button to open the CreateMenu modal
     * - Selecting an item on CreateMenu or closing it by clicking outside of the modal component
     */
    const hideCreateMenu = useCallback(
        () => {
            if (!isCreateMenuActive) {
                return;
            }
            setIsCreateMenuActive(false);
            onHideCreateMenu?.();
        },
        // eslint-disable-next-line react-compiler/react-compiler, react-hooks/exhaustive-deps
        [isCreateMenuActive],
    );

    useEffect(() => {
        if (!didScreenBecomeInactive()) {
            return;
        }

        // Hide menu manually when other pages are opened using shortcut key
        hideCreateMenu();
    }, [didScreenBecomeInactive, hideCreateMenu]);

    useImperativeHandle(ref, () => ({
        hideCreateMenu() {
            hideCreateMenu();
        },
    }));

    const toggleCreateMenu = () => {
        if (isCreateMenuActive) {
            hideCreateMenu();
        } else {
            showCreateMenu();
        }
    };

    const expenseMenuItems = useMemo((): PopoverMenuItem[] => {
        return [
            {
                icon: getIconForAction(CONST.IOU.TYPE.CREATE),
                text: translate('iou.createExpense'),
                shouldCallAfterModalHide: shouldRedirectToExpensifyClassic,
                onSelected: () =>
                    interceptAnonymousUser(() => {
                        if (shouldRedirectToExpensifyClassic) {
                            setModalVisible(true);
                            return;
                        }
                        startMoneyRequest(
                            CONST.IOU.TYPE.CREATE,
                            // When starting to create an expense from the global FAB, there is not an existing report yet. A random optimistic reportID is generated and used
                            // for all of the routes in the creation flow.
                            generateReportID(),
                        );
                    }),
            },
        ];
    }, [translate, shouldRedirectToExpensifyClassic]);

    const quickActionMenuItems = useMemo(() => {
        // Define common properties in baseQuickAction
        const baseQuickAction = {
            label: translate('quickAction.header'),
            labelStyle: [styles.pt3, styles.pb2],
            isLabelHoverable: false,
            floatRightAvatars: quickActionAvatars,
            floatRightAvatarSize: CONST.AVATAR_SIZE.SMALL,
            numberOfLinesDescription: 1,
            tooltipAnchorAlignment: {
                vertical: CONST.MODAL.ANCHOR_ORIGIN_VERTICAL.BOTTOM,
                horizontal: CONST.MODAL.ANCHOR_ORIGIN_HORIZONTAL.LEFT,
            },
            tooltipShiftHorizontal: variables.quickActionTooltipShiftHorizontal,
            tooltipShiftVertical: styles.popoverMenuItem.paddingVertical / 2,
            renderTooltipContent: renderProductTrainingTooltip,
            tooltipWrapperStyle: styles.productTrainingTooltipWrapper,
            shouldRenderTooltip: shouldShowProductTrainingTooltip,
            shouldTeleportPortalToModalLayer: true,
        };

        if (quickAction?.action) {
            const iouType = getIouType(quickAction?.action);
            if (!!iouType && !canCreateRequest(quickActionReport, quickActionPolicy, iouType)) {
                return [];
            }
            return [
                {
                    ...baseQuickAction,
                    icon: getQuickActionIcon(quickAction?.action),
                    text: quickActionTitle,
                    description: !hideQABSubtitle ? getReportName(quickActionReport) ?? translate('quickAction.updateDestination') : '',
                    onSelected: () =>
                        interceptAnonymousUser(() => {
                            hideProductTrainingTooltip();
                            navigateToQuickAction(isValidReport, `${quickActionReport?.reportID ?? CONST.DEFAULT_NUMBER_ID}`, quickAction, selectOption);
                        }),
                    shouldShowSubscriptRightAvatar: isPolicyExpenseChat(quickActionReport),
                },
            ];
        }
        if (!isEmptyObject(policyChatForActivePolicy)) {
            return [
                {
                    ...baseQuickAction,
                    icon: Expensicons.ReceiptScan,
                    text: translate('quickAction.scanReceipt'),
                    description: getReportName(policyChatForActivePolicy),
                    onSelected: () =>
                        interceptAnonymousUser(() => {
                            selectOption(() => {
                                hideProductTrainingTooltip();
                                const quickActionReportID = policyChatForActivePolicy?.reportID || generateReportID();
                                startMoneyRequest(CONST.IOU.TYPE.SUBMIT, quickActionReportID, CONST.IOU.REQUEST_TYPE.SCAN, true);
                            }, true);
                        }),
                    shouldShowSubscriptRightAvatar: true,
                },
            ];
        }

        return [];
    }, [
        translate,
        quickActionAvatars,
        isValidReport,
        styles.popoverMenuItem.paddingVertical,
        styles.pt3,
        styles.pb2,
        styles.productTrainingTooltipWrapper,
        renderProductTrainingTooltip,
        hideProductTrainingTooltip,
        quickAction,
        policyChatForActivePolicy,
        quickActionTitle,
        hideQABSubtitle,
        quickActionReport,
        shouldShowProductTrainingTooltip,
        selectOption,
        quickActionPolicy,
    ]);

    const viewTourTaskReportID = introSelected?.viewTour;
    const [viewTourTaskReport] = useOnyx(`${ONYXKEYS.COLLECTION.REPORT}${viewTourTaskReportID}`);
    const currentUserPersonalDetails = useCurrentUserPersonalDetails();
    const canModifyTask = canModifyTaskUtils(viewTourTaskReport, currentUserPersonalDetails.accountID);
    const canActionTask = canActionTaskUtils(viewTourTaskReport, currentUserPersonalDetails.accountID);

    const popoverMenu = (
        <PopoverMenu
            onClose={hideCreateMenu}
            isVisible={isCreateMenuActive && (!shouldUseNarrowLayout || isFocused)}
            anchorPosition={styles.createMenuPositionSidebar(windowHeight)}
            onItemSelected={hideCreateMenu}
            fromSidebarMediumScreen={!shouldUseNarrowLayout}
            menuItems={[
                ...expenseMenuItems,
                {
                    icon: Expensicons.ChatBubble,
                    text: translate('sidebarScreen.fabNewChat'),
                    onSelected: () => interceptAnonymousUser(startNewChat),
                },
                ...(canSendInvoice
                    ? [
                          {
                              icon: Expensicons.InvoiceGeneric,
                              text: translate('workspace.invoices.sendInvoice'),
                              shouldCallAfterModalHide: shouldRedirectToExpensifyClassic,
                              onSelected: () =>
                                  interceptAnonymousUser(() => {
                                      if (shouldRedirectToExpensifyClassic) {
                                          setModalVisible(true);
                                          return;
                                      }
<<<<<<< HEAD

                                      startMoneyRequest(
                                          CONST.IOU.TYPE.INVOICE,
                                          // When starting to create an invoice from the global FAB, there is not an existing report yet. A random optimistic reportID is generated and used
                                          // for all of the routes in the creation flow.
                                          generateReportID(),
                                      );
                                  }),
                          },
                      ]
                    : []),
                ...(canUseSpotnanaTravel
                    ? [
                          {
                              icon: Expensicons.Suitcase,
                              text: translate('travel.bookTravel'),
                              onSelected: () => interceptAnonymousUser(() => Navigation.navigate(ROUTES.TRAVEL_MY_TRIPS)),
                          },
                      ]
                    : []),
                ...(!hasSeenTour
                    ? [
                          {
                              icon: Expensicons.Binoculars,
                              iconStyles: styles.popoverIconCircle,
                              iconFill: theme.icon,
                              text: translate('tour.takeATwoMinuteTour'),
                              description: translate('tour.exploreExpensify'),
                              onSelected: () => {
                                  openExternalLink(navatticURL);
                                  setSelfTourViewed(isAnonymousUser());
                                  if (viewTourTaskReport && canModifyTask && canActionTask) {
                                      completeTask(viewTourTaskReport);
                                  }
=======
                                  },
                              },
                          ]
                        : []),
                    ...(!isLoading && shouldShowNewWorkspaceButton
                        ? [
                              {
                                  displayInDefaultIconColor: true,
                                  contentFit: 'contain' as ImageContentFit,
                                  icon: Expensicons.NewWorkspace,
                                  iconWidth: variables.w46,
                                  iconHeight: variables.h40,
                                  text: translate('workspace.new.newWorkspace'),
                                  description: translate('workspace.new.getTheExpensifyCardAndMore'),
                                  onSelected: () => interceptAnonymousUser(() => Navigation.navigate(ROUTES.WORKSPACE_CONFIRMATION.getRoute(Navigation.getActiveRoute()))),
>>>>>>> 38e9dbc6
                              },
                          },
                      ]
                    : []),
                ...(!isLoading && shouldShowNewWorkspaceButton
                    ? [
                          {
                              displayInDefaultIconColor: true,
                              contentFit: 'contain' as ImageContentFit,
                              icon: Expensicons.NewWorkspace,
                              iconWidth: variables.w46,
                              iconHeight: variables.h40,
                              text: translate('workspace.new.newWorkspace'),
                              description: translate('workspace.new.getTheExpensifyCardAndMore'),
                              onSelected: () => interceptAnonymousUser(() => createWorkspaceWithPolicyDraftAndNavigateToIt()),
                          },
                      ]
                    : []),
                ...quickActionMenuItems,
            ]}
            withoutOverlay
            anchorRef={fabRef}
        />
    );
    const confirmModal = (
        <ConfirmModal
            prompt={translate('sidebarScreen.redirectToExpensifyClassicModal.description')}
            isVisible={modalVisible}
            onConfirm={() => {
                setModalVisible(false);
                openOldDotLink(CONST.OLDDOT_URLS.INBOX);
            }}
            onCancel={() => setModalVisible(false)}
            title={translate('sidebarScreen.redirectToExpensifyClassicModal.title')}
            confirmText={translate('exitSurvey.goToExpensifyClassic')}
            cancelText={translate('common.cancel')}
        />
    );
    const floatingActionButton = (
        <FloatingActionButton
            accessibilityLabel={translate('sidebarScreen.fabNewChatExplained')}
            role={CONST.ROLE.BUTTON}
            isActive={isCreateMenuActive}
            ref={fabRef}
            onPress={toggleCreateMenu}
            isEmoji={isEmoji}
        />
    );

    if (isEmoji) {
        return (
            <>
                <View style={styles.flexGrow1}>
                    {popoverMenu}
                    {confirmModal}
                </View>
                {floatingActionButton}
            </>
        );
    }

    return (
        <View style={styles.flexGrow1}>
            {popoverMenu}
            {confirmModal}
            {floatingActionButton}
        </View>
    );
}

FloatingActionButtonAndPopover.displayName = 'FloatingActionButtonAndPopover';

export default forwardRef(FloatingActionButtonAndPopover);

export type {PolicySelector};<|MERGE_RESOLUTION|>--- conflicted
+++ resolved
@@ -477,7 +477,6 @@
                                           setModalVisible(true);
                                           return;
                                       }
-<<<<<<< HEAD
 
                                       startMoneyRequest(
                                           CONST.IOU.TYPE.INVOICE,
@@ -512,23 +511,6 @@
                                   if (viewTourTaskReport && canModifyTask && canActionTask) {
                                       completeTask(viewTourTaskReport);
                                   }
-=======
-                                  },
-                              },
-                          ]
-                        : []),
-                    ...(!isLoading && shouldShowNewWorkspaceButton
-                        ? [
-                              {
-                                  displayInDefaultIconColor: true,
-                                  contentFit: 'contain' as ImageContentFit,
-                                  icon: Expensicons.NewWorkspace,
-                                  iconWidth: variables.w46,
-                                  iconHeight: variables.h40,
-                                  text: translate('workspace.new.newWorkspace'),
-                                  description: translate('workspace.new.getTheExpensifyCardAndMore'),
-                                  onSelected: () => interceptAnonymousUser(() => Navigation.navigate(ROUTES.WORKSPACE_CONFIRMATION.getRoute(Navigation.getActiveRoute()))),
->>>>>>> 38e9dbc6
                               },
                           },
                       ]
@@ -543,7 +525,7 @@
                               iconHeight: variables.h40,
                               text: translate('workspace.new.newWorkspace'),
                               description: translate('workspace.new.getTheExpensifyCardAndMore'),
-                              onSelected: () => interceptAnonymousUser(() => createWorkspaceWithPolicyDraftAndNavigateToIt()),
+                              onSelected: () => interceptAnonymousUser(() => Navigation.navigate(ROUTES.WORKSPACE_CONFIRMATION.getRoute(Navigation.getActiveRoute()))),
                           },
                       ]
                     : []),
