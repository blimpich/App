import {useIsFocused as useIsFocusedOriginal, useNavigationState} from '@react-navigation/native';
import type {ImageContentFit} from 'expo-image';
import type {ForwardedRef, ReactNode} from 'react';
import React, {forwardRef, useCallback, useEffect, useImperativeHandle, useMemo, useRef, useState} from 'react';
import {View} from 'react-native';
import type {OnyxCollection, OnyxEntry} from 'react-native-onyx';
import {useOnyx} from 'react-native-onyx';
import type {SvgProps} from 'react-native-svg';
import ConfirmModal from '@components/ConfirmModal';
import FloatingActionButton from '@components/FloatingActionButton';
import * as Expensicons from '@components/Icon/Expensicons';
import type {PopoverMenuItem} from '@components/PopoverMenu';
import PopoverMenu from '@components/PopoverMenu';
import {PressableWithoutFeedback} from '@components/Pressable';
import {useProductTrainingContext} from '@components/ProductTrainingContext';
import useCurrentUserPersonalDetails from '@hooks/useCurrentUserPersonalDetails';
import useEnvironment from '@hooks/useEnvironment';
import useLocalize from '@hooks/useLocalize';
import useNetwork from '@hooks/useNetwork';
import usePermissions from '@hooks/usePermissions';
import usePrevious from '@hooks/usePrevious';
import useResponsiveLayout from '@hooks/useResponsiveLayout';
import useTheme from '@hooks/useTheme';
import useThemeStyles from '@hooks/useThemeStyles';
import useWindowDimensions from '@hooks/useWindowDimensions';
import {startMoneyRequest} from '@libs/actions/IOU';
import {openExternalLink, openOldDotLink} from '@libs/actions/Link';
import {navigateToQuickAction} from '@libs/actions/QuickActionNavigation';
import {startNewChat} from '@libs/actions/Report';
import {isAnonymousUser} from '@libs/actions/Session';
import {canActionTask as canActionTaskUtils, canModifyTask as canModifyTaskUtils, completeTask} from '@libs/actions/Task';
import {setSelfTourViewed} from '@libs/actions/Welcome';
import getIconForAction from '@libs/getIconForAction';
import interceptAnonymousUser from '@libs/interceptAnonymousUser';
import getTopmostCentralPaneRoute from '@libs/Navigation/getTopmostCentralPaneRoute';
import Navigation from '@libs/Navigation/Navigation';
import type {CentralPaneName, NavigationPartialRoute, RootStackParamList} from '@libs/Navigation/types';
import {hasSeenTourSelector} from '@libs/onboardingSelectors';
import {areAllGroupPoliciesExpenseChatDisabled, canSendInvoice as canSendInvoicePolicyUtils, shouldShowPolicy} from '@libs/PolicyUtils';
import {canCreateRequest, generateReportID, getDisplayNameForParticipant, getIcons, getReportName, getWorkspaceChats, isArchivedReport, isPolicyExpenseChat} from '@libs/ReportUtils';
import {shouldRestrictUserBillableActions} from '@libs/SubscriptionUtils';
import {getNavatticURL} from '@libs/TourUtils';
import variables from '@styles/variables';
import CONST from '@src/CONST';
import type {TranslationPaths} from '@src/languages/types';
import ONYXKEYS from '@src/ONYXKEYS';
import ROUTES from '@src/ROUTES';
import SCREENS from '@src/SCREENS';
import type * as OnyxTypes from '@src/types/onyx';
import type {QuickActionName} from '@src/types/onyx/QuickAction';
import {isEmptyObject} from '@src/types/utils/EmptyObject';
import mapOnyxCollectionItems from '@src/utils/mapOnyxCollectionItems';

// On small screen we hide the search page from central pane to show the search bottom tab page with bottom tab bar.
// We need to take this in consideration when checking if the screen is focused.
const useIsFocused = () => {
    const {shouldUseNarrowLayout} = useResponsiveLayout();
    const isFocused = useIsFocusedOriginal();
    const topmostCentralPane = useNavigationState<RootStackParamList, NavigationPartialRoute<CentralPaneName> | undefined>(getTopmostCentralPaneRoute);
    return isFocused || (topmostCentralPane?.name === SCREENS.SEARCH.CENTRAL_PANE && shouldUseNarrowLayout);
};

type PolicySelector = Pick<OnyxTypes.Policy, 'type' | 'role' | 'isPolicyExpenseChatEnabled' | 'pendingAction' | 'avatarURL' | 'name' | 'id' | 'areInvoicesEnabled'>;

type FloatingActionButtonAndPopoverProps = {
    /* Callback function when the menu is shown */
    onShowCreateMenu?: () => void;

    /* Callback function before the menu is hidden */
    onHideCreateMenu?: () => void;

    /* Render the FAB as an emoji */
    isEmoji?: boolean;

    /* Emoji content to render when isEmoji */
    children?: ReactNode;
};

type FloatingActionButtonAndPopoverRef = {
    hideCreateMenu: () => void;
};

const policySelector = (policy: OnyxEntry<OnyxTypes.Policy>): PolicySelector =>
    (policy && {
        type: policy.type,
        role: policy.role,
        id: policy.id,
        isPolicyExpenseChatEnabled: policy.isPolicyExpenseChatEnabled,
        pendingAction: policy.pendingAction,
        avatarURL: policy.avatarURL,
        name: policy.name,
        areInvoicesEnabled: policy.areInvoicesEnabled,
    }) as PolicySelector;

const getQuickActionIcon = (action: QuickActionName): React.FC<SvgProps> => {
    switch (action) {
        case CONST.QUICK_ACTIONS.REQUEST_MANUAL:
            return getIconForAction(CONST.IOU.TYPE.REQUEST);
        case CONST.QUICK_ACTIONS.REQUEST_SCAN:
            return Expensicons.ReceiptScan;
        case CONST.QUICK_ACTIONS.REQUEST_DISTANCE:
            return Expensicons.Car;
        case CONST.QUICK_ACTIONS.SPLIT_MANUAL:
        case CONST.QUICK_ACTIONS.SPLIT_SCAN:
        case CONST.QUICK_ACTIONS.SPLIT_DISTANCE:
            return getIconForAction(CONST.IOU.TYPE.SPLIT);
        case CONST.QUICK_ACTIONS.SEND_MONEY:
            return getIconForAction(CONST.IOU.TYPE.SEND);
        case CONST.QUICK_ACTIONS.ASSIGN_TASK:
            return Expensicons.Task;
        case CONST.QUICK_ACTIONS.TRACK_DISTANCE:
            return Expensicons.Car;
        case CONST.QUICK_ACTIONS.TRACK_MANUAL:
            return getIconForAction(CONST.IOU.TYPE.TRACK);
        case CONST.QUICK_ACTIONS.TRACK_SCAN:
            return Expensicons.ReceiptScan;
        default:
            return Expensicons.MoneyCircle;
    }
};

const getIouType = (action: QuickActionName) => {
    switch (action) {
        case CONST.QUICK_ACTIONS.REQUEST_MANUAL:
        case CONST.QUICK_ACTIONS.REQUEST_SCAN:
        case CONST.QUICK_ACTIONS.REQUEST_DISTANCE:
            return CONST.IOU.TYPE.SUBMIT;
        case CONST.QUICK_ACTIONS.SPLIT_MANUAL:
        case CONST.QUICK_ACTIONS.SPLIT_SCAN:
        case CONST.QUICK_ACTIONS.SPLIT_DISTANCE:
            return CONST.IOU.TYPE.SPLIT;
        case CONST.QUICK_ACTIONS.TRACK_DISTANCE:
        case CONST.QUICK_ACTIONS.TRACK_MANUAL:
        case CONST.QUICK_ACTIONS.TRACK_SCAN:
            return CONST.IOU.TYPE.TRACK;
        case CONST.QUICK_ACTIONS.SEND_MONEY:
            return CONST.IOU.TYPE.PAY;
        default:
            return undefined;
    }
};

const getQuickActionTitle = (action: QuickActionName): TranslationPaths => {
    switch (action) {
        case CONST.QUICK_ACTIONS.REQUEST_MANUAL:
            return 'quickAction.requestMoney';
        case CONST.QUICK_ACTIONS.REQUEST_SCAN:
            return 'quickAction.scanReceipt';
        case CONST.QUICK_ACTIONS.REQUEST_DISTANCE:
            return 'quickAction.recordDistance';
        case CONST.QUICK_ACTIONS.SPLIT_MANUAL:
            return 'quickAction.splitBill';
        case CONST.QUICK_ACTIONS.SPLIT_SCAN:
            return 'quickAction.splitScan';
        case CONST.QUICK_ACTIONS.SPLIT_DISTANCE:
            return 'quickAction.splitDistance';
        case CONST.QUICK_ACTIONS.TRACK_MANUAL:
            return 'quickAction.trackManual';
        case CONST.QUICK_ACTIONS.TRACK_SCAN:
            return 'quickAction.trackScan';
        case CONST.QUICK_ACTIONS.TRACK_DISTANCE:
            return 'quickAction.trackDistance';
        case CONST.QUICK_ACTIONS.SEND_MONEY:
            return 'quickAction.paySomeone';
        case CONST.QUICK_ACTIONS.ASSIGN_TASK:
            return 'quickAction.assignTask';
        default:
            return '' as TranslationPaths;
    }
};

/**
 * Responsible for rendering the {@link PopoverMenu}, and the accompanying
 * FAB that can open or close the menu.
 */
function FloatingActionButtonAndPopover({onHideCreateMenu, onShowCreateMenu, isEmoji, children}: FloatingActionButtonAndPopoverProps, ref: ForwardedRef<FloatingActionButtonAndPopoverRef>) {
    const styles = useThemeStyles();
    const theme = useTheme();
    const {translate} = useLocalize();
    const [isLoading = false] = useOnyx(ONYXKEYS.IS_LOADING_APP);
    const [personalDetails] = useOnyx(ONYXKEYS.PERSONAL_DETAILS_LIST);
    const [session] = useOnyx(ONYXKEYS.SESSION);
    const [quickAction] = useOnyx(ONYXKEYS.NVP_QUICK_ACTION_GLOBAL_CREATE);
    const [quickActionReport] = useOnyx(`${ONYXKEYS.COLLECTION.REPORT}${quickAction?.chatReportID}`);
    const [reportNameValuePairs] = useOnyx(`${ONYXKEYS.COLLECTION.REPORT_NAME_VALUE_PAIRS}${quickActionReport?.reportID}`);
    const [activePolicyID] = useOnyx(ONYXKEYS.NVP_ACTIVE_POLICY_ID);
    const [allReports] = useOnyx(ONYXKEYS.COLLECTION.REPORT);
    const [activePolicy] = useOnyx(`${ONYXKEYS.COLLECTION.POLICY}${activePolicyID}`);
    const policyChatForActivePolicy = useMemo(() => {
        if (isEmptyObject(activePolicy) || !activePolicy?.isPolicyExpenseChatEnabled) {
            return {} as OnyxTypes.Report;
        }
        const policyChatsForActivePolicy = getWorkspaceChats(`${activePolicyID ?? CONST.DEFAULT_NUMBER_ID}`, [session?.accountID ?? CONST.DEFAULT_NUMBER_ID], allReports);
        return policyChatsForActivePolicy.length > 0 ? policyChatsForActivePolicy.at(0) : ({} as OnyxTypes.Report);
    }, [activePolicy, activePolicyID, session?.accountID, allReports]);
    const [quickActionPolicy] = useOnyx(`${ONYXKEYS.COLLECTION.POLICY}${quickActionReport?.policyID}`);
    const [allPolicies] = useOnyx(ONYXKEYS.COLLECTION.POLICY, {selector: (c) => mapOnyxCollectionItems(c, policySelector)});

    const [isCreateMenuActive, setIsCreateMenuActive] = useState(false);
    const [modalVisible, setModalVisible] = useState(false);
    const fabRef = useRef<HTMLDivElement>(null);
    const {windowHeight} = useWindowDimensions();
    const {shouldUseNarrowLayout} = useResponsiveLayout();
    const isFocused = useIsFocused();
    const prevIsFocused = usePrevious(isFocused);
    const {isOffline} = useNetwork();

    const {canUseSpotnanaTravel} = usePermissions();
    const canSendInvoice = useMemo(() => canSendInvoicePolicyUtils(allPolicies as OnyxCollection<OnyxTypes.Policy>, session?.email), [allPolicies, session?.email]);
    const isValidReport = !(isEmptyObject(quickActionReport) || isArchivedReport(reportNameValuePairs));
    const {environment} = useEnvironment();
    const [introSelected] = useOnyx(ONYXKEYS.NVP_INTRO_SELECTED);
    const navatticURL = getNavatticURL(environment, introSelected?.choice);
    const [hasSeenTour = false] = useOnyx(ONYXKEYS.NVP_ONBOARDING, {
        selector: hasSeenTourSelector,
    });

    const {renderProductTrainingTooltip, hideProductTrainingTooltip, shouldShowProductTrainingTooltip} = useProductTrainingContext(
        CONST.PRODUCT_TRAINING_TOOLTIP_NAMES.QUICK_ACTION_BUTTON,
        isCreateMenuActive && (!shouldUseNarrowLayout || isFocused),
    );

    /**
     * There are scenarios where users who have not yet had their group workspace-chats in NewDot (isPolicyExpenseChatEnabled). In those scenarios, things can get confusing if they try to submit/track expenses. To address this, we block them from Creating, Tracking, Submitting expenses from NewDot if they are:
     * 1. on at least one group policy
     * 2. none of the group policies they are a member of have isPolicyExpenseChatEnabled=true
     */
    const shouldRedirectToExpensifyClassic = useMemo(() => {
        return areAllGroupPoliciesExpenseChatDisabled((allPolicies as OnyxCollection<OnyxTypes.Policy>) ?? {});
    }, [allPolicies]);

    const shouldShowNewWorkspaceButton = Object.values(allPolicies ?? {}).every((policy) => !shouldShowPolicy(policy as OnyxEntry<OnyxTypes.Policy>, !!isOffline, session?.email));

    const quickActionAvatars = useMemo(() => {
        if (isValidReport) {
            const avatars = getIcons(quickActionReport, personalDetails);
            return avatars.length <= 1 || isPolicyExpenseChat(quickActionReport) ? avatars : avatars.filter((avatar) => avatar.id !== session?.accountID);
        }
        if (!isEmptyObject(policyChatForActivePolicy)) {
            return getIcons(policyChatForActivePolicy, personalDetails);
        }
        return [];
        // Policy is needed as a dependency in order to update the shortcut details when the workspace changes
        // eslint-disable-next-line react-compiler/react-compiler, react-hooks/exhaustive-deps
    }, [personalDetails, session?.accountID, quickActionReport, quickActionPolicy, policyChatForActivePolicy]);

    const quickActionTitle = useMemo(() => {
        if (isEmptyObject(quickActionReport)) {
            return '';
        }
        if (quickAction?.action === CONST.QUICK_ACTIONS.SEND_MONEY && quickActionAvatars.length > 0) {
            const name: string = getDisplayNameForParticipant(+(quickActionAvatars.at(0)?.id ?? CONST.DEFAULT_NUMBER_ID), true) ?? '';
            return translate('quickAction.paySomeone', {name});
        }
        const titleKey = getQuickActionTitle(quickAction?.action ?? ('' as QuickActionName));
        return titleKey ? translate(titleKey) : '';
    }, [quickAction, translate, quickActionAvatars, quickActionReport]);

    const hideQABSubtitle = useMemo(() => {
        if (!isValidReport) {
            return true;
        }
        if (quickActionAvatars.length === 0) {
            return false;
        }
        const displayName = personalDetails?.[quickActionAvatars.at(0)?.id ?? CONST.DEFAULT_NUMBER_ID]?.firstName ?? '';
        return quickAction?.action === CONST.QUICK_ACTIONS.SEND_MONEY && displayName.length === 0;
    }, [isValidReport, quickActionAvatars, personalDetails, quickAction?.action]);

    const selectOption = useCallback(
        (onSelected: () => void, shouldRestrictAction: boolean) => {
            if (shouldRestrictAction && quickActionReport?.policyID && shouldRestrictUserBillableActions(quickActionReport.policyID)) {
                Navigation.navigate(ROUTES.RESTRICTED_ACTION.getRoute(quickActionReport.policyID));
                return;
            }
            onSelected();
        },
        [quickActionReport?.policyID],
    );

    /**
     * Check if LHN status changed from active to inactive.
     * Used to close already opened FAB menu when open any other pages (i.e. Press Command + K on web).
     */
    const didScreenBecomeInactive = useCallback(
        (): boolean =>
            // When any other page is opened over LHN
            !isFocused && prevIsFocused,
        [isFocused, prevIsFocused],
    );

    /**
     * Method called when we click the floating action button
     */
    const showCreateMenu = useCallback(
        () => {
            if (!isFocused && shouldUseNarrowLayout) {
                return;
            }
            setIsCreateMenuActive(true);
            onShowCreateMenu?.();
        },
        // eslint-disable-next-line react-compiler/react-compiler, react-hooks/exhaustive-deps
        [isFocused, shouldUseNarrowLayout],
    );

    /**
     * Method called either when:
     * - Pressing the floating action button to open the CreateMenu modal
     * - Selecting an item on CreateMenu or closing it by clicking outside of the modal component
     */
    const hideCreateMenu = useCallback(
        () => {
            if (!isCreateMenuActive) {
                return;
            }
            setIsCreateMenuActive(false);
            onHideCreateMenu?.();
        },
        // eslint-disable-next-line react-compiler/react-compiler, react-hooks/exhaustive-deps
        [isCreateMenuActive],
    );

    useEffect(() => {
        if (!didScreenBecomeInactive()) {
            return;
        }

        // Hide menu manually when other pages are opened using shortcut key
        hideCreateMenu();
    }, [didScreenBecomeInactive, hideCreateMenu]);

    useImperativeHandle(ref, () => ({
        hideCreateMenu() {
            hideCreateMenu();
        },
    }));

    const toggleCreateMenu = () => {
        if (isCreateMenuActive) {
            hideCreateMenu();
        } else {
            showCreateMenu();
        }
    };

    const expenseMenuItems = useMemo((): PopoverMenuItem[] => {
        return [
            {
                icon: getIconForAction(CONST.IOU.TYPE.CREATE),
                text: translate('iou.createExpense'),
                shouldCallAfterModalHide: shouldRedirectToExpensifyClassic,
                onSelected: () =>
                    interceptAnonymousUser(() => {
                        if (shouldRedirectToExpensifyClassic) {
                            setModalVisible(true);
                            return;
                        }
                        startMoneyRequest(
                            CONST.IOU.TYPE.CREATE,
                            // When starting to create an expense from the global FAB, there is not an existing report yet. A random optimistic reportID is generated and used
                            // for all of the routes in the creation flow.
                            generateReportID(),
                        );
                    }),
            },
        ];
    }, [translate, shouldRedirectToExpensifyClassic]);

    const quickActionMenuItems = useMemo(() => {
        // Define common properties in baseQuickAction
        const baseQuickAction = {
            label: translate('quickAction.header'),
            labelStyle: [styles.pt3, styles.pb2],
            isLabelHoverable: false,
            floatRightAvatars: quickActionAvatars,
            floatRightAvatarSize: CONST.AVATAR_SIZE.SMALL,
            numberOfLinesDescription: 1,
            tooltipAnchorAlignment: {
                vertical: CONST.MODAL.ANCHOR_ORIGIN_VERTICAL.BOTTOM,
                horizontal: CONST.MODAL.ANCHOR_ORIGIN_HORIZONTAL.LEFT,
            },
            tooltipShiftHorizontal: variables.quickActionTooltipShiftHorizontal,
            tooltipShiftVertical: styles.popoverMenuItem.paddingVertical / 2,
            renderTooltipContent: renderProductTrainingTooltip,
            tooltipWrapperStyle: styles.productTrainingTooltipWrapper,
            shouldRenderTooltip: shouldShowProductTrainingTooltip,
            shouldTeleportPortalToModalLayer: true,
        };

        if (quickAction?.action) {
            const iouType = getIouType(quickAction?.action);
            if (!!iouType && !canCreateRequest(quickActionReport, quickActionPolicy, iouType)) {
                return [];
            }
            const onSelected = () => {
                interceptAnonymousUser(() => {
                    hideProductTrainingTooltip();
                    navigateToQuickAction(isValidReport, `${quickActionReport?.reportID ?? CONST.DEFAULT_NUMBER_ID}`, quickAction, selectOption);
                });
            };
            return [
                {
                    ...baseQuickAction,
                    icon: getQuickActionIcon(quickAction?.action),
                    text: quickActionTitle,
                    description: !hideQABSubtitle ? getReportName(quickActionReport) ?? translate('quickAction.updateDestination') : '',
                    onSelected,
                    onEducationTooltipPress: () => {
                        hideCreateMenu();
                        onSelected();
                    },
                    shouldShowSubscriptRightAvatar: isPolicyExpenseChat(quickActionReport),
                },
            ];
        }
        if (!isEmptyObject(policyChatForActivePolicy)) {
            const onSelected = () => {
                interceptAnonymousUser(() => {
                    selectOption(() => {
                        hideProductTrainingTooltip();
                        const quickActionReportID = policyChatForActivePolicy?.reportID || generateReportID();
                        startMoneyRequest(CONST.IOU.TYPE.SUBMIT, quickActionReportID, CONST.IOU.REQUEST_TYPE.SCAN, true);
                    }, true);
                });
            };

            return [
                {
                    ...baseQuickAction,
                    icon: Expensicons.ReceiptScan,
                    text: translate('quickAction.scanReceipt'),
                    description: getReportName(policyChatForActivePolicy),
                    onSelected,
                    onEducationTooltipPress: () => {
                        hideCreateMenu();
                        onSelected();
                    },
                    shouldShowSubscriptRightAvatar: true,
                },
            ];
        }

        return [];
    }, [
        translate,
        styles.pt3,
        styles.pb2,
        styles.popoverMenuItem.paddingVertical,
        styles.productTrainingTooltipWrapper,
        quickActionAvatars,
        renderProductTrainingTooltip,
        shouldShowProductTrainingTooltip,
        quickAction,
        policyChatForActivePolicy,
        quickActionReport,
        quickActionPolicy,
        quickActionTitle,
        hideQABSubtitle,
        hideProductTrainingTooltip,
        isValidReport,
        selectOption,
        hideCreateMenu,
    ]);

    const viewTourTaskReportID = introSelected?.viewTour;
    const [viewTourTaskReport] = useOnyx(`${ONYXKEYS.COLLECTION.REPORT}${viewTourTaskReportID}`);
    const currentUserPersonalDetails = useCurrentUserPersonalDetails();
    const canModifyTask = canModifyTaskUtils(viewTourTaskReport, currentUserPersonalDetails.accountID);
    const canActionTask = canActionTaskUtils(viewTourTaskReport, currentUserPersonalDetails.accountID);

<<<<<<< HEAD
    return (
        <View style={styles.flexGrow1}>
            <PopoverMenu
                onClose={hideCreateMenu}
                isVisible={isCreateMenuActive && (!shouldUseNarrowLayout || isFocused)}
                anchorPosition={styles.createMenuPositionSidebar(windowHeight)}
                onItemSelected={hideCreateMenu}
                fromSidebarMediumScreen={!shouldUseNarrowLayout}
                animationInTiming={350}
                animationOutTiming={200}
                shouldUseNewModal
                menuItems={[
                    ...expenseMenuItems,
                    {
                        icon: Expensicons.ChatBubble,
                        text: translate('sidebarScreen.fabNewChat'),
                        onSelected: () => interceptAnonymousUser(startNewChat),
                    },
                    ...(canSendInvoice
                        ? [
                              {
                                  icon: Expensicons.InvoiceGeneric,
                                  text: translate('workspace.invoices.sendInvoice'),
                                  shouldCallAfterModalHide: shouldRedirectToExpensifyClassic,
                                  onSelected: () =>
                                      interceptAnonymousUser(() => {
                                          if (shouldRedirectToExpensifyClassic) {
                                              setModalVisible(true);
                                              return;
                                          }

                                          startMoneyRequest(
                                              CONST.IOU.TYPE.INVOICE,
                                              // When starting to create an invoice from the global FAB, there is not an existing report yet. A random optimistic reportID is generated and used
                                              // for all of the routes in the creation flow.
                                              generateReportID(),
                                          );
                                      }),
                              },
                          ]
                        : []),
                    ...(canUseSpotnanaTravel
                        ? [
                              {
                                  icon: Expensicons.Suitcase,
                                  text: translate('travel.bookTravel'),
                                  onSelected: () => interceptAnonymousUser(() => Navigation.navigate(ROUTES.TRAVEL_MY_TRIPS)),
                              },
                          ]
                        : []),
                    ...(!hasSeenTour
                        ? [
                              {
                                  icon: Expensicons.Binoculars,
                                  iconStyles: styles.popoverIconCircle,
                                  iconFill: theme.icon,
                                  text: translate('tour.takeATwoMinuteTour'),
                                  description: translate('tour.exploreExpensify'),
                                  onSelected: () => {
                                      openExternalLink(navatticURL);
                                      setSelfTourViewed(isAnonymousUser());
                                      if (viewTourTaskReport && canModifyTask && canActionTask) {
                                          completeTask(viewTourTaskReport);
=======
    const popoverMenu = (
        <PopoverMenu
            onClose={hideCreateMenu}
            isVisible={isCreateMenuActive && (!shouldUseNarrowLayout || isFocused)}
            anchorPosition={styles.createMenuPositionSidebar(windowHeight)}
            onItemSelected={hideCreateMenu}
            fromSidebarMediumScreen={!shouldUseNarrowLayout}
            menuItems={[
                ...expenseMenuItems,
                {
                    icon: Expensicons.ChatBubble,
                    text: translate('sidebarScreen.fabNewChat'),
                    onSelected: () => interceptAnonymousUser(startNewChat),
                },
                ...(canSendInvoice
                    ? [
                          {
                              icon: Expensicons.InvoiceGeneric,
                              text: translate('workspace.invoices.sendInvoice'),
                              shouldCallAfterModalHide: shouldRedirectToExpensifyClassic,
                              onSelected: () =>
                                  interceptAnonymousUser(() => {
                                      if (shouldRedirectToExpensifyClassic) {
                                          setModalVisible(true);
                                          return;
>>>>>>> f60c6476
                                      }

                                      startMoneyRequest(
                                          CONST.IOU.TYPE.INVOICE,
                                          // When starting to create an invoice from the global FAB, there is not an existing report yet. A random optimistic reportID is generated and used
                                          // for all of the routes in the creation flow.
                                          generateReportID(),
                                      );
                                  }),
                          },
                      ]
                    : []),
                ...(canUseSpotnanaTravel
                    ? [
                          {
                              icon: Expensicons.Suitcase,
                              text: translate('travel.bookTravel'),
                              onSelected: () => interceptAnonymousUser(() => Navigation.navigate(ROUTES.TRAVEL_MY_TRIPS)),
                          },
                      ]
                    : []),
                ...(!hasSeenTour
                    ? [
                          {
                              icon: Expensicons.Binoculars,
                              iconStyles: styles.popoverIconCircle,
                              iconFill: theme.icon,
                              text: translate('tour.takeATwoMinuteTour'),
                              description: translate('tour.exploreExpensify'),
                              onSelected: () => {
                                  openExternalLink(navatticURL);
                                  setSelfTourViewed(isAnonymousUser());
                                  if (viewTourTaskReport && canModifyTask && canActionTask) {
                                      completeTask(viewTourTaskReport);
                                  }
                              },
                          },
                      ]
                    : []),
                ...(!isLoading && shouldShowNewWorkspaceButton
                    ? [
                          {
                              displayInDefaultIconColor: true,
                              contentFit: 'contain' as ImageContentFit,
                              icon: Expensicons.NewWorkspace,
                              iconWidth: variables.w46,
                              iconHeight: variables.h40,
                              text: translate('workspace.new.newWorkspace'),
                              description: translate('workspace.new.getTheExpensifyCardAndMore'),
                              onSelected: () => interceptAnonymousUser(() => Navigation.navigate(ROUTES.WORKSPACE_CONFIRMATION.getRoute(Navigation.getActiveRoute()))),
                          },
                      ]
                    : []),
                ...quickActionMenuItems,
            ]}
            withoutOverlay
            anchorRef={fabRef}
        />
    );

    const confirmModal = (
        <ConfirmModal
            prompt={translate('sidebarScreen.redirectToExpensifyClassicModal.description')}
            isVisible={modalVisible}
            onConfirm={() => {
                setModalVisible(false);
                openOldDotLink(CONST.OLDDOT_URLS.INBOX);
            }}
            onCancel={() => setModalVisible(false)}
            title={translate('sidebarScreen.redirectToExpensifyClassicModal.title')}
            confirmText={translate('exitSurvey.goToExpensifyClassic')}
            cancelText={translate('common.cancel')}
        />
    );

    if (isEmoji) {
        return (
            <>
                <View style={styles.flexGrow1}>
                    {popoverMenu}
                    {confirmModal}
                </View>
                <PressableWithoutFeedback
                    style={styles.customEmoji}
                    onPress={toggleCreateMenu}
                    accessible
                    accessibilityRole={CONST.ROLE.BUTTON}
                    accessibilityLabel={translate('sidebarScreen.fabNewChatExplained')}
                >
                    {children}
                </PressableWithoutFeedback>
            </>
        );
    }

    return (
        <View style={styles.flexGrow1}>
            {popoverMenu}
            {confirmModal}
            <FloatingActionButton
                accessibilityLabel={translate('sidebarScreen.fabNewChatExplained')}
                role={CONST.ROLE.BUTTON}
                isActive={isCreateMenuActive}
                ref={fabRef}
                onPress={toggleCreateMenu}
            />
        </View>
    );
}

FloatingActionButtonAndPopover.displayName = 'FloatingActionButtonAndPopover';

export default forwardRef(FloatingActionButtonAndPopover);

export type {PolicySelector};<|MERGE_RESOLUTION|>--- conflicted
+++ resolved
@@ -469,71 +469,6 @@
     const canModifyTask = canModifyTaskUtils(viewTourTaskReport, currentUserPersonalDetails.accountID);
     const canActionTask = canActionTaskUtils(viewTourTaskReport, currentUserPersonalDetails.accountID);
 
-<<<<<<< HEAD
-    return (
-        <View style={styles.flexGrow1}>
-            <PopoverMenu
-                onClose={hideCreateMenu}
-                isVisible={isCreateMenuActive && (!shouldUseNarrowLayout || isFocused)}
-                anchorPosition={styles.createMenuPositionSidebar(windowHeight)}
-                onItemSelected={hideCreateMenu}
-                fromSidebarMediumScreen={!shouldUseNarrowLayout}
-                animationInTiming={350}
-                animationOutTiming={200}
-                shouldUseNewModal
-                menuItems={[
-                    ...expenseMenuItems,
-                    {
-                        icon: Expensicons.ChatBubble,
-                        text: translate('sidebarScreen.fabNewChat'),
-                        onSelected: () => interceptAnonymousUser(startNewChat),
-                    },
-                    ...(canSendInvoice
-                        ? [
-                              {
-                                  icon: Expensicons.InvoiceGeneric,
-                                  text: translate('workspace.invoices.sendInvoice'),
-                                  shouldCallAfterModalHide: shouldRedirectToExpensifyClassic,
-                                  onSelected: () =>
-                                      interceptAnonymousUser(() => {
-                                          if (shouldRedirectToExpensifyClassic) {
-                                              setModalVisible(true);
-                                              return;
-                                          }
-
-                                          startMoneyRequest(
-                                              CONST.IOU.TYPE.INVOICE,
-                                              // When starting to create an invoice from the global FAB, there is not an existing report yet. A random optimistic reportID is generated and used
-                                              // for all of the routes in the creation flow.
-                                              generateReportID(),
-                                          );
-                                      }),
-                              },
-                          ]
-                        : []),
-                    ...(canUseSpotnanaTravel
-                        ? [
-                              {
-                                  icon: Expensicons.Suitcase,
-                                  text: translate('travel.bookTravel'),
-                                  onSelected: () => interceptAnonymousUser(() => Navigation.navigate(ROUTES.TRAVEL_MY_TRIPS)),
-                              },
-                          ]
-                        : []),
-                    ...(!hasSeenTour
-                        ? [
-                              {
-                                  icon: Expensicons.Binoculars,
-                                  iconStyles: styles.popoverIconCircle,
-                                  iconFill: theme.icon,
-                                  text: translate('tour.takeATwoMinuteTour'),
-                                  description: translate('tour.exploreExpensify'),
-                                  onSelected: () => {
-                                      openExternalLink(navatticURL);
-                                      setSelfTourViewed(isAnonymousUser());
-                                      if (viewTourTaskReport && canModifyTask && canActionTask) {
-                                          completeTask(viewTourTaskReport);
-=======
     const popoverMenu = (
         <PopoverMenu
             onClose={hideCreateMenu}
@@ -541,6 +476,9 @@
             anchorPosition={styles.createMenuPositionSidebar(windowHeight)}
             onItemSelected={hideCreateMenu}
             fromSidebarMediumScreen={!shouldUseNarrowLayout}
+            animationInTiming={350}
+            animationOutTiming={200}
+            shouldUseNewModal
             menuItems={[
                 ...expenseMenuItems,
                 {
@@ -559,7 +497,6 @@
                                       if (shouldRedirectToExpensifyClassic) {
                                           setModalVisible(true);
                                           return;
->>>>>>> f60c6476
                                       }
 
                                       startMoneyRequest(
