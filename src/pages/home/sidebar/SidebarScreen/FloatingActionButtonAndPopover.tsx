--- conflicted
+++ resolved
@@ -30,10 +30,7 @@
 import * as ReportUtils from '@libs/ReportUtils';
 import * as SubscriptionUtils from '@libs/SubscriptionUtils';
 import {getNavatticURL} from '@libs/TourUtils';
-<<<<<<< HEAD
-=======
 import variables from '@styles/variables';
->>>>>>> 41463faa
 import * as App from '@userActions/App';
 import * as IOU from '@userActions/IOU';
 import * as Link from '@userActions/Link';
@@ -150,11 +147,7 @@
     const styles = useThemeStyles();
     const theme = useTheme();
     const {translate} = useLocalize();
-<<<<<<< HEAD
-    const [isLoading] = useOnyx(ONYXKEYS.IS_LOADING_APP);
-=======
     const [isLoading = false] = useOnyx(ONYXKEYS.IS_LOADING_APP);
->>>>>>> 41463faa
     const [personalDetails] = useOnyx(ONYXKEYS.PERSONAL_DETAILS_LIST);
     const [session] = useOnyx(ONYXKEYS.SESSION);
     const [quickAction] = useOnyx(ONYXKEYS.NVP_QUICK_ACTION_GLOBAL_CREATE);
