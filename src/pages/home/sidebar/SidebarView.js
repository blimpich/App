--- conflicted
+++ resolved
@@ -4,9 +4,7 @@
 import styles from '../../../styles/styles';
 import SidebarBottom from './SidebarBottom';
 import SidebarLinks from './SidebarLinks';
-import CreateMenu from '../../../components/CreateMenu';
 import SafeAreaInsetPropTypes from '../../SafeAreaInsetPropTypes';
-import FAB from '../../../components/FAB';
 
 const propTypes = {
     // Toggles the hamburger menu open and closed
@@ -15,25 +13,11 @@
     // Safe area insets required for mobile devices margins
     insets: SafeAreaInsetPropTypes.isRequired,
 
-    // Current state of the chat switcher (active of inactive)
+    // when the chat switcher is selected
     isChatSwitcherActive: PropTypes.bool,
-
-    // Current state of the CreateMenu component (active or inactive)
-    isCreateMenuActive: PropTypes.bool.isRequired,
-
-<<<<<<< HEAD
-    // Callback to fire on request to toggle the FAB
-    onFloatingActionButtonPress: PropTypes.func.isRequired,
 
     // Callback to fire on avatar click
     onAvatarClick: PropTypes.func.isRequired,
-=======
-    // Callback to fire on request to toggle the CreateMenu
-    toggleCreateMenu: PropTypes.func.isRequired,
-
-    // Callback to fire when a CreateMenu item is selected
-    onCreateMenuItemSelected: PropTypes.func.isRequired,
->>>>>>> 41c21c22
 };
 
 const defaultProps = {
@@ -41,7 +25,6 @@
 };
 
 const SidebarView = props => (
-<<<<<<< HEAD
     <View style={[styles.flex1, styles.sidebar]}>
         <SidebarLinks
             onLinkClick={props.onLinkClick}
@@ -50,28 +33,9 @@
             isChatSwitcherActive={props.isChatSwitcherActive}
         />
         {!props.isChatSwitcherActive && (
-=======
-    <>
-        <View style={[styles.flex1, styles.sidebar]}>
-            <SidebarLinks
-                onLinkClick={props.onLinkClick}
-                insets={props.insets}
-            />
-            {!props.isChatSwitcherActive && (
->>>>>>> 41c21c22
             <SidebarBottom insets={props.insets} />
-            )}
-            <FAB
-                isActive={props.isCreateMenuActive}
-                onPress={props.toggleCreateMenu}
-            />
-        </View>
-        <CreateMenu
-            onClose={props.toggleCreateMenu}
-            isVisible={props.isCreateMenuActive}
-            onItemSelected={props.onCreateMenuItemSelected}
-        />
-    </>
+        )}
+    </View>
 );
 
 SidebarView.propTypes = propTypes;
