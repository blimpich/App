--- conflicted
+++ resolved
@@ -99,42 +99,24 @@
             includeSafeAreaPaddingBottom={false}
             testID={IOUCurrencySelection.displayName}
         >
-<<<<<<< HEAD
-            <HeaderWithBackButton
-                title={props.translate('common.selectCurrency')}
-                onBackButtonPress={() => Navigation.goBack(ROUTES.MONEY_REQUEST.getRoute(iouType, reportID))}
-            />
-            <CurrencySelectionList
-                textInputLabel={props.translate('common.search')}
-                onSelect={confirmCurrencySelection}
-                initiallyFocusedCurrencyCode={selectedCurrencyCode}
-                initiallySelectedCurrencyCode={selectedCurrencyCode}
-            />
-=======
             {({didScreenTransitionEnd}) => (
                 <>
                     <HeaderWithBackButton
-                        title={translate('common.selectCurrency')}
+                        title={props.translate('common.selectCurrency')}
                         onBackButtonPress={() => Navigation.goBack(ROUTES.MONEY_REQUEST.getRoute(iouType, reportID))}
                     />
-                    <SelectionList
-                        sections={sections}
-                        textInputLabel={translate('common.search')}
-                        textInputValue={searchValue}
-                        onChangeText={setSearchValue}
-                        onSelectRow={(option) => {
+                    <CurrencySelectionList
+                        textInputLabel={props.translate('common.search')}
+                        onSelect={(option) => {
                             if (!didScreenTransitionEnd) {
                                 return;
                             }
                             confirmCurrencySelection(option);
                         }}
-                        headerMessage={headerMessage}
-                        initiallyFocusedOptionKey={initiallyFocusedOptionKey}
-                        showScrollIndicator
+                        initiallySelectedCurrencyCode={selectedCurrencyCode}
                     />
                 </>
             )}
->>>>>>> b3cc8db3
         </ScreenWrapper>
     );
 }
