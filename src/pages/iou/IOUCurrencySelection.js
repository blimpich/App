--- conflicted
+++ resolved
@@ -53,10 +53,9 @@
     },
 };
 
-<<<<<<< HEAD
 function IOUCurrencySelection(props) {
     const [searchValue, setSearchValue] = useState('');
-    const selectedCurrencyCode = lodashGet(props.route, 'params.currency', props.iou.selectedCurrencyCode, CONST.CURRENCY.USD);
+    const selectedCurrencyCode = lodashGet(props.route, 'params.currency', props.iou.currency, CONST.CURRENCY.USD);
 
     const confirmCurrencySelection = useCallback(
         (option) => {
@@ -72,45 +71,6 @@
         },
         [props.route, props.navigation],
     );
-=======
-class IOUCurrencySelection extends Component {
-    constructor(props) {
-        super(props);
-
-        this.state = {
-            searchValue: '',
-            currencyData: this.getCurrencyOptions(this.props.currencyList),
-        };
-        this.getCurrencyOptions = this.getCurrencyOptions.bind(this);
-        this.getSections = this.getSections.bind(this);
-        this.confirmCurrencySelection = this.confirmCurrencySelection.bind(this);
-        this.changeSearchValue = this.changeSearchValue.bind(this);
-    }
-
-    /**
-     * Returns the sections needed for the OptionsSelector
-     *
-     * @returns {Array}
-     */
-    getSections() {
-        if (this.state.searchValue.trim() && !this.state.currencyData.length) {
-            return [];
-        }
-        const sections = [];
-        sections.push({
-            title: this.props.translate('iOUCurrencySelection.allCurrencies'),
-            data: this.state.currencyData,
-            shouldShow: true,
-            indexOffset: 0,
-        });
-
-        return sections;
-    }
-
-    getSelectedCurrencyCode() {
-        return lodashGet(this.props.route, 'params.currency', this.props.iou.currency);
-    }
->>>>>>> 562a838c
 
     const {translate, currencyList} = props;
     const {sections, headerMessage, initiallyFocusedOptionKey} = useMemo(() => {
@@ -127,7 +87,6 @@
 
         const searchRegex = new RegExp(Str.escapeForRegExp(searchValue), 'i');
         const filteredCurrencies = _.filter(currencyOptions, (currencyOption) => searchRegex.test(currencyOption.text));
-<<<<<<< HEAD
         const isEmpty = searchValue.trim() && !filteredCurrencies.length;
 
         return {
@@ -172,64 +131,6 @@
             )}
         </ScreenWrapper>
     );
-=======
-
-        this.setState({
-            searchValue,
-            currencyData: filteredCurrencies,
-        });
-    }
-
-    /**
-     * Confirms the selection of currency
-     *
-     * @param {Object} option
-     * @param {String} option.currencyCode
-     */
-    confirmCurrencySelection(option) {
-        const backTo = lodashGet(this.props.route, 'params.backTo', '');
-        // When we refresh the web, the money request route gets cleared from the navigation stack.
-        // Navigating to "backTo" will result in forward navigation instead, causing disruption to the currency selection.
-        // To prevent any negative experience, we have made the decision to simply close the currency selection page.
-        if (_.isEmpty(backTo) || this.props.navigation.getState().routes.length === 1) {
-            Navigation.goBack();
-        } else {
-            Navigation.navigate(`${this.props.route.params.backTo}?currency=${option.currencyCode}`);
-        }
-    }
-
-    render() {
-        const headerMessage = this.state.searchValue.trim() && !this.state.currencyData.length ? this.props.translate('common.noResultsFound') : '';
-        const iouType = lodashGet(this.props.route, 'params.iouType', CONST.IOU.MONEY_REQUEST_TYPE.REQUEST);
-        const reportID = lodashGet(this.props.route, 'params.reportID', '');
-        return (
-            <ScreenWrapper includeSafeAreaPaddingBottom={false}>
-                {({safeAreaPaddingBottomStyle}) => (
-                    <>
-                        <HeaderWithBackButton
-                            title={this.props.translate('iOUCurrencySelection.selectCurrency')}
-                            onBackButtonPress={() => Navigation.goBack(ROUTES.getMoneyRequestRoute(iouType, reportID))}
-                        />
-                        <OptionsSelector
-                            sections={this.getSections()}
-                            onSelectRow={this.confirmCurrencySelection}
-                            value={this.state.searchValue}
-                            onChangeText={this.changeSearchValue}
-                            textInputLabel={this.props.translate('common.search')}
-                            headerMessage={headerMessage}
-                            safeAreaPaddingBottomStyle={safeAreaPaddingBottomStyle}
-                            initiallyFocusedOptionKey={_.get(
-                                _.find(this.state.currencyData, (currency) => currency.currencyCode === this.getSelectedCurrencyCode()),
-                                'keyForList',
-                            )}
-                            shouldHaveOptionSeparator
-                        />
-                    </>
-                )}
-            </ScreenWrapper>
-        );
-    }
->>>>>>> 562a838c
 }
 
 IOUCurrencySelection.displayName = 'IOUCurrencySelection';
