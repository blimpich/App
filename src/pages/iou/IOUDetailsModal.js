--- conflicted
+++ resolved
@@ -98,11 +98,33 @@
     /**
      * @param {String} paymentMethodType
      */
-<<<<<<< HEAD
-    performIOUPayment(paymentMethodType) {
-        // In case user's paying with the wallet
+    payMoneyRequest(paymentMethodType) {
+        const recipient = {
+            login: this.props.iouReport.ownerEmail,
+            payPalMeAddress: this.props.iouReport.submitterPayPalMeAddress,
+        };
+
+        if (paymentMethodType === CONST.IOU.PAYMENT_TYPE.ELSEWHERE) {
+            IOU.payMoneyRequestElsewhere(
+                this.props.chatReport,
+                this.props.iouReport,
+                recipient,
+            );
+            return;
+        }
+
+        if (paymentMethodType === CONST.IOU.PAYMENT_TYPE.PAYPAL_ME) {
+            IOU.payMoneyRequestViaPaypal(
+                this.props.chatReport,
+                this.props.iouReport,
+                recipient,
+            );
+            Navigation.navigate(ROUTES.getReportRoute(this.props.route.params.chatReportID));
+            return;
+        }
+
         if (paymentMethodType === CONST.IOU.PAYMENT_TYPE.EXPENSIFY) {
-            IOU.payMoneyRequestWithWallet(
+             IOU.payMoneyRequestWithWallet(
                 this.props.route.params.chatReportID,
                 this.props.route.params.iouReportID,
                 this.props.iouReport.total,
@@ -113,51 +135,6 @@
             Navigation.navigate(ROUTES.getReportRoute(this.props.route.params.chatReportID));
             return;
         }
-
-        IOU.payIOUReport({
-            chatReportID: this.props.route.params.chatReportID,
-            reportID: this.props.route.params.iouReportID,
-            paymentMethodType,
-            amount: this.props.iouReport.total,
-            currency: this.props.iouReport.currency,
-            requestorPayPalMeAddress: this.props.iouReport.submitterPayPalMeAddress,
-        });
-=======
-    payMoneyRequest(paymentMethodType) {
-        const recipient = {
-            login: this.props.iouReport.ownerEmail,
-            payPalMeAddress: this.props.iouReport.submitterPayPalMeAddress,
-        };
-
-        if (paymentMethodType === CONST.IOU.PAYMENT_TYPE.ELSEWHERE) {
-            IOU.payMoneyRequestElsewhere(
-                this.props.chatReport,
-                this.props.iouReport,
-                recipient,
-            );
-            return;
-        }
-
-        if (paymentMethodType === CONST.IOU.PAYMENT_TYPE.PAYPAL_ME) {
-            IOU.payMoneyRequestViaPaypal(
-                this.props.chatReport,
-                this.props.iouReport,
-                recipient,
-            );
-            return;
-        }
-
-        if (paymentMethodType === CONST.IOU.PAYMENT_TYPE.EXPENSIFY) {
-            IOU.payIOUReport({
-                chatReportID: this.props.route.params.chatReportID,
-                reportID: this.props.route.params.iouReportID,
-                paymentMethodType,
-                amount: this.props.iouReport.total,
-                currency: this.props.iouReport.currency,
-                requestorPayPalMeAddress: this.props.iouReport.submitterPayPalMeAddress,
-            });
-        }
->>>>>>> 4becf7fc
     }
 
     render() {
