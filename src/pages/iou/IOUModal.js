--- conflicted
+++ resolved
@@ -151,28 +151,16 @@
     getTitleForStep() {
         const currentStepIndex = this.state.currentStepIndex;
         if (currentStepIndex === 1 || currentStepIndex === 2) {
-<<<<<<< HEAD
-            return `${this.props.hasMultipleParticipants
-                ? this.props.translate('common.split')
-                : this.props.translate('iou.request',
-                    {
-                        amount: this.props.numberFormat(this.state.amount, {
-                            style: 'currency',
-                            currency: this.state.selectedCurrency.currencyCode,
-                        }),
-                    })}`;
-=======
             return this.props.translate(
                 this.props.hasMultipleParticipants ? 'iou.split' : 'iou.request', {
                     amount: this.props.numberFormat(
                         this.state.amount, {
                             style: 'currency',
-                            currency: this.state.selectedCurrency,
+                            currency: this.state.selectedCurrency.currencyCode,
                         },
                     ),
                 },
             );
->>>>>>> 75c0d34e
         }
         if (currentStepIndex === 0) {
             return this.props.translate(this.props.hasMultipleParticipants ? 'iou.splitBill' : 'iou.requestMoney');
