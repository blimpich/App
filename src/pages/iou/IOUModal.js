--- conflicted
+++ resolved
@@ -28,15 +28,12 @@
 import CONST from '../../CONST';
 import KeyboardAvoidingView from '../../components/KeyboardAvoidingView';
 import * as PersonalDetails from '../../libs/actions/PersonalDetails';
-<<<<<<< HEAD
 import makeCancellablePromise from '../../libs/MakeCancellablePromise';
 import Permissions from '../../libs/Permissions';
 import isAppInstalled from '../../libs/isAppInstalled';
 import {isValidUSPhone} from '../../libs/ValidationUtils';
-=======
 import userWalletPropTypes from '../EnablePayments/userWalletPropTypes';
 import ROUTES from '../../ROUTES';
->>>>>>> 7fe70981
 
 /**
  * IOU modal for requesting money and splitting bills.
@@ -318,33 +315,22 @@
      *
      * @param {Array} [splits]
      */
-<<<<<<< HEAD
     confirm(splits) {
-        if (this.props.iouType === CONST.IOU.IOU_TYPE.SEND) {
+        const reportID = lodashGet(this.props, 'route.params.reportID', '');
+
+        // If the user is trying to send money, then they need to upgrade to a GOLD wallet
+        if (this.isSendRequest && !this.hasGoldWallet) {
+            Navigation.navigate(ROUTES.IOU_ENABLE_PAYMENTS);
+            return;
+        }
+
+        if (this.isSendRequest) {
             payIOUReport({
                 chatReportID: this.props.route.params.reportID,
                 reportID: 0,
                 paymentMethodType: this.state.paymentType,
 
                 // Send in cents to API.
-=======
-    createTransaction(splits) {
-        const reportID = lodashGet(this.props, 'route.params.reportID', '');
-
-        // If the user is trying to send money, then they need to upgrade to a GOLD wallet
-        if (this.isSendRequest && !this.hasGoldWallet) {
-            Navigation.navigate(ROUTES.IOU_ENABLE_PAYMENTS);
-            return;
-        }
-
-        // Only splits from a group DM has a reportID
-        // Check if reportID is a number
-        if (splits && CONST.REGEX.NUMBER.test(reportID)) {
-            createIOUSplitGroup({
-                comment: this.state.comment,
-
-                // should send in cents to API
->>>>>>> 7fe70981
                 amount: Math.round(this.state.amount * 100),
                 currency: this.props.iou.selectedCurrencyCode,
                 submitterPayPalMeAddress: this.state.participants[0].payPalMeAddress,
