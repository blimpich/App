import {useIsFocused} from '@react-navigation/core';
import type {ForwardedRef} from 'react';
import React, {useCallback, useEffect, useMemo, useRef, useState} from 'react';
import {View} from 'react-native';
import type {ValueOf} from 'type-fest';
import BigNumberPad from '@components/BigNumberPad';
import Button from '@components/Button';
import FormHelpMessage from '@components/FormHelpMessage';
import * as Expensicons from '@components/Icon/Expensicons';
import MoneyRequestAmountInput from '@components/MoneyRequestAmountInput';
import type {MoneyRequestAmountInputRef} from '@components/MoneyRequestAmountInput';
import ScrollView from '@components/ScrollView';
import SettlementButton from '@components/SettlementButton';
import isTextInputFocused from '@components/TextInput/BaseTextInput/isTextInputFocused';
import useLocalize from '@hooks/useLocalize';
import usePrevious from '@hooks/usePrevious';
import useResponsiveLayout from '@hooks/useResponsiveLayout';
import useThemeStyles from '@hooks/useThemeStyles';
import {convertToDisplayString, convertToFrontendAmountAsInteger, convertToFrontendAmountAsString} from '@libs/CurrencyUtils';
import {canUseTouchScreen as canUseTouchScreenUtil} from '@libs/DeviceCapabilities';
import {addLeadingZero} from '@libs/MoneyRequestUtils';
import Navigation from '@libs/Navigation/Navigation';
import variables from '@styles/variables';
import type {BaseTextInputRef} from '@src/components/TextInput/BaseTextInput/types';
import CONST from '@src/CONST';
import type {Route} from '@src/ROUTES';
import ROUTES from '@src/ROUTES';
import type {SelectedTabRequest} from '@src/types/onyx';
import type {PaymentMethodType} from '@src/types/onyx/OriginalMessage';

type CurrentMoney = {amount: string; currency: string; paymentMethod?: PaymentMethodType};

type MoneyRequestAmountFormProps = {
    /** IOU amount saved in Onyx */
    amount?: number;

    /** Calculated tax amount based on selected tax rate */
    taxAmount?: number;

    /** Currency chosen by user or saved in Onyx */
    currency?: string;

    /** Whether the amount is being edited or not */
    isEditing?: boolean;

    /** Whether the confirmation screen should be skipped */
    skipConfirmation?: boolean;

    /** Type of the IOU */
    iouType?: ValueOf<typeof CONST.IOU.TYPE>;

    /** The policyID of the request */
    policyID?: string;

    /** Depending on expense report or personal IOU report, respective bank account route */
    bankAccountRoute?: Route;

    /** Whether the currency symbol is pressable */
    isCurrencyPressable?: boolean;

    /** Fired when back button pressed, navigates to currency selection page */
    onCurrencyButtonPress?: () => void;

    /** Fired when submit button pressed, saves the given amount and navigates to the next page */
    onSubmitButtonPress: (currentMoney: CurrentMoney) => void;

    /** The current tab we have navigated to in the expense modal. String that corresponds to the expense type. */
    selectedTab?: SelectedTabRequest;

    /** Whether the user input should be kept or not */
    shouldKeepUserInput?: boolean;

    /** Whether to allow flipping the amount */
    allowFlippingAmount?: boolean;
};

const isAmountInvalid = (amount: string) => !amount.length || parseFloat(amount) < 0.01;
const isTaxAmountInvalid = (currentAmount: string, taxAmount: number, isTaxAmountForm: boolean, currency: string) =>
    isTaxAmountForm && Number.parseFloat(currentAmount) > convertToFrontendAmountAsInteger(Math.abs(taxAmount), currency);

const AMOUNT_VIEW_ID = 'amountView';
const NUM_PAD_CONTAINER_VIEW_ID = 'numPadContainerView';
const NUM_PAD_VIEW_ID = 'numPadView';

function MoneyRequestAmountForm(
    {
        amount = 0,
        taxAmount = 0,
        currency = CONST.CURRENCY.USD,
        isCurrencyPressable = true,
        isEditing = false,
        skipConfirmation = false,
        iouType = CONST.IOU.TYPE.SUBMIT,
        policyID = '',
        bankAccountRoute = '',
        onCurrencyButtonPress,
        onSubmitButtonPress,
        selectedTab = CONST.TAB_REQUEST.MANUAL,
        shouldKeepUserInput = false,
        allowFlippingAmount = false,
    }: MoneyRequestAmountFormProps,
    forwardedRef: ForwardedRef<BaseTextInputRef>,
) {
    const styles = useThemeStyles();
    const {isExtraSmallScreenHeight} = useResponsiveLayout();
    const {translate} = useLocalize();

    const textInput = useRef<BaseTextInputRef | null>(null);
    const moneyRequestAmountInput = useRef<MoneyRequestAmountInputRef | null>(null);

    const [isNegative, setIsNegative] = useState(false);

    const [formError, setFormError] = useState<string>('');
    const [shouldUpdateSelection, setShouldUpdateSelection] = useState(true);

    const isFocused = useIsFocused();
    const wasFocused = usePrevious(isFocused);

    const formattedTaxAmount = convertToDisplayString(Math.abs(taxAmount), currency);

    const absoluteAmount = Math.abs(amount);

    /**
     * Event occurs when a user presses a mouse button over an DOM element.
     */
    const onMouseDown = (event: React.MouseEvent<Element, MouseEvent>, ids: string[]) => {
        const relatedTargetId = (event.nativeEvent?.target as HTMLElement)?.id;
        if (!ids.includes(relatedTargetId)) {
            return;
        }

        const selection = moneyRequestAmountInput.current?.getSelection() ?? {start: 0, end: 0};

        event.preventDefault();
        moneyRequestAmountInput.current?.changeSelection({
            start: selection.end,
            end: selection.end,
        });

        if (!textInput.current) {
            return;
        }

        if (!isTextInputFocused(textInput)) {
            textInput.current.focus();
        }
    };

    useEffect(() => {
        if (!isFocused || wasFocused) {
            return;
        }
        const selection = moneyRequestAmountInput.current?.getSelection() ?? {start: 0, end: 0};

        moneyRequestAmountInput.current?.changeSelection({
            start: selection.end,
            end: selection.end,
        });
    }, [isFocused, wasFocused]);

    const initializeAmount = useCallback(
        (newAmount: number) => {
            const frontendAmount = newAmount ? convertToFrontendAmountAsString(newAmount, currency) : '';
            moneyRequestAmountInput.current?.changeAmount(frontendAmount);
            moneyRequestAmountInput.current?.changeSelection({
                start: frontendAmount.length,
                end: frontendAmount.length,
            });
        },
        [currency],
    );

    useEffect(() => {
        if (amount >= 0) {
            return;
        }

        setIsNegative(true);
    }, [amount]);

    useEffect(() => {
        if (!currency || typeof absoluteAmount !== 'number') {
            return;
        }
        initializeAmount(absoluteAmount);
        // we want to re-initialize the state only when the selected tab
        // eslint-disable-next-line react-compiler/react-compiler, react-hooks/exhaustive-deps
    }, [selectedTab]);

    /**
     * Update amount with number or Backspace pressed for BigNumberPad.
     * Validate new amount with decimal number regex up to 6 digits and 2 decimal digit to enable Next button
     */
    const updateAmountNumberPad = useCallback(
        (key: string) => {
            if (shouldUpdateSelection && !isTextInputFocused(textInput)) {
                textInput.current?.focus();
            }
            const currentAmount = moneyRequestAmountInput.current?.getAmount() ?? '';
            const selection = moneyRequestAmountInput.current?.getSelection() ?? {start: 0, end: 0};
            // Backspace button is pressed
            if (key === '<' || key === 'Backspace') {
                if (currentAmount.length > 0) {
                    const selectionStart = selection.start === selection.end ? selection.start - 1 : selection.start;
                    const newAmount = `${currentAmount.substring(0, selectionStart)}${currentAmount.substring(selection.end)}`;
                    moneyRequestAmountInput.current?.setNewAmount(addLeadingZero(newAmount));
                }
                return;
            }
            const newAmount = addLeadingZero(`${currentAmount.substring(0, selection.start)}${key}${currentAmount.substring(selection.end)}`);
            moneyRequestAmountInput.current?.setNewAmount(newAmount);
        },
        [shouldUpdateSelection],
    );

    /**
     * Update long press value, to remove items pressing on <
     *
     * @param value - Changed text from user input
     */
    const updateLongPressHandlerState = useCallback((value: boolean) => {
        setShouldUpdateSelection(!value);
        if (!value && !isTextInputFocused(textInput)) {
            textInput.current?.focus();
        }
    }, []);

    /**
     * Submit amount and navigate to a proper page
     */
    const submitAndNavigateToNextPage = useCallback(
        (iouPaymentType?: PaymentMethodType | undefined) => {
            const isTaxAmountForm = Navigation.getActiveRoute().includes('taxAmount');

            // Skip the check for tax amount form as 0 is a valid input
            const currentAmount = moneyRequestAmountInput.current?.getAmount() ?? '';
            if (!currentAmount.length || (!isTaxAmountForm && isAmountInvalid(currentAmount))) {
                setFormError(translate('iou.error.invalidAmount'));
                return;
            }

            if (isTaxAmountInvalid(currentAmount, taxAmount, isTaxAmountForm, currency)) {
                setFormError(translate('iou.error.invalidTaxAmount', {amount: formattedTaxAmount}));
                return;
            }

            const newAmount = isNegative ? `-${currentAmount}` : currentAmount;

            onSubmitButtonPress({amount: newAmount, currency, paymentMethod: iouPaymentType});
        },
        [taxAmount, currency, isNegative, onSubmitButtonPress, translate, formattedTaxAmount],
    );

    const buttonText: string = useMemo(() => {
        if (skipConfirmation) {
            if (iouType === CONST.IOU.TYPE.SPLIT) {
                return translate('iou.splitExpense');
            }
            return translate('iou.createExpense');
        }
        return isEditing ? translate('common.save') : translate('common.next');
    }, [skipConfirmation, iouType, isEditing, translate]);

    const canUseTouchScreen = canUseTouchScreenUtil();

    useEffect(() => {
        setFormError('');
    }, [selectedTab]);

    const toggleNegative = useCallback(() => {
        setIsNegative((prevIsNegative) => !prevIsNegative);
    }, []);

    const clearNegative = useCallback(() => {
        setIsNegative(false);
    }, []);

    return (
        <ScrollView contentContainerStyle={styles.flexGrow1}>
<<<<<<< HEAD
            <View style={[styles.flex1, styles.justifyContentCenter, styles.alignItemsCenter]}>
                <View
                    id={AMOUNT_VIEW_ID}
                    onMouseDown={(event) => onMouseDown(event, [AMOUNT_VIEW_ID])}
                    style={[styles.moneyRequestAmountContainer, styles.flexRow, styles.w100, styles.alignItemsCenter, styles.justifyContentCenter]}
                >
                    <MoneyRequestAmountInput
                        amount={absoluteAmount}
                        autoGrowExtraSpace={variables.w80}
                        currency={currency}
                        isCurrencyPressable={false}
                        onCurrencyButtonPress={onCurrencyButtonPress}
                        onAmountChange={() => {
                            if (!formError) {
                                return;
                            }
                            setFormError('');
                        }}
                        shouldUpdateSelection={shouldUpdateSelection}
                        ref={(ref) => {
                            if (typeof forwardedRef === 'function') {
                                forwardedRef(ref);
                            } else if (forwardedRef?.current) {
                                // eslint-disable-next-line no-param-reassign
                                forwardedRef.current = ref;
                            }
                            textInput.current = ref;
                        }}
                        shouldKeepUserInput={shouldKeepUserInput}
                        moneyRequestAmountInputRef={moneyRequestAmountInput}
                        inputStyle={[styles.iouAmountTextInput]}
                        containerStyle={[styles.iouAmountTextInputContainer]}
                        toggleNegative={toggleNegative}
                        clearNegative={clearNegative}
                        isNegative={isNegative}
                        allowFlippingAmount={allowFlippingAmount}
                    />
                    {!!formError && (
                        <FormHelpMessage
                            style={[styles.pAbsolute, styles.b0, styles.mb0, styles.ph5, styles.w100]}
                            isError
                            message={formError}
                        />
                    )}
                </View>
                {isCurrencyPressable && !canUseTouchScreen && (
                    <Button
                        shouldShowRightIcon
                        small
                        iconRight={Expensicons.DownArrow}
                        onPress={onCurrencyButtonPress}
                        style={styles.minWidth18}
                        isContentCentered
                        text={currency}
=======
            <View
                id={AMOUNT_VIEW_ID}
                onMouseDown={(event) => onMouseDown(event, [AMOUNT_VIEW_ID])}
                style={[styles.moneyRequestAmountContainer, styles.flex1, styles.flexRow, styles.w100, styles.alignItemsCenter, styles.justifyContentCenter]}
            >
                <MoneyRequestAmountInput
                    amount={amount}
                    autoGrowExtraSpace={variables.w80}
                    currency={currency}
                    isCurrencyPressable={isCurrencyPressable}
                    onCurrencyButtonPress={onCurrencyButtonPress}
                    onAmountChange={() => {
                        if (!formError) {
                            return;
                        }
                        setFormError('');
                    }}
                    shouldUpdateSelection={shouldUpdateSelection}
                    ref={(ref) => {
                        if (typeof forwardedRef === 'function') {
                            forwardedRef(ref);
                        } else if (forwardedRef?.current) {
                            // eslint-disable-next-line no-param-reassign
                            forwardedRef.current = ref;
                        }
                        textInput.current = ref;
                    }}
                    shouldKeepUserInput={shouldKeepUserInput}
                    moneyRequestAmountInputRef={moneyRequestAmountInput}
                    inputStyle={[styles.iouAmountTextInput]}
                    containerStyle={[styles.iouAmountTextInputContainer]}
                    testID="moneyRequestAmountInput"
                />
                {!!formError && (
                    <FormHelpMessage
                        style={[styles.pAbsolute, styles.b0, styles.mb0, styles.ph5, styles.w100]}
                        isError
                        message={formError}
>>>>>>> 9a7d420c
                    />
                )}
            </View>
            <View>
                <View style={[styles.flexRow, styles.justifyContentCenter, styles.mb2, styles.gap2]}>
                    {isCurrencyPressable && canUseTouchScreen && (
                        <Button
                            shouldShowRightIcon
                            small
                            iconRight={Expensicons.DownArrow}
                            onPress={onCurrencyButtonPress}
                            style={styles.minWidth18}
                            isContentCentered
                            text={currency}
                        />
                    )}
                    {allowFlippingAmount && canUseTouchScreen && (
                        <Button
                            shouldShowRightIcon
                            small
                            iconRight={Expensicons.PlusMinus}
                            onPress={toggleNegative}
                            style={styles.minWidth18}
                            isContentCentered
                            text={translate('iou.flip')}
                        />
                    )}
                </View>
            </View>
            <View
                onMouseDown={(event) => onMouseDown(event, [NUM_PAD_CONTAINER_VIEW_ID, NUM_PAD_VIEW_ID])}
                style={[styles.w100, styles.justifyContentEnd, styles.pageWrapper, styles.pt0]}
                id={NUM_PAD_CONTAINER_VIEW_ID}
            >
                {canUseTouchScreen ? (
                    <BigNumberPad
                        id={NUM_PAD_VIEW_ID}
                        numberPressed={updateAmountNumberPad}
                        longPressHandlerStateChanged={updateLongPressHandlerState}
                    />
                ) : null}
                <View style={styles.w100}>
                    {iouType === CONST.IOU.TYPE.PAY && skipConfirmation ? (
                        <SettlementButton
                            pressOnEnter
                            onPress={submitAndNavigateToNextPage}
                            enablePaymentsRoute={ROUTES.IOU_SEND_ENABLE_PAYMENTS}
                            addBankAccountRoute={bankAccountRoute}
                            addDebitCardRoute={ROUTES.IOU_SEND_ADD_DEBIT_CARD}
                            currency={currency ?? CONST.CURRENCY.USD}
                            policyID={policyID}
                            style={[styles.w100, canUseTouchScreen ? styles.mt5 : styles.mt3]}
                            buttonSize={CONST.DROPDOWN_BUTTON_SIZE.LARGE}
                            kycWallAnchorAlignment={{
                                horizontal: CONST.MODAL.ANCHOR_ORIGIN_HORIZONTAL.LEFT,
                                vertical: CONST.MODAL.ANCHOR_ORIGIN_VERTICAL.BOTTOM,
                            }}
                            paymentMethodDropdownAnchorAlignment={{
                                horizontal: CONST.MODAL.ANCHOR_ORIGIN_HORIZONTAL.RIGHT,
                                vertical: CONST.MODAL.ANCHOR_ORIGIN_VERTICAL.BOTTOM,
                            }}
                            shouldShowPersonalBankAccountOption
                            enterKeyEventListenerPriority={1}
                        />
                    ) : (
                        <Button
                            success
                            // Prevent bubbling on edit amount Page to prevent double page submission when two CTA are stacked.
                            allowBubble={!isEditing}
                            pressOnEnter
                            medium={isExtraSmallScreenHeight}
                            large={!isExtraSmallScreenHeight}
                            style={[styles.w100, canUseTouchScreen ? styles.mt5 : styles.mt3]}
                            onPress={() => submitAndNavigateToNextPage()}
                            text={buttonText}
                            testID="next-button"
                        />
                    )}
                </View>
            </View>
        </ScrollView>
    );
}

MoneyRequestAmountForm.displayName = 'MoneyRequestAmountForm';

export default React.forwardRef(MoneyRequestAmountForm);
export type {CurrentMoney};<|MERGE_RESOLUTION|>--- conflicted
+++ resolved
@@ -277,7 +277,6 @@
 
     return (
         <ScrollView contentContainerStyle={styles.flexGrow1}>
-<<<<<<< HEAD
             <View style={[styles.flex1, styles.justifyContentCenter, styles.alignItemsCenter]}>
                 <View
                     id={AMOUNT_VIEW_ID}
@@ -332,46 +331,6 @@
                         style={styles.minWidth18}
                         isContentCentered
                         text={currency}
-=======
-            <View
-                id={AMOUNT_VIEW_ID}
-                onMouseDown={(event) => onMouseDown(event, [AMOUNT_VIEW_ID])}
-                style={[styles.moneyRequestAmountContainer, styles.flex1, styles.flexRow, styles.w100, styles.alignItemsCenter, styles.justifyContentCenter]}
-            >
-                <MoneyRequestAmountInput
-                    amount={amount}
-                    autoGrowExtraSpace={variables.w80}
-                    currency={currency}
-                    isCurrencyPressable={isCurrencyPressable}
-                    onCurrencyButtonPress={onCurrencyButtonPress}
-                    onAmountChange={() => {
-                        if (!formError) {
-                            return;
-                        }
-                        setFormError('');
-                    }}
-                    shouldUpdateSelection={shouldUpdateSelection}
-                    ref={(ref) => {
-                        if (typeof forwardedRef === 'function') {
-                            forwardedRef(ref);
-                        } else if (forwardedRef?.current) {
-                            // eslint-disable-next-line no-param-reassign
-                            forwardedRef.current = ref;
-                        }
-                        textInput.current = ref;
-                    }}
-                    shouldKeepUserInput={shouldKeepUserInput}
-                    moneyRequestAmountInputRef={moneyRequestAmountInput}
-                    inputStyle={[styles.iouAmountTextInput]}
-                    containerStyle={[styles.iouAmountTextInputContainer]}
-                    testID="moneyRequestAmountInput"
-                />
-                {!!formError && (
-                    <FormHelpMessage
-                        style={[styles.pAbsolute, styles.b0, styles.mb0, styles.ph5, styles.w100]}
-                        isError
-                        message={formError}
->>>>>>> 9a7d420c
                     />
                 )}
             </View>
