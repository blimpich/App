--- conflicted
+++ resolved
@@ -49,17 +49,12 @@
 
     render() {
         return (
-<<<<<<< HEAD
-            <ScreenWrapper includeSafeAreaPaddingBottom={false} shouldEnableMaxHeight>
-                <HeaderWithBackButton
-=======
             <ScreenWrapper
                 includeSafeAreaPaddingBottom={false}
                 shouldEnableMaxHeight
                 onEntryTransitionEnd={() => this.descriptionInputRef && this.descriptionInputRef.focus()}
             >
-                <HeaderWithCloseButton
->>>>>>> 25b3cb95
+                <HeaderWithBackButton
                     title={this.props.translate('common.description')}
                 />
                 <Form
