import lodashGet from 'lodash/get';
import PropTypes from 'prop-types';
import React, {useEffect, useState} from 'react';
import {View} from 'react-native';
import {withOnyx} from 'react-native-onyx';
import _ from 'underscore';
import FullPageNotFoundView from '@components/BlockingViews/FullPageNotFoundView';
import DragAndDropProvider from '@components/DragAndDrop/Provider';
import HeaderWithBackButton from '@components/HeaderWithBackButton';
import ScreenWrapper from '@components/ScreenWrapper';
import TabSelector from '@components/TabSelector/TabSelector';
import useLocalize from '@hooks/useLocalize';
import usePrevious from '@hooks/usePrevious';
import compose from '@libs/compose';
import * as DeviceCapabilities from '@libs/DeviceCapabilities';
import * as IOUUtils from '@libs/IOUUtils';
import Navigation from '@libs/Navigation/Navigation';
import OnyxTabNavigator, {TopTab} from '@libs/Navigation/OnyxTabNavigator';
import * as ReportUtils from '@libs/ReportUtils';
import withReportOrNotFound from '@pages/home/report/withReportOrNotFound';
import reportPropTypes from '@pages/reportPropTypes';
import useThemeStyles from '@styles/useThemeStyles';
import * as IOU from '@userActions/IOU';
import CONST from '@src/CONST';
import ONYXKEYS from '@src/ONYXKEYS';
import NewDistanceRequestPage from './NewDistanceRequestPage';
import IOURequestStepScan from './request/step/IOURequestStepScan';
import NewRequestAmountPage from './steps/NewRequestAmountPage';

const propTypes = {
    /** React Navigation route */
    route: PropTypes.shape({
        /** Params from the route */
        params: PropTypes.shape({
            /** The type of IOU report, i.e. bill, request, send */
            iouType: PropTypes.string,

            /** The report ID of the IOU */
            reportID: PropTypes.string,
        }),
    }).isRequired,

    /** Report on which the money request is being created */
    report: reportPropTypes,

    /** Which tab has been selected */
    selectedTab: PropTypes.string,
};

const defaultProps = {
    selectedTab: CONST.TAB_REQUEST.SCAN,
    report: {},
};

function MoneyRequestSelectorPage(props) {
    const styles = useThemeStyles();
    const [isDraggingOver, setIsDraggingOver] = useState(false);

    const iouType = lodashGet(props.route, 'params.iouType', '');
    const reportID = lodashGet(props.route, 'params.reportID', '');
    const {translate} = useLocalize();

    const title = {
        [CONST.IOU.TYPE.REQUEST]: translate('iou.requestMoney'),
        [CONST.IOU.TYPE.SEND]: translate('iou.sendMoney'),
        [CONST.IOU.TYPE.SPLIT]: translate('iou.splitBill'),
    };
    const isFromGlobalCreate = !reportID;
    const isExpenseChat = ReportUtils.isPolicyExpenseChat(props.report);
    const isExpenseReport = ReportUtils.isExpenseReport(props.report);
    const shouldDisplayDistanceRequest = isExpenseChat || isExpenseReport || isFromGlobalCreate;

    const resetMoneyRequestInfo = () => {
        const moneyRequestID = `${iouType}${reportID}`;
        IOU.resetMoneyRequestInfo(moneyRequestID);
    };

    // Allow the user to create the request if we are creating the request in global menu or the report can create the request
    const isAllowedToCreateRequest = _.isEmpty(props.report.reportID) || ReportUtils.canCreateRequest(props.report, iouType);
    const prevSelectedTab = usePrevious(props.selectedTab);

    useEffect(() => {
        if (prevSelectedTab === props.selectedTab) {
            return;
        }

        resetMoneyRequestInfo();
        // resetMoneyRequestInfo function is not added as dependencies since they don't change between renders
        // eslint-disable-next-line react-hooks/exhaustive-deps
    }, [props.selectedTab, prevSelectedTab]);

    return (
        <ScreenWrapper
            includeSafeAreaPaddingBottom={false}
            shouldEnableKeyboardAvoidingView={false}
            shouldEnableMinHeight={DeviceCapabilities.canUseTouchScreen()}
            headerGapStyles={isDraggingOver ? [styles.receiptDropHeaderGap] : []}
            testID={MoneyRequestSelectorPage.displayName}
        >
            {({safeAreaPaddingBottomStyle}) => (
                <FullPageNotFoundView shouldShow={!IOUUtils.isValidMoneyRequestType(iouType) || !isAllowedToCreateRequest}>
                    <DragAndDropProvider
                        isDisabled={props.selectedTab !== CONST.TAB_REQUEST.SCAN}
                        setIsDraggingOver={setIsDraggingOver}
                    >
                        <View style={[styles.flex1, safeAreaPaddingBottomStyle]}>
                            <HeaderWithBackButton
                                title={title[iouType]}
                                onBackButtonPress={Navigation.dismissModal}
                            />
                            {iouType === CONST.IOU.TYPE.REQUEST || iouType === CONST.IOU.TYPE.SPLIT ? (
                                <OnyxTabNavigator
                                    id={CONST.TAB.RECEIPT_TAB_ID}
                                    selectedTab={props.selectedTab}
                                    tabBar={({state, navigation, position}) => (
                                        <TabSelector
                                            state={state}
                                            navigation={navigation}
                                            position={position}
                                        />
                                    )}
                                >
                                    <TopTab.Screen
                                        name={CONST.TAB_REQUEST.MANUAL}
                                        component={NewRequestAmountPage}
                                        initialParams={{reportID, iouType}}
                                    />
<<<<<<< HEAD
                                    <TopTab.Screen name={CONST.TAB.SCAN}>{() => <IOURequestStepScan route={props.route} />}</TopTab.Screen>
=======
                                    <TopTab.Screen
                                        name={CONST.TAB_REQUEST.SCAN}
                                        component={ReceiptSelector}
                                        initialParams={{reportID, iouType, pageIndex: 1}}
                                    />
>>>>>>> 617c2dd1
                                    {shouldDisplayDistanceRequest && (
                                        <TopTab.Screen
                                            name={CONST.TAB_REQUEST.DISTANCE}
                                            component={NewDistanceRequestPage}
                                            initialParams={{reportID, iouType}}
                                        />
                                    )}
                                </OnyxTabNavigator>
                            ) : (
                                <NewRequestAmountPage route={props.route} />
                            )}
                        </View>
                    </DragAndDropProvider>
                </FullPageNotFoundView>
            )}
        </ScreenWrapper>
    );
}

MoneyRequestSelectorPage.propTypes = propTypes;
MoneyRequestSelectorPage.defaultProps = defaultProps;
MoneyRequestSelectorPage.displayName = 'MoneyRequestSelectorPage';

export default compose(
    withReportOrNotFound(false),
    withOnyx({
        selectedTab: {
            key: `${ONYXKEYS.COLLECTION.SELECTED_TAB}${CONST.TAB.RECEIPT_TAB_ID}`,
        },
    }),
)(MoneyRequestSelectorPage);<|MERGE_RESOLUTION|>--- conflicted
+++ resolved
@@ -125,15 +125,7 @@
                                         component={NewRequestAmountPage}
                                         initialParams={{reportID, iouType}}
                                     />
-<<<<<<< HEAD
-                                    <TopTab.Screen name={CONST.TAB.SCAN}>{() => <IOURequestStepScan route={props.route} />}</TopTab.Screen>
-=======
-                                    <TopTab.Screen
-                                        name={CONST.TAB_REQUEST.SCAN}
-                                        component={ReceiptSelector}
-                                        initialParams={{reportID, iouType, pageIndex: 1}}
-                                    />
->>>>>>> 617c2dd1
+                                    <TopTab.Screen name={CONST.TAB_REQUEST.SCAN}>{() => <IOURequestStepScan route={props.route} />}</TopTab.Screen>
                                     {shouldDisplayDistanceRequest && (
                                         <TopTab.Screen
                                             name={CONST.TAB_REQUEST.DISTANCE}
