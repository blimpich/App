--- conflicted
+++ resolved
@@ -21,10 +21,8 @@
 import ReceiptSelector from './ReceiptSelector';
 import DragAndDrop from '../../components/DragAndDrop';
 import * as IOU from '../../libs/actions/IOU';
-<<<<<<< HEAD
 import * as ReportUtils from '../../libs/ReportUtils';
 import DistanceRequest from '../../components/DistanceRequest';
-=======
 import reportPropTypes from '../reportPropTypes';
 import NavigateToNextIOUPage from './NavigateToNextIOUPage';
 
@@ -78,7 +76,6 @@
     tabSelected: CONST.TAB.TAB_MANUAL,
     ...withCurrentUserPersonalDetailsDefaultProps,
 };
->>>>>>> 3ef73ff7
 
 function MoneyRequestSelectorPage(props) {
     const iouType = useRef(lodashGet(props.route, 'params.iouType', ''));
@@ -100,38 +97,6 @@
 
     const selectedTab = props.tabSelected ? props.tabSelected : CONST.TAB.TAB_MANUAL;
     const [isDraggingOver, setIsDraggingOver] = useState(false);
-
-<<<<<<< HEAD
-    const navigateToNextPage = () => {
-        const moneyRequestID = `${iouType.current}${reportID.current}`;
-        const shouldReset = props.iou.id !== moneyRequestID;
-        // If the money request ID in Onyx does not match the ID from params, we want to start a new request
-        // with the ID from params. We need to clear the participants in case the new request is initiated from FAB.
-        if (shouldReset) {
-            IOU.setMoneyRequestId(moneyRequestID);
-            IOU.setMoneyRequestDescription('');
-            IOU.setMoneyRequestParticipants([]);
-            IOU.setMoneyRequestReceipt({});
-        }
-
-        // If a request is initiated on a report, skip the participants selection step and navigate to the confirmation page.
-        if (props.report.reportID) {
-            // Reinitialize the participants when the money request ID in Onyx does not match the ID from params
-            if (_.isEmpty(props.iou.participants) || shouldReset) {
-                const currentUserAccountID = props.currentUserPersonalDetails.accountID;
-                const participants = ReportUtils.isPolicyExpenseChat(props.report)
-                    ? [{reportID: props.report.reportID, isPolicyExpenseChat: true, selected: true}]
-                    : _.chain(props.report.participantAccountIDs)
-                          .filter((accountID) => currentUserAccountID !== accountID)
-                          .map((accountID) => ({accountID, selected: true}))
-                          .value();
-                IOU.setMoneyRequestParticipants(participants);
-            }
-            Navigation.navigate(ROUTES.getMoneyRequestConfirmationRoute(iouType.current, reportID.current));
-            return;
-        }
-        Navigation.navigate(ROUTES.getMoneyRequestParticipantsRoute(iouType.current));
-    };
 
     const renderTabContent = () => {
         switch (selectedTab) {
@@ -161,8 +126,6 @@
         }
     };
 
-=======
->>>>>>> 3ef73ff7
     return (
         <FullPageNotFoundView shouldShow={!IOUUtils.isValidMoneyRequestType(iouType.current)}>
             <ScreenWrapper includeSafeAreaPaddingBottom={false}>
@@ -195,26 +158,7 @@
                                 onBackButtonPress={navigateBack}
                             />
                             <TabSelector />
-<<<<<<< HEAD
                             {renderTabContent()}
-=======
-                            {selectedTab === CONST.TAB.TAB_MANUAL ? (
-                                <MoneyRequestAmountPage
-                                    route={props.route}
-                                    report={props.report}
-                                    iou={props.iou}
-                                    currentUserPersonalDetails={props.currentUserPersonalDetails}
-                                />
-                            ) : (
-                                <ReceiptSelector
-                                    route={props.route}
-                                    report={props.report}
-                                    iou={props.iou}
-                                    isDraggingOver={isDraggingOver}
-                                    currentUserPersonalDetails={props.currentUserPersonalDetails}
-                                />
-                            )}
->>>>>>> 3ef73ff7
                             <PortalHost name={CONST.RECEIPT.DROP_HOST_NAME} />
                         </View>
                     </DragAndDrop>
