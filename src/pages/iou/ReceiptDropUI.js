--- conflicted
+++ resolved
@@ -19,26 +19,6 @@
     receiptImageTopPosition: 0,
 };
 
-<<<<<<< HEAD
-function ReceiptDropUI({receiptImageTopPosition}) {
-    const {translate} = useLocalize();
-    return (
-        <DropZone
-            dropZoneViewHolderName={CONST.RECEIPT.DROP_HOST_NAME}
-            dropZoneId={CONST.RECEIPT.ACTIVE_DROP_NATIVE_ID}
-            dropZoneViewHolderStyle={[styles.receiptTransparentOverlay, styles.alignItemsCenter, styles.justifyContentCenter]}
-            dropZoneViewStyle={styles.receiptDropZoneTopInvisibleOverlay}
-        >
-            <View style={{position: 'absolute', top: receiptImageTopPosition}}>
-                <ReceiptUpload
-                    width={CONST.RECEIPT.ICON_SIZE}
-                    height={CONST.RECEIPT.ICON_SIZE}
-                />
-            </View>
-            <View style={{position: 'absolute', top: receiptImageTopPosition + CONST.RECEIPT.ICON_SIZE}}>
-                <Text style={[styles.textReceiptUpload]}>{translate('receipt.dropTitle')}</Text>
-                <Text style={[styles.subTextReceiptUpload]}>{translate('receipt.dropMessage')}</Text>
-=======
 function ReceiptDropUI({onDrop, receiptImageTopPosition}) {
     const {translate} = useLocalize();
     return (
@@ -52,7 +32,6 @@
                     <Text style={[styles.textReceiptUpload]}>{translate('receipt.dropTitle')}</Text>
                     <Text style={[styles.subTextReceiptUpload]}>{translate('receipt.dropMessage')}</Text>
                 </View>
->>>>>>> de375460
             </View>
         </DragAndDropConsumer>
     );
