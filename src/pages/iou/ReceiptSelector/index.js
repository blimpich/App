--- conflicted
+++ resolved
@@ -171,24 +171,6 @@
                                 success
                                 text={translate('receipt.chooseFile')}
                                 accessibilityLabel={translate('receipt.chooseFile')}
-<<<<<<< HEAD
-                                role={CONST.ACCESSIBILITY_ROLE.BUTTON}
-                            >
-                                <Button
-                                    medium
-                                    success
-                                    text={translate('receipt.chooseFile')}
-                                    style={[styles.p9]}
-                                    onPress={() => {
-                                        openPicker({
-                                            onPicked: (file) => {
-                                                setReceiptAndNavigate(file, props.iou, props.report);
-                                            },
-                                        });
-                                    }}
-                                />
-                            </PressableWithFeedback>
-=======
                                 style={[styles.p9]}
                                 onPress={() => {
                                     openPicker({
@@ -198,7 +180,6 @@
                                     });
                                 }}
                             />
->>>>>>> dfb3f9b0
                         )}
                     </AttachmentPicker>
                 </>
