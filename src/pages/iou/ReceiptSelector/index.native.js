--- conflicted
+++ resolved
@@ -298,11 +298,7 @@
                                     return;
                                 }
 
-<<<<<<< HEAD
-                                IOU.navigateToNextPage(iou, iouType, report);
-=======
-                                IOU.navigateToNextPage(iou, iouType, reportID, report, route.path);
->>>>>>> 5217721e
+                                IOU.navigateToNextPage(iou, iouType, report, route.path);
                             })
                             .catch(() => {
                                 Log.info('User did not select an image from gallery');
