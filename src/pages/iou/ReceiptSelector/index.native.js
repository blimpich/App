--- conflicted
+++ resolved
@@ -251,22 +251,9 @@
                         success
                         text={translate('receipt.givePermission')}
                         accessibilityLabel={translate('receipt.givePermission')}
-<<<<<<< HEAD
-                        role={CONST.ACCESSIBILITY_ROLE.BUTTON}
-                    >
-                        <Button
-                            medium
-                            success
-                            text={translate('receipt.givePermission')}
-                            style={[styles.p9, styles.pt5]}
-                            onPress={askForPermissions}
-                        />
-                    </PressableWithFeedback>
-=======
                         style={[styles.p9, styles.pt5]}
                         onPress={askForPermissions}
                     />
->>>>>>> dfb3f9b0
                 </View>
             )}
             {permissions === RESULTS.GRANTED && device == null && (
