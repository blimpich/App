import React, {useCallback} from 'react';
import _ from 'underscore';
import {View} from 'react-native';
import PropTypes from 'prop-types';
import lodashGet from 'lodash/get';
import {withOnyx} from 'react-native-onyx';
import styles from '../../styles/styles';
import ONYXKEYS from '../../ONYXKEYS';
import CONST from '../../CONST';
import * as OptionsListUtils from '../../libs/OptionsListUtils';
import personalDetailsPropType from '../personalDetailsPropType';
import withLocalize, {withLocalizePropTypes} from '../../components/withLocalize';
import compose from '../../libs/compose';
import reportActionPropTypes from '../home/report/reportActionPropTypes';
import reportPropTypes from '../reportPropTypes';
import transactionPropTypes from '../../components/transactionPropTypes';
import withReportAndReportActionOrNotFound from '../home/report/withReportAndReportActionOrNotFound';
import * as TransactionUtils from '../../libs/TransactionUtils';
import * as ReportUtils from '../../libs/ReportUtils';
import * as IOU from '../../libs/actions/IOU';
import ScreenWrapper from '../../components/ScreenWrapper';
import MoneyRequestConfirmationList from '../../components/MoneyRequestConfirmationList';
import FullPageNotFoundView from '../../components/BlockingViews/FullPageNotFoundView';
import HeaderWithBackButton from '../../components/HeaderWithBackButton';
import MoneyRequestHeaderStatusBar from '../../components/MoneyRequestHeaderStatusBar';

const propTypes = {
    /* Onyx Props */

    /** The personal details of the person who is logged in */
    personalDetails: personalDetailsPropType,

    /** The active report */
    report: reportPropTypes.isRequired,

    /** Array of report actions for this report */
    reportActions: PropTypes.shape(reportActionPropTypes),

    /** The current transaction */
    transaction: transactionPropTypes.isRequired,

    /** The draft transaction that holds data to be persisited on the current transaction */
    draftTransaction: PropTypes.shape(transactionPropTypes),

    /** Route params */
    route: PropTypes.shape({
        params: PropTypes.shape({
            /** Report ID passed via route r/:reportID/split/details */
            reportID: PropTypes.string,

            /** ReportActionID passed via route r/split/:reportActionID */
            reportActionID: PropTypes.string,
        }),
    }).isRequired,

    /** Session info for the currently logged in user. */
    session: PropTypes.shape({
        /** Currently logged in user accountID */
        accountID: PropTypes.number,

        /** Currently logged in user email */
        email: PropTypes.string,
    }).isRequired,

    ...withLocalizePropTypes,
};

const defaultProps = {
    personalDetails: {},
    reportActions: {},
    draftTransaction: undefined,
};

function SplitBillDetailsPage(props) {
    const {reportID} = props.report;
    const reportAction = props.reportActions[`${props.route.params.reportActionID.toString()}`];
    const participantAccountIDs = reportAction.originalMessage.participantAccountIDs;

    // In case this is workspace split bill, we manually add the workspace as the second participant of the split bill
    // because we don't save any accountID in the report action's originalMessage other than the payee's accountID
    let participants;
    if (ReportUtils.isPolicyExpenseChat(props.report)) {
        participants = [
            OptionsListUtils.getParticipantsOption({accountID: participantAccountIDs[0], selected: true}, props.personalDetails),
            OptionsListUtils.getPolicyExpenseReportOption({...props.report, selected: true}),
        ];
    } else {
        participants = _.map(participantAccountIDs, (accountID) => OptionsListUtils.getParticipantsOption({accountID, selected: true}, props.personalDetails));
    }
    const payeePersonalDetails = props.personalDetails[reportAction.actorAccountID];
    const participantsExcludingPayee = _.filter(participants, (participant) => participant.accountID !== reportAction.actorAccountID);

    const isScanning =
        TransactionUtils.hasReceipt(props.transaction) && TransactionUtils.isReceiptBeingScanned(props.transaction) && TransactionUtils.areRequiredFieldsEmpty(props.transaction);
    const hasSmartScanFailed = TransactionUtils.hasReceipt(props.transaction) && props.transaction.receipt.state === CONST.IOU.RECEIPT_STATE.SCANFAILED;
    const isEditingSplitBill = props.session.accountID === reportAction.actorAccountID && (TransactionUtils.areRequiredFieldsEmpty(props.transaction) || hasSmartScanFailed);

    const {
        amount: splitAmount,
        currency: splitCurrency,
        comment: splitComment,
        merchant: splitMerchant,
        created: splitCreated,
        category: splitCategory,
    } = isEditingSplitBill && props.draftTransaction ? ReportUtils.getTransactionDetails(props.draftTransaction) : ReportUtils.getTransactionDetails(props.transaction);

    const onConfirm = useCallback(
        () => IOU.completeSplitBill(reportID, reportAction, props.draftTransaction, props.session.accountID, props.session.email),
        [reportID, reportAction, props.draftTransaction, props.session.accountID, props.session.email],
    );

    return (
        <ScreenWrapper testID={SplitBillDetailsPage.displayName}>
            <FullPageNotFoundView shouldShow={_.isEmpty(reportID) || _.isEmpty(reportAction) || _.isEmpty(props.transaction)}>
                <HeaderWithBackButton title={props.translate('common.details')} />
                <View
                    pointerEvents="box-none"
                    style={[styles.containerWithSpaceBetween]}
                >
                    {isScanning && <MoneyRequestHeaderStatusBar />}
                    {Boolean(participants.length) && (
                        <MoneyRequestConfirmationList
                            hasMultipleParticipants
                            payeePersonalDetails={payeePersonalDetails}
                            selectedParticipants={participantsExcludingPayee}
                            iouAmount={splitAmount}
                            iouCurrencyCode={splitCurrency}
                            iouComment={splitComment}
                            iouCreated={splitCreated}
                            iouMerchant={splitMerchant}
                            iouCategory={splitCategory}
<<<<<<< HEAD
                            iouType={CONST.IOU.TYPE.SPLIT}
                            isReadOnly
                            receiptPath={transaction.receipt && transaction.receipt.source}
                            receiptFilename={transaction.filename}
=======
                            iouType={CONST.IOU.MONEY_REQUEST_TYPE.SPLIT}
                            isReadOnly={!isEditingSplitBill}
                            shouldShowSmartScanFields
                            receiptPath={props.transaction.receipt && props.transaction.receipt.source}
                            receiptFilename={props.transaction.filename}
>>>>>>> f942acd2
                            shouldShowFooter={false}
                            isScanning={isScanning}
                            isEditingSplitBill={isEditingSplitBill}
                            hasSmartScanFailed={hasSmartScanFailed}
                            reportID={reportID}
                            reportActionID={reportAction.reportActionID}
                            transactionID={props.transaction.transactionID}
                            onConfirm={onConfirm}
                        />
                    )}
                </View>
            </FullPageNotFoundView>
        </ScreenWrapper>
    );
}

SplitBillDetailsPage.propTypes = propTypes;
SplitBillDetailsPage.defaultProps = defaultProps;
SplitBillDetailsPage.displayName = 'SplitBillDetailsPage';

export default compose(
    withLocalize,
    withReportAndReportActionOrNotFound,
    withOnyx({
        report: {
            key: ({route}) => `${ONYXKEYS.COLLECTION.REPORT}${route.params.reportID}`,
        },
        reportActions: {
            key: ({route}) => `${ONYXKEYS.COLLECTION.REPORT_ACTIONS}${route.params.reportID}`,
            canEvict: false,
        },
        personalDetails: {
            key: ONYXKEYS.PERSONAL_DETAILS_LIST,
        },
        session: {
            key: ONYXKEYS.SESSION,
        },
    }),
    // eslint-disable-next-line rulesdir/no-multiple-onyx-in-file
    withOnyx({
        transaction: {
            key: ({route, reportActions}) => {
                const reportAction = reportActions[`${route.params.reportActionID.toString()}`];
                return `${ONYXKEYS.COLLECTION.TRANSACTION}${lodashGet(reportAction, 'originalMessage.IOUTransactionID', 0)}`;
            },
        },
        draftTransaction: {
            key: ({route, reportActions}) => {
                const reportAction = reportActions[`${route.params.reportActionID.toString()}`];
                return `${ONYXKEYS.COLLECTION.SPLIT_TRANSACTION_DRAFT}${lodashGet(reportAction, 'originalMessage.IOUTransactionID', 0)}`;
            },
        },
    }),
)(SplitBillDetailsPage);<|MERGE_RESOLUTION|>--- conflicted
+++ resolved
@@ -129,18 +129,11 @@
                             iouCreated={splitCreated}
                             iouMerchant={splitMerchant}
                             iouCategory={splitCategory}
-<<<<<<< HEAD
                             iouType={CONST.IOU.TYPE.SPLIT}
-                            isReadOnly
-                            receiptPath={transaction.receipt && transaction.receipt.source}
-                            receiptFilename={transaction.filename}
-=======
-                            iouType={CONST.IOU.MONEY_REQUEST_TYPE.SPLIT}
                             isReadOnly={!isEditingSplitBill}
                             shouldShowSmartScanFields
                             receiptPath={props.transaction.receipt && props.transaction.receipt.source}
                             receiptFilename={props.transaction.filename}
->>>>>>> f942acd2
                             shouldShowFooter={false}
                             isScanning={isScanning}
                             isEditingSplitBill={isEditingSplitBill}
