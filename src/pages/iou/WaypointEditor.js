--- conflicted
+++ resolved
@@ -1,10 +1,5 @@
-<<<<<<< HEAD
 import _ from 'underscore';
 import React, {useRef, useState} from 'react';
-=======
-import React, {useRef} from 'react';
-import _ from 'underscore';
->>>>>>> 1139e7ca
 import lodashGet from 'lodash/get';
 import {View} from 'react-native';
 import PropTypes from 'prop-types';
@@ -55,14 +50,10 @@
     transaction: {},
 };
 
-<<<<<<< HEAD
-function WaypointEditor({transactionID, route: {params: {iouType = '', waypointIndex = ''} = {}} = {}, transaction}) {
+function WaypointEditor({transactionID, route: {params: {iouType = '', waypointIndex = ''} = {}} = {}, transaction, recentWaypoints}) {
     const {windowWidth} = useWindowDimensions();
     const {translate} = useLocalize();
     const {isOffline} = useNetwork();
-=======
-function WaypointEditor({transactionID, route: {params: {iouType = '', waypointIndex = ''} = {}} = {}, network, translate, transaction, recentWaypoints}) {
->>>>>>> 1139e7ca
     const textInput = useRef(null);
     const [isDeleteStopModalOpen, setIsDeleteStopModalOpen] = useState(false);
     const currentWaypoint = lodashGet(transaction, `comment.waypoints.waypoint${waypointIndex}`, {});
@@ -200,39 +191,25 @@
 WaypointEditor.displayName = 'WaypointEditor';
 WaypointEditor.propTypes = propTypes;
 WaypointEditor.defaultProps = defaultProps;
-<<<<<<< HEAD
 export default withOnyx({
     transaction: {
         key: ({transactionID}) => `${ONYXKEYS.COLLECTION.TRANSACTION}${transactionID}`,
         selector: (transaction) => (transaction ? {transactionID: transaction.transactionID, comment: {waypoints: lodashGet(transaction, 'comment.waypoints')}} : null),
     },
-})(WaypointEditor);
-=======
-export default compose(
-    withLocalize,
-    withNetwork(),
-    withOnyx({
-        transaction: {
-            key: (props) => `${ONYXKEYS.COLLECTION.TRANSACTION}${props.transactionID}`,
-            selector: (transaction) => (transaction ? {transactionID: transaction.transactionID, comment: {waypoints: lodashGet(transaction, 'comment.waypoints')}} : null),
-        },
-
-        recentWaypoints: {
-            key: ONYXKEYS.NVP_RECENT_WAYPOINTS,
-
-            // Only grab the most recent 5 waypoints because that's all that is shown in the UI. This also puts them into the format of data
-            // that the google autocomplete component expects for it's "predefined places" feature.
-            selector: (waypoints) =>
-                _.map(waypoints ? waypoints.slice(0, 5) : [], (waypoint) => ({
-                    description: waypoint.address,
-                    geometry: {
-                        location: {
-                            lat: waypoint.lat,
-                            lng: waypoint.lng,
-                        },
+    recentWaypoints: {
+        key: ONYXKEYS.NVP_RECENT_WAYPOINTS,
+
+        // Only grab the most recent 5 waypoints because that's all that is shown in the UI. This also puts them into the format of data
+        // that the google autocomplete component expects for it's "predefined places" feature.
+        selector: (waypoints) =>
+            _.map(waypoints ? waypoints.slice(0, 5) : [], (waypoint) => ({
+                description: waypoint.address,
+                geometry: {
+                    location: {
+                        lat: waypoint.lat,
+                        lng: waypoint.lng,
                     },
-                })),
-        },
-    }),
-)(WaypointEditor);
->>>>>>> 1139e7ca
+                },
+            })),
+    },
+})(WaypointEditor);