import {useFocusEffect} from '@react-navigation/native';
import React, {useCallback, useEffect, useMemo, useRef, useState} from 'react';
import {View} from 'react-native';
import {useOnyx} from 'react-native-onyx';
import DragAndDropProvider from '@components/DragAndDrop/Provider';
import FocusTrapContainerElement from '@components/FocusTrap/FocusTrapContainerElement';
import HeaderWithBackButton from '@components/HeaderWithBackButton';
import {useProductTrainingContext} from '@components/ProductTrainingContext';
import ScreenWrapper from '@components/ScreenWrapper';
import TabSelector from '@components/TabSelector/TabSelector';
import useLocalize from '@hooks/useLocalize';
import usePermissions from '@hooks/usePermissions';
import usePolicy from '@hooks/usePolicy';
import usePrevious from '@hooks/usePrevious';
import useThemeStyles from '@hooks/useThemeStyles';
import {dismissProductTraining} from '@libs/actions/Welcome';
import {canUseTouchScreen} from '@libs/DeviceCapabilities';
import Navigation from '@libs/Navigation/Navigation';
import OnyxTabNavigator, {TabScreenWithFocusTrapWrapper, TopTab} from '@libs/Navigation/OnyxTabNavigator';
import {getIsUserSubmittedExpenseOrScannedReceipt} from '@libs/OptionsListUtils';
import Performance from '@libs/Performance';
import {getPerDiemCustomUnit, getPerDiemCustomUnits, isUserInvitedToWorkspace} from '@libs/PolicyUtils';
import {getPayeeName} from '@libs/ReportUtils';
import AccessOrNotFoundWrapper from '@pages/workspace/AccessOrNotFoundWrapper';
import type {IOURequestType} from '@userActions/IOU';
import {initMoneyRequest} from '@userActions/IOU';
import CONST from '@src/CONST';
import ONYXKEYS from '@src/ONYXKEYS';
import type SCREENS from '@src/SCREENS';
import type {SelectedTabRequest} from '@src/types/onyx';
import {isEmptyObject} from '@src/types/utils/EmptyObject';
import isLoadingOnyxValue from '@src/types/utils/isLoadingOnyxValue';
import IOURequestStepAmount from './step/IOURequestStepAmount';
import IOURequestStepDestination from './step/IOURequestStepDestination';
import IOURequestStepDistance from './step/IOURequestStepDistance';
import IOURequestStepPerDiemWorkspace from './step/IOURequestStepPerDiemWorkspace';
import IOURequestStepScan from './step/IOURequestStepScan';
import type {WithWritableReportOrNotFoundProps} from './step/withWritableReportOrNotFound';

type IOURequestStartPageProps = WithWritableReportOrNotFoundProps<typeof SCREENS.MONEY_REQUEST.CREATE> & {
    defaultSelectedTab: SelectedTabRequest;
};

function IOURequestStartPage({
    route,
    route: {
        params: {iouType, reportID},
    },
    navigation,
    // This is currently only being used for testing
    defaultSelectedTab = CONST.TAB_REQUEST.SCAN,
}: IOURequestStartPageProps) {
    const styles = useThemeStyles();
    const {translate} = useLocalize();
    const shouldUseTab = iouType !== CONST.IOU.TYPE.SEND && iouType !== CONST.IOU.TYPE.PAY && iouType !== CONST.IOU.TYPE.INVOICE;
    const [isDraggingOver, setIsDraggingOver] = useState(false);
    const [report] = useOnyx(`${ONYXKEYS.COLLECTION.REPORT}${reportID}`, {canBeMissing: true});
    const policy = usePolicy(report?.policyID);
    const [selectedTab, selectedTabResult] = useOnyx(`${ONYXKEYS.COLLECTION.SELECTED_TAB}${CONST.TAB.IOU_REQUEST_TYPE}`, {canBeMissing: true});
    const [session] = useOnyx(ONYXKEYS.SESSION, {canBeMissing: false});
    const isLoadingSelectedTab = shouldUseTab ? isLoadingOnyxValue(selectedTabResult) : false;
    const [transaction] = useOnyx(`${ONYXKEYS.COLLECTION.TRANSACTION_DRAFT}${route?.params.transactionID}`, {canBeMissing: true});
    const [allPolicies] = useOnyx(ONYXKEYS.COLLECTION.POLICY, {canBeMissing: false});
    const [optimisticTransactions] = useOnyx(ONYXKEYS.COLLECTION.TRANSACTION_DRAFT, {
        selector: (items) => Object.values(items ?? {}),
        canBeMissing: true,
    });
    const [isMultiScanEnabled, setIsMultiScanEnabled] = useState((optimisticTransactions ?? []).length > 1);

    const tabTitles = {
        [CONST.IOU.TYPE.REQUEST]: translate('iou.createExpense'),
        [CONST.IOU.TYPE.SUBMIT]: translate('iou.createExpense'),
        [CONST.IOU.TYPE.SEND]: translate('iou.paySomeone', {name: getPayeeName(report)}),
        [CONST.IOU.TYPE.PAY]: translate('iou.paySomeone', {name: getPayeeName(report)}),
        [CONST.IOU.TYPE.SPLIT]: translate('iou.splitExpense'),
        [CONST.IOU.TYPE.SPLIT_EXPENSE]: translate('iou.splitExpense'),
        [CONST.IOU.TYPE.TRACK]: translate('iou.createExpense'),
        [CONST.IOU.TYPE.INVOICE]: translate('workspace.invoices.sendInvoice'),
        [CONST.IOU.TYPE.CREATE]: translate('iou.createExpense'),
    };

    const isFromGlobalCreate = isEmptyObject(report?.reportID);
    const perDiemCustomUnits = getPerDiemCustomUnits(allPolicies, session?.email);
    const doesPerDiemPolicyExist = perDiemCustomUnits.length > 0;
    const moreThanOnePerDiemExist = perDiemCustomUnits.length > 1;
    const currentPolicyPerDiemUnit = getPerDiemCustomUnit(policy);
    const doesCurrentPolicyPerDiemExist = !isEmptyObject(currentPolicyPerDiemUnit) && !!currentPolicyPerDiemUnit.enabled;
    const shouldShowPerDiemOption =
        iouType !== CONST.IOU.TYPE.SPLIT && iouType !== CONST.IOU.TYPE.TRACK && ((!isFromGlobalCreate && doesCurrentPolicyPerDiemExist) || (isFromGlobalCreate && doesPerDiemPolicyExist));

    const transactionRequestType = useMemo(() => {
        if (!transaction?.iouRequestType) {
            if (shouldUseTab) {
                if (selectedTab === CONST.TAB_REQUEST.PER_DIEM && !shouldShowPerDiemOption) {
                    return undefined;
                }
                return selectedTab;
            }

            return CONST.IOU.REQUEST_TYPE.MANUAL;
        }

        return transaction.iouRequestType;
    }, [transaction?.iouRequestType, shouldUseTab, selectedTab, shouldShowPerDiemOption]);

    const prevTransactionReportID = usePrevious(transaction?.reportID);

    useEffect(() => {
        Performance.markEnd(CONST.TIMING.OPEN_CREATE_EXPENSE);
    }, []);

    const navigateBack = () => {
        Navigation.closeRHPFlow();
    };

    const resetIOUTypeIfChanged = useCallback(
        (newIOUType: IOURequestType) => {
            if (transaction?.iouRequestType === newIOUType) {
                return;
            }
            setIsMultiScanEnabled(false);
            initMoneyRequest({
                reportID,
                policy,
                isFromGlobalCreate,
                currentIouRequestType: transaction?.iouRequestType,
                newIouRequestType: newIOUType,
            });
        },
        [policy, reportID, isFromGlobalCreate, transaction],
    );

    // Clear out the temporary expense if the reportID in the URL has changed from the transaction's reportID.
    useFocusEffect(
        useCallback(() => {
            // The test transaction can change the reportID of the transaction on the flow so we should prevent the reportID from being reverted again.
            if (transaction?.reportID === reportID || isLoadingSelectedTab || !transactionRequestType || prevTransactionReportID !== transaction?.reportID) {
                return;
            }
            resetIOUTypeIfChanged(transactionRequestType);
        }, [transaction?.reportID, reportID, resetIOUTypeIfChanged, transactionRequestType, isLoadingSelectedTab, prevTransactionReportID]),
    );

    const [headerWithBackBtnContainerElement, setHeaderWithBackButtonContainerElement] = useState<HTMLElement | null>(null);
    const [tabBarContainerElement, setTabBarContainerElement] = useState<HTMLElement | null>(null);
    const [activeTabContainerElement, setActiveTabContainerElement] = useState<HTMLElement | null>(null);

    const focusTrapContainerElements = useMemo(() => {
        return [headerWithBackBtnContainerElement, tabBarContainerElement, activeTabContainerElement].filter((element) => !!element) as HTMLElement[];
    }, [headerWithBackBtnContainerElement, tabBarContainerElement, activeTabContainerElement]);

    const {isBetaEnabled} = usePermissions();
<<<<<<< HEAD
    const manualDistanceTrackingEnabled = isBetaEnabled(CONST.BETAS.MANUAL_DISTANCE);
    const setTestReceiptAndNavigateRef = useRef<() => void>();
=======
    const setTestReceiptAndNavigateRef = useRef<() => void>(() => {});
>>>>>>> cad7e67e
    const {shouldShowProductTrainingTooltip, renderProductTrainingTooltip} = useProductTrainingContext(
        CONST.PRODUCT_TRAINING_TOOLTIP_NAMES.SCAN_TEST_TOOLTIP,
        !getIsUserSubmittedExpenseOrScannedReceipt() && isBetaEnabled(CONST.BETAS.NEWDOT_MANAGER_MCTEST) && selectedTab === CONST.TAB_REQUEST.SCAN && !isUserInvitedToWorkspace(),
        {
            onConfirm: () => {
                setTestReceiptAndNavigateRef?.current?.();
            },
            onDismiss: () => {
                dismissProductTraining(CONST.PRODUCT_TRAINING_TOOLTIP_NAMES.SCAN_TEST_TOOLTIP, true);
            },
        },
    );

    return (
        <AccessOrNotFoundWrapper
            reportID={reportID}
            iouType={iouType}
            policyID={policy?.id}
            accessVariants={[CONST.IOU.ACCESS_VARIANTS.CREATE]}
            allPolicies={allPolicies}
        >
            <ScreenWrapper
                shouldEnableKeyboardAvoidingView={false}
                shouldEnableMinHeight={canUseTouchScreen()}
                headerGapStyles={isDraggingOver ? [isBetaEnabled(CONST.BETAS.NEWDOT_MULTI_FILES_DRAG_AND_DROP) ? styles.dropWrapper : styles.receiptDropHeaderGap] : []}
                testID={IOURequestStartPage.displayName}
                focusTrapSettings={{containerElements: focusTrapContainerElements}}
            >
                <DragAndDropProvider
                    setIsDraggingOver={setIsDraggingOver}
                    isDisabled={selectedTab !== CONST.TAB_REQUEST.SCAN}
                >
                    <View style={styles.flex1}>
                        <FocusTrapContainerElement
                            onContainerElementChanged={setHeaderWithBackButtonContainerElement}
                            style={[styles.w100]}
                        >
                            <HeaderWithBackButton
                                title={tabTitles[iouType]}
                                onBackButtonPress={navigateBack}
                            />
                        </FocusTrapContainerElement>

                        {shouldUseTab ? (
                            <OnyxTabNavigator
                                id={CONST.TAB.IOU_REQUEST_TYPE}
                                defaultSelectedTab={defaultSelectedTab}
                                onTabSelected={resetIOUTypeIfChanged}
                                tabBar={TabSelector}
                                onTabBarFocusTrapContainerElementChanged={setTabBarContainerElement}
                                onActiveTabFocusTrapContainerElementChanged={setActiveTabContainerElement}
                                shouldShowLabelWhenInactive={!shouldShowPerDiemOption}
                                shouldShowProductTrainingTooltip={shouldShowProductTrainingTooltip}
                                renderProductTrainingTooltip={renderProductTrainingTooltip}
                                lazyLoadEnabled
                                disableSwipe={isMultiScanEnabled && selectedTab === CONST.TAB_REQUEST.SCAN}
                            >
                                <TopTab.Screen name={CONST.TAB_REQUEST.MANUAL}>
                                    {() => (
                                        <TabScreenWithFocusTrapWrapper>
                                            <IOURequestStepAmount
                                                shouldKeepUserInput
                                                route={route}
                                                navigation={navigation}
                                            />
                                        </TabScreenWithFocusTrapWrapper>
                                    )}
                                </TopTab.Screen>
                                <TopTab.Screen name={CONST.TAB_REQUEST.SCAN}>
                                    {() => (
                                        <TabScreenWithFocusTrapWrapper>
                                            <IOURequestStepScan
                                                route={route}
                                                navigation={navigation}
                                                onLayout={(setTestReceiptAndNavigate) => {
                                                    setTestReceiptAndNavigateRef.current = setTestReceiptAndNavigate;
                                                }}
                                                isMultiScanEnabled={isMultiScanEnabled}
                                                setIsMultiScanEnabled={setIsMultiScanEnabled}
                                            />
                                        </TabScreenWithFocusTrapWrapper>
                                    )}
                                </TopTab.Screen>
                                {!manualDistanceTrackingEnabled && (
                                    <TopTab.Screen name={CONST.TAB_REQUEST.DISTANCE}>
                                        {() => (
                                            <TabScreenWithFocusTrapWrapper>
                                                <IOURequestStepDistance
                                                    route={route}
                                                    navigation={navigation}
                                                />
                                            </TabScreenWithFocusTrapWrapper>
                                        )}
                                    </TopTab.Screen>
                                )}
                                {!!shouldShowPerDiemOption && (
                                    <TopTab.Screen name={CONST.TAB_REQUEST.PER_DIEM}>
                                        {() => (
                                            <TabScreenWithFocusTrapWrapper>
                                                {moreThanOnePerDiemExist && !doesCurrentPolicyPerDiemExist ? (
                                                    <IOURequestStepPerDiemWorkspace
                                                        route={route}
                                                        navigation={navigation}
                                                    />
                                                ) : (
                                                    <IOURequestStepDestination
                                                        openedFromStartPage
                                                        explicitPolicyID={moreThanOnePerDiemExist ? undefined : perDiemCustomUnits.at(0)?.policyID}
                                                        route={route}
                                                        navigation={navigation}
                                                    />
                                                )}
                                            </TabScreenWithFocusTrapWrapper>
                                        )}
                                    </TopTab.Screen>
                                )}
                            </OnyxTabNavigator>
                        ) : (
                            <FocusTrapContainerElement
                                onContainerElementChanged={setActiveTabContainerElement}
                                style={[styles.flexColumn, styles.flex1]}
                            >
                                <IOURequestStepAmount
                                    route={route}
                                    navigation={navigation}
                                    shouldKeepUserInput
                                />
                            </FocusTrapContainerElement>
                        )}
                    </View>
                </DragAndDropProvider>
            </ScreenWrapper>
        </AccessOrNotFoundWrapper>
    );
}

IOURequestStartPage.displayName = 'IOURequestStartPage';

export default IOURequestStartPage;<|MERGE_RESOLUTION|>--- conflicted
+++ resolved
@@ -150,12 +150,8 @@
     }, [headerWithBackBtnContainerElement, tabBarContainerElement, activeTabContainerElement]);
 
     const {isBetaEnabled} = usePermissions();
-<<<<<<< HEAD
     const manualDistanceTrackingEnabled = isBetaEnabled(CONST.BETAS.MANUAL_DISTANCE);
-    const setTestReceiptAndNavigateRef = useRef<() => void>();
-=======
     const setTestReceiptAndNavigateRef = useRef<() => void>(() => {});
->>>>>>> cad7e67e
     const {shouldShowProductTrainingTooltip, renderProductTrainingTooltip} = useProductTrainingContext(
         CONST.PRODUCT_TRAINING_TOOLTIP_NAMES.SCAN_TEST_TOOLTIP,
         !getIsUserSubmittedExpenseOrScannedReceipt() && isBetaEnabled(CONST.BETAS.NEWDOT_MANAGER_MCTEST) && selectedTab === CONST.TAB_REQUEST.SCAN && !isUserInvitedToWorkspace(),
