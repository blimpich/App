--- conflicted
+++ resolved
@@ -124,7 +124,6 @@
     const shouldShowPerDiemOption =
         iouType !== CONST.IOU.TYPE.SPLIT && iouType !== CONST.IOU.TYPE.TRACK && ((!isFromGlobalCreate && doesCurrentPolicyPerDiemExist) || (isFromGlobalCreate && doesPerDiemPolicyExist));
 
-<<<<<<< HEAD
     const [betas] = useOnyx(ONYXKEYS.BETAS, {canBeMissing: false});
     const setTestReceiptAndNavigateRef = useRef<() => void>();
     const {shouldShowProductTrainingTooltip, renderProductTrainingTooltip} = useProductTrainingContext(
@@ -139,9 +138,7 @@
             },
         },
     );
-=======
     const {canUseMultiFilesDragAndDrop} = usePermissions();
->>>>>>> 12e6cb38
 
     return (
         <AccessOrNotFoundWrapper
