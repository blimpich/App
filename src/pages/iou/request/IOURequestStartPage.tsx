import {useFocusEffect} from '@react-navigation/native';
import React, {useCallback, useEffect, useMemo, useState} from 'react';
import {View} from 'react-native';
import {useOnyx} from 'react-native-onyx';
import DragAndDropProvider from '@components/DragAndDrop/Provider';
import FocusTrapContainerElement from '@components/FocusTrap/FocusTrapContainerElement';
import HeaderWithBackButton from '@components/HeaderWithBackButton';
import ScreenWrapper from '@components/ScreenWrapper';
import TabSelector from '@components/TabSelector/TabSelector';
import useLocalize from '@hooks/useLocalize';
import usePermissions from '@hooks/usePermissions';
import usePolicy from '@hooks/usePolicy';
import usePrevious from '@hooks/usePrevious';
import useThemeStyles from '@hooks/useThemeStyles';
import {canUseTouchScreen} from '@libs/DeviceCapabilities';
import Navigation from '@libs/Navigation/Navigation';
import OnyxTabNavigator, {TabScreenWithFocusTrapWrapper, TopTab} from '@libs/Navigation/OnyxTabNavigator';
import Performance from '@libs/Performance';
import {getPerDiemCustomUnit, getPerDiemCustomUnits} from '@libs/PolicyUtils';
import {getPayeeName} from '@libs/ReportUtils';
import AccessOrNotFoundWrapper from '@pages/workspace/AccessOrNotFoundWrapper';
import type {IOURequestType} from '@userActions/IOU';
import {initMoneyRequest} from '@userActions/IOU';
import CONST from '@src/CONST';
import ONYXKEYS from '@src/ONYXKEYS';
import type SCREENS from '@src/SCREENS';
import {isEmptyObject} from '@src/types/utils/EmptyObject';
import isLoadingOnyxValue from '@src/types/utils/isLoadingOnyxValue';
import IOURequestStepAmount from './step/IOURequestStepAmount';
import IOURequestStepDestination from './step/IOURequestStepDestination';
import IOURequestStepDistance from './step/IOURequestStepDistance';
import IOURequestStepPerDiemWorkspace from './step/IOURequestStepPerDiemWorkspace';
import IOURequestStepScan from './step/IOURequestStepScan';
import type {WithWritableReportOrNotFoundProps} from './step/withWritableReportOrNotFound';

type IOURequestStartPageProps = WithWritableReportOrNotFoundProps<typeof SCREENS.MONEY_REQUEST.CREATE>;

function IOURequestStartPage({
    route,
    route: {
        params: {iouType, reportID},
    },
    navigation,
}: IOURequestStartPageProps) {
    const styles = useThemeStyles();
    const {translate} = useLocalize();
    const shouldUseTab = iouType !== CONST.IOU.TYPE.SEND && iouType !== CONST.IOU.TYPE.PAY && iouType !== CONST.IOU.TYPE.INVOICE;
    const [isDraggingOver, setIsDraggingOver] = useState(false);
    const [report] = useOnyx(`${ONYXKEYS.COLLECTION.REPORT}${reportID}`, {canBeMissing: true});
    const policy = usePolicy(report?.policyID);
    const [selectedTab = CONST.TAB_REQUEST.SCAN, selectedTabResult] = useOnyx(`${ONYXKEYS.COLLECTION.SELECTED_TAB}${CONST.TAB.IOU_REQUEST_TYPE}`, {canBeMissing: true});
    const [session] = useOnyx(ONYXKEYS.SESSION, {canBeMissing: false});
    const isLoadingSelectedTab = shouldUseTab ? isLoadingOnyxValue(selectedTabResult) : false;
    const [transaction] = useOnyx(`${ONYXKEYS.COLLECTION.TRANSACTION_DRAFT}${route?.params.transactionID}`, {canBeMissing: true});
    const [allPolicies] = useOnyx(ONYXKEYS.COLLECTION.POLICY, {canBeMissing: false});
    const [isSwipeDisabled, setSwipeDisabled] = useState(false);
    const [optimisticTransactions] = useOnyx(ONYXKEYS.COLLECTION.TRANSACTION_DRAFT, {
        selector: (items) => Object.values(items ?? {}),
        canBeMissing: true,
    });
    const [isMultiScanEnabled, setIsMultiScanEnabled] = useState((optimisticTransactions ?? []).length > 1);

    const tabTitles = {
        [CONST.IOU.TYPE.REQUEST]: translate('iou.createExpense'),
        [CONST.IOU.TYPE.SUBMIT]: translate('iou.createExpense'),
        [CONST.IOU.TYPE.SEND]: translate('iou.paySomeone', {name: getPayeeName(report)}),
        [CONST.IOU.TYPE.PAY]: translate('iou.paySomeone', {name: getPayeeName(report)}),
        [CONST.IOU.TYPE.SPLIT]: translate('iou.createExpense'),
        [CONST.IOU.TYPE.SPLIT_EXPENSE]: translate('iou.createExpense'),
        [CONST.IOU.TYPE.TRACK]: translate('iou.createExpense'),
        [CONST.IOU.TYPE.INVOICE]: translate('workspace.invoices.sendInvoice'),
        [CONST.IOU.TYPE.CREATE]: translate('iou.createExpense'),
    };
    const transactionRequestType = useMemo(
        () => ((transaction?.iouRequestType ?? shouldUseTab) ? selectedTab : CONST.IOU.REQUEST_TYPE.MANUAL),
        [transaction?.iouRequestType, shouldUseTab, selectedTab],
    );
    const isFromGlobalCreate = isEmptyObject(report?.reportID);
    const prevTransactionReportID = usePrevious(transaction?.reportID);

    useEffect(() => {
        Performance.markEnd(CONST.TIMING.OPEN_CREATE_EXPENSE);
    }, []);

    const navigateBack = () => {
        Navigation.closeRHPFlow();
    };

    const resetIOUTypeIfChanged = useCallback(
        (newIOUType: IOURequestType) => {
            if (transaction?.iouRequestType === newIOUType) {
                return;
            }
            setIsMultiScanEnabled(false);
            initMoneyRequest(reportID, policy, isFromGlobalCreate, transaction?.iouRequestType, newIOUType);
        },
        [policy, reportID, isFromGlobalCreate, transaction],
    );

    // Clear out the temporary expense if the reportID in the URL has changed from the transaction's reportID.
    useFocusEffect(
        useCallback(() => {
            // The test transaction can change the reportID of the transaction on the flow so we should prevent the reportID from being reverted again.
            if (
                (transaction?.reportID === reportID && iouType !== CONST.IOU.TYPE.CREATE && iouType !== CONST.IOU.TYPE.SUBMIT) ||
                isLoadingSelectedTab ||
                prevTransactionReportID !== transaction?.reportID
            ) {
                return;
            }
            resetIOUTypeIfChanged(transactionRequestType);
        }, [transaction?.reportID, reportID, iouType, resetIOUTypeIfChanged, transactionRequestType, isLoadingSelectedTab, prevTransactionReportID]),
    );

    const [headerWithBackBtnContainerElement, setHeaderWithBackButtonContainerElement] = useState<HTMLElement | null>(null);
    const [tabBarContainerElement, setTabBarContainerElement] = useState<HTMLElement | null>(null);
    const [activeTabContainerElement, setActiveTabContainerElement] = useState<HTMLElement | null>(null);

    const focusTrapContainerElements = useMemo(() => {
        return [headerWithBackBtnContainerElement, tabBarContainerElement, activeTabContainerElement].filter((element) => !!element) as HTMLElement[];
    }, [headerWithBackBtnContainerElement, tabBarContainerElement, activeTabContainerElement]);

    const perDiemCustomUnits = getPerDiemCustomUnits(allPolicies, session?.email);
    const doesPerDiemPolicyExist = perDiemCustomUnits.length > 0;

    const moreThanOnePerDiemExist = perDiemCustomUnits.length > 1;

    const currentPolicyPerDiemUnit = getPerDiemCustomUnit(policy);

    const doesCurrentPolicyPerDiemExist = !isEmptyObject(currentPolicyPerDiemUnit) && !!currentPolicyPerDiemUnit.enabled;

    const shouldShowPerDiemOption =
        iouType !== CONST.IOU.TYPE.SPLIT && iouType !== CONST.IOU.TYPE.TRACK && ((!isFromGlobalCreate && doesCurrentPolicyPerDiemExist) || (isFromGlobalCreate && doesPerDiemPolicyExist));

    const {isBetaEnabled} = usePermissions();

    return (
        <AccessOrNotFoundWrapper
            reportID={reportID}
            iouType={iouType}
            policyID={policy?.id}
            accessVariants={[CONST.IOU.ACCESS_VARIANTS.CREATE]}
            allPolicies={allPolicies}
        >
            <ScreenWrapper
                shouldEnableKeyboardAvoidingView={false}
                shouldEnableMinHeight={canUseTouchScreen()}
                headerGapStyles={isDraggingOver ? [isBetaEnabled(CONST.BETAS.NEWDOT_MULTI_FILES_DRAG_AND_DROP) ? styles.dropWrapper : styles.receiptDropHeaderGap] : []}
                testID={IOURequestStartPage.displayName}
                focusTrapSettings={{containerElements: focusTrapContainerElements}}
            >
                <DragAndDropProvider
                    setIsDraggingOver={setIsDraggingOver}
                    isDisabled={selectedTab !== CONST.TAB_REQUEST.SCAN}
                >
                    <View style={styles.flex1}>
                        <FocusTrapContainerElement
                            onContainerElementChanged={setHeaderWithBackButtonContainerElement}
                            style={[styles.w100]}
                        >
                            <HeaderWithBackButton
                                title={tabTitles[iouType]}
                                onBackButtonPress={navigateBack}
                            />
                        </FocusTrapContainerElement>

                        {shouldUseTab ? (
                            <OnyxTabNavigator
                                id={CONST.TAB.IOU_REQUEST_TYPE}
                                defaultSelectedTab={CONST.TAB_REQUEST.SCAN}
                                onTabSelected={resetIOUTypeIfChanged}
                                tabBar={TabSelector}
                                onTabBarFocusTrapContainerElementChanged={setTabBarContainerElement}
                                onActiveTabFocusTrapContainerElementChanged={setActiveTabContainerElement}
                                shouldShowLabelWhenInactive={!shouldShowPerDiemOption}
<<<<<<< HEAD
                                disableSwipe={isSwipeDisabled}
=======
                                lazyLoadEnabled
>>>>>>> 9e444619
                            >
                                <TopTab.Screen name={CONST.TAB_REQUEST.MANUAL}>
                                    {() => (
                                        <TabScreenWithFocusTrapWrapper>
                                            <IOURequestStepAmount
                                                shouldKeepUserInput
                                                route={route}
                                                navigation={navigation}
                                            />
                                        </TabScreenWithFocusTrapWrapper>
                                    )}
                                </TopTab.Screen>
                                <TopTab.Screen name={CONST.TAB_REQUEST.SCAN}>
                                    {() => (
                                        <TabScreenWithFocusTrapWrapper>
                                            <IOURequestStepScan
                                                route={route}
                                                navigation={navigation}
                                                setTabSwipeDisabled={setSwipeDisabled}
                                                isMultiScanEnabled={isMultiScanEnabled}
                                                setIsMultiScanEnabled={setIsMultiScanEnabled}
                                                isTooltipAllowed
                                            />
                                        </TabScreenWithFocusTrapWrapper>
                                    )}
                                </TopTab.Screen>
                                <TopTab.Screen name={CONST.TAB_REQUEST.DISTANCE}>
                                    {() => (
                                        <TabScreenWithFocusTrapWrapper>
                                            <IOURequestStepDistance
                                                route={route}
                                                navigation={navigation}
                                            />
                                        </TabScreenWithFocusTrapWrapper>
                                    )}
                                </TopTab.Screen>
                                {!!shouldShowPerDiemOption && (
                                    <TopTab.Screen name={CONST.TAB_REQUEST.PER_DIEM}>
                                        {() => (
                                            <TabScreenWithFocusTrapWrapper>
                                                {moreThanOnePerDiemExist && !doesCurrentPolicyPerDiemExist ? (
                                                    <IOURequestStepPerDiemWorkspace
                                                        route={route}
                                                        navigation={navigation}
                                                    />
                                                ) : (
                                                    <IOURequestStepDestination
                                                        openedFromStartPage
                                                        explicitPolicyID={moreThanOnePerDiemExist ? undefined : perDiemCustomUnits.at(0)?.policyID}
                                                        route={route}
                                                        navigation={navigation}
                                                    />
                                                )}
                                            </TabScreenWithFocusTrapWrapper>
                                        )}
                                    </TopTab.Screen>
                                )}
                            </OnyxTabNavigator>
                        ) : (
                            <FocusTrapContainerElement
                                onContainerElementChanged={setActiveTabContainerElement}
                                style={[styles.flexColumn, styles.flex1]}
                            >
                                <IOURequestStepAmount
                                    route={route}
                                    navigation={navigation}
                                    shouldKeepUserInput
                                />
                            </FocusTrapContainerElement>
                        )}
                    </View>
                </DragAndDropProvider>
            </ScreenWrapper>
        </AccessOrNotFoundWrapper>
    );
}

IOURequestStartPage.displayName = 'IOURequestStartPage';

export default IOURequestStartPage;<|MERGE_RESOLUTION|>--- conflicted
+++ resolved
@@ -173,11 +173,8 @@
                                 onTabBarFocusTrapContainerElementChanged={setTabBarContainerElement}
                                 onActiveTabFocusTrapContainerElementChanged={setActiveTabContainerElement}
                                 shouldShowLabelWhenInactive={!shouldShowPerDiemOption}
-<<<<<<< HEAD
+                                lazyLoadEnabled
                                 disableSwipe={isSwipeDisabled}
-=======
-                                lazyLoadEnabled
->>>>>>> 9e444619
                             >
                                 <TopTab.Screen name={CONST.TAB_REQUEST.MANUAL}>
                                     {() => (
