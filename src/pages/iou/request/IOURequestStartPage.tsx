--- conflicted
+++ resolved
@@ -131,11 +131,8 @@
             newIouRequestType: transaction?.iouRequestType,
             report,
             parentReport,
-<<<<<<< HEAD
             currentDate,
-=======
             lastSelectedDistanceRates,
->>>>>>> 6cbd35e1
         });
         // eslint-disable-next-line
     }, []);
@@ -155,17 +152,11 @@
                 newIouRequestType: newIOUType,
                 report,
                 parentReport,
-<<<<<<< HEAD
                 currentDate,
-            });
-        },
-        [policy, reportID, isFromGlobalCreate, transaction, report, parentReport, currentDate],
-=======
                 lastSelectedDistanceRates,
             });
         },
-        [transaction?.iouRequestType, reportID, policy, isFromGlobalCreate, report, parentReport, lastSelectedDistanceRates],
->>>>>>> 6cbd35e1
+        [transaction?.iouRequestType, reportID, policy, isFromGlobalCreate, report, parentReport, currentDate, lastSelectedDistanceRates],
     );
 
     // Clear out the temporary expense if the reportID in the URL has changed from the transaction's reportID.
