import lodashIsEqual from 'lodash/isEqual';
import lodashReject from 'lodash/reject';
import React, {memo, useCallback, useEffect, useMemo} from 'react';
import type {GestureResponderEvent} from 'react-native';
import {useOnyx} from 'react-native-onyx';
import Button from '@components/Button';
import EmptySelectionListContent from '@components/EmptySelectionListContent';
import FormHelpMessage from '@components/FormHelpMessage';
import {usePersonalDetails, useSession} from '@components/OnyxProvider';
import {useOptionsList} from '@components/OptionListContextProvider';
import SelectionList from '@components/SelectionList';
import InviteMemberListItem from '@components/SelectionList/InviteMemberListItem';
import type {SectionListDataType} from '@components/SelectionList/types';
import useDebouncedState from '@hooks/useDebouncedState';
import useLocalize from '@hooks/useLocalize';
import useNetwork from '@hooks/useNetwork';
import usePolicy from '@hooks/usePolicy';
import useScreenWrapperTransitionStatus from '@hooks/useScreenWrapperTransitionStatus';
import useThemeStyles from '@hooks/useThemeStyles';
import {canUseTouchScreen} from '@libs/DeviceCapabilities';
import type {Option} from '@libs/OptionsListUtils';
import {
    filterAndOrderOptions,
    formatSectionsFromSearchTerm,
    getAttendeeOptions,
    getEmptyOptions,
    getHeaderMessage,
    getParticipantsOption,
    getPersonalDetailSearchTerms,
    getPolicyExpenseReportOption,
    isCurrentUser,
    orderOptions,
} from '@libs/OptionsListUtils';
import {getPersonalDetailByEmail} from '@libs/PersonalDetailsUtils';
import {isPaidGroupPolicy as isPaidGroupPolicyFn} from '@libs/PolicyUtils';
import {searchInServer} from '@userActions/Report';
import type {IOUAction, IOUType} from '@src/CONST';
import CONST from '@src/CONST';
import ONYXKEYS from '@src/ONYXKEYS';
import type {Attendee} from '@src/types/onyx/IOU';

type MoneyRequestAttendeesSelectorProps = {
    /** Callback to request parent modal to go to next step, which should be split */
    onFinish: (value?: string) => void;

    /** Callback to add participants in MoneyRequestModal */
    onAttendeesAdded: (value: Attendee[]) => void;

    /** Selected participants from MoneyRequestModal with login */
    attendees?: Attendee[];

    /** The type of IOU report, i.e. split, request, send, track */
    iouType: IOUType;

    /** The action of the IOU, i.e. create, split, move */
    action: IOUAction;
};

function MoneyRequestAttendeeSelector({attendees = [], onFinish, onAttendeesAdded, iouType, action}: MoneyRequestAttendeesSelectorProps) {
    const {translate} = useLocalize();
    const styles = useThemeStyles();
    const [searchTerm, debouncedSearchTerm, setSearchTerm] = useDebouncedState('');
    const {isOffline} = useNetwork();
    const personalDetails = usePersonalDetails();
<<<<<<< HEAD
    const {didScreenTransitionEnd} = useScreenWrapperTranstionStatus();
    const [betas] = useOnyx(ONYXKEYS.BETAS, {canBeMissing: true});
    const [activePolicyID] = useOnyx(ONYXKEYS.NVP_ACTIVE_POLICY_ID, {canBeMissing: true});
=======
    const {didScreenTransitionEnd} = useScreenWrapperTransitionStatus();
    const [betas] = useOnyx(ONYXKEYS.BETAS);
    const [activePolicyID] = useOnyx(ONYXKEYS.NVP_ACTIVE_POLICY_ID);
>>>>>>> d6840241
    const session = useSession();
    const isCurrentUserAttendee = attendees.some((attendee) => attendee.email === session?.email);
    const [recentAttendees] = useOnyx(ONYXKEYS.NVP_RECENT_ATTENDEES, {canBeMissing: true});
    const policy = usePolicy(activePolicyID);
    const [isSearchingForReports] = useOnyx(ONYXKEYS.IS_SEARCHING_FOR_REPORTS, {initWithStoredValues: false, canBeMissing: true});
    const {options, areOptionsInitialized} = useOptionsList({
        shouldInitialize: didScreenTransitionEnd,
    });
    const cleanSearchTerm = useMemo(() => debouncedSearchTerm.trim().toLowerCase(), [debouncedSearchTerm]);
    const offlineMessage: string = isOffline ? `${translate('common.youAppearToBeOffline')} ${translate('search.resultsAreLimited')}` : '';

    const isPaidGroupPolicy = useMemo(() => isPaidGroupPolicyFn(policy), [policy]);
    const isCategorizeOrShareAction = [CONST.IOU.ACTION.CATEGORIZE, CONST.IOU.ACTION.SHARE].some((option) => option === action);

    useEffect(() => {
        searchInServer(debouncedSearchTerm.trim());
    }, [debouncedSearchTerm]);

    const defaultOptions = useMemo(() => {
        if (!areOptionsInitialized || !didScreenTransitionEnd) {
            getEmptyOptions();
        }
        const optionList = getAttendeeOptions(
            options.reports,
            options.personalDetails,
            betas,
            attendees,
            recentAttendees ?? [],
            iouType === CONST.IOU.TYPE.SUBMIT && action !== CONST.IOU.ACTION.SUBMIT,
            !isCategorizeOrShareAction,
            iouType === CONST.IOU.TYPE.INVOICE,
            action,
        );
        if (isPaidGroupPolicy) {
            const orderedOptions = orderOptions(optionList, searchTerm, {
                preferChatRoomsOverThreads: true,
                preferPolicyExpenseChat: !!action,
                preferRecentExpenseReports: action === CONST.IOU.ACTION.CREATE,
            });
            optionList.recentReports = orderedOptions.recentReports;
            optionList.personalDetails = orderedOptions.personalDetails;
        }
        if (optionList.currentUserOption && !isCurrentUserAttendee) {
            optionList.recentReports = [optionList.currentUserOption, ...optionList.personalDetails];
        }
        return optionList;
    }, [
        areOptionsInitialized,
        didScreenTransitionEnd,
        options.reports,
        options.personalDetails,
        betas,
        attendees,
        recentAttendees,
        iouType,
        action,
        isCategorizeOrShareAction,
        isPaidGroupPolicy,
        isCurrentUserAttendee,
        searchTerm,
    ]);

    const chatOptions = useMemo(() => {
        if (!areOptionsInitialized) {
            return {
                userToInvite: null,
                recentReports: [],
                personalDetails: [],
                currentUserOption: null,
                headerMessage: '',
            };
        }
        const newOptions = filterAndOrderOptions(defaultOptions, debouncedSearchTerm, {
            excludeLogins: CONST.EXPENSIFY_EMAILS_OBJECT,
            maxRecentReportsToShow: CONST.IOU.MAX_RECENT_REPORTS_TO_SHOW,
            preferPolicyExpenseChat: isPaidGroupPolicy,
            shouldAcceptName: true,
        });
        return newOptions;
    }, [areOptionsInitialized, defaultOptions, debouncedSearchTerm, isPaidGroupPolicy]);

    /**
     * Returns the sections needed for the OptionsSelector
     */
    const [sections, header] = useMemo(() => {
        const newSections: Array<SectionListDataType<Option>> = [];
        if (!areOptionsInitialized || !didScreenTransitionEnd) {
            return [newSections, ''];
        }
        const fiveRecents = [...chatOptions.recentReports].slice(0, 5);
        const restOfRecents = [...chatOptions.recentReports].slice(5);
        const contactsWithRestOfRecents = [...restOfRecents, ...chatOptions.personalDetails];

        const formatResults = formatSectionsFromSearchTerm(
            debouncedSearchTerm,
            attendees.map((attendee) => ({
                ...attendee,
                reportID: CONST.DEFAULT_NUMBER_ID.toString(),
                selected: true,
                login: attendee.email,
                ...getPersonalDetailByEmail(attendee.email),
            })),
            chatOptions.recentReports,
            chatOptions.personalDetails,
            personalDetails,
            true,
        );
        newSections.push(formatResults.section);

        newSections.push({
            title: translate('common.recents'),
            data: fiveRecents,
            shouldShow: fiveRecents.length > 0,
        });

        newSections.push({
            title: translate('common.contacts'),
            data: contactsWithRestOfRecents,
            shouldShow: contactsWithRestOfRecents.length > 0,
        });

        if (
            chatOptions.userToInvite &&
            !isCurrentUser({...chatOptions.userToInvite, accountID: chatOptions.userToInvite?.accountID ?? CONST.DEFAULT_NUMBER_ID, status: chatOptions.userToInvite?.status ?? undefined})
        ) {
            newSections.push({
                title: undefined,
                data: [chatOptions.userToInvite].map((participant) => {
                    const isPolicyExpenseChat = participant?.isPolicyExpenseChat ?? false;
                    return isPolicyExpenseChat ? getPolicyExpenseReportOption(participant) : getParticipantsOption(participant, personalDetails);
                }),
                shouldShow: true,
            });
        }

        const headerMessage = getHeaderMessage(
            (chatOptions.personalDetails ?? []).length + (chatOptions.recentReports ?? []).length !== 0,
            !!chatOptions?.userToInvite,
            debouncedSearchTerm.trim(),
            attendees.some((attendee) => getPersonalDetailSearchTerms(attendee).join(' ').toLowerCase().includes(cleanSearchTerm)),
        );

        return [newSections, headerMessage];
    }, [
        areOptionsInitialized,
        didScreenTransitionEnd,
        debouncedSearchTerm,
        attendees,
        chatOptions.recentReports,
        chatOptions.personalDetails,
        chatOptions.userToInvite,
        personalDetails,
        translate,
        cleanSearchTerm,
    ]);

    const addAttendeeToSelection = useCallback(
        (option: Option) => {
            const isOptionSelected = (selectedOption: Attendee) => {
                if (selectedOption.accountID && selectedOption.accountID === option?.accountID) {
                    return true;
                }

                if (selectedOption.email && selectedOption.email === option?.login) {
                    return true;
                }

                return false;
            };
            const isOptionInList = attendees.some(isOptionSelected);
            let newSelectedOptions: Attendee[];

            if (isOptionInList) {
                newSelectedOptions = lodashReject(attendees, isOptionSelected);
            } else {
                const iconSource = option.icons?.[0]?.source;
                const icon = typeof iconSource === 'function' ? '' : iconSource?.toString() ?? '';
                newSelectedOptions = [
                    ...attendees,
                    {
                        accountID: option.accountID ?? CONST.DEFAULT_NUMBER_ID,
                        // eslint-disable-next-line @typescript-eslint/prefer-nullish-coalescing
                        login: option.login || option.text,
                        // eslint-disable-next-line @typescript-eslint/prefer-nullish-coalescing
                        email: option.login || (option.text ?? ''),
                        displayName: option.text ?? '',
                        selected: true,
                        searchText: option.searchText,
                        avatarUrl: option.avatarUrl ?? icon,
                        iouType,
                    },
                ];
            }

            onAttendeesAdded(newSelectedOptions);
        },
        [attendees, iouType, onAttendeesAdded],
    );

    const shouldShowErrorMessage = attendees.length < 1;

    const handleConfirmSelection = useCallback(
        (_keyEvent?: GestureResponderEvent | KeyboardEvent, option?: Option) => {
            if (shouldShowErrorMessage || (!attendees.length && !option)) {
                return;
            }

            onFinish(CONST.IOU.TYPE.SUBMIT);
        },
        [shouldShowErrorMessage, onFinish, attendees],
    );

    const showLoadingPlaceholder = useMemo(() => !areOptionsInitialized || !didScreenTransitionEnd, [areOptionsInitialized, didScreenTransitionEnd]);

    const optionLength = useMemo(() => {
        if (!areOptionsInitialized) {
            return 0;
        }
        return sections.reduce((acc, section) => acc + section.data.length, 0);
    }, [areOptionsInitialized, sections]);

    const shouldShowListEmptyContent = useMemo(() => optionLength === 0 && !showLoadingPlaceholder, [optionLength, showLoadingPlaceholder]);

    const footerContent = useMemo(() => {
        if (!shouldShowErrorMessage && !attendees.length) {
            return;
        }

        return (
            <>
                {shouldShowErrorMessage && (
                    <FormHelpMessage
                        style={[styles.ph1, styles.mb2]}
                        isError
                        message={translate('iou.error.atLeastOneAttendee')}
                    />
                )}

                {!isCategorizeOrShareAction && (
                    <Button
                        success
                        text={translate('common.save')}
                        onPress={handleConfirmSelection}
                        pressOnEnter
                        large
                        isDisabled={shouldShowErrorMessage}
                    />
                )}
            </>
        );
    }, [handleConfirmSelection, attendees.length, shouldShowErrorMessage, styles, translate, isCategorizeOrShareAction]);

    return (
        <SelectionList
            onConfirm={handleConfirmSelection}
            sections={areOptionsInitialized ? sections : CONST.EMPTY_ARRAY}
            ListItem={InviteMemberListItem}
            textInputValue={searchTerm}
            textInputLabel={translate('selectionList.nameEmailOrPhoneNumber')}
            textInputHint={offlineMessage}
            onChangeText={setSearchTerm}
            shouldPreventDefaultFocusOnSelectRow={!canUseTouchScreen()}
            onSelectRow={addAttendeeToSelection}
            shouldSingleExecuteRowSelect
            footerContent={footerContent}
            listEmptyContent={<EmptySelectionListContent contentType={iouType} />}
            headerMessage={header}
            showLoadingPlaceholder={showLoadingPlaceholder}
            canSelectMultiple
            isLoadingNewOptions={!!isSearchingForReports}
            shouldShowListEmptyContent={shouldShowListEmptyContent}
        />
    );
}

MoneyRequestAttendeeSelector.displayName = 'MoneyRequestAttendeeSelector';

export default memo(MoneyRequestAttendeeSelector, (prevProps, nextProps) => lodashIsEqual(prevProps.attendees, nextProps.attendees) && prevProps.iouType === nextProps.iouType);<|MERGE_RESOLUTION|>--- conflicted
+++ resolved
@@ -62,15 +62,9 @@
     const [searchTerm, debouncedSearchTerm, setSearchTerm] = useDebouncedState('');
     const {isOffline} = useNetwork();
     const personalDetails = usePersonalDetails();
-<<<<<<< HEAD
-    const {didScreenTransitionEnd} = useScreenWrapperTranstionStatus();
+    const {didScreenTransitionEnd} = useScreenWrapperTransitionStatus();
     const [betas] = useOnyx(ONYXKEYS.BETAS, {canBeMissing: true});
     const [activePolicyID] = useOnyx(ONYXKEYS.NVP_ACTIVE_POLICY_ID, {canBeMissing: true});
-=======
-    const {didScreenTransitionEnd} = useScreenWrapperTransitionStatus();
-    const [betas] = useOnyx(ONYXKEYS.BETAS);
-    const [activePolicyID] = useOnyx(ONYXKEYS.NVP_ACTIVE_POLICY_ID);
->>>>>>> d6840241
     const session = useSession();
     const isCurrentUserAttendee = attendees.some((attendee) => attendee.email === session?.email);
     const [recentAttendees] = useOnyx(ONYXKEYS.NVP_RECENT_ATTENDEES, {canBeMissing: true});
