--- conflicted
+++ resolved
@@ -79,15 +79,9 @@
     const {isOffline} = useNetwork();
     const personalDetails = usePersonalDetails();
     const {isDismissed} = useDismissedReferralBanners({referralContentType});
-<<<<<<< HEAD
     const {didScreenTransitionEnd} = useScreenWrapperTransitionStatus();
-    const [betas] = useOnyx(ONYXKEYS.BETAS);
-    const [activePolicyID] = useOnyx(ONYXKEYS.NVP_ACTIVE_POLICY_ID);
-=======
-    const {didScreenTransitionEnd} = useScreenWrapperTranstionStatus();
     const [betas] = useOnyx(ONYXKEYS.BETAS, {canBeMissing: true});
     const [activePolicyID] = useOnyx(ONYXKEYS.NVP_ACTIVE_POLICY_ID, {canBeMissing: true});
->>>>>>> a9b6d368
     const policy = usePolicy(activePolicyID);
     const [isSearchingForReports] = useOnyx(ONYXKEYS.IS_SEARCHING_FOR_REPORTS, {canBeMissing: true, initWithStoredValues: false});
     const [currentUserLogin] = useOnyx(ONYXKEYS.SESSION, {canBeMissing: true, selector: (session) => session?.email});
