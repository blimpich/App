import lodashIsEqual from 'lodash/isEqual';
import lodashPick from 'lodash/pick';
import lodashReject from 'lodash/reject';
import React, {memo, useCallback, useEffect, useMemo, useState} from 'react';
import type {GestureResponderEvent} from 'react-native';
import {InteractionManager, Linking, View} from 'react-native';
import {useOnyx} from 'react-native-onyx';
import {RESULTS} from 'react-native-permissions';
import type {PermissionStatus} from 'react-native-permissions';
import Button from '@components/Button';
import ContactPermissionModal from '@components/ContactPermissionModal';
import EmptySelectionListContent from '@components/EmptySelectionListContent';
import FormHelpMessage from '@components/FormHelpMessage';
import {usePersonalDetails} from '@components/OnyxProvider';
import {useOptionsList} from '@components/OptionListContextProvider';
import ReferralProgramCTA from '@components/ReferralProgramCTA';
import SelectionList from '@components/SelectionList';
import InviteMemberListItem from '@components/SelectionList/InviteMemberListItem';
import Text from '@components/Text';
import useDebouncedState from '@hooks/useDebouncedState';
import useDismissedReferralBanners from '@hooks/useDismissedReferralBanners';
import useLocalize from '@hooks/useLocalize';
import useNetwork from '@hooks/useNetwork';
import usePolicy from '@hooks/usePolicy';
import useScreenWrapperTranstionStatus from '@hooks/useScreenWrapperTransitionStatus';
import useThemeStyles from '@hooks/useThemeStyles';
<<<<<<< HEAD
import contactImport from '@libs/ContactImport';
import type {ContactImportResult} from '@libs/ContactImport/types';
import {getContactPermission} from '@libs/ContactPermission';
import getContacts from '@libs/ContactUtils';
import * as DeviceCapabilities from '@libs/DeviceCapabilities';
import Navigation from '@libs/Navigation/Navigation';
import * as OptionsListUtils from '@libs/OptionsListUtils';
import * as PolicyUtils from '@libs/PolicyUtils';
import * as ReportUtils from '@libs/ReportUtils';
import saveLastRoute from '@libs/saveLastRoute';
import * as SubscriptionUtils from '@libs/SubscriptionUtils';
import * as Policy from '@userActions/Policy/Policy';
import * as Report from '@userActions/Report';
=======
import {canUseTouchScreen} from '@libs/DeviceCapabilities';
import {isMovingTransactionFromTrackExpense} from '@libs/IOUUtils';
import Navigation from '@libs/Navigation/Navigation';
import type {Section} from '@libs/OptionsListUtils';
import {
    filterAndOrderOptions,
    formatSectionsFromSearchTerm,
    getHeaderMessage,
    getParticipantsOption,
    getPersonalDetailSearchTerms,
    getPolicyExpenseReportOption,
    getValidOptions,
    isCurrentUser,
    orderOptions,
} from '@libs/OptionsListUtils';
import {isPaidGroupPolicy as isPaidGroupPolicyUtil} from '@libs/PolicyUtils';
import type {OptionData} from '@libs/ReportUtils';
import {isInvoiceRoom} from '@libs/ReportUtils';
import {shouldRestrictUserBillableActions} from '@libs/SubscriptionUtils';
import {getInvoicePrimaryWorkspace} from '@userActions/Policy/Policy';
import {searchInServer} from '@userActions/Report';
>>>>>>> 6c4624b7
import type {IOUAction, IOUType} from '@src/CONST';
import CONST from '@src/CONST';
import ONYXKEYS from '@src/ONYXKEYS';
import ROUTES from '@src/ROUTES';
import type {PersonalDetails} from '@src/types/onyx';
import type {Participant} from '@src/types/onyx/IOU';
import {isEmptyObject} from '@src/types/utils/EmptyObject';

type MoneyRequestParticipantsSelectorProps = {
    /** Callback to request parent modal to go to next step, which should be split */
    onFinish: (value?: string) => void;

    /** Callback to add participants in MoneyRequestModal */
    onParticipantsAdded: (value: Participant[]) => void;

    /** Selected participants from MoneyRequestModal with login */
    participants?: Participant[] | typeof CONST.EMPTY_ARRAY;

    /** The type of IOU report, i.e. split, request, send, track */
    iouType: IOUType;

    /** The action of the IOU, i.e. create, split, move */
    action: IOUAction;
};

function MoneyRequestParticipantsSelector({participants = CONST.EMPTY_ARRAY, onFinish, onParticipantsAdded, iouType, action}: MoneyRequestParticipantsSelectorProps) {
    const {translate} = useLocalize();
    const styles = useThemeStyles();
    const [softPermissionModalVisible, setSoftPermissionModalVisible] = useState(false);
    const [contactPermissionState, setContactPermissionState] = useState<PermissionStatus>(RESULTS.UNAVAILABLE);
    const showImportContacts = !(contactPermissionState === RESULTS.GRANTED || contactPermissionState === RESULTS.LIMITED);
    const [searchTerm, debouncedSearchTerm, setSearchTerm] = useDebouncedState('');
    const referralContentType = iouType === CONST.IOU.TYPE.PAY ? CONST.REFERRAL_PROGRAM.CONTENT_TYPES.PAY_SOMEONE : CONST.REFERRAL_PROGRAM.CONTENT_TYPES.SUBMIT_EXPENSE;
    const {isOffline} = useNetwork();
    const personalDetails = usePersonalDetails();
    const {isDismissed} = useDismissedReferralBanners({referralContentType});
    const {didScreenTransitionEnd} = useScreenWrapperTranstionStatus();
    const [betas] = useOnyx(ONYXKEYS.BETAS);
    const [activePolicyID] = useOnyx(ONYXKEYS.NVP_ACTIVE_POLICY_ID);
    const policy = usePolicy(activePolicyID);
    const [isSearchingForReports] = useOnyx(ONYXKEYS.IS_SEARCHING_FOR_REPORTS, {initWithStoredValues: false});
    const [currentUserLogin] = useOnyx(ONYXKEYS.SESSION, {selector: (session) => session?.email});
    const {options, areOptionsInitialized} = useOptionsList({
        shouldInitialize: didScreenTransitionEnd,
    });
    const [contacts, setContacts] = useState<Array<OptionsListUtils.SearchOption<PersonalDetails>>>([]);
    const [textInputAutoFocus, setTextInputAutoFocus] = useState(softPermissionModalVisible);
    const cleanSearchTerm = useMemo(() => debouncedSearchTerm.trim().toLowerCase(), [debouncedSearchTerm]);
    const offlineMessage: string = isOffline ? `${translate('common.youAppearToBeOffline')} ${translate('search.resultsAreLimited')}` : '';

    const isPaidGroupPolicy = useMemo(() => isPaidGroupPolicyUtil(policy), [policy]);
    const isIOUSplit = iouType === CONST.IOU.TYPE.SPLIT;
    const isCategorizeOrShareAction = [CONST.IOU.ACTION.CATEGORIZE, CONST.IOU.ACTION.SHARE].some((option) => option === action);

    useEffect(() => {
        searchInServer(debouncedSearchTerm.trim());
    }, [debouncedSearchTerm]);

    const defaultOptions = useMemo(() => {
        if (!areOptionsInitialized || !didScreenTransitionEnd) {
            return {
                userToInvite: null,
                recentReports: [],
                personalDetails: [],
                currentUserOption: null,
                headerMessage: '',
            };
        }

        const optionList = getValidOptions(
            {
                reports: options.reports,
                personalDetails: options.personalDetails.concat(contacts),
            },
            {
                betas,
                selectedOptions: participants as Participant[],
                excludeLogins: CONST.EXPENSIFY_EMAILS_OBJECT,

                // If we are using this component in the "Submit expense" or the combined submit/track flow then we pass the includeOwnedWorkspaceChats argument so that the current user
                // sees the option to submit an expense from their admin on their own Workspace Chat.
                includeOwnedWorkspaceChats: iouType === CONST.IOU.TYPE.SUBMIT || iouType === CONST.IOU.TYPE.CREATE || iouType === CONST.IOU.TYPE.SPLIT,

                includeP2P: !isCategorizeOrShareAction,
                includeInvoiceRooms: iouType === CONST.IOU.TYPE.INVOICE,
                action,
                shouldSeparateSelfDMChat: iouType !== CONST.IOU.TYPE.INVOICE,
                shouldSeparateWorkspaceChat: true,
                includeSelfDM: !isMovingTransactionFromTrackExpense(action) && iouType !== CONST.IOU.TYPE.INVOICE,
                canShowManagerMcTest: true,
            },
        );

        const orderedOptions = orderOptions(optionList);

        return {
            ...optionList,
            ...orderedOptions,
        };
    }, [action, contacts, areOptionsInitialized, betas, didScreenTransitionEnd, iouType, isCategorizeOrShareAction, options.personalDetails, options.reports, participants]);

    const chatOptions = useMemo(() => {
        if (!areOptionsInitialized) {
            return {
                userToInvite: null,
                recentReports: [],
                personalDetails: [],
                currentUserOption: null,
                headerMessage: '',
                workspaceChats: [],
                selfDMChat: null,
            };
        }

        const newOptions = filterAndOrderOptions(defaultOptions, debouncedSearchTerm, {
            canInviteUser: !isCategorizeOrShareAction,
            selectedOptions: participants as Participant[],
            excludeLogins: CONST.EXPENSIFY_EMAILS_OBJECT,
            maxRecentReportsToShow: CONST.IOU.MAX_RECENT_REPORTS_TO_SHOW,
            preferPolicyExpenseChat: isPaidGroupPolicy,
            preferRecentExpenseReports: action === CONST.IOU.ACTION.CREATE,
        });
        return newOptions;
    }, [areOptionsInitialized, defaultOptions, debouncedSearchTerm, participants, isPaidGroupPolicy, isCategorizeOrShareAction, action]);

    const inputHelperText = useMemo(
        () =>
            OptionsListUtils.getHeaderMessage(
                (chatOptions.personalDetails ?? []).length + (chatOptions.recentReports ?? []).length !== 0,
                !!chatOptions?.userToInvite,
                debouncedSearchTerm.trim(),
                participants.some((participant) => OptionsListUtils.getPersonalDetailSearchTerms(participant).join(' ').toLowerCase().includes(cleanSearchTerm)),
            ),
        [chatOptions.personalDetails, chatOptions.recentReports, chatOptions?.userToInvite, cleanSearchTerm, debouncedSearchTerm, participants],
    );
    /**
     * Returns the sections needed for the OptionsSelector
     * @returns {Array}
     */
    const [sections, header] = useMemo(() => {
        const newSections: Section[] = [];
        if (!areOptionsInitialized || !didScreenTransitionEnd) {
            return [newSections, ''];
        }

        const formatResults = formatSectionsFromSearchTerm(
            debouncedSearchTerm,
            participants.map((participant) => ({...participant, reportID: participant.reportID})) as OptionData[],
            chatOptions.recentReports,
            chatOptions.personalDetails,
            personalDetails,
            true,
        );

        newSections.push(formatResults.section);

        newSections.push({
            title: translate('workspace.common.workspace'),
            data: chatOptions.workspaceChats ?? [],
            shouldShow: (chatOptions.workspaceChats ?? []).length > 0,
        });

        newSections.push({
            title: translate('workspace.invoices.paymentMethods.personal'),
            data: chatOptions.selfDMChat ? [chatOptions.selfDMChat] : [],
            shouldShow: !!chatOptions.selfDMChat,
        });

        newSections.push({
            title: translate('common.recents'),
            data: chatOptions.recentReports,
            shouldShow: chatOptions.recentReports.length > 0,
        });

        newSections.push({
            title: translate('common.contacts'),
            data: chatOptions.personalDetails,
            shouldShow: chatOptions.personalDetails.length > 0,
        });

        if (
            chatOptions.userToInvite &&
            !isCurrentUser({
                ...chatOptions.userToInvite,
                accountID: chatOptions.userToInvite?.accountID ?? CONST.DEFAULT_NUMBER_ID,
                status: chatOptions.userToInvite?.status ?? undefined,
            })
        ) {
            newSections.push({
                title: undefined,
                data: [chatOptions.userToInvite].map((participant) => {
                    const isPolicyExpenseChat = participant?.isPolicyExpenseChat ?? false;
                    return isPolicyExpenseChat ? getPolicyExpenseReportOption(participant) : getParticipantsOption(participant, personalDetails);
                }),
                shouldShow: true,
            });
        }

<<<<<<< HEAD
        let headerMessage = '';
        if (!showImportContacts) {
            headerMessage = inputHelperText;
        }
=======
        const headerMessage = getHeaderMessage(
            (chatOptions.personalDetails ?? []).length + (chatOptions.recentReports ?? []).length + (chatOptions.workspaceChats ?? []).length !== 0 || !isEmptyObject(chatOptions.selfDMChat),
            !!chatOptions?.userToInvite,
            debouncedSearchTerm.trim(),
            participants.some((participant) => getPersonalDetailSearchTerms(participant).join(' ').toLowerCase().includes(cleanSearchTerm)),
        );
>>>>>>> 6c4624b7

        return [newSections, headerMessage];
    }, [
        areOptionsInitialized,
        didScreenTransitionEnd,
        debouncedSearchTerm,
        participants,
        chatOptions.recentReports,
        chatOptions.personalDetails,
        chatOptions.selfDMChat,
        chatOptions.workspaceChats,
        chatOptions.userToInvite,
        personalDetails,
        translate,
        showImportContacts,
        inputHelperText,
    ]);

    const handleContactImport = useCallback(() => {
        contactImport().then(({contactList, permissionStatus}: ContactImportResult) => {
            setContactPermissionState(permissionStatus);
            const usersFromContact = getContacts(contactList);
            setContacts(usersFromContact);
        });
    }, []);

    useEffect(() => {
        setSoftPermissionModalVisible(true);
        getContactPermission().then((status) => {
            setContactPermissionState(status);
            if (status !== RESULTS.BLOCKED && status !== RESULTS.UNAVAILABLE) {
                setSoftPermissionModalVisible(true);
            }
        });
    }, []);

    /**
     * Adds a single participant to the expense
     *
     * @param {Object} option
     */
    const addSingleParticipant = useCallback(
        (option: Participant & OptionsListUtils.Option) => {
            const newParticipants: Participant[] = [
                {
                    ...lodashPick(option, 'accountID', 'login', 'isPolicyExpenseChat', 'reportID', 'searchText', 'policyID', 'isSelfDM', 'text', 'phoneNumber'),
                    selected: true,
                    iouType,
                },
            ];

            if (iouType === CONST.IOU.TYPE.INVOICE) {
                const policyID = option.item && isInvoiceRoom(option.item) ? option.policyID : getInvoicePrimaryWorkspace(currentUserLogin)?.id;
                newParticipants.push({
                    policyID,
                    isSender: true,
                    selected: false,
                    iouType,
                });
            }

            onParticipantsAdded(newParticipants);

            if (!option.isSelfDM) {
                onFinish();
            }
        },
        // eslint-disable-next-line react-compiler/react-compiler, react-hooks/exhaustive-deps -- we don't want to trigger this callback when iouType changes
        [onFinish, onParticipantsAdded, currentUserLogin],
    );

    /**
     * Removes a selected option from list if already selected. If not already selected add this option to the list.
     * @param {Object} option
     */
    const addParticipantToSelection = useCallback(
        (option: Participant) => {
            const isOptionSelected = (selectedOption: Participant) => {
                if (selectedOption.accountID && selectedOption.accountID === option?.accountID) {
                    return true;
                }

                if (selectedOption.reportID && selectedOption.reportID === option?.reportID) {
                    return true;
                }

                return false;
            };
            const isOptionInList = participants.some(isOptionSelected);
            let newSelectedOptions: Participant[];

            if (isOptionInList) {
                newSelectedOptions = lodashReject(participants, isOptionSelected);
            } else {
                newSelectedOptions = [
                    ...participants,
                    {
                        accountID: option.accountID,
                        login: option.login,
                        isPolicyExpenseChat: option.isPolicyExpenseChat,
                        reportID: option.reportID,
                        selected: true,
                        searchText: option.searchText,
                        iouType,
                    },
                ];
            }

            onParticipantsAdded(newSelectedOptions);
        },
        // eslint-disable-next-line react-compiler/react-compiler, react-hooks/exhaustive-deps -- we don't want to trigger this callback when iouType changes
        [participants, onParticipantsAdded],
    );

    // Right now you can't split a request with a workspace and other additional participants
    // This is getting properly fixed in https://github.com/Expensify/App/issues/27508, but as a stop-gap to prevent
    // the app from crashing on native when you try to do this, we'll going to hide the button if you have a workspace and other participants
    const hasPolicyExpenseChatParticipant = participants.some((participant) => participant.isPolicyExpenseChat);
    const shouldShowSplitBillErrorMessage = participants.length > 1 && hasPolicyExpenseChatParticipant;

    const isAllowedToSplit =
        ![CONST.IOU.TYPE.PAY, CONST.IOU.TYPE.TRACK, CONST.IOU.TYPE.INVOICE].some((option) => option === iouType) &&
        ![CONST.IOU.ACTION.SHARE, CONST.IOU.ACTION.SUBMIT, CONST.IOU.ACTION.CATEGORIZE].some((option) => option === action);

    const handleConfirmSelection = useCallback(
        (keyEvent?: GestureResponderEvent | KeyboardEvent, option?: Participant) => {
            const shouldAddSingleParticipant = option && !participants.length;
            if (shouldShowSplitBillErrorMessage || (!participants.length && !option)) {
                return;
            }

            if (shouldAddSingleParticipant) {
                addSingleParticipant(option);
                return;
            }

            onFinish(CONST.IOU.TYPE.SPLIT);
        },
        [shouldShowSplitBillErrorMessage, onFinish, addSingleParticipant, participants],
    );

    const showLoadingPlaceholder = useMemo(() => !areOptionsInitialized || !didScreenTransitionEnd, [areOptionsInitialized, didScreenTransitionEnd]);

    const optionLength = useMemo(() => {
        if (!areOptionsInitialized) {
            return 0;
        }
        let length = 0;
        sections.forEach((section) => {
            length += section.data.length;
        });
        return length;
    }, [areOptionsInitialized, sections]);

    const shouldShowListEmptyContent = useMemo(() => optionLength === 0 && !showLoadingPlaceholder, [optionLength, showLoadingPlaceholder]);

    const shouldShowReferralBanner = !isDismissed && iouType !== CONST.IOU.TYPE.INVOICE && !shouldShowListEmptyContent;

<<<<<<< HEAD
    const goToSettings = useCallback(() => {
        Linking.openSettings();
        // In the case of ios, the App reloads when we update contact permission from settings
        // we are saving last route so we can navigate to it after app reload
        saveLastRoute();
    }, []);

    const trackExpenseButton = useMemo(() => {
        if (!shouldDisplayTrackExpenseButton) {
            return;
        }

        // We only display the track expense button if the user is coming from the combined submit/track flow.
        return (
            <MenuItem
                title={translate('iou.justTrackIt')}
                shouldShowRightIcon
                icon={Expensicons.Coins}
                onPress={onTrackExpensePress}
            />
        );
    }, [shouldDisplayTrackExpenseButton, translate, onTrackExpensePress]);

    const importContactButton = useMemo(() => {
        return showImportContacts && inputHelperText ? (
            <View style={[styles.ph5, styles.pb5, styles.flexRow]}>
                <Text style={[styles.textLabel, styles.colorMuted, styles.minHeight5]}>
                    {`${translate('common.noResultsFound')}. `}
                    <Text
                        style={[styles.textLabel, styles.minHeight5, styles.link]}
                        onPress={goToSettings}
                    >
                        {translate('contact.importContactsTitle')}
                    </Text>{' '}
                    {translate('contact.importContactsExplanation')}
                </Text>
            </View>
        ) : null;
    }, [showImportContacts, inputHelperText, translate, styles, goToSettings]);

    const headerContent = useMemo(() => {
        return (
            <>
                {trackExpenseButton}
                {importContactButton}
            </>
        );
    }, [importContactButton, trackExpenseButton]);

    const handleSoftPermissionDeny = useCallback(() => {
        setSoftPermissionModalVisible(false);
    }, []);

    const handleSoftPermissionGrant = useCallback(() => {
        setSoftPermissionModalVisible(false);
        InteractionManager.runAfterInteractions(handleContactImport);
        setTextInputAutoFocus(true);
    }, [handleContactImport]);

=======
>>>>>>> 6c4624b7
    const footerContent = useMemo(() => {
        if (isDismissed && !shouldShowSplitBillErrorMessage && !participants.length) {
            return;
        }

        return (
            <>
                {shouldShowReferralBanner && !isCategorizeOrShareAction && (
                    <ReferralProgramCTA
                        referralContentType={referralContentType}
                        style={[styles.flexShrink0, !!participants.length && !shouldShowSplitBillErrorMessage && styles.mb5]}
                    />
                )}

                {shouldShowSplitBillErrorMessage && (
                    <FormHelpMessage
                        style={[styles.ph1, styles.mb2]}
                        isError
                        message={translate('iou.error.splitExpenseMultipleParticipantsErrorMessage')}
                    />
                )}

                {!!participants.length && !isCategorizeOrShareAction && (
                    <Button
                        success
                        text={translate('common.next')}
                        onPress={handleConfirmSelection}
                        pressOnEnter
                        large
                        isDisabled={shouldShowSplitBillErrorMessage}
                    />
                )}
                {isCategorizeOrShareAction && (
                    <Button
                        success
                        text={translate('workspace.new.newWorkspace')}
                        onPress={() => onFinish()}
                        pressOnEnter
                        large
                    />
                )}
            </>
        );
    }, [
        handleConfirmSelection,
        participants.length,
        isDismissed,
        referralContentType,
        shouldShowSplitBillErrorMessage,
        styles,
        translate,
        shouldShowReferralBanner,
        isCategorizeOrShareAction,
        onFinish,
    ]);

    const onSelectRow = useCallback(
        (option: Participant) => {
            if (option.isPolicyExpenseChat && option.policyID && shouldRestrictUserBillableActions(option.policyID)) {
                Navigation.navigate(ROUTES.RESTRICTED_ACTION.getRoute(option.policyID));
                return;
            }

            if (isIOUSplit) {
                addParticipantToSelection(option);
                return;
            }

            addSingleParticipant(option);
        },
        [isIOUSplit, addParticipantToSelection, addSingleParticipant],
    );

    const listFooterComponent = useMemo(() => {
        if (!showImportContacts) {
            return null;
        }
        return (
            <MenuItem
                title={translate('contact.importContacts')}
                icon={Expensicons.UserPlus}
                onPress={goToSettings}
                shouldShowRightIcon
                style={styles.mb3}
            />
        );
    }, [goToSettings, showImportContacts, styles.mb3, translate]);

    const EmptySelectionListContentWithPermission = useMemo(() => {
        return <EmptySelectionListContent contentType={iouType} />;
    }, [iouType]);

    return (
<<<<<<< HEAD
        <>
            {softPermissionModalVisible && (
                <ContactPermissionModal
                    startPermissionFlow={softPermissionModalVisible}
                    resetPermissionFlow={handleSoftPermissionDeny}
                    onGrant={handleSoftPermissionGrant}
                    onDeny={handleSoftPermissionDeny}
                />
            )}
            <SelectionList
                onConfirm={handleConfirmSelection}
                sections={areOptionsInitialized ? sections : CONST.EMPTY_ARRAY}
                ListItem={InviteMemberListItem}
                textInputValue={searchTerm}
                textInputLabel={translate('selectionList.nameEmailOrPhoneNumber')}
                textInputHint={offlineMessage}
                onChangeText={setSearchTerm}
                shouldPreventDefaultFocusOnSelectRow={!DeviceCapabilities.canUseTouchScreen()}
                onSelectRow={onSelectRow}
                shouldSingleExecuteRowSelect
                headerContent={headerContent}
                footerContent={footerContent}
                listEmptyContent={EmptySelectionListContentWithPermission}
                listFooterContent={listFooterComponent}
                headerMessage={header}
                showLoadingPlaceholder={showLoadingPlaceholder}
                canSelectMultiple={isIOUSplit && isAllowedToSplit}
                isLoadingNewOptions={!!isSearchingForReports}
                shouldShowListEmptyContent={shouldShowListEmptyContent}
                textInputAutoFocus={textInputAutoFocus}
            />
        </>
=======
        <SelectionList
            onConfirm={handleConfirmSelection}
            sections={areOptionsInitialized ? sections : CONST.EMPTY_ARRAY}
            ListItem={InviteMemberListItem}
            textInputValue={searchTerm}
            textInputLabel={translate('selectionList.nameEmailOrPhoneNumber')}
            textInputHint={offlineMessage}
            onChangeText={setSearchTerm}
            shouldPreventDefaultFocusOnSelectRow={!canUseTouchScreen()}
            onSelectRow={onSelectRow}
            shouldSingleExecuteRowSelect
            footerContent={footerContent}
            listEmptyContent={<EmptySelectionListContent contentType={iouType} />}
            headerMessage={header}
            showLoadingPlaceholder={showLoadingPlaceholder}
            canSelectMultiple={isIOUSplit && isAllowedToSplit}
            isLoadingNewOptions={!!isSearchingForReports}
            shouldShowListEmptyContent={shouldShowListEmptyContent}
        />
>>>>>>> 6c4624b7
    );
}

MoneyRequestParticipantsSelector.displayName = 'MoneyTemporaryForRefactorRequestParticipantsSelector';

export default memo(MoneyRequestParticipantsSelector, (prevProps, nextProps) => lodashIsEqual(prevProps.participants, nextProps.participants) && prevProps.iouType === nextProps.iouType);<|MERGE_RESOLUTION|>--- conflicted
+++ resolved
@@ -11,6 +11,8 @@
 import ContactPermissionModal from '@components/ContactPermissionModal';
 import EmptySelectionListContent from '@components/EmptySelectionListContent';
 import FormHelpMessage from '@components/FormHelpMessage';
+import {UserPlus} from '@components/Icon/Expensicons';
+import MenuItem from '@components/MenuItem';
 import {usePersonalDetails} from '@components/OnyxProvider';
 import {useOptionsList} from '@components/OptionListContextProvider';
 import ReferralProgramCTA from '@components/ReferralProgramCTA';
@@ -24,25 +26,14 @@
 import usePolicy from '@hooks/usePolicy';
 import useScreenWrapperTranstionStatus from '@hooks/useScreenWrapperTransitionStatus';
 import useThemeStyles from '@hooks/useThemeStyles';
-<<<<<<< HEAD
 import contactImport from '@libs/ContactImport';
 import type {ContactImportResult} from '@libs/ContactImport/types';
 import {getContactPermission} from '@libs/ContactPermission';
 import getContacts from '@libs/ContactUtils';
-import * as DeviceCapabilities from '@libs/DeviceCapabilities';
-import Navigation from '@libs/Navigation/Navigation';
-import * as OptionsListUtils from '@libs/OptionsListUtils';
-import * as PolicyUtils from '@libs/PolicyUtils';
-import * as ReportUtils from '@libs/ReportUtils';
-import saveLastRoute from '@libs/saveLastRoute';
-import * as SubscriptionUtils from '@libs/SubscriptionUtils';
-import * as Policy from '@userActions/Policy/Policy';
-import * as Report from '@userActions/Report';
-=======
 import {canUseTouchScreen} from '@libs/DeviceCapabilities';
 import {isMovingTransactionFromTrackExpense} from '@libs/IOUUtils';
 import Navigation from '@libs/Navigation/Navigation';
-import type {Section} from '@libs/OptionsListUtils';
+import type {Option, SearchOption, Section} from '@libs/OptionsListUtils';
 import {
     filterAndOrderOptions,
     formatSectionsFromSearchTerm,
@@ -57,10 +48,10 @@
 import {isPaidGroupPolicy as isPaidGroupPolicyUtil} from '@libs/PolicyUtils';
 import type {OptionData} from '@libs/ReportUtils';
 import {isInvoiceRoom} from '@libs/ReportUtils';
+import saveLastRoute from '@libs/saveLastRoute';
 import {shouldRestrictUserBillableActions} from '@libs/SubscriptionUtils';
 import {getInvoicePrimaryWorkspace} from '@userActions/Policy/Policy';
 import {searchInServer} from '@userActions/Report';
->>>>>>> 6c4624b7
 import type {IOUAction, IOUType} from '@src/CONST';
 import CONST from '@src/CONST';
 import ONYXKEYS from '@src/ONYXKEYS';
@@ -106,7 +97,7 @@
     const {options, areOptionsInitialized} = useOptionsList({
         shouldInitialize: didScreenTransitionEnd,
     });
-    const [contacts, setContacts] = useState<Array<OptionsListUtils.SearchOption<PersonalDetails>>>([]);
+    const [contacts, setContacts] = useState<Array<SearchOption<PersonalDetails>>>([]);
     const [textInputAutoFocus, setTextInputAutoFocus] = useState(softPermissionModalVisible);
     const cleanSearchTerm = useMemo(() => debouncedSearchTerm.trim().toLowerCase(), [debouncedSearchTerm]);
     const offlineMessage: string = isOffline ? `${translate('common.youAppearToBeOffline')} ${translate('search.resultsAreLimited')}` : '';
@@ -188,11 +179,12 @@
 
     const inputHelperText = useMemo(
         () =>
-            OptionsListUtils.getHeaderMessage(
-                (chatOptions.personalDetails ?? []).length + (chatOptions.recentReports ?? []).length !== 0,
+            getHeaderMessage(
+                (chatOptions.personalDetails ?? []).length + (chatOptions.recentReports ?? []).length + (chatOptions.workspaceChats ?? []).length !== 0 ||
+                    !isEmptyObject(chatOptions.selfDMChat),
                 !!chatOptions?.userToInvite,
                 debouncedSearchTerm.trim(),
-                participants.some((participant) => OptionsListUtils.getPersonalDetailSearchTerms(participant).join(' ').toLowerCase().includes(cleanSearchTerm)),
+                participants.some((participant) => getPersonalDetailSearchTerms(participant).join(' ').toLowerCase().includes(cleanSearchTerm)),
             ),
         [chatOptions.personalDetails, chatOptions.recentReports, chatOptions?.userToInvite, cleanSearchTerm, debouncedSearchTerm, participants],
     );
@@ -259,19 +251,10 @@
             });
         }
 
-<<<<<<< HEAD
         let headerMessage = '';
         if (!showImportContacts) {
             headerMessage = inputHelperText;
         }
-=======
-        const headerMessage = getHeaderMessage(
-            (chatOptions.personalDetails ?? []).length + (chatOptions.recentReports ?? []).length + (chatOptions.workspaceChats ?? []).length !== 0 || !isEmptyObject(chatOptions.selfDMChat),
-            !!chatOptions?.userToInvite,
-            debouncedSearchTerm.trim(),
-            participants.some((participant) => getPersonalDetailSearchTerms(participant).join(' ').toLowerCase().includes(cleanSearchTerm)),
-        );
->>>>>>> 6c4624b7
 
         return [newSections, headerMessage];
     }, [
@@ -314,7 +297,7 @@
      * @param {Object} option
      */
     const addSingleParticipant = useCallback(
-        (option: Participant & OptionsListUtils.Option) => {
+        (option: Participant & Option) => {
             const newParticipants: Participant[] = [
                 {
                     ...lodashPick(option, 'accountID', 'login', 'isPolicyExpenseChat', 'reportID', 'searchText', 'policyID', 'isSelfDM', 'text', 'phoneNumber'),
@@ -430,29 +413,12 @@
 
     const shouldShowReferralBanner = !isDismissed && iouType !== CONST.IOU.TYPE.INVOICE && !shouldShowListEmptyContent;
 
-<<<<<<< HEAD
     const goToSettings = useCallback(() => {
         Linking.openSettings();
         // In the case of ios, the App reloads when we update contact permission from settings
         // we are saving last route so we can navigate to it after app reload
         saveLastRoute();
     }, []);
-
-    const trackExpenseButton = useMemo(() => {
-        if (!shouldDisplayTrackExpenseButton) {
-            return;
-        }
-
-        // We only display the track expense button if the user is coming from the combined submit/track flow.
-        return (
-            <MenuItem
-                title={translate('iou.justTrackIt')}
-                shouldShowRightIcon
-                icon={Expensicons.Coins}
-                onPress={onTrackExpensePress}
-            />
-        );
-    }, [shouldDisplayTrackExpenseButton, translate, onTrackExpensePress]);
 
     const importContactButton = useMemo(() => {
         return showImportContacts && inputHelperText ? (
@@ -471,15 +437,6 @@
         ) : null;
     }, [showImportContacts, inputHelperText, translate, styles, goToSettings]);
 
-    const headerContent = useMemo(() => {
-        return (
-            <>
-                {trackExpenseButton}
-                {importContactButton}
-            </>
-        );
-    }, [importContactButton, trackExpenseButton]);
-
     const handleSoftPermissionDeny = useCallback(() => {
         setSoftPermissionModalVisible(false);
     }, []);
@@ -490,8 +447,6 @@
         setTextInputAutoFocus(true);
     }, [handleContactImport]);
 
-=======
->>>>>>> 6c4624b7
     const footerContent = useMemo(() => {
         if (isDismissed && !shouldShowSplitBillErrorMessage && !participants.length) {
             return;
@@ -572,7 +527,7 @@
         return (
             <MenuItem
                 title={translate('contact.importContacts')}
-                icon={Expensicons.UserPlus}
+                icon={UserPlus}
                 onPress={goToSettings}
                 shouldShowRightIcon
                 style={styles.mb3}
@@ -585,7 +540,6 @@
     }, [iouType]);
 
     return (
-<<<<<<< HEAD
         <>
             {softPermissionModalVisible && (
                 <ContactPermissionModal
@@ -603,10 +557,10 @@
                 textInputLabel={translate('selectionList.nameEmailOrPhoneNumber')}
                 textInputHint={offlineMessage}
                 onChangeText={setSearchTerm}
-                shouldPreventDefaultFocusOnSelectRow={!DeviceCapabilities.canUseTouchScreen()}
+                shouldPreventDefaultFocusOnSelectRow={!canUseTouchScreen()}
                 onSelectRow={onSelectRow}
                 shouldSingleExecuteRowSelect
-                headerContent={headerContent}
+                headerContent={importContactButton}
                 footerContent={footerContent}
                 listEmptyContent={EmptySelectionListContentWithPermission}
                 listFooterContent={listFooterComponent}
@@ -618,27 +572,6 @@
                 textInputAutoFocus={textInputAutoFocus}
             />
         </>
-=======
-        <SelectionList
-            onConfirm={handleConfirmSelection}
-            sections={areOptionsInitialized ? sections : CONST.EMPTY_ARRAY}
-            ListItem={InviteMemberListItem}
-            textInputValue={searchTerm}
-            textInputLabel={translate('selectionList.nameEmailOrPhoneNumber')}
-            textInputHint={offlineMessage}
-            onChangeText={setSearchTerm}
-            shouldPreventDefaultFocusOnSelectRow={!canUseTouchScreen()}
-            onSelectRow={onSelectRow}
-            shouldSingleExecuteRowSelect
-            footerContent={footerContent}
-            listEmptyContent={<EmptySelectionListContent contentType={iouType} />}
-            headerMessage={header}
-            showLoadingPlaceholder={showLoadingPlaceholder}
-            canSelectMultiple={isIOUSplit && isAllowedToSplit}
-            isLoadingNewOptions={!!isSearchingForReports}
-            shouldShowListEmptyContent={shouldShowListEmptyContent}
-        />
->>>>>>> 6c4624b7
     );
 }
 
