--- conflicted
+++ resolved
@@ -190,11 +190,19 @@
             ...optionList,
             ...orderedOptions,
         };
-<<<<<<< HEAD
-    }, [action, contacts, areOptionsInitialized, betas, didScreenTransitionEnd, iouType, isCategorizeOrShareAction, options.personalDetails, options.reports, participants]);
-=======
-    }, [action, areOptionsInitialized, betas, didScreenTransitionEnd, iouType, isCategorizeOrShareAction, options.personalDetails, options.reports, participants, isPerDiemRequest]);
->>>>>>> 5940f2e8
+    }, [
+        action,
+        contacts,
+        areOptionsInitialized,
+        betas,
+        didScreenTransitionEnd,
+        iouType,
+        isCategorizeOrShareAction,
+        options.personalDetails,
+        options.reports,
+        participants,
+        isPerDiemRequest,
+    ]);
 
     const chatOptions = useMemo(() => {
         if (!areOptionsInitialized) {
@@ -322,13 +330,10 @@
         chatOptions.userToInvite,
         personalDetails,
         translate,
-<<<<<<< HEAD
         showImportContacts,
         inputHelperText,
-=======
         cleanSearchTerm,
         isPerDiemRequest,
->>>>>>> 5940f2e8
     ]);
 
     /**
