import lodashIsEqual from 'lodash/isEqual';
import lodashPick from 'lodash/pick';
import lodashReject from 'lodash/reject';
import React, {memo, useCallback, useEffect, useMemo, useState} from 'react';
import type {GestureResponderEvent} from 'react-native';
import {InteractionManager, Linking, View} from 'react-native';
import {useOnyx} from 'react-native-onyx';
import {RESULTS} from 'react-native-permissions';
import type {PermissionStatus} from 'react-native-permissions';
import Button from '@components/Button';
import ContactPermissionModal from '@components/ContactPermissionModal';
import EmptySelectionListContent from '@components/EmptySelectionListContent';
import FormHelpMessage from '@components/FormHelpMessage';
import {UserPlus} from '@components/Icon/Expensicons';
import MenuItem from '@components/MenuItem';
import {usePersonalDetails} from '@components/OnyxProvider';
import {useOptionsList} from '@components/OptionListContextProvider';
import ReferralProgramCTA from '@components/ReferralProgramCTA';
import SelectionList from '@components/SelectionList';
import InviteMemberListItem from '@components/SelectionList/InviteMemberListItem';
import Text from '@components/Text';
import useDebouncedState from '@hooks/useDebouncedState';
import useDismissedReferralBanners from '@hooks/useDismissedReferralBanners';
import useLocalize from '@hooks/useLocalize';
import useNetwork from '@hooks/useNetwork';
import usePolicy from '@hooks/usePolicy';
import useScreenWrapperTransitionStatus from '@hooks/useScreenWrapperTransitionStatus';
import useThemeStyles from '@hooks/useThemeStyles';
import contactImport from '@libs/ContactImport';
import type {ContactImportResult} from '@libs/ContactImport/types';
import {getContactPermission} from '@libs/ContactPermission';
import getContacts from '@libs/ContactUtils';
import {canUseTouchScreen} from '@libs/DeviceCapabilities';
import {isMovingTransactionFromTrackExpense} from '@libs/IOUUtils';
import Navigation from '@libs/Navigation/Navigation';
import type {Option, SearchOption, Section} from '@libs/OptionsListUtils';
import {
    filterAndOrderOptions,
    formatSectionsFromSearchTerm,
    getHeaderMessage,
    getParticipantsOption,
    getPersonalDetailSearchTerms,
    getPolicyExpenseReportOption,
    getValidOptions,
    isCurrentUser,
    orderOptions,
} from '@libs/OptionsListUtils';
import {isPaidGroupPolicy as isPaidGroupPolicyUtil} from '@libs/PolicyUtils';
import type {OptionData} from '@libs/ReportUtils';
import {isInvoiceRoom} from '@libs/ReportUtils';
import saveLastRoute from '@libs/saveLastRoute';
import {shouldRestrictUserBillableActions} from '@libs/SubscriptionUtils';
import {getInvoicePrimaryWorkspace} from '@userActions/Policy/Policy';
import {searchInServer} from '@userActions/Report';
import type {IOUAction, IOUType} from '@src/CONST';
import CONST from '@src/CONST';
import ONYXKEYS from '@src/ONYXKEYS';
import ROUTES from '@src/ROUTES';
import type {PersonalDetails} from '@src/types/onyx';
import type {Participant} from '@src/types/onyx/IOU';
import {isEmptyObject} from '@src/types/utils/EmptyObject';

type MoneyRequestParticipantsSelectorProps = {
    /** Callback to request parent modal to go to next step, which should be split */
    onFinish?: (value?: string) => void;

    /** Callback to add participants in MoneyRequestModal */
    onParticipantsAdded: (value: Participant[]) => void;

    /** Selected participants from MoneyRequestModal with login */
    participants?: Participant[] | typeof CONST.EMPTY_ARRAY;

    /** The type of IOU report, i.e. split, request, send, track */
    iouType: IOUType;

    /** The action of the IOU, i.e. create, split, move */
    action: IOUAction;
};

function MoneyRequestParticipantsSelector({
    participants = CONST.EMPTY_ARRAY,
    // eslint-disable-next-line @typescript-eslint/no-unused-vars
    onFinish = (_value?: string) => {},
    onParticipantsAdded,
    iouType,
    action,
}: MoneyRequestParticipantsSelectorProps) {
    const {translate} = useLocalize();
    const styles = useThemeStyles();
    const [softPermissionModalVisible, setSoftPermissionModalVisible] = useState(false);
    const [contactPermissionState, setContactPermissionState] = useState<PermissionStatus>(RESULTS.UNAVAILABLE);
    const showImportContacts = !(contactPermissionState === RESULTS.GRANTED || contactPermissionState === RESULTS.LIMITED);
    const [searchTerm, debouncedSearchTerm, setSearchTerm] = useDebouncedState('');
    const referralContentType = CONST.REFERRAL_PROGRAM.CONTENT_TYPES.SUBMIT_EXPENSE;
    const {isOffline} = useNetwork();
    const personalDetails = usePersonalDetails();
    const {isDismissed} = useDismissedReferralBanners({referralContentType});
<<<<<<< HEAD
    const {didScreenTransitionEnd} = useScreenWrapperTranstionStatus();
    const [betas] = useOnyx(ONYXKEYS.BETAS, {canBeMissing: true});
    const [activePolicyID] = useOnyx(ONYXKEYS.NVP_ACTIVE_POLICY_ID, {canBeMissing: true});
    const policy = usePolicy(activePolicyID);
    const [isSearchingForReports] = useOnyx(ONYXKEYS.IS_SEARCHING_FOR_REPORTS, {initWithStoredValues: false, canBeMissing: true});
    const [currentUserLogin] = useOnyx(ONYXKEYS.SESSION, {selector: (session) => session?.email, canBeMissing: false});
=======
    const {didScreenTransitionEnd} = useScreenWrapperTransitionStatus();
    const [betas] = useOnyx(ONYXKEYS.BETAS, {canBeMissing: true});
    const [activePolicyID] = useOnyx(ONYXKEYS.NVP_ACTIVE_POLICY_ID, {canBeMissing: true});
    const policy = usePolicy(activePolicyID);
    const [isSearchingForReports] = useOnyx(ONYXKEYS.IS_SEARCHING_FOR_REPORTS, {canBeMissing: true, initWithStoredValues: false});
    const [currentUserLogin] = useOnyx(ONYXKEYS.SESSION, {canBeMissing: true, selector: (session) => session?.email});
>>>>>>> d6840241
    const {options, areOptionsInitialized, initializeOptions} = useOptionsList({
        shouldInitialize: didScreenTransitionEnd,
    });
    const [contacts, setContacts] = useState<Array<SearchOption<PersonalDetails>>>([]);
    const [textInputAutoFocus, setTextInputAutoFocus] = useState(softPermissionModalVisible);
    const cleanSearchTerm = useMemo(() => debouncedSearchTerm.trim().toLowerCase(), [debouncedSearchTerm]);
    const offlineMessage: string = isOffline ? `${translate('common.youAppearToBeOffline')} ${translate('search.resultsAreLimited')}` : '';

    const isPaidGroupPolicy = useMemo(() => isPaidGroupPolicyUtil(policy), [policy]);
    const isIOUSplit = iouType === CONST.IOU.TYPE.SPLIT;
    const isCategorizeOrShareAction = [CONST.IOU.ACTION.CATEGORIZE, CONST.IOU.ACTION.SHARE].some((option) => option === action);

    useEffect(() => {
        searchInServer(debouncedSearchTerm.trim());
    }, [debouncedSearchTerm]);

    useEffect(() => {
        // This is necessary to ensure the options list is always up to date
        // e.g. if the approver was changed in the policy, we need to update the options list
        initializeOptions();
    }, [initializeOptions]);

    const defaultOptions = useMemo(() => {
        if (!areOptionsInitialized || !didScreenTransitionEnd) {
            return {
                userToInvite: null,
                recentReports: [],
                personalDetails: [],
                currentUserOption: null,
                headerMessage: '',
            };
        }

        const optionList = getValidOptions(
            {
                reports: options.reports,
                personalDetails: options.personalDetails.concat(contacts),
            },
            {
                betas,
                selectedOptions: participants as Participant[],
                excludeLogins: CONST.EXPENSIFY_EMAILS_OBJECT,

                // If we are using this component in the "Submit expense" or the combined submit/track flow then we pass the includeOwnedWorkspaceChats argument so that the current user
                // sees the option to submit an expense from their admin on their own Workspace Chat.
                includeOwnedWorkspaceChats: iouType === CONST.IOU.TYPE.SUBMIT || iouType === CONST.IOU.TYPE.CREATE || iouType === CONST.IOU.TYPE.SPLIT,

                includeP2P: !isCategorizeOrShareAction,
                includeInvoiceRooms: iouType === CONST.IOU.TYPE.INVOICE,
                action,
                shouldSeparateSelfDMChat: iouType !== CONST.IOU.TYPE.INVOICE,
                shouldSeparateWorkspaceChat: true,
                includeSelfDM: !isMovingTransactionFromTrackExpense(action) && iouType !== CONST.IOU.TYPE.INVOICE,
                canShowManagerMcTest: action !== CONST.IOU.ACTION.SUBMIT,
            },
        );

        const orderedOptions = orderOptions(optionList);

        return {
            ...optionList,
            ...orderedOptions,
        };
    }, [action, contacts, areOptionsInitialized, betas, didScreenTransitionEnd, iouType, isCategorizeOrShareAction, options.personalDetails, options.reports, participants]);

    const chatOptions = useMemo(() => {
        if (!areOptionsInitialized) {
            return {
                userToInvite: null,
                recentReports: [],
                personalDetails: [],
                currentUserOption: null,
                headerMessage: '',
                workspaceChats: [],
                selfDMChat: null,
            };
        }

        const newOptions = filterAndOrderOptions(defaultOptions, debouncedSearchTerm, {
            canInviteUser: !isCategorizeOrShareAction,
            selectedOptions: participants as Participant[],
            excludeLogins: CONST.EXPENSIFY_EMAILS_OBJECT,
            maxRecentReportsToShow: CONST.IOU.MAX_RECENT_REPORTS_TO_SHOW,
            preferPolicyExpenseChat: isPaidGroupPolicy,
            preferRecentExpenseReports: action === CONST.IOU.ACTION.CREATE,
        });
        return newOptions;
    }, [areOptionsInitialized, defaultOptions, debouncedSearchTerm, participants, isPaidGroupPolicy, isCategorizeOrShareAction, action]);

    const inputHelperText = useMemo(
        () =>
            getHeaderMessage(
                (chatOptions.personalDetails ?? []).length + (chatOptions.recentReports ?? []).length + (chatOptions.workspaceChats ?? []).length !== 0 ||
                    !isEmptyObject(chatOptions.selfDMChat),
                !!chatOptions?.userToInvite,
                debouncedSearchTerm.trim(),
                participants.some((participant) => getPersonalDetailSearchTerms(participant).join(' ').toLowerCase().includes(cleanSearchTerm)),
            ),
        [
            chatOptions.personalDetails,
            chatOptions.recentReports,
            chatOptions.selfDMChat,
            chatOptions?.userToInvite,
            chatOptions.workspaceChats,
            cleanSearchTerm,
            debouncedSearchTerm,
            participants,
        ],
    );
    /**
     * Returns the sections needed for the OptionsSelector
     * @returns {Array}
     */
    const [sections, header] = useMemo(() => {
        const newSections: Section[] = [];
        if (!areOptionsInitialized || !didScreenTransitionEnd) {
            return [newSections, ''];
        }

        const formatResults = formatSectionsFromSearchTerm(
            debouncedSearchTerm,
            participants.map((participant) => ({...participant, reportID: participant.reportID})) as OptionData[],
            chatOptions.recentReports,
            chatOptions.personalDetails,
            personalDetails,
            true,
        );

        newSections.push(formatResults.section);

        newSections.push({
            title: translate('workspace.common.workspace'),
            data: chatOptions.workspaceChats ?? [],
            shouldShow: (chatOptions.workspaceChats ?? []).length > 0,
        });

        newSections.push({
            title: translate('workspace.invoices.paymentMethods.personal'),
            data: chatOptions.selfDMChat ? [chatOptions.selfDMChat] : [],
            shouldShow: !!chatOptions.selfDMChat,
        });

        newSections.push({
            title: translate('common.recents'),
            data: chatOptions.recentReports,
            shouldShow: chatOptions.recentReports.length > 0,
        });

        newSections.push({
            title: translate('common.contacts'),
            data: chatOptions.personalDetails,
            shouldShow: chatOptions.personalDetails.length > 0,
        });

        if (
            chatOptions.userToInvite &&
            !isCurrentUser({
                ...chatOptions.userToInvite,
                accountID: chatOptions.userToInvite?.accountID ?? CONST.DEFAULT_NUMBER_ID,
                status: chatOptions.userToInvite?.status ?? undefined,
            })
        ) {
            newSections.push({
                title: undefined,
                data: [chatOptions.userToInvite].map((participant) => {
                    const isPolicyExpenseChat = participant?.isPolicyExpenseChat ?? false;
                    return isPolicyExpenseChat ? getPolicyExpenseReportOption(participant) : getParticipantsOption(participant, personalDetails);
                }),
                shouldShow: true,
            });
        }

        let headerMessage = '';
        if (!showImportContacts) {
            headerMessage = inputHelperText;
        }

        return [newSections, headerMessage];
    }, [
        areOptionsInitialized,
        didScreenTransitionEnd,
        debouncedSearchTerm,
        participants,
        chatOptions.recentReports,
        chatOptions.personalDetails,
        chatOptions.selfDMChat,
        chatOptions.workspaceChats,
        chatOptions.userToInvite,
        personalDetails,
        translate,
        showImportContacts,
        inputHelperText,
    ]);

    const importAndSaveContacts = useCallback(() => {
        contactImport().then(({contactList, permissionStatus}: ContactImportResult) => {
            setContactPermissionState(permissionStatus);
            const usersFromContact = getContacts(contactList);
            setContacts(usersFromContact);
        });
    }, []);

    useEffect(() => {
        getContactPermission().then((status) => {
            setContactPermissionState(status);
            if (status !== RESULTS.BLOCKED && status !== RESULTS.UNAVAILABLE) {
                setSoftPermissionModalVisible(true);
            }
        });
    }, []);

    /**
     * Adds a single participant to the expense
     *
     * @param {Object} option
     */
    const addSingleParticipant = useCallback(
        (option: Participant & Option) => {
            const newParticipants: Participant[] = [
                {
                    ...lodashPick(option, 'accountID', 'login', 'isPolicyExpenseChat', 'reportID', 'searchText', 'policyID', 'isSelfDM', 'text', 'phoneNumber'),
                    selected: true,
                    iouType,
                },
            ];

            if (iouType === CONST.IOU.TYPE.INVOICE) {
                const policyID = option.item && isInvoiceRoom(option.item) ? option.policyID : getInvoicePrimaryWorkspace(currentUserLogin)?.id;
                newParticipants.push({
                    policyID,
                    isSender: true,
                    selected: false,
                    iouType,
                });
            }

            onParticipantsAdded(newParticipants);

            if (!option.isSelfDM) {
                onFinish();
            }
        },
        // eslint-disable-next-line react-compiler/react-compiler, react-hooks/exhaustive-deps -- we don't want to trigger this callback when iouType changes
        [onFinish, onParticipantsAdded, currentUserLogin],
    );

    /**
     * Removes a selected option from list if already selected. If not already selected add this option to the list.
     * @param {Object} option
     */
    const addParticipantToSelection = useCallback(
        (option: Participant) => {
            const isOptionSelected = (selectedOption: Participant) => {
                if (selectedOption.accountID && selectedOption.accountID === option?.accountID) {
                    return true;
                }

                if (selectedOption.reportID && selectedOption.reportID === option?.reportID) {
                    return true;
                }

                return false;
            };
            const isOptionInList = participants.some(isOptionSelected);
            let newSelectedOptions: Participant[];

            if (isOptionInList) {
                newSelectedOptions = lodashReject(participants, isOptionSelected);
            } else {
                newSelectedOptions = [
                    ...participants,
                    {
                        accountID: option.accountID,
                        login: option.login,
                        isPolicyExpenseChat: option.isPolicyExpenseChat,
                        reportID: option.reportID,
                        selected: true,
                        searchText: option.searchText,
                        iouType,
                    },
                ];
            }

            onParticipantsAdded(newSelectedOptions);
        },
        // eslint-disable-next-line react-compiler/react-compiler, react-hooks/exhaustive-deps -- we don't want to trigger this callback when iouType changes
        [participants, onParticipantsAdded],
    );

    // Right now you can't split a request with a workspace and other additional participants
    // This is getting properly fixed in https://github.com/Expensify/App/issues/27508, but as a stop-gap to prevent
    // the app from crashing on native when you try to do this, we'll going to hide the button if you have a workspace and other participants
    const hasPolicyExpenseChatParticipant = participants.some((participant) => participant.isPolicyExpenseChat);
    const shouldShowSplitBillErrorMessage = participants.length > 1 && hasPolicyExpenseChatParticipant;

    const isAllowedToSplit =
        ![CONST.IOU.TYPE.PAY, CONST.IOU.TYPE.TRACK, CONST.IOU.TYPE.INVOICE].some((option) => option === iouType) &&
        ![CONST.IOU.ACTION.SHARE, CONST.IOU.ACTION.SUBMIT, CONST.IOU.ACTION.CATEGORIZE].some((option) => option === action);

    const handleConfirmSelection = useCallback(
        (keyEvent?: GestureResponderEvent | KeyboardEvent, option?: Participant) => {
            const shouldAddSingleParticipant = option && !participants.length;
            if (shouldShowSplitBillErrorMessage || (!participants.length && !option)) {
                return;
            }

            if (shouldAddSingleParticipant) {
                addSingleParticipant(option);
                return;
            }

            onFinish(CONST.IOU.TYPE.SPLIT);
        },
        [shouldShowSplitBillErrorMessage, onFinish, addSingleParticipant, participants],
    );

    const showLoadingPlaceholder = useMemo(() => !areOptionsInitialized || !didScreenTransitionEnd, [areOptionsInitialized, didScreenTransitionEnd]);

    const optionLength = useMemo(() => {
        if (!areOptionsInitialized) {
            return 0;
        }
        let length = 0;
        sections.forEach((section) => {
            length += section.data.length;
        });
        return length;
    }, [areOptionsInitialized, sections]);

    const shouldShowListEmptyContent = useMemo(() => optionLength === 0 && !showLoadingPlaceholder, [optionLength, showLoadingPlaceholder]);

    const shouldShowReferralBanner = !isDismissed && iouType !== CONST.IOU.TYPE.INVOICE && !shouldShowListEmptyContent;

    const goToSettings = useCallback(() => {
        Linking.openSettings();
        // In the case of ios, the App reloads when we update contact permission from settings
        // we are saving last route so we can navigate to it after app reload
        saveLastRoute();
    }, []);

    const importContactButton = useMemo(() => {
        return showImportContacts && inputHelperText ? (
            <View style={[styles.ph5, styles.pb5, styles.flexRow]}>
                <Text style={[styles.textLabel, styles.colorMuted, styles.minHeight5]}>
                    {`${translate('common.noResultsFound')}. `}
                    <Text
                        style={[styles.textLabel, styles.minHeight5, styles.link]}
                        onPress={goToSettings}
                    >
                        {translate('contact.importContactsTitle')}
                    </Text>{' '}
                    {translate('contact.importContactsExplanation')}
                </Text>
            </View>
        ) : null;
    }, [showImportContacts, inputHelperText, translate, styles, goToSettings]);

    const handleSoftPermissionDeny = useCallback(() => {
        setSoftPermissionModalVisible(false);
    }, []);

    const handleSoftPermissionGrant = useCallback(() => {
        setSoftPermissionModalVisible(false);
        InteractionManager.runAfterInteractions(importAndSaveContacts);
        setTextInputAutoFocus(true);
    }, [importAndSaveContacts]);

    const footerContent = useMemo(() => {
        if (isDismissed && !shouldShowSplitBillErrorMessage && !participants.length) {
            return;
        }

        return (
            <>
                {shouldShowReferralBanner && !isCategorizeOrShareAction && (
                    <ReferralProgramCTA
                        referralContentType={referralContentType}
                        style={[styles.flexShrink0, !!participants.length && !shouldShowSplitBillErrorMessage && styles.mb5]}
                    />
                )}

                {shouldShowSplitBillErrorMessage && (
                    <FormHelpMessage
                        style={[styles.ph1, styles.mb2]}
                        isError
                        message={translate('iou.error.splitExpenseMultipleParticipantsErrorMessage')}
                    />
                )}

                {!!participants.length && !isCategorizeOrShareAction && (
                    <Button
                        success
                        text={translate('common.next')}
                        onPress={handleConfirmSelection}
                        pressOnEnter
                        large
                        isDisabled={shouldShowSplitBillErrorMessage}
                    />
                )}
                {isCategorizeOrShareAction && (
                    <Button
                        success
                        text={translate('workspace.new.newWorkspace')}
                        onPress={() => onFinish()}
                        pressOnEnter
                        large
                    />
                )}
            </>
        );
    }, [
        handleConfirmSelection,
        participants.length,
        isDismissed,
        referralContentType,
        shouldShowSplitBillErrorMessage,
        styles,
        translate,
        shouldShowReferralBanner,
        isCategorizeOrShareAction,
        onFinish,
    ]);

    const onSelectRow = useCallback(
        (option: Participant) => {
            if (option.isPolicyExpenseChat && option.policyID && shouldRestrictUserBillableActions(option.policyID)) {
                Navigation.navigate(ROUTES.RESTRICTED_ACTION.getRoute(option.policyID));
                return;
            }

            if (isIOUSplit) {
                addParticipantToSelection(option);
                return;
            }

            addSingleParticipant(option);
        },
        [isIOUSplit, addParticipantToSelection, addSingleParticipant],
    );

    const listFooterComponent = useMemo(() => {
        if (!showImportContacts) {
            return null;
        }
        return (
            <MenuItem
                title={translate('contact.importContacts')}
                icon={UserPlus}
                onPress={goToSettings}
                shouldShowRightIcon
                style={styles.mb3}
            />
        );
    }, [goToSettings, showImportContacts, styles.mb3, translate]);

    const EmptySelectionListContentWithPermission = useMemo(() => {
        return <EmptySelectionListContent contentType={iouType} />;
    }, [iouType]);

    return (
        <>
            {softPermissionModalVisible && (
                <ContactPermissionModal
                    startPermissionFlow={softPermissionModalVisible}
                    resetPermissionFlow={handleSoftPermissionDeny}
                    onGrant={handleSoftPermissionGrant}
                    onDeny={handleSoftPermissionDeny}
                />
            )}
            <SelectionList
                onConfirm={handleConfirmSelection}
                sections={areOptionsInitialized ? sections : CONST.EMPTY_ARRAY}
                ListItem={InviteMemberListItem}
                textInputValue={searchTerm}
                textInputLabel={translate('selectionList.nameEmailOrPhoneNumber')}
                textInputHint={offlineMessage}
                onChangeText={setSearchTerm}
                shouldPreventDefaultFocusOnSelectRow={!canUseTouchScreen()}
                onSelectRow={onSelectRow}
                shouldSingleExecuteRowSelect
                headerContent={importContactButton}
                footerContent={footerContent}
                listEmptyContent={EmptySelectionListContentWithPermission}
                listFooterContent={listFooterComponent}
                headerMessage={header}
                showLoadingPlaceholder={showLoadingPlaceholder}
                canSelectMultiple={isIOUSplit && isAllowedToSplit}
                isLoadingNewOptions={!!isSearchingForReports}
                shouldShowListEmptyContent={shouldShowListEmptyContent}
                textInputAutoFocus={textInputAutoFocus}
            />
        </>
    );
}

MoneyRequestParticipantsSelector.displayName = 'MoneyTemporaryForRefactorRequestParticipantsSelector';

export default memo(MoneyRequestParticipantsSelector, (prevProps, nextProps) => lodashIsEqual(prevProps.participants, nextProps.participants) && prevProps.iouType === nextProps.iouType);<|MERGE_RESOLUTION|>--- conflicted
+++ resolved
@@ -95,21 +95,12 @@
     const {isOffline} = useNetwork();
     const personalDetails = usePersonalDetails();
     const {isDismissed} = useDismissedReferralBanners({referralContentType});
-<<<<<<< HEAD
-    const {didScreenTransitionEnd} = useScreenWrapperTranstionStatus();
-    const [betas] = useOnyx(ONYXKEYS.BETAS, {canBeMissing: true});
-    const [activePolicyID] = useOnyx(ONYXKEYS.NVP_ACTIVE_POLICY_ID, {canBeMissing: true});
-    const policy = usePolicy(activePolicyID);
-    const [isSearchingForReports] = useOnyx(ONYXKEYS.IS_SEARCHING_FOR_REPORTS, {initWithStoredValues: false, canBeMissing: true});
-    const [currentUserLogin] = useOnyx(ONYXKEYS.SESSION, {selector: (session) => session?.email, canBeMissing: false});
-=======
     const {didScreenTransitionEnd} = useScreenWrapperTransitionStatus();
     const [betas] = useOnyx(ONYXKEYS.BETAS, {canBeMissing: true});
     const [activePolicyID] = useOnyx(ONYXKEYS.NVP_ACTIVE_POLICY_ID, {canBeMissing: true});
     const policy = usePolicy(activePolicyID);
     const [isSearchingForReports] = useOnyx(ONYXKEYS.IS_SEARCHING_FOR_REPORTS, {canBeMissing: true, initWithStoredValues: false});
     const [currentUserLogin] = useOnyx(ONYXKEYS.SESSION, {canBeMissing: true, selector: (session) => session?.email});
->>>>>>> d6840241
     const {options, areOptionsInitialized, initializeOptions} = useOptionsList({
         shouldInitialize: didScreenTransitionEnd,
     });
