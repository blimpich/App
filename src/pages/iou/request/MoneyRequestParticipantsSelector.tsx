--- conflicted
+++ resolved
@@ -107,13 +107,9 @@
                 includeP2P: !isCategorizeOrShareAction,
                 includeInvoiceRooms: iouType === CONST.IOU.TYPE.INVOICE,
                 action,
-<<<<<<< HEAD
-                maxRecentReportsToShow: 0,
                 shouldSeparateSelfDMChat: true,
                 shouldSeparateWorkspaceChat: true,
                 includeSelfDM: true,
-=======
->>>>>>> a166f5ad
             },
         );
 
