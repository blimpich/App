--- conflicted
+++ resolved
@@ -102,12 +102,6 @@
                 personalDetails: [],
                 currentUserOption: null,
                 headerMessage: '',
-<<<<<<< HEAD
-                tagOptions: [],
-                taxRatesOptions: [],
-=======
-                categoryOptions: [],
->>>>>>> e8ac6d4c
             };
         }
 
@@ -142,12 +136,6 @@
                 personalDetails: [],
                 currentUserOption: null,
                 headerMessage: '',
-<<<<<<< HEAD
-                tagOptions: [],
-                taxRatesOptions: [],
-=======
-                categoryOptions: [],
->>>>>>> e8ac6d4c
             };
         }
 
