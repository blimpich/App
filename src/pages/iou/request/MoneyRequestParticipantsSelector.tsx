import {deepEqual} from 'fast-equals';
import lodashPick from 'lodash/pick';
import lodashReject from 'lodash/reject';
import React, {memo, useCallback, useEffect, useMemo, useState} from 'react';
import type {GestureResponderEvent} from 'react-native';
import {InteractionManager} from 'react-native';
import {useOnyx} from 'react-native-onyx';
import {RESULTS} from 'react-native-permissions';
import type {PermissionStatus} from 'react-native-permissions';
import Button from '@components/Button';
import ContactPermissionModal from '@components/ContactPermissionModal';
import EmptySelectionListContent from '@components/EmptySelectionListContent';
import FormHelpMessage from '@components/FormHelpMessage';
import {UserPlus} from '@components/Icon/Expensicons';
import MenuItem from '@components/MenuItem';
import {usePersonalDetails} from '@components/OnyxProvider';
import {useOptionsList} from '@components/OptionListContextProvider';
import ReferralProgramCTA from '@components/ReferralProgramCTA';
import SelectionList from '@components/SelectionList';
import InviteMemberListItem from '@components/SelectionList/InviteMemberListItem';
import useDebouncedState from '@hooks/useDebouncedState';
import useDismissedReferralBanners from '@hooks/useDismissedReferralBanners';
import useLocalize from '@hooks/useLocalize';
import useNetwork from '@hooks/useNetwork';
import usePolicy from '@hooks/usePolicy';
import useScreenWrapperTransitionStatus from '@hooks/useScreenWrapperTransitionStatus';
import useThemeStyles from '@hooks/useThemeStyles';
import contactImport from '@libs/ContactImport';
import type {ContactImportResult} from '@libs/ContactImport/types';
import useContactPermissions from '@libs/ContactPermission/useContactPermissions';
import getContacts from '@libs/ContactUtils';
import {canUseTouchScreen} from '@libs/DeviceCapabilities';
import getPlatform from '@libs/getPlatform';
import goToSettings from '@libs/goToSettings';
import {isMovingTransactionFromTrackExpense} from '@libs/IOUUtils';
import Navigation from '@libs/Navigation/Navigation';
import type {Option, SearchOption, Section} from '@libs/OptionsListUtils';
import {
    filterAndOrderOptions,
    formatSectionsFromSearchTerm,
    getHeaderMessage,
    getParticipantsOption,
    getPersonalDetailSearchTerms,
    getPolicyExpenseReportOption,
    getValidOptions,
    isCurrentUser,
    orderOptions,
} from '@libs/OptionsListUtils';
import {isPaidGroupPolicy as isPaidGroupPolicyUtil} from '@libs/PolicyUtils';
import type {OptionData} from '@libs/ReportUtils';
import {isInvoiceRoom} from '@libs/ReportUtils';
import {shouldRestrictUserBillableActions} from '@libs/SubscriptionUtils';
import {getInvoicePrimaryWorkspace} from '@userActions/Policy/Policy';
import {searchInServer} from '@userActions/Report';
import type {IOUAction, IOUType} from '@src/CONST';
import CONST from '@src/CONST';
import ONYXKEYS from '@src/ONYXKEYS';
import ROUTES from '@src/ROUTES';
import type {PersonalDetails} from '@src/types/onyx';
import type {Participant} from '@src/types/onyx/IOU';
import {isEmptyObject} from '@src/types/utils/EmptyObject';
import ImportContactButton from './ImportContactButton';

type MoneyRequestParticipantsSelectorProps = {
    /** Callback to request parent modal to go to next step, which should be split */
    onFinish?: (value?: string) => void;

    /** Callback to add participants in MoneyRequestModal */
    onParticipantsAdded: (value: Participant[]) => void;

    /** Selected participants from MoneyRequestModal with login */
    participants?: Participant[] | typeof CONST.EMPTY_ARRAY;

    /** The type of IOU report, i.e. split, request, send, track */
    iouType: IOUType;

    /** The action of the IOU, i.e. create, split, move */
    action: IOUAction;

    /** Whether this is a per diem expense request */
    isPerDiemRequest?: boolean;
};

function MoneyRequestParticipantsSelector({
    participants = CONST.EMPTY_ARRAY,
    // eslint-disable-next-line @typescript-eslint/no-unused-vars
    onFinish = (_value?: string) => {},
    onParticipantsAdded,
    iouType,
    action,
    isPerDiemRequest = false,
}: MoneyRequestParticipantsSelectorProps) {
    const {translate} = useLocalize();
    const styles = useThemeStyles();
    const [betas] = useOnyx(ONYXKEYS.BETAS, {canBeMissing: true});
    const [contactPermissionState, setContactPermissionState] = useState<PermissionStatus>(RESULTS.UNAVAILABLE);
    const platform = getPlatform();
    const isNative = platform === CONST.PLATFORM.ANDROID || platform === CONST.PLATFORM.IOS;
    const showImportContacts = isNative && !(contactPermissionState === RESULTS.GRANTED || contactPermissionState === RESULTS.LIMITED);
    const [searchTerm, debouncedSearchTerm, setSearchTerm] = useDebouncedState('');
    const referralContentType = CONST.REFERRAL_PROGRAM.CONTENT_TYPES.SUBMIT_EXPENSE;
    const {isOffline} = useNetwork();
    const personalDetails = usePersonalDetails();
    const {isDismissed} = useDismissedReferralBanners({referralContentType});
    const {didScreenTransitionEnd} = useScreenWrapperTransitionStatus();
    const [activePolicyID] = useOnyx(ONYXKEYS.NVP_ACTIVE_POLICY_ID, {canBeMissing: true});
    const policy = usePolicy(activePolicyID);
    const [isSearchingForReports] = useOnyx(ONYXKEYS.IS_SEARCHING_FOR_REPORTS, {canBeMissing: true, initWithStoredValues: false});
    const [currentUserLogin] = useOnyx(ONYXKEYS.SESSION, {canBeMissing: true, selector: (session) => session?.email});
    const {options, areOptionsInitialized, initializeOptions} = useOptionsList({
        shouldInitialize: didScreenTransitionEnd,
    });
    const [contacts, setContacts] = useState<Array<SearchOption<PersonalDetails>>>([]);
    const [textInputAutoFocus, setTextInputAutoFocus] = useState<boolean>(!isNative || !canUseNativeContactImport);
    const cleanSearchTerm = useMemo(() => debouncedSearchTerm.trim().toLowerCase(), [debouncedSearchTerm]);
    const offlineMessage: string = isOffline ? `${translate('common.youAppearToBeOffline')} ${translate('search.resultsAreLimited')}` : '';

    const isPaidGroupPolicy = useMemo(() => isPaidGroupPolicyUtil(policy), [policy]);
    const isIOUSplit = iouType === CONST.IOU.TYPE.SPLIT;
    const isCategorizeOrShareAction = [CONST.IOU.ACTION.CATEGORIZE, CONST.IOU.ACTION.SHARE].some((option) => option === action);

    const importAndSaveContacts = useCallback(() => {
        contactImport().then(({contactList, permissionStatus}: ContactImportResult) => {
            setContactPermissionState(permissionStatus);
            const usersFromContact = getContacts(contactList);
            setContacts(usersFromContact);
        });
    }, []);

    useEffect(() => {
        searchInServer(debouncedSearchTerm.trim());
    }, [debouncedSearchTerm]);

    useEffect(() => {
        // This is necessary to ensure the options list is always up to date
        // e.g. if the approver was changed in the policy, we need to update the options list
        initializeOptions();
    }, [initializeOptions]);

    useContactPermissions({
        importAndSaveContacts,
        setContacts,
        contactPermissionState,
        setContactPermissionState,
    });

    const defaultOptions = useMemo(() => {
        if (!areOptionsInitialized || !didScreenTransitionEnd) {
            return {
                userToInvite: null,
                recentReports: [],
                personalDetails: [],
                currentUserOption: null,
                headerMessage: '',
            };
        }

        const optionList = getValidOptions(
            {
                reports: options.reports,
                personalDetails: options.personalDetails.concat(contacts),
            },
            {
                betas,
                selectedOptions: participants as Participant[],
                excludeLogins: CONST.EXPENSIFY_EMAILS_OBJECT,

                // If we are using this component in the "Submit expense" or the combined submit/track flow then we pass the includeOwnedWorkspaceChats argument so that the current user
                // sees the option to submit an expense from their admin on their own Expense Chat.
                includeOwnedWorkspaceChats: iouType === CONST.IOU.TYPE.SUBMIT || iouType === CONST.IOU.TYPE.CREATE || iouType === CONST.IOU.TYPE.SPLIT,

                // Sharing with an accountant involves inviting them to the workspace and that requires admin access.
                excludeNonAdminWorkspaces: action === CONST.IOU.ACTION.SHARE,

                // Per diem expenses should only be submitted to workspaces, not individual users
                includeP2P: !isCategorizeOrShareAction && !isPerDiemRequest,
                includeInvoiceRooms: iouType === CONST.IOU.TYPE.INVOICE,
                action,
                shouldSeparateSelfDMChat: iouType !== CONST.IOU.TYPE.INVOICE,
                shouldSeparateWorkspaceChat: true,
                includeSelfDM: !isMovingTransactionFromTrackExpense(action) && iouType !== CONST.IOU.TYPE.INVOICE,
                canShowManagerMcTest: action !== CONST.IOU.ACTION.SUBMIT,
                isPerDiemRequest,
            },
        );

        const orderedOptions = orderOptions(optionList);

        return {
            ...optionList,
            ...orderedOptions,
        };
    }, [
        action,
        contacts,
        areOptionsInitialized,
        betas,
        didScreenTransitionEnd,
        iouType,
        isCategorizeOrShareAction,
        options.personalDetails,
        options.reports,
        participants,
        isPerDiemRequest,
    ]);

    const chatOptions = useMemo(() => {
        if (!areOptionsInitialized) {
            return {
                userToInvite: null,
                recentReports: [],
                personalDetails: [],
                currentUserOption: null,
                headerMessage: '',
                workspaceChats: [],
                selfDMChat: null,
            };
        }

        const newOptions = filterAndOrderOptions(defaultOptions, debouncedSearchTerm, {
            canInviteUser: !isCategorizeOrShareAction && !isPerDiemRequest,
            selectedOptions: participants as Participant[],
            excludeLogins: CONST.EXPENSIFY_EMAILS_OBJECT,
            maxRecentReportsToShow: CONST.IOU.MAX_RECENT_REPORTS_TO_SHOW,
            preferPolicyExpenseChat: isPaidGroupPolicy,
            preferRecentExpenseReports: action === CONST.IOU.ACTION.CREATE,
        });
        return newOptions;
    }, [areOptionsInitialized, defaultOptions, debouncedSearchTerm, participants, isPaidGroupPolicy, isCategorizeOrShareAction, action, isPerDiemRequest]);

    const inputHelperText = useMemo(
        () =>
            getHeaderMessage(
                (chatOptions.personalDetails ?? []).length + (chatOptions.recentReports ?? []).length + (chatOptions.workspaceChats ?? []).length !== 0 ||
                    !isEmptyObject(chatOptions.selfDMChat),
                !!chatOptions?.userToInvite,
                debouncedSearchTerm.trim(),
                participants.some((participant) => getPersonalDetailSearchTerms(participant).join(' ').toLowerCase().includes(cleanSearchTerm)),
            ),
        [
            chatOptions.personalDetails,
            chatOptions.recentReports,
            chatOptions.selfDMChat,
            chatOptions?.userToInvite,
            chatOptions.workspaceChats,
            cleanSearchTerm,
            debouncedSearchTerm,
            participants,
        ],
    );
    /**
     * Returns the sections needed for the OptionsSelector
     * @returns {Array}
     */
    const [sections, header] = useMemo(() => {
        const newSections: Section[] = [];
        if (!areOptionsInitialized || !didScreenTransitionEnd) {
            return [newSections, ''];
        }

        const formatResults = formatSectionsFromSearchTerm(
            debouncedSearchTerm,
            participants.map((participant) => ({...participant, reportID: participant.reportID})) as OptionData[],
            chatOptions.recentReports,
            chatOptions.personalDetails,
            personalDetails,
            true,
        );

        newSections.push(formatResults.section);

        newSections.push({
            title: translate('workspace.common.workspace'),
            data: chatOptions.workspaceChats ?? [],
            shouldShow: (chatOptions.workspaceChats ?? []).length > 0,
        });

        newSections.push({
            title: translate('workspace.invoices.paymentMethods.personal'),
            data: chatOptions.selfDMChat ? [chatOptions.selfDMChat] : [],
            shouldShow: !!chatOptions.selfDMChat,
        });

        newSections.push({
            title: translate('common.recents'),
            data: isPerDiemRequest ? chatOptions.recentReports.filter((report) => report.isPolicyExpenseChat) : chatOptions.recentReports,
            shouldShow: (isPerDiemRequest ? chatOptions.recentReports.filter((report) => report.isPolicyExpenseChat) : chatOptions.recentReports).length > 0,
        });

        newSections.push({
            title: translate('common.contacts'),
            data: chatOptions.personalDetails,
            shouldShow: chatOptions.personalDetails.length > 0 && !isPerDiemRequest,
        });

        if (
            chatOptions.userToInvite &&
            !isCurrentUser({
                ...chatOptions.userToInvite,
                accountID: chatOptions.userToInvite?.accountID ?? CONST.DEFAULT_NUMBER_ID,
                status: chatOptions.userToInvite?.status ?? undefined,
            }) &&
            !isPerDiemRequest
        ) {
            newSections.push({
                title: undefined,
                data: [chatOptions.userToInvite].map((participant) => {
                    const isPolicyExpenseChat = participant?.isPolicyExpenseChat ?? false;
                    return isPolicyExpenseChat ? getPolicyExpenseReportOption(participant) : getParticipantsOption(participant, personalDetails);
                }),
                shouldShow: true,
            });
        }

        let headerMessage = '';
        if (!showImportContacts) {
            headerMessage = inputHelperText;
        }

        return [newSections, headerMessage];
    }, [
        areOptionsInitialized,
        didScreenTransitionEnd,
        debouncedSearchTerm,
        participants,
        chatOptions.recentReports,
        chatOptions.personalDetails,
        chatOptions.selfDMChat,
        chatOptions.workspaceChats,
        chatOptions.userToInvite,
        personalDetails,
        translate,
        showImportContacts,
        inputHelperText,
        isPerDiemRequest,
    ]);

    /**
     * Adds a single participant to the expense
     *
     * @param {Object} option
     */
    const addSingleParticipant = useCallback(
        (option: Participant & Option) => {
            const newParticipants: Participant[] = [
                {
                    ...lodashPick(option, 'accountID', 'login', 'isPolicyExpenseChat', 'reportID', 'searchText', 'policyID', 'isSelfDM', 'text', 'phoneNumber'),
                    selected: true,
                    iouType,
                },
            ];

            if (iouType === CONST.IOU.TYPE.INVOICE) {
                const policyID = option.item && isInvoiceRoom(option.item) ? option.policyID : getInvoicePrimaryWorkspace(currentUserLogin)?.id;
                newParticipants.push({
                    policyID,
                    isSender: true,
                    selected: false,
                    iouType,
                });
            }

            onParticipantsAdded(newParticipants);

            if (!option.isSelfDM) {
                onFinish();
            }
        },
        // eslint-disable-next-line react-compiler/react-compiler, react-hooks/exhaustive-deps -- we don't want to trigger this callback when iouType changes
        [onFinish, onParticipantsAdded, currentUserLogin],
    );

    /**
     * Removes a selected option from list if already selected. If not already selected add this option to the list.
     * @param {Object} option
     */
    const addParticipantToSelection = useCallback(
        (option: Participant) => {
            const isOptionSelected = (selectedOption: Participant) => {
                if (selectedOption.accountID && selectedOption.accountID === option?.accountID) {
                    return true;
                }

                if (selectedOption.reportID && selectedOption.reportID === option?.reportID) {
                    return true;
                }

                return false;
            };
            const isOptionInList = participants.some(isOptionSelected);
            let newSelectedOptions: Participant[];

            if (isOptionInList) {
                newSelectedOptions = lodashReject(participants, isOptionSelected);
            } else {
                newSelectedOptions = [
                    ...participants,
                    {
                        accountID: option.accountID,
                        login: option.login,
                        isPolicyExpenseChat: option.isPolicyExpenseChat,
                        reportID: option.reportID,
                        selected: true,
                        searchText: option.searchText,
                        iouType,
                    },
                ];
            }

            onParticipantsAdded(newSelectedOptions);
        },
        // eslint-disable-next-line react-compiler/react-compiler, react-hooks/exhaustive-deps -- we don't want to trigger this callback when iouType changes
        [participants, onParticipantsAdded],
    );

    // Right now you can't split a request with a workspace and other additional participants
    // This is getting properly fixed in https://github.com/Expensify/App/issues/27508, but as a stop-gap to prevent
    // the app from crashing on native when you try to do this, we'll going to hide the button if you have a workspace and other participants
    const hasPolicyExpenseChatParticipant = participants.some((participant) => participant.isPolicyExpenseChat);
    const shouldShowSplitBillErrorMessage = participants.length > 1 && hasPolicyExpenseChatParticipant;

    const isAllowedToSplit =
        ![CONST.IOU.TYPE.PAY, CONST.IOU.TYPE.TRACK, CONST.IOU.TYPE.INVOICE].some((option) => option === iouType) &&
        ![CONST.IOU.ACTION.SHARE, CONST.IOU.ACTION.SUBMIT, CONST.IOU.ACTION.CATEGORIZE].some((option) => option === action);

    const handleConfirmSelection = useCallback(
        (keyEvent?: GestureResponderEvent | KeyboardEvent, option?: Participant) => {
            const shouldAddSingleParticipant = option && !participants.length;
            if (shouldShowSplitBillErrorMessage || (!participants.length && !option)) {
                return;
            }

            if (shouldAddSingleParticipant) {
                addSingleParticipant(option);
                return;
            }

            onFinish(CONST.IOU.TYPE.SPLIT);
        },
        [shouldShowSplitBillErrorMessage, onFinish, addSingleParticipant, participants],
    );

    const showLoadingPlaceholder = useMemo(() => !areOptionsInitialized || !didScreenTransitionEnd, [areOptionsInitialized, didScreenTransitionEnd]);

    const optionLength = useMemo(() => {
        if (!areOptionsInitialized) {
            return 0;
        }
        let length = 0;
        sections.forEach((section) => {
            length += section.data.length;
        });
        return length;
    }, [areOptionsInitialized, sections]);

    const shouldShowListEmptyContent = useMemo(() => optionLength === 0 && !showLoadingPlaceholder, [optionLength, showLoadingPlaceholder]);

    const shouldShowReferralBanner = !isDismissed && iouType !== CONST.IOU.TYPE.INVOICE && !shouldShowListEmptyContent;

    const initiateContactImportAndSetState = useCallback(() => {
        setContactPermissionState(RESULTS.GRANTED);
        InteractionManager.runAfterInteractions(importAndSaveContacts);
<<<<<<< HEAD
    }, [importAndSaveContacts, canUseNativeContactImport]);
=======
        setTextInputAutoFocus(true);
    }, [importAndSaveContacts]);
>>>>>>> 06862785

    const footerContent = useMemo(() => {
        if (isDismissed && !shouldShowSplitBillErrorMessage && !participants.length) {
            return;
        }

        return (
            <>
                {shouldShowReferralBanner && !isCategorizeOrShareAction && (
                    <ReferralProgramCTA
                        referralContentType={referralContentType}
                        style={[styles.flexShrink0, !!participants.length && !shouldShowSplitBillErrorMessage && styles.mb5]}
                    />
                )}

                {shouldShowSplitBillErrorMessage && (
                    <FormHelpMessage
                        style={[styles.ph1, styles.mb2]}
                        isError
                        message={translate('iou.error.splitExpenseMultipleParticipantsErrorMessage')}
                    />
                )}

                {!!participants.length && !isCategorizeOrShareAction && (
                    <Button
                        success
                        text={translate('common.next')}
                        onPress={handleConfirmSelection}
                        pressOnEnter
                        large
                        isDisabled={shouldShowSplitBillErrorMessage}
                    />
                )}
                {isCategorizeOrShareAction && (
                    <Button
                        success
                        text={translate('workspace.new.newWorkspace')}
                        onPress={() => onFinish()}
                        pressOnEnter
                        large
                    />
                )}
            </>
        );
    }, [
        handleConfirmSelection,
        participants.length,
        isDismissed,
        referralContentType,
        shouldShowSplitBillErrorMessage,
        styles,
        translate,
        shouldShowReferralBanner,
        isCategorizeOrShareAction,
        onFinish,
    ]);

    const onSelectRow = useCallback(
        (option: Participant) => {
            if (option.isPolicyExpenseChat && option.policyID && shouldRestrictUserBillableActions(option.policyID)) {
                Navigation.navigate(ROUTES.RESTRICTED_ACTION.getRoute(option.policyID));
                return;
            }

            if (isIOUSplit) {
                addParticipantToSelection(option);
                return;
            }

            addSingleParticipant(option);
        },
        [isIOUSplit, addParticipantToSelection, addSingleParticipant],
    );

    const footerContentAbovePaginationComponent = useMemo(() => {
        if (!showImportContacts) {
            return null;
        }
        return (
            <MenuItem
                title={translate('contact.importContacts')}
                icon={UserPlus}
                onPress={goToSettings}
                shouldShowRightIcon
                style={styles.mb3}
            />
        );
    }, [showImportContacts, styles.mb3, translate]);

    const ClickableImportContactTextComponent = useMemo(() => {
        if (debouncedSearchTerm.length || isSearchingForReports) {
            return;
        }
        return (
            <ImportContactButton
                showImportContacts={showImportContacts}
                inputHelperText={translate('contact.importContactsTitle')}
                isInSearch={false}
            />
        );
    }, [debouncedSearchTerm, isSearchingForReports, showImportContacts, translate]);
    const EmptySelectionListContentWithPermission = useMemo(() => {
        return (
            <>
                {ClickableImportContactTextComponent}
                <EmptySelectionListContent contentType={iouType} />;
            </>
        );
    }, [iouType, ClickableImportContactTextComponent]);

    return (
        <>
<<<<<<< HEAD
            {!!canUseNativeContactImport && (
                <ContactPermissionModal
                    onGrant={initiateContactImportAndSetState}
                    onDeny={setContactPermissionState}
                    onFocusTextInput={() => setTextInputAutoFocus(true)}
                />
            )}
=======
            <ContactPermissionModal
                onGrant={initiateContactImportAndSetState}
                onDeny={setContactPermissionState}
            />
>>>>>>> 06862785
            <SelectionList
                onConfirm={handleConfirmSelection}
                sections={areOptionsInitialized ? sections : CONST.EMPTY_ARRAY}
                ListItem={InviteMemberListItem}
                textInputValue={searchTerm}
                textInputLabel={translate('selectionList.nameEmailOrPhoneNumber')}
                textInputHint={offlineMessage}
                onChangeText={setSearchTerm}
                shouldPreventDefaultFocusOnSelectRow={!canUseTouchScreen()}
                onSelectRow={onSelectRow}
                shouldSingleExecuteRowSelect
                headerContent={
                    <ImportContactButton
                        showImportContacts={showImportContacts}
                        inputHelperText={inputHelperText}
                        isInSearch
                    />
                }
                footerContent={footerContent}
                listEmptyContent={EmptySelectionListContentWithPermission}
                footerContentAbovePagination={footerContentAbovePaginationComponent}
                headerMessage={header}
                showLoadingPlaceholder={showLoadingPlaceholder}
                canSelectMultiple={isIOUSplit && isAllowedToSplit}
                isLoadingNewOptions={!!isSearchingForReports}
                shouldShowListEmptyContent={shouldShowListEmptyContent}
                textInputAutoFocus={textInputAutoFocus}
            />
        </>
    );
}

MoneyRequestParticipantsSelector.displayName = 'MoneyTemporaryForRefactorRequestParticipantsSelector';

export default memo(MoneyRequestParticipantsSelector, (prevProps, nextProps) => deepEqual(prevProps.participants, nextProps.participants) && prevProps.iouType === nextProps.iouType);<|MERGE_RESOLUTION|>--- conflicted
+++ resolved
@@ -111,7 +111,7 @@
         shouldInitialize: didScreenTransitionEnd,
     });
     const [contacts, setContacts] = useState<Array<SearchOption<PersonalDetails>>>([]);
-    const [textInputAutoFocus, setTextInputAutoFocus] = useState<boolean>(!isNative || !canUseNativeContactImport);
+    const [textInputAutoFocus, setTextInputAutoFocus] = useState<boolean>(!isNative);
     const cleanSearchTerm = useMemo(() => debouncedSearchTerm.trim().toLowerCase(), [debouncedSearchTerm]);
     const offlineMessage: string = isOffline ? `${translate('common.youAppearToBeOffline')} ${translate('search.resultsAreLimited')}` : '';
 
@@ -460,12 +460,7 @@
     const initiateContactImportAndSetState = useCallback(() => {
         setContactPermissionState(RESULTS.GRANTED);
         InteractionManager.runAfterInteractions(importAndSaveContacts);
-<<<<<<< HEAD
-    }, [importAndSaveContacts, canUseNativeContactImport]);
-=======
-        setTextInputAutoFocus(true);
     }, [importAndSaveContacts]);
->>>>>>> 06862785
 
     const footerContent = useMemo(() => {
         if (isDismissed && !shouldShowSplitBillErrorMessage && !participants.length) {
@@ -578,20 +573,11 @@
 
     return (
         <>
-<<<<<<< HEAD
-            {!!canUseNativeContactImport && (
-                <ContactPermissionModal
-                    onGrant={initiateContactImportAndSetState}
-                    onDeny={setContactPermissionState}
-                    onFocusTextInput={() => setTextInputAutoFocus(true)}
-                />
-            )}
-=======
             <ContactPermissionModal
                 onGrant={initiateContactImportAndSetState}
                 onDeny={setContactPermissionState}
+                onFocusTextInput={() => setTextInputAutoFocus(true)}
             />
->>>>>>> 06862785
             <SelectionList
                 onConfirm={handleConfirmSelection}
                 sections={areOptionsInitialized ? sections : CONST.EMPTY_ARRAY}
