import lodashGet from 'lodash/get';
import PropTypes from 'prop-types';
import React, {useCallback, useMemo, useState} from 'react';
import {withOnyx} from 'react-native-onyx';
import _ from 'underscore';
import Button from '@components/Button';
import FormHelpMessage from '@components/FormHelpMessage';
import {usePersonalDetails} from '@components/OnyxProvider';
import {PressableWithFeedback} from '@components/Pressable';
import ReferralProgramCTA from '@components/ReferralProgramCTA';
import SelectCircle from '@components/SelectCircle';
import SelectionList from '@components/SelectionList';
import UserListItem from '@components/SelectionList/UserListItem';
import useDismissedReferralBanners from '@hooks/useDismissedReferralBanners';
import useLocalize from '@hooks/useLocalize';
import useNetwork from '@hooks/useNetwork';
import usePermissions from '@hooks/usePermissions';
import useSearchTermAndSearch from '@hooks/useSearchTermAndSearch';
import useThemeStyles from '@hooks/useThemeStyles';
import * as DeviceCapabilities from '@libs/DeviceCapabilities';
import * as OptionsListUtils from '@libs/OptionsListUtils';
import * as ReportUtils from '@libs/ReportUtils';
import reportPropTypes from '@pages/reportPropTypes';
import CONST from '@src/CONST';
import ONYXKEYS from '@src/ONYXKEYS';

const propTypes = {
    /** Beta features list */
    betas: PropTypes.arrayOf(PropTypes.string),

    /** An object that holds data about which referral banners have been dismissed */
    dismissedReferralBanners: PropTypes.objectOf(PropTypes.bool),

    /** Callback to request parent modal to go to next step, which should be split */
    onFinish: PropTypes.func.isRequired,

    /** Callback to add participants in MoneyRequestModal */
    onParticipantsAdded: PropTypes.func.isRequired,

    /** Selected participants from MoneyRequestModal with login */
    participants: PropTypes.arrayOf(
        PropTypes.shape({
            accountID: PropTypes.number,
            login: PropTypes.string,
            isPolicyExpenseChat: PropTypes.bool,
            isOwnPolicyExpenseChat: PropTypes.bool,
            selected: PropTypes.bool,
        }),
    ),

    /** All reports shared with the user */
    reports: PropTypes.objectOf(reportPropTypes),

    /** The type of IOU report, i.e. bill, request, send */
    iouType: PropTypes.oneOf(_.values(CONST.IOU.TYPE)).isRequired,

    /** The request type, ie. manual, scan, distance */
    iouRequestType: PropTypes.oneOf(_.values(CONST.IOU.REQUEST_TYPE)).isRequired,

    /** Whether the parent screen transition has ended */
    didScreenTransitionEnd: PropTypes.bool,
};

const defaultProps = {
    participants: [],
    reports: {},
    betas: [],
    dismissedReferralBanners: {},
    didScreenTransitionEnd: false,
};

<<<<<<< HEAD
function MoneyTemporaryForRefactorRequestParticipantsSelector({betas, participants, reports, onFinish, onParticipantsAdded, iouType, iouRequestType, didScreenTransitionEnd}) {
=======
function MoneyTemporaryForRefactorRequestParticipantsSelector({
    betas,
    participants,
    reports,
    onFinish,
    onParticipantsAdded,
    safeAreaPaddingBottomStyle,
    iouType,
    iouRequestType,
    dismissedReferralBanners,
    didScreenTransitionEnd,
}) {
>>>>>>> 0fa4d0f2
    const {translate} = useLocalize();
    const styles = useThemeStyles();
    const [searchTerm, setSearchTerm] = useState('');
    const referralContentType = iouType === CONST.IOU.TYPE.SEND ? CONST.REFERRAL_PROGRAM.CONTENT_TYPES.SEND_MONEY : CONST.REFERRAL_PROGRAM.CONTENT_TYPES.MONEY_REQUEST;
    const {isOffline} = useNetwork();
    const personalDetails = usePersonalDetails();
    const {isDismissed} = useDismissedReferralBanners({referralContentType});
    const {canUseP2PDistanceRequests} = usePermissions();

    const offlineMessage = isOffline ? [`${translate('common.youAppearToBeOffline')} ${translate('search.resultsAreLimited')}`, {isTranslated: true}] : '';

    const maxParticipantsReached = participants.length === CONST.REPORT.MAXIMUM_PARTICIPANTS;
    const setSearchTermAndSearchInServer = useSearchTermAndSearch(setSearchTerm, maxParticipantsReached);

    /**
     * Returns the sections needed for the OptionsSelector
     *
     * @returns {Array}
     */
    const [sections, newChatOptions] = useMemo(() => {
        const newSections = [];
        if (!didScreenTransitionEnd) {
            return [newSections, {}];
        }
        let indexOffset = 0;

        const chatOptions = OptionsListUtils.getFilteredOptions(
            reports,
            personalDetails,
            betas,
            searchTerm,
            participants,
            CONST.EXPENSIFY_EMAILS,

            // If we are using this component in the "Request money" flow then we pass the includeOwnedWorkspaceChats argument so that the current user
            // sees the option to request money from their admin on their own Workspace Chat.
            iouType === CONST.IOU.TYPE.REQUEST,

            canUseP2PDistanceRequests || iouRequestType !== CONST.IOU.REQUEST_TYPE.DISTANCE,
            false,
            {},
            [],
            false,
            {},
            [],
            canUseP2PDistanceRequests || iouRequestType !== CONST.IOU.REQUEST_TYPE.DISTANCE,
            false,
        );

        const formatResults = OptionsListUtils.formatSectionsFromSearchTerm(
            searchTerm,
            participants,
            chatOptions.recentReports,
            chatOptions.personalDetails,
            maxParticipantsReached,
            indexOffset,
            personalDetails,
            true,
        );

        newSections.push(formatResults.section);
        indexOffset = formatResults.newIndexOffset;

        if (maxParticipantsReached) {
            return [newSections, {}];
        }

        newSections.push({
            title: translate('common.recents'),
            data: chatOptions.recentReports,
            shouldShow: !_.isEmpty(chatOptions.recentReports),
            indexOffset,
        });
        indexOffset += chatOptions.recentReports.length;

        newSections.push({
            title: translate('common.contacts'),
            data: chatOptions.personalDetails,
            shouldShow: !_.isEmpty(chatOptions.personalDetails),
            indexOffset,
        });
        indexOffset += chatOptions.personalDetails.length;

        if (chatOptions.userToInvite && !OptionsListUtils.isCurrentUser(chatOptions.userToInvite)) {
            newSections.push({
                title: undefined,
                data: _.map([chatOptions.userToInvite], (participant) => {
                    const isPolicyExpenseChat = lodashGet(participant, 'isPolicyExpenseChat', false);
                    return isPolicyExpenseChat ? OptionsListUtils.getPolicyExpenseReportOption(participant) : OptionsListUtils.getParticipantsOption(participant, personalDetails);
                }),
                shouldShow: true,
                indexOffset,
            });
        }

        return [newSections, chatOptions];
    }, [didScreenTransitionEnd, reports, personalDetails, betas, searchTerm, participants, iouType, iouRequestType, maxParticipantsReached, canUseP2PDistanceRequests, translate]);

    /**
     * Adds a single participant to the request
     *
     * @param {Object} option
     */
    const addSingleParticipant = (option) => {
        onParticipantsAdded([
            {
                ..._.pick(option, 'accountID', 'login', 'isPolicyExpenseChat', 'reportID', 'searchText'),
                selected: true,
            },
        ]);
        onFinish();
    };

    /**
     * Removes a selected option from list if already selected. If not already selected add this option to the list.
     * @param {Object} option
     */
    const addParticipantToSelection = useCallback(
        (option) => {
            const isOptionSelected = (selectedOption) => {
                if (selectedOption.accountID && selectedOption.accountID === option.accountID) {
                    return true;
                }

                if (selectedOption.reportID && selectedOption.reportID === option.reportID) {
                    return true;
                }

                return false;
            };
            const isOptionInList = _.some(participants, isOptionSelected);
            let newSelectedOptions;

            if (isOptionInList) {
                newSelectedOptions = _.reject(participants, isOptionSelected);
            } else {
                newSelectedOptions = [
                    ...participants,
                    {
                        accountID: option.accountID,
                        login: option.login,
                        isPolicyExpenseChat: option.isPolicyExpenseChat,
                        reportID: option.reportID,
                        selected: true,
                        searchText: option.searchText,
                    },
                ];
            }

            onParticipantsAdded(newSelectedOptions, newSelectedOptions.length !== 0 ? CONST.IOU.TYPE.SPLIT : undefined);
        },
        [participants, onParticipantsAdded],
    );

    const headerMessage = useMemo(
        () =>
            OptionsListUtils.getHeaderMessage(
                _.get(newChatOptions, 'personalDetails', []).length + _.get(newChatOptions, 'recentReports', []).length !== 0,
                Boolean(newChatOptions.userToInvite),
                searchTerm.trim(),
                maxParticipantsReached,
                _.some(participants, (participant) => participant.searchText.toLowerCase().includes(searchTerm.trim().toLowerCase())),
            ),
        [maxParticipantsReached, newChatOptions, participants, searchTerm],
    );

    // Right now you can't split a request with a workspace and other additional participants
    // This is getting properly fixed in https://github.com/Expensify/App/issues/27508, but as a stop-gap to prevent
    // the app from crashing on native when you try to do this, we'll going to hide the button if you have a workspace and other participants
    const hasPolicyExpenseChatParticipant = _.some(participants, (participant) => participant.isPolicyExpenseChat);
    const shouldShowSplitBillErrorMessage = participants.length > 1 && hasPolicyExpenseChatParticipant;
    const isAllowedToSplit = (canUseP2PDistanceRequests || iouRequestType !== CONST.IOU.REQUEST_TYPE.DISTANCE) && iouType !== CONST.IOU.TYPE.SEND;

    const handleConfirmSelection = useCallback(() => {
        if (shouldShowSplitBillErrorMessage) {
            return;
        }

        onFinish(CONST.IOU.TYPE.SPLIT);
    }, [shouldShowSplitBillErrorMessage, onFinish]);

<<<<<<< HEAD
    const footerContent = useMemo(() => {
        if (isDismissed && !shouldShowSplitBillErrorMessage && !participants.length) {
            return;
        }

        return (
            <>
                {!isDismissed && (
                    <ReferralProgramCTA
                        referralContentType={referralContentType}
                        style={[styles.flexShrink0, !!participants.length && !shouldShowSplitBillErrorMessage && styles.mb5]}
                    />
=======
    const footerContent = useMemo(
        () => (
            <View>
                {!dismissedReferralBanners[referralContentType] && (
                    <View style={[styles.flexShrink0, !!participants.length && !shouldShowSplitBillErrorMessage && styles.pb5]}>
                        <ReferralProgramCTA referralContentType={referralContentType} />
                    </View>
>>>>>>> 0fa4d0f2
                )}

                {shouldShowSplitBillErrorMessage && (
                    <FormHelpMessage
                        style={[styles.ph1, styles.mb2]}
                        isError
                        message="iou.error.splitBillMultipleParticipantsErrorMessage"
                    />
                )}

                {!!participants.length && (
                    <Button
                        success
                        text={translate('iou.addToSplit')}
                        onPress={handleConfirmSelection}
                        pressOnEnter
                        large
                        isDisabled={shouldShowSplitBillErrorMessage}
                    />
                )}
<<<<<<< HEAD
            </>
        );
    }, [handleConfirmSelection, participants.length, isDismissed, referralContentType, shouldShowSplitBillErrorMessage, styles, translate]);
=======
            </View>
        ),
        [handleConfirmSelection, participants.length, dismissedReferralBanners, referralContentType, shouldShowSplitBillErrorMessage, styles, translate],
    );
>>>>>>> 0fa4d0f2

    const itemRightSideComponent = useCallback(
        (item) => {
            if (!isAllowedToSplit) {
                return null;
            }
            if (item.isSelected) {
                return (
                    <PressableWithFeedback
                        onPress={() => addParticipantToSelection(item)}
                        disabled={item.isDisabled}
                        role={CONST.ACCESSIBILITY_ROLE.CHECKBOX}
                        accessibilityLabel={CONST.ACCESSIBILITY_ROLE.CHECKBOX}
                        style={[styles.flexRow, styles.alignItemsCenter, styles.ml5, styles.optionSelectCircle]}
                    >
                        <SelectCircle
                            isChecked={item.isSelected}
                            selectCircleStyles={styles.ml0}
                        />
                    </PressableWithFeedback>
                );
            }

            return (
                <Button
                    onPress={() => addParticipantToSelection(item)}
                    style={[styles.pl2]}
                    text={translate('iou.split')}
                    small
                />
            );
        },
        [addParticipantToSelection, isAllowedToSplit, styles, translate],
    );

    const isOptionsDataReady = useMemo(() => ReportUtils.isReportDataReady() && OptionsListUtils.isPersonalDetailsReady(personalDetails), [personalDetails]);

    return (
        <SelectionList
            onConfirm={handleConfirmSelection}
            sections={didScreenTransitionEnd && isOptionsDataReady ? sections : CONST.EMPTY_ARRAY}
            ListItem={UserListItem}
            textInputValue={searchTerm}
            textInputLabel={translate('optionsSelector.nameEmailOrPhoneNumber')}
            textInputHint={offlineMessage}
            onChangeText={setSearchTermAndSearchInServer}
            shouldPreventDefaultFocusOnSelectRow={!DeviceCapabilities.canUseTouchScreen()}
            onSelectRow={addSingleParticipant}
            footerContent={footerContent}
            headerMessage={headerMessage}
            showLoadingPlaceholder={!(didScreenTransitionEnd && isOptionsDataReady)}
            rightHandSideComponent={itemRightSideComponent}
        />
    );
}

MoneyTemporaryForRefactorRequestParticipantsSelector.propTypes = propTypes;
MoneyTemporaryForRefactorRequestParticipantsSelector.defaultProps = defaultProps;
MoneyTemporaryForRefactorRequestParticipantsSelector.displayName = 'MoneyTemporaryForRefactorRequestParticipantsSelector';

export default withOnyx({
    dismissedReferralBanners: {
        key: ONYXKEYS.ACCOUNT,
        selector: (data) => data.dismissedReferralBanners || {},
    },
    reports: {
        key: ONYXKEYS.COLLECTION.REPORT,
    },
    betas: {
        key: ONYXKEYS.BETAS,
    },
})(MoneyTemporaryForRefactorRequestParticipantsSelector);<|MERGE_RESOLUTION|>--- conflicted
+++ resolved
@@ -28,9 +28,6 @@
     /** Beta features list */
     betas: PropTypes.arrayOf(PropTypes.string),
 
-    /** An object that holds data about which referral banners have been dismissed */
-    dismissedReferralBanners: PropTypes.objectOf(PropTypes.bool),
-
     /** Callback to request parent modal to go to next step, which should be split */
     onFinish: PropTypes.func.isRequired,
 
@@ -65,26 +62,10 @@
     participants: [],
     reports: {},
     betas: [],
-    dismissedReferralBanners: {},
     didScreenTransitionEnd: false,
 };
 
-<<<<<<< HEAD
 function MoneyTemporaryForRefactorRequestParticipantsSelector({betas, participants, reports, onFinish, onParticipantsAdded, iouType, iouRequestType, didScreenTransitionEnd}) {
-=======
-function MoneyTemporaryForRefactorRequestParticipantsSelector({
-    betas,
-    participants,
-    reports,
-    onFinish,
-    onParticipantsAdded,
-    safeAreaPaddingBottomStyle,
-    iouType,
-    iouRequestType,
-    dismissedReferralBanners,
-    didScreenTransitionEnd,
-}) {
->>>>>>> 0fa4d0f2
     const {translate} = useLocalize();
     const styles = useThemeStyles();
     const [searchTerm, setSearchTerm] = useState('');
@@ -266,7 +247,6 @@
         onFinish(CONST.IOU.TYPE.SPLIT);
     }, [shouldShowSplitBillErrorMessage, onFinish]);
 
-<<<<<<< HEAD
     const footerContent = useMemo(() => {
         if (isDismissed && !shouldShowSplitBillErrorMessage && !participants.length) {
             return;
@@ -279,15 +259,6 @@
                         referralContentType={referralContentType}
                         style={[styles.flexShrink0, !!participants.length && !shouldShowSplitBillErrorMessage && styles.mb5]}
                     />
-=======
-    const footerContent = useMemo(
-        () => (
-            <View>
-                {!dismissedReferralBanners[referralContentType] && (
-                    <View style={[styles.flexShrink0, !!participants.length && !shouldShowSplitBillErrorMessage && styles.pb5]}>
-                        <ReferralProgramCTA referralContentType={referralContentType} />
-                    </View>
->>>>>>> 0fa4d0f2
                 )}
 
                 {shouldShowSplitBillErrorMessage && (
@@ -308,16 +279,9 @@
                         isDisabled={shouldShowSplitBillErrorMessage}
                     />
                 )}
-<<<<<<< HEAD
             </>
         );
     }, [handleConfirmSelection, participants.length, isDismissed, referralContentType, shouldShowSplitBillErrorMessage, styles, translate]);
-=======
-            </View>
-        ),
-        [handleConfirmSelection, participants.length, dismissedReferralBanners, referralContentType, shouldShowSplitBillErrorMessage, styles, translate],
-    );
->>>>>>> 0fa4d0f2
 
     const itemRightSideComponent = useCallback(
         (item) => {
@@ -379,10 +343,6 @@
 MoneyTemporaryForRefactorRequestParticipantsSelector.displayName = 'MoneyTemporaryForRefactorRequestParticipantsSelector';
 
 export default withOnyx({
-    dismissedReferralBanners: {
-        key: ONYXKEYS.ACCOUNT,
-        selector: (data) => data.dismissedReferralBanners || {},
-    },
     reports: {
         key: ONYXKEYS.COLLECTION.REPORT,
     },
