--- conflicted
+++ resolved
@@ -271,23 +271,7 @@
         [participants, onParticipantsAdded],
     );
 
-<<<<<<< HEAD
     // Right now you can't split a request with a workspace and other additional participants
-=======
-    const headerMessage = useMemo(
-        () =>
-            OptionsListUtils.getHeaderMessage(
-                _.get(newChatOptions, 'personalDetails', []).length + _.get(newChatOptions, 'recentReports', []).length !== 0,
-                Boolean(newChatOptions.userToInvite),
-                debouncedSearchTerm.trim(),
-                maxParticipantsReached,
-                _.some(participants, (participant) => participant.searchText.toLowerCase().includes(debouncedSearchTerm.trim().toLowerCase())),
-            ),
-        [maxParticipantsReached, newChatOptions, participants, debouncedSearchTerm],
-    );
-
-    // Right now you can't split an expense with a workspace and other additional participants
->>>>>>> 3ec8f2f9
     // This is getting properly fixed in https://github.com/Expensify/App/issues/27508, but as a stop-gap to prevent
     // the app from crashing on native when you try to do this, we'll going to hide the button if you have a workspace and other participants
     const hasPolicyExpenseChatParticipant = _.some(participants, (participant) => participant.isPolicyExpenseChat);
