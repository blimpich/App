--- conflicted
+++ resolved
@@ -118,7 +118,7 @@
         );
 
         return optionList;
-    }, [areOptionsInitialized, betas, canUseP2PDistanceRequests, didScreenTransitionEnd, iouRequestType, iouType, options.personalDetails, options.reports, participants]);
+    }, [action, areOptionsInitialized, betas, canUseP2PDistanceRequests, didScreenTransitionEnd, iouRequestType, iouType, options.personalDetails, options.reports, participants]);
 
     const filteredOptions = useMemo(() => {
         if (!areOptionsInitialized || debouncedSearchTerm.trim() === '') {
@@ -166,21 +166,13 @@
             shouldShow: !_.isEmpty(options.recentReports),
         });
 
-<<<<<<< HEAD
-        newSections.push({
-            title: translate('common.contacts'),
-            data: requestMoneyOptions.personalDetails,
-            shouldShow: !_.isEmpty(options.personalDetails),
-        });
-=======
         if (![CONST.IOU.ACTION.CATEGORIZE, CONST.IOU.ACTION.SHARE].includes(action)) {
             newSections.push({
                 title: translate('common.contacts'),
-                data: chatOptions.personalDetails,
+                data: requestMoneyOptions.personalDetails,
                 shouldShow: !_.isEmpty(chatOptions.personalDetails),
             });
         }
->>>>>>> 21ee1a37
 
         if (requestMoneyOptions.userToInvite && !OptionsListUtils.isCurrentUser(requestMoneyOptions.userToInvite)) {
             newSections.push({
@@ -202,26 +194,7 @@
         );
 
         return [newSections, headerMessage];
-    }, [
-        debouncedSearchTerm,
-        filteredOptions,
-        chatOptions,
-        areOptionsInitialized,
-        didScreenTransitionEnd,
-        participants,
-<<<<<<< HEAD
-=======
-        iouType,
-        action,
-        canUseP2PDistanceRequests,
-        iouRequestType,
->>>>>>> 21ee1a37
-        maxParticipantsReached,
-        personalDetails,
-        translate,
-        options.recentReports,
-        options.personalDetails,
-    ]);
+    }, [debouncedSearchTerm, filteredOptions, chatOptions, areOptionsInitialized, didScreenTransitionEnd, participants, action, maxParticipantsReached, personalDetails, translate, options.recentReports]);
 
     /**
      * Adds a single participant to the request
