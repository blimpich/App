import lodashGet from 'lodash/get';
import lodashIsEqual from 'lodash/isEqual';
import lodashPick from 'lodash/pick';
import lodashReject from 'lodash/reject';
import PropTypes from 'prop-types';
import React, {memo, useCallback, useEffect, useMemo} from 'react';
import {useOnyx} from 'react-native-onyx';
import BlockingView from '@components/BlockingViews/BlockingView';
import Button from '@components/Button';
import FormHelpMessage from '@components/FormHelpMessage';
import * as Illustrations from '@components/Icon/Illustrations';
import OfflineIndicator from '@components/OfflineIndicator';
import {usePersonalDetails} from '@components/OnyxProvider';
import {useOptionsList} from '@components/OptionListContextProvider';
import {PressableWithFeedback} from '@components/Pressable';
import ReferralProgramCTA from '@components/ReferralProgramCTA';
import SelectCircle from '@components/SelectCircle';
import SelectionList from '@components/SelectionList';
import UserListItem from '@components/SelectionList/UserListItem';
import useDebouncedState from '@hooks/useDebouncedState';
import useDismissedReferralBanners from '@hooks/useDismissedReferralBanners';
import useLocalize from '@hooks/useLocalize';
import useNetwork from '@hooks/useNetwork';
import usePermissions from '@hooks/usePermissions';
import useScreenWrapperTranstionStatus from '@hooks/useScreenWrapperTransitionStatus';
import useThemeStyles from '@hooks/useThemeStyles';
import useWindowDimensions from '@hooks/useWindowDimensions';
import * as DeviceCapabilities from '@libs/DeviceCapabilities';
import Navigation from '@libs/Navigation/Navigation';
import * as OptionsListUtils from '@libs/OptionsListUtils';
import variables from '@styles/variables';
import * as Report from '@userActions/Report';
import CONST from '@src/CONST';
import ONYXKEYS from '@src/ONYXKEYS';
import ROUTES from '@src/ROUTES';

const propTypes = {
    /** Callback to request parent modal to go to next step, which should be split */
    onFinish: PropTypes.func.isRequired,

    /** Callback to add participants in MoneyRequestModal */
    onParticipantsAdded: PropTypes.func.isRequired,

    /** Selected participants from MoneyRequestModal with login */
    participants: PropTypes.arrayOf(
        PropTypes.shape({
            accountID: PropTypes.number,
            login: PropTypes.string,
            isPolicyExpenseChat: PropTypes.bool,
            isOwnPolicyExpenseChat: PropTypes.bool,
            selected: PropTypes.bool,
        }),
    ),

<<<<<<< HEAD
    /** The type of IOU report, i.e. bill, request, send */
    iouType: PropTypes.oneOf(Object.values(CONST.IOU.TYPE)).isRequired,

    /** The request type, ie. manual, scan, distance */
    iouRequestType: PropTypes.oneOf(Object.values(CONST.IOU.REQUEST_TYPE)).isRequired,
=======
    /** The type of IOU report, i.e. split, request, send, track */
    iouType: PropTypes.oneOf(_.values(CONST.IOU.TYPE)).isRequired,

    /** The expense type, ie. manual, scan, distance */
    iouRequestType: PropTypes.oneOf(_.values(CONST.IOU.REQUEST_TYPE)).isRequired,
>>>>>>> 2491a29b

    /** The action of the IOU, i.e. create, split, move */
    action: PropTypes.oneOf(Object.values(CONST.IOU.ACTION)),
};

const defaultProps = {
    participants: [],
    action: CONST.IOU.ACTION.CREATE,
};

function MoneyTemporaryForRefactorRequestParticipantsSelector({participants, onFinish, onParticipantsAdded, iouType, iouRequestType, action}) {
    const {translate} = useLocalize();
    const styles = useThemeStyles();
    const [searchTerm, debouncedSearchTerm, setSearchTerm] = useDebouncedState('');
    const referralContentType = iouType === CONST.IOU.TYPE.SEND ? CONST.REFERRAL_PROGRAM.CONTENT_TYPES.SEND_MONEY : CONST.REFERRAL_PROGRAM.CONTENT_TYPES.MONEY_REQUEST;
    const {isOffline} = useNetwork();
    const personalDetails = usePersonalDetails();
    const {isDismissed} = useDismissedReferralBanners({referralContentType});
    const {canUseP2PDistanceRequests} = usePermissions();
    const {didScreenTransitionEnd} = useScreenWrapperTranstionStatus();
    const [betas] = useOnyx(ONYXKEYS.BETAS);
    const {options, areOptionsInitialized} = useOptionsList({
        shouldInitialize: didScreenTransitionEnd,
    });

    const offlineMessage = isOffline ? [`${translate('common.youAppearToBeOffline')} ${translate('search.resultsAreLimited')}`, {isTranslated: true}] : '';

    const maxParticipantsReached = participants.length === CONST.REPORT.MAXIMUM_PARTICIPANTS;
    const {isSmallScreenWidth} = useWindowDimensions();

    useEffect(() => {
        Report.searchInServer(debouncedSearchTerm.trim());
    }, [debouncedSearchTerm]);

    /**
     * Returns the sections needed for the OptionsSelector
     *
     * @returns {Array}
     */
    const [sections, newChatOptions] = useMemo(() => {
        const newSections = [];
        if (!areOptionsInitialized || !didScreenTransitionEnd) {
            return [newSections, {}];
        }
        const chatOptions = OptionsListUtils.getFilteredOptions(
            options.reports,
            options.personalDetails,
            betas,
            debouncedSearchTerm,
            participants,
            CONST.EXPENSIFY_EMAILS,

            // If we are using this component in the "Submit expense" flow then we pass the includeOwnedWorkspaceChats argument so that the current user
            // sees the option to submit an expense from their admin on their own Workspace Chat.
            iouType === CONST.IOU.TYPE.REQUEST && action !== CONST.IOU.ACTION.MOVE,

            (canUseP2PDistanceRequests || iouRequestType !== CONST.IOU.REQUEST_TYPE.DISTANCE) && ![CONST.IOU.ACTION.CATEGORIZE, CONST.IOU.ACTION.SHARE].includes(action),
            false,
            {},
            [],
            false,
            {},
            [],
            canUseP2PDistanceRequests || iouRequestType !== CONST.IOU.REQUEST_TYPE.DISTANCE,
            false,
        );

        const formatResults = OptionsListUtils.formatSectionsFromSearchTerm(
            debouncedSearchTerm,
            participants,
            chatOptions.recentReports,
            chatOptions.personalDetails,
            maxParticipantsReached,
            personalDetails,
            true,
        );

        newSections.push(formatResults.section);

        if (maxParticipantsReached) {
            return [newSections, {}];
        }

        newSections.push({
            title: translate('common.recents'),
            data: chatOptions.recentReports,
            shouldShow: chatOptions.recentReports.length > 0,
        });

        if (![CONST.IOU.ACTION.CATEGORIZE, CONST.IOU.ACTION.SHARE].includes(action)) {
            newSections.push({
                title: translate('common.contacts'),
                data: chatOptions.personalDetails,
                shouldShow: chatOptions.personalDetails.length > 0,
            });
        }

        if (chatOptions.userToInvite && !OptionsListUtils.isCurrentUser(chatOptions.userToInvite)) {
            newSections.push({
                title: undefined,
                data: [chatOptions.userToInvite].map((participant) => {
                    const isPolicyExpenseChat = lodashGet(participant, 'isPolicyExpenseChat', false);
                    return isPolicyExpenseChat ? OptionsListUtils.getPolicyExpenseReportOption(participant) : OptionsListUtils.getParticipantsOption(participant, personalDetails);
                }),
                shouldShow: true,
            });
        }

        return [newSections, chatOptions];
    }, [
        areOptionsInitialized,
        options.reports,
        options.personalDetails,
        betas,
        debouncedSearchTerm,
        participants,
        iouType,
        action,
        canUseP2PDistanceRequests,
        iouRequestType,
        maxParticipantsReached,
        personalDetails,
        translate,
        didScreenTransitionEnd,
    ]);

    /**
     * Adds a single participant to the expense
     *
     * @param {Object} option
     */
    const addSingleParticipant = useCallback(
        (option) => {
            onParticipantsAdded([
                {
                    ...lodashPick(option, 'accountID', 'login', 'isPolicyExpenseChat', 'reportID', 'searchText'),
                    selected: true,
                    iouType,
                },
            ]);
            onFinish();
        },
        // eslint-disable-next-line react-hooks/exhaustive-deps -- we don't want to trigger this callback when iouType changes
        [onFinish, onParticipantsAdded],
    );

    /**
     * Removes a selected option from list if already selected. If not already selected add this option to the list.
     * @param {Object} option
     */
    const addParticipantToSelection = useCallback(
        (option) => {
            const isOptionSelected = (selectedOption) => {
                if (selectedOption.accountID && selectedOption.accountID === option.accountID) {
                    return true;
                }

                if (selectedOption.reportID && selectedOption.reportID === option.reportID) {
                    return true;
                }

                return false;
            };
            const isOptionInList = participants.some(isOptionSelected);
            let newSelectedOptions;

            if (isOptionInList) {
                newSelectedOptions = lodashReject(participants, isOptionSelected);
            } else {
                newSelectedOptions = [
                    ...participants,
                    {
                        accountID: option.accountID,
                        login: option.login,
                        isPolicyExpenseChat: option.isPolicyExpenseChat,
                        reportID: option.reportID,
                        selected: true,
                        searchText: option.searchText,
                        iouType: iouType === CONST.IOU.TYPE.REQUEST ? CONST.IOU.TYPE.SPLIT : iouType,
                    },
                ];
            }

            onParticipantsAdded(newSelectedOptions, newSelectedOptions.length !== 0 ? CONST.IOU.TYPE.SPLIT : undefined);
        },
        // eslint-disable-next-line react-hooks/exhaustive-deps -- we don't want to trigger this callback when iouType changes
        [participants, onParticipantsAdded],
    );

    const headerMessage = useMemo(
        () =>
            OptionsListUtils.getHeaderMessage(
                lodashGet(newChatOptions, 'personalDetails', []).length + lodashGet(newChatOptions, 'recentReports', []).length !== 0,
                Boolean(newChatOptions.userToInvite),
                debouncedSearchTerm.trim(),
                maxParticipantsReached,
                participants.some((participant) => participant.searchText.toLowerCase().includes(debouncedSearchTerm.trim().toLowerCase())),
            ),
        [maxParticipantsReached, newChatOptions, participants, debouncedSearchTerm],
    );

    // Right now you can't split an expense with a workspace and other additional participants
    // This is getting properly fixed in https://github.com/Expensify/App/issues/27508, but as a stop-gap to prevent
    // the app from crashing on native when you try to do this, we'll going to hide the button if you have a workspace and other participants
    const hasPolicyExpenseChatParticipant = participants.some((participant) => participant.isPolicyExpenseChat);
    const shouldShowSplitBillErrorMessage = participants.length > 1 && hasPolicyExpenseChatParticipant;

    // canUseP2PDistanceRequests is true if the iouType is track expense, but we don't want to allow splitting distance with track expense yet
    const isAllowedToSplit =
        (canUseP2PDistanceRequests || iouRequestType !== CONST.IOU.REQUEST_TYPE.DISTANCE) &&
        iouType !== CONST.IOU.TYPE.SEND &&
        iouType !== CONST.IOU.TYPE.TRACK_EXPENSE &&
        ![CONST.IOU.ACTION.SHARE, CONST.IOU.ACTION.MOVE, CONST.IOU.ACTION.CATEGORIZE].includes(action);

    const handleConfirmSelection = useCallback(
        (keyEvent, option) => {
            const shouldAddSingleParticipant = option && !participants.length;
            if (shouldShowSplitBillErrorMessage || (!participants.length && !option)) {
                return;
            }

            if (shouldAddSingleParticipant) {
                addSingleParticipant(option);
                return;
            }

            onFinish(CONST.IOU.TYPE.SPLIT);
        },
        [shouldShowSplitBillErrorMessage, onFinish, addSingleParticipant, participants],
    );

    const footerContent = useMemo(() => {
        if (isDismissed && !shouldShowSplitBillErrorMessage && !participants.length) {
            return;
        }

        return (
            <>
                {!isDismissed && (
                    <ReferralProgramCTA
                        referralContentType={referralContentType}
                        style={[styles.flexShrink0, !!participants.length && !shouldShowSplitBillErrorMessage && styles.mb5]}
                    />
                )}

                {shouldShowSplitBillErrorMessage && (
                    <FormHelpMessage
                        style={[styles.ph1, styles.mb2]}
                        isError
                        message="iou.error.splitExpenseMultipleParticipantsErrorMessage"
                    />
                )}

                {!!participants.length && (
                    <Button
                        success
                        text={translate('common.next')}
                        onPress={handleConfirmSelection}
                        pressOnEnter
                        large
                        isDisabled={shouldShowSplitBillErrorMessage}
                    />
                )}
            </>
        );
    }, [handleConfirmSelection, participants.length, isDismissed, referralContentType, shouldShowSplitBillErrorMessage, styles, translate]);

    const itemRightSideComponent = useCallback(
        (item) => {
            if (!isAllowedToSplit) {
                return null;
            }
            if (item.isSelected) {
                return (
                    <PressableWithFeedback
                        onPress={() => addParticipantToSelection(item)}
                        disabled={item.isDisabled}
                        role={CONST.ACCESSIBILITY_ROLE.CHECKBOX}
                        accessibilityLabel={CONST.ACCESSIBILITY_ROLE.CHECKBOX}
                        style={[styles.flexRow, styles.alignItemsCenter, styles.ml5, styles.optionSelectCircle]}
                    >
                        <SelectCircle
                            isChecked={item.isSelected}
                            selectCircleStyles={styles.ml0}
                        />
                    </PressableWithFeedback>
                );
            }

            return (
                <Button
                    onPress={() => addParticipantToSelection(item)}
                    style={[styles.pl2]}
                    text={translate('iou.split')}
                    small
                />
            );
        },
        [addParticipantToSelection, isAllowedToSplit, styles, translate],
    );

    const renderEmptyWorkspaceView = () => (
        <>
            <BlockingView
                icon={Illustrations.TeleScope}
                iconWidth={variables.emptyWorkspaceIconWidth}
                iconHeight={variables.emptyWorkspaceIconHeight}
                title={translate('workspace.emptyWorkspace.notFound')}
                subtitle={translate('workspace.emptyWorkspace.description')}
                shouldShowLink={false}
            />
            <Button
                success
                large
                text={translate('footer.learnMore')}
                onPress={() => Navigation.navigate(ROUTES.SETTINGS_WORKSPACES)}
                style={[styles.mh5, styles.mb5]}
            />
            {isSmallScreenWidth && <OfflineIndicator />}
        </>
    );

    const isAllSectionsEmpty = sections.every((section) => section.data.length === 0);
    if ([CONST.IOU.ACTION.CATEGORIZE, CONST.IOU.ACTION.SHARE].includes(action) && isAllSectionsEmpty && didScreenTransitionEnd && searchTerm.trim() === '') {
        return renderEmptyWorkspaceView();
    }

    return (
        <SelectionList
            onConfirm={handleConfirmSelection}
            sections={areOptionsInitialized ? sections : CONST.EMPTY_ARRAY}
            ListItem={UserListItem}
            textInputValue={searchTerm}
            textInputLabel={translate('optionsSelector.nameEmailOrPhoneNumber')}
            textInputHint={offlineMessage}
            onChangeText={setSearchTerm}
            shouldPreventDefaultFocusOnSelectRow={!DeviceCapabilities.canUseTouchScreen()}
            onSelectRow={addSingleParticipant}
            footerContent={footerContent}
            headerMessage={headerMessage}
            showLoadingPlaceholder={!areOptionsInitialized || !didScreenTransitionEnd}
            rightHandSideComponent={itemRightSideComponent}
        />
    );
}

MoneyTemporaryForRefactorRequestParticipantsSelector.propTypes = propTypes;
MoneyTemporaryForRefactorRequestParticipantsSelector.defaultProps = defaultProps;
MoneyTemporaryForRefactorRequestParticipantsSelector.displayName = 'MoneyTemporaryForRefactorRequestParticipantsSelector';

export default memo(
    MoneyTemporaryForRefactorRequestParticipantsSelector,
    (prevProps, nextProps) =>
        lodashIsEqual(prevProps.participants, nextProps.participants) &&
        prevProps.iouRequestType === nextProps.iouRequestType &&
        prevProps.iouType === nextProps.iouType &&
        lodashIsEqual(prevProps.betas, nextProps.betas),
);<|MERGE_RESOLUTION|>--- conflicted
+++ resolved
@@ -52,19 +52,11 @@
         }),
     ),
 
-<<<<<<< HEAD
-    /** The type of IOU report, i.e. bill, request, send */
+    /** The type of IOU report, i.e. split, request, send, track */
     iouType: PropTypes.oneOf(Object.values(CONST.IOU.TYPE)).isRequired,
 
-    /** The request type, ie. manual, scan, distance */
+    /** The expense type, ie. manual, scan, distance */
     iouRequestType: PropTypes.oneOf(Object.values(CONST.IOU.REQUEST_TYPE)).isRequired,
-=======
-    /** The type of IOU report, i.e. split, request, send, track */
-    iouType: PropTypes.oneOf(_.values(CONST.IOU.TYPE)).isRequired,
-
-    /** The expense type, ie. manual, scan, distance */
-    iouRequestType: PropTypes.oneOf(_.values(CONST.IOU.REQUEST_TYPE)).isRequired,
->>>>>>> 2491a29b
 
     /** The action of the IOU, i.e. create, split, move */
     action: PropTypes.oneOf(Object.values(CONST.IOU.ACTION)),
