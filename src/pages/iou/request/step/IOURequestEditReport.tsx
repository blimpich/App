--- conflicted
+++ resolved
@@ -21,20 +21,13 @@
     const {selectedTransactionIDs, clearSelectedTransactions} = useSearchContext();
 
     const selectReport = (item: ReportListItem) => {
-        if (selectedTransactionIDs.length === 0 || item.value === transactionReport?.reportID) {
+        if (selectedTransactionIDs.length === 0 || item.value === reportID) {
             Navigation.dismissModal();
             return;
         }
-<<<<<<< HEAD
 
         changeTransactionsReport(selectedTransactionIDs, item.value);
         clearSelectedTransactions(true);
-=======
-        if (item.value !== reportID) {
-            changeTransactionsReport(selectedTransactionIDs, item.value);
-            clearSelectedTransactions(true);
-        }
->>>>>>> 5dc127e5
         Navigation.dismissModalWithReport({reportID: item.value});
     };
 
