import React from 'react';
import {useSearchContext} from '@components/Search/SearchContext';
import type {ListItem} from '@components/SelectionList/types';
import useOnyx from '@hooks/useOnyx';
import {turnOffMobileSelectionMode} from '@libs/actions/MobileSelectionMode';
import {changeTransactionsReport} from '@libs/actions/Transaction';
import Navigation from '@libs/Navigation/Navigation';
import CONST from '@src/CONST';
import ONYXKEYS from '@src/ONYXKEYS';
import type SCREENS from '@src/SCREENS';
import IOURequestEditReportCommon from './IOURequestEditReportCommon';
import withWritableReportOrNotFound from './withWritableReportOrNotFound';
import type {WithWritableReportOrNotFoundProps} from './withWritableReportOrNotFound';

type TransactionGroupListItem = ListItem & {
    /** reportID of the report */
    value: string;
};

type IOURequestEditReportProps = WithWritableReportOrNotFoundProps<typeof SCREENS.MONEY_REQUEST.EDIT_REPORT>;

function IOURequestEditReport({route}: IOURequestEditReportProps) {
    const {backTo, reportID, action, shouldTurnOffSelectionMode} = route.params;

    const {selectedTransactionIDs, clearSelectedTransactions} = useSearchContext();
    const [session] = useOnyx(ONYXKEYS.SESSION, {canBeMissing: true});
    const currentUserEmail = session?.email ?? '';
    const [transactionReport] = useOnyx(`${ONYXKEYS.COLLECTION.REPORT}${reportID}`, {canBeMissing: false});
    const [reportNextStep] = useOnyx(`${ONYXKEYS.COLLECTION.NEXT_STEP}${reportID}`, {canBeMissing: true});
    const [allPolicies] = useOnyx(ONYXKEYS.COLLECTION.POLICY, {canBeMissing: true});

    const selectReport = (item: TransactionGroupListItem) => {
        if (selectedTransactionIDs.length === 0 || item.value === reportID) {
            Navigation.dismissModal();
            return;
        }

<<<<<<< HEAD
        changeTransactionsReport(selectedTransactionIDs, item.value, currentUserEmail);
=======
        changeTransactionsReport(selectedTransactionIDs, item.value, allPolicies?.[`${ONYXKEYS.COLLECTION.POLICY}${item.policyID}`], reportNextStep);
>>>>>>> 5dcacfe7
        turnOffMobileSelectionMode();
        clearSelectedTransactions(true);
        Navigation.dismissModal();
    };

    const removeFromReport = () => {
        if (!transactionReport || selectedTransactionIDs.length === 0) {
            return;
        }
        changeTransactionsReport(selectedTransactionIDs, CONST.REPORT.UNREPORTED_REPORT_ID, currentUserEmail);
        if (shouldTurnOffSelectionMode) {
            turnOffMobileSelectionMode();
        }
        clearSelectedTransactions(true);
        Navigation.dismissModal();
    };

    return (
        <IOURequestEditReportCommon
            backTo={backTo}
            transactionsReports={transactionReport ? [transactionReport] : []}
            transactionIds={selectedTransactionIDs}
            selectReport={selectReport}
            removeFromReport={removeFromReport}
            isEditing={action === CONST.IOU.ACTION.EDIT}
        />
    );
}

IOURequestEditReport.displayName = 'IOURequestEditReport';

export default withWritableReportOrNotFound(IOURequestEditReport);<|MERGE_RESOLUTION|>--- conflicted
+++ resolved
@@ -35,11 +35,7 @@
             return;
         }
 
-<<<<<<< HEAD
-        changeTransactionsReport(selectedTransactionIDs, item.value, currentUserEmail);
-=======
-        changeTransactionsReport(selectedTransactionIDs, item.value, allPolicies?.[`${ONYXKEYS.COLLECTION.POLICY}${item.policyID}`], reportNextStep);
->>>>>>> 5dcacfe7
+        changeTransactionsReport(selectedTransactionIDs, item.value, currentUserEmail, allPolicies?.[`${ONYXKEYS.COLLECTION.POLICY}${item.policyID}`], reportNextStep);
         turnOffMobileSelectionMode();
         clearSelectedTransactions(true);
         Navigation.dismissModal();
