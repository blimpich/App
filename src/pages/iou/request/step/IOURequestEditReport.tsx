import React from 'react';
import {useSearchContext} from '@components/Search/SearchContext';
import type {ListItem} from '@components/SelectionList/types';
import useOnyx from '@hooks/useOnyx';
import {turnOffMobileSelectionMode} from '@libs/actions/MobileSelectionMode';
import {changeTransactionsReport} from '@libs/actions/Transaction';
import Navigation from '@libs/Navigation/Navigation';
import CONST from '@src/CONST';
import ONYXKEYS from '@src/ONYXKEYS';
import type SCREENS from '@src/SCREENS';
import IOURequestEditReportCommon from './IOURequestEditReportCommon';
import withWritableReportOrNotFound from './withWritableReportOrNotFound';
import type {WithWritableReportOrNotFoundProps} from './withWritableReportOrNotFound';

type TransactionGroupListItem = ListItem & {
    /** reportID of the report */
    value: string;
};

type IOURequestEditReportProps = WithWritableReportOrNotFoundProps<typeof SCREENS.MONEY_REQUEST.EDIT_REPORT>;

function IOURequestEditReport({route}: IOURequestEditReportProps) {
    const {backTo, reportID, action, shouldTurnOffSelectionMode} = route.params;

    const {selectedTransactionIDs, clearSelectedTransactions} = useSearchContext();

    const [transactionReport] = useOnyx(`${ONYXKEYS.COLLECTION.REPORT}${reportID}`, {canBeMissing: false});
    const [reportNextStep] = useOnyx(`${ONYXKEYS.COLLECTION.NEXT_STEP}${reportID}`, {canBeMissing: true});

    const selectReport = (item: TransactionGroupListItem) => {
        if (selectedTransactionIDs.length === 0 || item.value === reportID) {
            Navigation.dismissModal();
            return;
        }

<<<<<<< HEAD
        changeTransactionsReport(selectedTransactionIDs, item.value, undefined, reportNextStep);
=======
        changeTransactionsReport(selectedTransactionIDs, item.value);
        turnOffMobileSelectionMode();
        clearSelectedTransactions(true);
        Navigation.dismissModal();
    };

    const removeFromReport = () => {
        if (!transactionReport || selectedTransactionIDs.length === 0) {
            return;
        }
        changeTransactionsReport(selectedTransactionIDs, CONST.REPORT.UNREPORTED_REPORT_ID);
        if (shouldTurnOffSelectionMode) {
            turnOffMobileSelectionMode();
        }
>>>>>>> 54db8482
        clearSelectedTransactions(true);
        Navigation.dismissModal();
    };

    return (
        <IOURequestEditReportCommon
            backTo={backTo}
            transactionsReports={transactionReport ? [transactionReport] : []}
            selectReport={selectReport}
            removeFromReport={removeFromReport}
            isEditing={action === CONST.IOU.ACTION.EDIT}
        />
    );
}

IOURequestEditReport.displayName = 'IOURequestEditReport';

export default withWritableReportOrNotFound(IOURequestEditReport);<|MERGE_RESOLUTION|>--- conflicted
+++ resolved
@@ -33,10 +33,7 @@
             return;
         }
 
-<<<<<<< HEAD
         changeTransactionsReport(selectedTransactionIDs, item.value, undefined, reportNextStep);
-=======
-        changeTransactionsReport(selectedTransactionIDs, item.value);
         turnOffMobileSelectionMode();
         clearSelectedTransactions(true);
         Navigation.dismissModal();
@@ -50,7 +47,6 @@
         if (shouldTurnOffSelectionMode) {
             turnOffMobileSelectionMode();
         }
->>>>>>> 54db8482
         clearSelectedTransactions(true);
         Navigation.dismissModal();
     };
