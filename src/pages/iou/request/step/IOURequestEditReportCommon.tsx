--- conflicted
+++ resolved
@@ -51,21 +51,7 @@
     isUnreported?: boolean;
 };
 
-<<<<<<< HEAD
-function IOURequestEditReportCommon({
-    backTo,
-    transactionsReports,
-    transactionIds,
-    selectReport,
-    policyID: policyIDFromProps,
-    removeFromReport,
-    isEditing = false,
-    isUnreported,
-    shouldShowNotFoundPage = false,
-}: Props) {
-=======
-function IOURequestEditReportCommon({backTo, transactionsReports, selectReport, policyID: policyIDFromProps, removeFromReport, isEditing = false, isUnreported}: Props) {
->>>>>>> 65f13bda
+function IOURequestEditReportCommon({backTo, transactionsReports, transactionIds, selectReport, policyID: policyIDFromProps, removeFromReport, isEditing = false, isUnreported}: Props) {
     const {translate, localeCompare} = useLocalize();
     const {options} = useOptionsList();
     const [allReports] = useOnyx(ONYXKEYS.COLLECTION.REPORT, {selector: (reports) => mapOnyxCollectionItems(reports, reportSelector), canBeMissing: true});
