--- conflicted
+++ resolved
@@ -51,20 +51,7 @@
     shouldShowNotFoundPage?: boolean;
 };
 
-<<<<<<< HEAD
-function IOURequestEditReportCommon({backTo, selectReport, selectedReportID, selectedPolicyID, removeFromReport, isEditing = false, isUnreported}: Props) {
-=======
-function IOURequestEditReportCommon({
-    backTo,
-    transactionsReports,
-    selectReport,
-    policyID: policyIDFromProps,
-    removeFromReport,
-    isEditing = false,
-    isUnreported,
-    shouldShowNotFoundPage,
-}: Props) {
->>>>>>> 6cbd35e1
+function IOURequestEditReportCommon({backTo, selectReport, selectedReportID, selectedPolicyID, removeFromReport, isEditing = false, isUnreported, shouldShowNotFoundPage}: Props) {
     const {translate, localeCompare} = useLocalize();
     const {options} = useOptionsList();
     const [allReports] = useOnyx(ONYXKEYS.COLLECTION.REPORT, {selector: (reports) => mapOnyxCollectionItems(reports, reportSelector), canBeMissing: true});
