import React, {useMemo} from 'react';
import type {OnyxEntry} from 'react-native-onyx';
import * as Expensicons from '@components/Icon/Expensicons';
import MenuItem from '@components/MenuItem';
import {useOptionsList} from '@components/OptionListContextProvider';
import SelectionList from '@components/SelectionList';
import InviteMemberListItem from '@components/SelectionList/InviteMemberListItem';
import type {ListItem} from '@components/SelectionList/types';
import useCurrentUserPersonalDetails from '@hooks/useCurrentUserPersonalDetails';
import useDebouncedState from '@hooks/useDebouncedState';
import useLocalize from '@hooks/useLocalize';
import useOnyx from '@hooks/useOnyx';
import Navigation from '@libs/Navigation/Navigation';
import {getOutstandingReportsForUser, getPolicyName, isIOUReport, sortOutstandingReportsBySelected} from '@libs/ReportUtils';
import CONST from '@src/CONST';
import ONYXKEYS from '@src/ONYXKEYS';
import type {Route} from '@src/ROUTES';
import type {Report} from '@src/types/onyx';
import mapOnyxCollectionItems from '@src/utils/mapOnyxCollectionItems';
import StepScreenWrapper from './StepScreenWrapper';

type TransactionGroupListItem = ListItem & {
    /** reportID of the report */
    value: string;
};

/**
 * This function narrows down the data from Onyx to just the properties that we want to trigger a re-render of the component.
 * This helps minimize re-rendering and makes the entire component more performant.
 */
const reportSelector = (report: OnyxEntry<Report>): OnyxEntry<Report> =>
    report && {
        ownerAccountID: report.ownerAccountID,
        reportID: report.reportID,
        policyID: report.policyID,
        reportName: report.reportName,
        stateNum: report.stateNum,
        statusNum: report.statusNum,
        type: report.type,
        pendingFields: report.pendingFields,
    };

type Props = {
    backTo: Route | undefined;
    transactionsReports: Report[];
    policyID?: string;
    selectReport: (item: TransactionGroupListItem) => void;
<<<<<<< HEAD
    removeFromReport?: () => void;
    isEditing?: boolean;
    isUnreported?: boolean;
};

function IOURequestEditReportCommon({backTo, transactionsReports, selectReport, policyID: policyIDFromProps, removeFromReport, isEditing = false, isUnreported}: Props) {
=======
    isEditing?: boolean;
};

function IOURequestEditReportCommon({backTo, transactionsReports, selectReport, policyID: policyIDFromProps, isEditing}: Props) {
>>>>>>> 894ea888
    const {translate} = useLocalize();
    const {options} = useOptionsList();
    const [allReports] = useOnyx(ONYXKEYS.COLLECTION.REPORT, {selector: (reports) => mapOnyxCollectionItems(reports, reportSelector), canBeMissing: true});
    const [reportNameValuePairs] = useOnyx(ONYXKEYS.COLLECTION.REPORT_NAME_VALUE_PAIRS, {canBeMissing: true});
    const [allPoliciesID] = useOnyx(ONYXKEYS.COLLECTION.POLICY, {selector: (policies) => mapOnyxCollectionItems(policies, (policy) => policy?.id), canBeMissing: false});

    const currentUserPersonalDetails = useCurrentUserPersonalDetails();
    const [searchValue, debouncedSearchValue, setSearchValue] = useDebouncedState('');

    const onlyReport = transactionsReports.length === 1 ? transactionsReports.at(0) : undefined;
    const isOwner = onlyReport ? onlyReport.ownerAccountID === currentUserPersonalDetails.accountID : false;
    const isReportIOU = onlyReport ? isIOUReport(onlyReport) : false;
    const shouldShowRemoveFromReport = isEditing && isOwner && !isReportIOU && !isUnreported;

    const expenseReports = useMemo(
        () =>
            Object.values(allPoliciesID ?? {}).flatMap((policyID) => {
                if (!policyID || (policyIDFromProps && policyID !== policyIDFromProps)) {
                    return [];
                }
                const reports = getOutstandingReportsForUser(
                    policyID,
                    transactionsReports.at(0)?.ownerAccountID ?? currentUserPersonalDetails.accountID,
                    allReports ?? {},
                    reportNameValuePairs,
                    isEditing,
                );
                return reports;
            }),
        [allReports, currentUserPersonalDetails.accountID, transactionsReports, isEditing, allPoliciesID, reportNameValuePairs, policyIDFromProps],
    );

    const reportOptions: TransactionGroupListItem[] = useMemo(() => {
        if (!allReports) {
            return [];
        }

        return expenseReports
            .sort((report1, report2) => sortOutstandingReportsBySelected(report1, report2, onlyReport?.reportID))
            .filter((report) => !debouncedSearchValue || report?.reportName?.toLowerCase().includes(debouncedSearchValue.toLowerCase()))
            .filter((report): report is NonNullable<typeof report> => report !== undefined)
            .map((report) => {
                const matchingOption = options.reports.find((option) => option.reportID === report.reportID);
                return {
                    ...matchingOption,
                    // We are shallow copying properties from matchingOption, so if it has a brickRoadIndicator, it will display RBR.
                    // We set it to null here to prevent showing RBR for reports https://github.com/Expensify/App/issues/65960.
                    brickRoadIndicator: null,
                    alternateText: getPolicyName({report}) ?? matchingOption?.alternateText,
                    value: report.reportID,
                    isSelected: onlyReport && report.reportID === onlyReport?.reportID,
                };
            });
    }, [allReports, debouncedSearchValue, expenseReports, onlyReport, options.reports]);

    const navigateBack = () => {
        Navigation.goBack(backTo);
    };

    const headerMessage = useMemo(() => (searchValue && !reportOptions.length ? translate('common.noResultsFound') : ''), [searchValue, reportOptions, translate]);

    return (
        <StepScreenWrapper
            headerTitle={translate('common.report')}
            onBackButtonPress={navigateBack}
            shouldShowWrapper
            testID="IOURequestEditReportCommon"
            includeSafeAreaPaddingBottom
            shouldShowNotFoundPage={expenseReports.length === 0}
        >
            <SelectionList
                sections={[{data: reportOptions}]}
                onSelectRow={selectReport}
                textInputValue={searchValue}
                onChangeText={setSearchValue}
                textInputLabel={expenseReports.length >= CONST.STANDARD_LIST_ITEM_LIMIT ? translate('common.search') : undefined}
                shouldSingleExecuteRowSelect
                headerMessage={headerMessage}
                initiallyFocusedOptionKey={transactionsReports.length === 1 ? transactionsReports.at(0)?.reportID : undefined}
                ListItem={InviteMemberListItem}
                listFooterContent={
                    shouldShowRemoveFromReport ? (
                        <MenuItem
                            onPress={removeFromReport}
                            title={translate('iou.removeFromReport')}
                            description={translate('iou.moveToPersonalSpace')}
                            icon={Expensicons.Close}
                        />
                    ) : undefined
                }
            />
        </StepScreenWrapper>
    );
}

export default IOURequestEditReportCommon;<|MERGE_RESOLUTION|>--- conflicted
+++ resolved
@@ -45,19 +45,12 @@
     transactionsReports: Report[];
     policyID?: string;
     selectReport: (item: TransactionGroupListItem) => void;
-<<<<<<< HEAD
     removeFromReport?: () => void;
     isEditing?: boolean;
     isUnreported?: boolean;
 };
 
 function IOURequestEditReportCommon({backTo, transactionsReports, selectReport, policyID: policyIDFromProps, removeFromReport, isEditing = false, isUnreported}: Props) {
-=======
-    isEditing?: boolean;
-};
-
-function IOURequestEditReportCommon({backTo, transactionsReports, selectReport, policyID: policyIDFromProps, isEditing}: Props) {
->>>>>>> 894ea888
     const {translate} = useLocalize();
     const {options} = useOptionsList();
     const [allReports] = useOnyx(ONYXKEYS.COLLECTION.REPORT, {selector: (reports) => mapOnyxCollectionItems(reports, reportSelector), canBeMissing: true});
