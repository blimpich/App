import React, {useMemo} from 'react';
import * as Expensicons from '@components/Icon/Expensicons';
import MenuItem from '@components/MenuItem';
import {useOptionsList} from '@components/OptionListContextProvider';
import SelectionList from '@components/SelectionList';
import InviteMemberListItem from '@components/SelectionList/InviteMemberListItem';
import type {ListItem} from '@components/SelectionList/types';
import useCurrentUserPersonalDetails from '@hooks/useCurrentUserPersonalDetails';
import useDebouncedState from '@hooks/useDebouncedState';
import useLocalize from '@hooks/useLocalize';
import useOnyx from '@hooks/useOnyx';
import usePolicy from '@hooks/usePolicy';
import Navigation from '@libs/Navigation/Navigation';
import {isPolicyAdmin} from '@libs/PolicyUtils';
import {getOutstandingReportsForUser, getPolicyName, isIOUReport, isOpenReport, isReportOwner, sortOutstandingReportsBySelected} from '@libs/ReportUtils';
import CONST from '@src/CONST';
import ONYXKEYS from '@src/ONYXKEYS';
import type {Route} from '@src/ROUTES';
import type {Report} from '@src/types/onyx';
import {isEmptyObject} from '@src/types/utils/EmptyObject';
import mapOnyxCollectionItems from '@src/utils/mapOnyxCollectionItems';
import StepScreenWrapper from './StepScreenWrapper';

type TransactionGroupListItem = ListItem & {
    /** reportID of the report */
    value: string;
};

type Props = {
    backTo: Route | undefined;
    transactionsReports: Report[];
    policyID?: string;
    selectReport: (item: TransactionGroupListItem) => void;
    removeFromReport?: () => void;
    isEditing?: boolean;
    isUnreported?: boolean;
    shouldShowNotFoundPage?: boolean;
};

function IOURequestEditReportCommon({
    backTo,
    transactionsReports,
    selectReport,
    policyID: policyIDFromProps,
    removeFromReport,
    isEditing = false,
    isUnreported,
    shouldShowNotFoundPage,
}: Props) {
    const {translate, localeCompare} = useLocalize();
    const {options} = useOptionsList();
    const [outstandingReportsByPolicyID] = useOnyx(ONYXKEYS.DERIVED.OUTSTANDING_REPORTS_BY_POLICY_ID, {canBeMissing: true});
    const currentUserPersonalDetails = useCurrentUserPersonalDetails();
    const reportOwnerAccountID = useMemo(
        () => transactionsReports.at(0)?.ownerAccountID ?? currentUserPersonalDetails.accountID,
        [transactionsReports, currentUserPersonalDetails.accountID],
    );
    const reportPolicy = usePolicy(transactionsReports.at(0)?.policyID);
    const [reportNameValuePairs] = useOnyx(ONYXKEYS.COLLECTION.REPORT_NAME_VALUE_PAIRS, {canBeMissing: true});
    const [allPoliciesID] = useOnyx(ONYXKEYS.COLLECTION.POLICY, {selector: (policies) => mapOnyxCollectionItems(policies, (policy) => policy?.id), canBeMissing: false});

    const [searchValue, debouncedSearchValue, setSearchValue] = useDebouncedState('');

    const onlyReport = transactionsReports.length === 1 ? transactionsReports.at(0) : undefined;
    const isOwner = onlyReport ? onlyReport.ownerAccountID === currentUserPersonalDetails.accountID : false;
    const isReportIOU = onlyReport ? isIOUReport(onlyReport) : false;
    const shouldShowRemoveFromReport = isEditing && isOwner && !isReportIOU && !isUnreported;

    const expenseReports = useMemo(() => {
        // Early return if no reports are available to prevent useless loop
        if (!outstandingReportsByPolicyID || isEmptyObject(outstandingReportsByPolicyID)) {
            return [];
        }

        return Object.values(allPoliciesID ?? {}).flatMap((policyID) => {
            if (!policyID || (policyIDFromProps && policyID !== policyIDFromProps)) {
                return [];
            }
            const reports = getOutstandingReportsForUser(
                policyID,
                reportOwnerAccountID,
                outstandingReportsByPolicyID?.[policyID ?? CONST.DEFAULT_NUMBER_ID] ?? {},
                reportNameValuePairs,
                isEditing,
            );

            return reports;
        });
    }, [outstandingReportsByPolicyID, reportOwnerAccountID, allPoliciesID, reportNameValuePairs, policyIDFromProps, isEditing]);

    const reportOptions: TransactionGroupListItem[] = useMemo(() => {
        if (!outstandingReportsByPolicyID || isEmptyObject(outstandingReportsByPolicyID)) {
            return [];
        }

        return expenseReports
            .sort((report1, report2) => sortOutstandingReportsBySelected(report1, report2, onlyReport?.reportID, localeCompare))
            .filter((report) => !debouncedSearchValue || report?.reportName?.toLowerCase().includes(debouncedSearchValue.toLowerCase()))
            .filter((report): report is NonNullable<typeof report> => report !== undefined)
            .map((report) => {
                const matchingOption = options.reports.find((option) => option.reportID === report.reportID);
                return {
                    ...matchingOption,
                    // We are shallow copying properties from matchingOption, so if it has a brickRoadIndicator, it will display RBR.
                    // We set it to null here to prevent showing RBR for reports https://github.com/Expensify/App/issues/65960.
                    brickRoadIndicator: null,
                    alternateText: getPolicyName({report}) ?? matchingOption?.alternateText,
                    value: report.reportID,
                    isSelected: onlyReport && report.reportID === onlyReport?.reportID,
                };
            });
    }, [outstandingReportsByPolicyID, debouncedSearchValue, expenseReports, onlyReport, options.reports, localeCompare]);

    const navigateBack = () => {
        Navigation.goBack(backTo);
    };

    const headerMessage = useMemo(() => (searchValue && !reportOptions.length ? translate('common.noResultsFound') : ''), [searchValue, reportOptions, translate]);

    // eslint-disable-next-line rulesdir/no-negated-variables
    const shouldShowNotFoundPage = useMemo(() => {
        if (expenseReports.length === 0) {
            return true;
        }

        const transactionReport = transactionsReports.at(0);
        if (!transactionReport) {
            return false;
        }

        const isAdmin = isPolicyAdmin(reportPolicy);
        const isOpen = isOpenReport(transactionReport);
        const isSubmitter = isReportOwner(transactionReport);
        // If the report is Open, then only submitters, admins can move expenses
        return isOpen && !isAdmin && !isSubmitter;
    }, [transactionsReports, reportPolicy, expenseReports.length]);

    return (
        <StepScreenWrapper
            headerTitle={translate('common.report')}
            onBackButtonPress={navigateBack}
            shouldShowWrapper
            testID="IOURequestEditReportCommon"
            includeSafeAreaPaddingBottom
<<<<<<< HEAD
            shouldShowNotFoundPage={shouldShowNotFoundPage}
=======
            shouldShowNotFoundPage={expenseReports.length === 0 || shouldShowNotFoundPage}
>>>>>>> 6cbd35e1
        >
            <SelectionList
                sections={[{data: reportOptions}]}
                onSelectRow={selectReport}
                textInputValue={searchValue}
                onChangeText={setSearchValue}
                textInputLabel={expenseReports.length >= CONST.STANDARD_LIST_ITEM_LIMIT ? translate('common.search') : undefined}
                shouldSingleExecuteRowSelect
                headerMessage={headerMessage}
                initiallyFocusedOptionKey={transactionsReports.length === 1 ? transactionsReports.at(0)?.reportID : undefined}
                ListItem={InviteMemberListItem}
                listFooterContent={
                    shouldShowRemoveFromReport ? (
                        <MenuItem
                            onPress={removeFromReport}
                            title={translate('iou.removeFromReport')}
                            description={translate('iou.moveToPersonalSpace')}
                            icon={Expensicons.Close}
                        />
                    ) : undefined
                }
            />
        </StepScreenWrapper>
    );
}

export default IOURequestEditReportCommon;<|MERGE_RESOLUTION|>--- conflicted
+++ resolved
@@ -45,7 +45,7 @@
     removeFromReport,
     isEditing = false,
     isUnreported,
-    shouldShowNotFoundPage,
+    shouldShowNotFoundPage: shouldShowNotFoundPageFromProps,
 }: Props) {
     const {translate, localeCompare} = useLocalize();
     const {options} = useOptionsList();
@@ -119,7 +119,7 @@
 
     // eslint-disable-next-line rulesdir/no-negated-variables
     const shouldShowNotFoundPage = useMemo(() => {
-        if (expenseReports.length === 0) {
+        if (expenseReports.length === 0 || shouldShowNotFoundPageFromProps) {
             return true;
         }
 
@@ -133,7 +133,7 @@
         const isSubmitter = isReportOwner(transactionReport);
         // If the report is Open, then only submitters, admins can move expenses
         return isOpen && !isAdmin && !isSubmitter;
-    }, [transactionsReports, reportPolicy, expenseReports.length]);
+    }, [transactionsReports, reportPolicy, expenseReports.length, shouldShowNotFoundPageFromProps]);
 
     return (
         <StepScreenWrapper
@@ -142,11 +142,7 @@
             shouldShowWrapper
             testID="IOURequestEditReportCommon"
             includeSafeAreaPaddingBottom
-<<<<<<< HEAD
             shouldShowNotFoundPage={shouldShowNotFoundPage}
-=======
-            shouldShowNotFoundPage={expenseReports.length === 0 || shouldShowNotFoundPage}
->>>>>>> 6cbd35e1
         >
             <SelectionList
                 sections={[{data: reportOptions}]}
