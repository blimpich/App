import React, {useMemo} from 'react';
<<<<<<< HEAD
=======
import type {OnyxEntry} from 'react-native-onyx';
import * as Expensicons from '@components/Icon/Expensicons';
import MenuItem from '@components/MenuItem';
>>>>>>> e4a66cef
import {useOptionsList} from '@components/OptionListContextProvider';
import SelectionList from '@components/SelectionList';
import InviteMemberListItem from '@components/SelectionList/InviteMemberListItem';
import type {ListItem} from '@components/SelectionList/types';
import useCurrentUserPersonalDetails from '@hooks/useCurrentUserPersonalDetails';
import useDebouncedState from '@hooks/useDebouncedState';
import useLocalize from '@hooks/useLocalize';
import useOnyx from '@hooks/useOnyx';
import usePolicy from '@hooks/usePolicy';
import Navigation from '@libs/Navigation/Navigation';
<<<<<<< HEAD
import {isPolicyAdmin} from '@libs/PolicyUtils';
import {getOutstandingReportsForUser, getPolicyName, isOpenReport, isReportOwner, reportsByPolicyIDSelector, sortOutstandingReportsBySelected} from '@libs/ReportUtils';
=======
import {getOutstandingReportsForUser, getPolicyName, isIOUReport, sortOutstandingReportsBySelected} from '@libs/ReportUtils';
>>>>>>> e4a66cef
import CONST from '@src/CONST';
import ONYXKEYS from '@src/ONYXKEYS';
import type {Route} from '@src/ROUTES';
import type {Report} from '@src/types/onyx';
import {isEmptyObject} from '@src/types/utils/EmptyObject';
import mapOnyxCollectionItems from '@src/utils/mapOnyxCollectionItems';
import StepScreenWrapper from './StepScreenWrapper';

type TransactionGroupListItem = ListItem & {
    /** reportID of the report */
    value: string;
};

type Props = {
    backTo: Route | undefined;
    transactionsReports: Report[];
    policyID?: string;
    selectReport: (item: TransactionGroupListItem) => void;
    removeFromReport?: () => void;
    isEditing?: boolean;
    isUnreported?: boolean;
};

function IOURequestEditReportCommon({backTo, transactionsReports, selectReport, policyID: policyIDFromProps, removeFromReport, isEditing = false, isUnreported}: Props) {
    const {translate} = useLocalize();
    const {options} = useOptionsList();
    const currentUserPersonalDetails = useCurrentUserPersonalDetails();
    const reportOwnerAccountID = useMemo(
        () => transactionsReports.at(0)?.ownerAccountID ?? currentUserPersonalDetails.accountID,
        [transactionsReports, currentUserPersonalDetails.accountID],
    );
    const [reportsByPolicyID] = useOnyx(ONYXKEYS.COLLECTION.REPORT, {
        selector: (reports) => reportsByPolicyIDSelector(reports, reportOwnerAccountID),
        canBeMissing: true,
    });
    const reportPolicy = usePolicy(transactionsReports.at(0)?.policyID);
    const [reportNameValuePairs] = useOnyx(ONYXKEYS.COLLECTION.REPORT_NAME_VALUE_PAIRS, {canBeMissing: true});
    const [allPoliciesID] = useOnyx(ONYXKEYS.COLLECTION.POLICY, {selector: (policies) => mapOnyxCollectionItems(policies, (policy) => policy?.id), canBeMissing: false});

    const [searchValue, debouncedSearchValue, setSearchValue] = useDebouncedState('');

<<<<<<< HEAD
    const expenseReports = useMemo(() => {
        // Early return if no reports are available to prevent useless loop
        if (!reportsByPolicyID || isEmptyObject(reportsByPolicyID)) {
            return [];
        }

        return Object.values(allPoliciesID ?? {}).flatMap((policyID) => {
            if (!policyID || (policyIDFromProps && policyID !== policyIDFromProps)) {
                return [];
            }
            const reports = getOutstandingReportsForUser(policyID, reportOwnerAccountID, reportsByPolicyID?.[policyID ?? CONST.DEFAULT_NUMBER_ID] ?? {}, reportNameValuePairs);

            return reports;
        });
    }, [reportsByPolicyID, reportOwnerAccountID, allPoliciesID, reportNameValuePairs, policyIDFromProps]);
=======
    const onlyReport = transactionsReports.length === 1 ? transactionsReports.at(0) : undefined;
    const isOwner = onlyReport ? onlyReport.ownerAccountID === currentUserPersonalDetails.accountID : false;
    const isReportIOU = onlyReport ? isIOUReport(onlyReport) : false;
    const shouldShowRemoveFromReport = isEditing && isOwner && !isReportIOU && !isUnreported;

    const expenseReports = useMemo(
        () =>
            Object.values(allPoliciesID ?? {}).flatMap((policyID) => {
                if (!policyID || (policyIDFromProps && policyID !== policyIDFromProps)) {
                    return [];
                }
                const reports = getOutstandingReportsForUser(
                    policyID,
                    transactionsReports.at(0)?.ownerAccountID ?? currentUserPersonalDetails.accountID,
                    allReports ?? {},
                    reportNameValuePairs,
                    isEditing,
                );
                return reports;
            }),
        [allReports, currentUserPersonalDetails.accountID, transactionsReports, isEditing, allPoliciesID, reportNameValuePairs, policyIDFromProps],
    );
>>>>>>> e4a66cef

    const reportOptions: TransactionGroupListItem[] = useMemo(() => {
        if (!reportsByPolicyID || isEmptyObject(reportsByPolicyID)) {
            return [];
        }

        return expenseReports
            .sort((report1, report2) => sortOutstandingReportsBySelected(report1, report2, onlyReport?.reportID))
            .filter((report) => !debouncedSearchValue || report?.reportName?.toLowerCase().includes(debouncedSearchValue.toLowerCase()))
            .filter((report): report is NonNullable<typeof report> => report !== undefined)
            .map((report) => {
                const matchingOption = options.reports.find((option) => option.reportID === report.reportID);
                return {
                    ...matchingOption,
                    // We are shallow copying properties from matchingOption, so if it has a brickRoadIndicator, it will display RBR.
                    // We set it to null here to prevent showing RBR for reports https://github.com/Expensify/App/issues/65960.
                    brickRoadIndicator: null,
                    alternateText: getPolicyName({report}) ?? matchingOption?.alternateText,
                    value: report.reportID,
                    isSelected: onlyReport && report.reportID === onlyReport?.reportID,
                };
            });
<<<<<<< HEAD
    }, [reportsByPolicyID, debouncedSearchValue, expenseReports, options.reports, transactionsReports]);
=======
    }, [allReports, debouncedSearchValue, expenseReports, onlyReport, options.reports]);
>>>>>>> e4a66cef

    const navigateBack = () => {
        Navigation.goBack(backTo);
    };

    const headerMessage = useMemo(() => (searchValue && !reportOptions.length ? translate('common.noResultsFound') : ''), [searchValue, reportOptions, translate]);

    // eslint-disable-next-line rulesdir/no-negated-variables
    const shouldShowNotFoundPage = useMemo(() => {
        if (expenseReports.length === 0) {
            return true;
        }

        const transactionReport = transactionsReports.at(0);
        if (!transactionReport) {
            return false;
        }

        const isAdmin = isPolicyAdmin(reportPolicy);
        const isOpen = isOpenReport(transactionReport);
        const isSubmitter = isReportOwner(transactionReport);
        // If the report is Open, then only submitters, admins can move expenses
        return isOpen && !isAdmin && !isSubmitter;
    }, [transactionsReports, reportPolicy, expenseReports.length]);

    return (
        <StepScreenWrapper
            headerTitle={translate('common.report')}
            onBackButtonPress={navigateBack}
            shouldShowWrapper
            testID="IOURequestEditReportCommon"
            includeSafeAreaPaddingBottom
            shouldShowNotFoundPage={shouldShowNotFoundPage}
        >
            <SelectionList
                sections={[{data: reportOptions}]}
                onSelectRow={selectReport}
                textInputValue={searchValue}
                onChangeText={setSearchValue}
                textInputLabel={expenseReports.length >= CONST.STANDARD_LIST_ITEM_LIMIT ? translate('common.search') : undefined}
                shouldSingleExecuteRowSelect
                headerMessage={headerMessage}
                initiallyFocusedOptionKey={transactionsReports.length === 1 ? transactionsReports.at(0)?.reportID : undefined}
                ListItem={InviteMemberListItem}
                listFooterContent={
                    shouldShowRemoveFromReport ? (
                        <MenuItem
                            onPress={removeFromReport}
                            title={translate('iou.removeFromReport')}
                            description={translate('iou.moveToPersonalSpace')}
                            icon={Expensicons.Close}
                        />
                    ) : undefined
                }
            />
        </StepScreenWrapper>
    );
}

export default IOURequestEditReportCommon;<|MERGE_RESOLUTION|>--- conflicted
+++ resolved
@@ -1,10 +1,6 @@
 import React, {useMemo} from 'react';
-<<<<<<< HEAD
-=======
-import type {OnyxEntry} from 'react-native-onyx';
 import * as Expensicons from '@components/Icon/Expensicons';
 import MenuItem from '@components/MenuItem';
->>>>>>> e4a66cef
 import {useOptionsList} from '@components/OptionListContextProvider';
 import SelectionList from '@components/SelectionList';
 import InviteMemberListItem from '@components/SelectionList/InviteMemberListItem';
@@ -15,12 +11,8 @@
 import useOnyx from '@hooks/useOnyx';
 import usePolicy from '@hooks/usePolicy';
 import Navigation from '@libs/Navigation/Navigation';
-<<<<<<< HEAD
 import {isPolicyAdmin} from '@libs/PolicyUtils';
-import {getOutstandingReportsForUser, getPolicyName, isOpenReport, isReportOwner, reportsByPolicyIDSelector, sortOutstandingReportsBySelected} from '@libs/ReportUtils';
-=======
-import {getOutstandingReportsForUser, getPolicyName, isIOUReport, sortOutstandingReportsBySelected} from '@libs/ReportUtils';
->>>>>>> e4a66cef
+import {getOutstandingReportsForUser, getPolicyName, isIOUReport, isOpenReport, isReportOwner, reportsByPolicyIDSelector, sortOutstandingReportsBySelected} from '@libs/ReportUtils';
 import CONST from '@src/CONST';
 import ONYXKEYS from '@src/ONYXKEYS';
 import type {Route} from '@src/ROUTES';
@@ -62,7 +54,11 @@
 
     const [searchValue, debouncedSearchValue, setSearchValue] = useDebouncedState('');
 
-<<<<<<< HEAD
+    const onlyReport = transactionsReports.length === 1 ? transactionsReports.at(0) : undefined;
+    const isOwner = onlyReport ? onlyReport.ownerAccountID === currentUserPersonalDetails.accountID : false;
+    const isReportIOU = onlyReport ? isIOUReport(onlyReport) : false;
+    const shouldShowRemoveFromReport = isEditing && isOwner && !isReportIOU && !isUnreported;
+
     const expenseReports = useMemo(() => {
         // Early return if no reports are available to prevent useless loop
         if (!reportsByPolicyID || isEmptyObject(reportsByPolicyID)) {
@@ -73,35 +69,11 @@
             if (!policyID || (policyIDFromProps && policyID !== policyIDFromProps)) {
                 return [];
             }
-            const reports = getOutstandingReportsForUser(policyID, reportOwnerAccountID, reportsByPolicyID?.[policyID ?? CONST.DEFAULT_NUMBER_ID] ?? {}, reportNameValuePairs);
+            const reports = getOutstandingReportsForUser(policyID, reportOwnerAccountID, reportsByPolicyID?.[policyID ?? CONST.DEFAULT_NUMBER_ID] ?? {}, reportNameValuePairs, isEditing);
 
             return reports;
         });
-    }, [reportsByPolicyID, reportOwnerAccountID, allPoliciesID, reportNameValuePairs, policyIDFromProps]);
-=======
-    const onlyReport = transactionsReports.length === 1 ? transactionsReports.at(0) : undefined;
-    const isOwner = onlyReport ? onlyReport.ownerAccountID === currentUserPersonalDetails.accountID : false;
-    const isReportIOU = onlyReport ? isIOUReport(onlyReport) : false;
-    const shouldShowRemoveFromReport = isEditing && isOwner && !isReportIOU && !isUnreported;
-
-    const expenseReports = useMemo(
-        () =>
-            Object.values(allPoliciesID ?? {}).flatMap((policyID) => {
-                if (!policyID || (policyIDFromProps && policyID !== policyIDFromProps)) {
-                    return [];
-                }
-                const reports = getOutstandingReportsForUser(
-                    policyID,
-                    transactionsReports.at(0)?.ownerAccountID ?? currentUserPersonalDetails.accountID,
-                    allReports ?? {},
-                    reportNameValuePairs,
-                    isEditing,
-                );
-                return reports;
-            }),
-        [allReports, currentUserPersonalDetails.accountID, transactionsReports, isEditing, allPoliciesID, reportNameValuePairs, policyIDFromProps],
-    );
->>>>>>> e4a66cef
+    }, [reportsByPolicyID, reportOwnerAccountID, allPoliciesID, reportNameValuePairs, policyIDFromProps, isEditing]);
 
     const reportOptions: TransactionGroupListItem[] = useMemo(() => {
         if (!reportsByPolicyID || isEmptyObject(reportsByPolicyID)) {
@@ -124,11 +96,7 @@
                     isSelected: onlyReport && report.reportID === onlyReport?.reportID,
                 };
             });
-<<<<<<< HEAD
-    }, [reportsByPolicyID, debouncedSearchValue, expenseReports, options.reports, transactionsReports]);
-=======
-    }, [allReports, debouncedSearchValue, expenseReports, onlyReport, options.reports]);
->>>>>>> e4a66cef
+    }, [reportsByPolicyID, debouncedSearchValue, expenseReports, options.reports, onlyReport]);
 
     const navigateBack = () => {
         Navigation.goBack(backTo);
