--- conflicted
+++ resolved
@@ -49,11 +49,7 @@
     isUnreported?: boolean;
 };
 
-<<<<<<< HEAD
-function IOURequestEditReportCommon({backTo, transactionsReports, policyID: policyIDFromProps, selectReport}: Props) {
-=======
-function IOURequestEditReportCommon({backTo, transactionsReports, selectReport, removeFromReport, isEditing = false, isUnreported}: Props) {
->>>>>>> d9fe9ee2
+function IOURequestEditReportCommon({backTo, transactionsReports, selectReport, removeFromReport, isEditing = false, isUnreported, policyID: policyIDFromProps}: Props) {
     const {translate} = useLocalize();
     const {options} = useOptionsList();
     const [allReports] = useOnyx(ONYXKEYS.COLLECTION.REPORT, {selector: (reports) => mapOnyxCollectionItems(reports, reportSelector), canBeMissing: true});
