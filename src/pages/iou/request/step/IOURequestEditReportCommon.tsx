--- conflicted
+++ resolved
@@ -55,19 +55,15 @@
     const {options} = useOptionsList();
     const [outstandingReportsByPolicyID] = useOnyx(ONYXKEYS.DERIVED.OUTSTANDING_REPORTS_BY_POLICY_ID, {canBeMissing: true});
     const currentUserPersonalDetails = useCurrentUserPersonalDetails();
-<<<<<<< HEAD
+    const [selectedReport] = useOnyx(`${ONYXKEYS.COLLECTION.REPORT}${selectedReportID}`, {canBeMissing: true});
+    const reportOwnerAccountID = useMemo(() => selectedReport?.ownerAccountID ?? currentUserPersonalDetails.accountID, [selectedReport, currentUserPersonalDetails.accountID]);
+    const reportPolicy = usePolicy(selectedReport?.policyID);
     const [activePolicyID] = useOnyx(ONYXKEYS.NVP_ACTIVE_POLICY_ID, {canBeMissing: true});
     const policy = usePolicy(activePolicyID);
     const reportOwnerAccountID = useMemo(
         () => transactionsReports.at(0)?.ownerAccountID ?? currentUserPersonalDetails.accountID,
         [transactionsReports, currentUserPersonalDetails.accountID],
     );
-    const reportPolicy = usePolicy(transactionsReports.at(0)?.policyID);
-=======
-    const [selectedReport] = useOnyx(`${ONYXKEYS.COLLECTION.REPORT}${selectedReportID}`, {canBeMissing: true});
-    const reportOwnerAccountID = useMemo(() => selectedReport?.ownerAccountID ?? currentUserPersonalDetails.accountID, [selectedReport, currentUserPersonalDetails.accountID]);
-    const reportPolicy = usePolicy(selectedReport?.policyID);
->>>>>>> ae3b0770
     const [reportNameValuePairs] = useOnyx(ONYXKEYS.COLLECTION.REPORT_NAME_VALUE_PAIRS, {canBeMissing: true});
     const [allPoliciesID] = useOnyx(ONYXKEYS.COLLECTION.POLICY, {selector: (policies) => mapOnyxCollectionItems(policies, (policy) => policy?.id), canBeMissing: false});
 
@@ -185,11 +181,7 @@
         const isSubmitter = isReportOwner(selectedReport);
         // If the report is Open, then only submitters, admins can move expenses
         return isOpen && !isAdmin && !isSubmitter;
-<<<<<<< HEAD
-    }, [transactionsReports, reportPolicy, expenseReports.length, shouldShowNotFoundPageFromProps, createReport]);
-=======
-    }, [selectedReport, reportPolicy, expenseReports.length, shouldShowNotFoundPageFromProps]);
->>>>>>> ae3b0770
+    }, [createReport, selectedReport, transactionsReports, reportPolicy, expenseReports.length, shouldShowNotFoundPageFromProps]);
 
     return (
         <StepScreenWrapper
