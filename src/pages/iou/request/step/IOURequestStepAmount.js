import {useFocusEffect} from '@react-navigation/native';
import lodashGet from 'lodash/get';
<<<<<<< HEAD
import PropTypes from 'prop-types';
import _ from 'underscore';
=======
import lodashIsEmpty from 'lodash/isEmpty';
>>>>>>> ebc8de82
import React, {useCallback, useEffect, useRef} from 'react';
import {withOnyx} from 'react-native-onyx';
import transactionPropTypes from '@components/transactionPropTypes';
import useLocalize from '@hooks/useLocalize';
import * as TransactionEdit from '@libs/actions/TransactionEdit';
import compose from '@libs/compose';
import * as CurrencyUtils from '@libs/CurrencyUtils';
import Navigation from '@libs/Navigation/Navigation';
import * as ReportUtils from '@libs/ReportUtils';
import {getRequestType} from '@libs/TransactionUtils';
import * as TransactionUtils from '@libs/TransactionUtils';
import MoneyRequestAmountForm from '@pages/iou/steps/MoneyRequestAmountForm';
import reportPropTypes from '@pages/reportPropTypes';
import * as IOU from '@userActions/IOU';
import CONST from '@src/CONST';
import ONYXKEYS from '@src/ONYXKEYS';
import ROUTES from '@src/ROUTES';
import IOURequestStepRoutePropTypes from './IOURequestStepRoutePropTypes';
import StepScreenWrapper from './StepScreenWrapper';
import withFullTransactionOrNotFound from './withFullTransactionOrNotFound';
import withWritableReportOrNotFound from './withWritableReportOrNotFound';
import withCurrentUserPersonalDetails, {
    withCurrentUserPersonalDetailsDefaultProps,
    withCurrentUserPersonalDetailsPropTypes
} from "@components/withCurrentUserPersonalDetails";
import * as OptionsListUtils from "@libs/OptionsListUtils";
import personalDetailsPropType from "@pages/personalDetailsPropType";

const propTypes = {
    /** Navigation route context info provided by react navigation */
    route: IOURequestStepRoutePropTypes.isRequired,

    /* Onyx Props */
    /** The report that the transaction belongs to */
    report: reportPropTypes,

    /** The transaction object being modified in Onyx */
    transaction: transactionPropTypes,

<<<<<<< HEAD
    /** The policy of the report */
    policy: PropTypes.shape({
        /**
         * Whether or not the policy has tax tracking enabled
         *
         * @deprecated - use tax.trackingEnabled instead
         */
        isTaxTrackingEnabled: PropTypes.bool,

        /** Whether or not the policy has tax tracking enabled */
        tax: PropTypes.shape({
            trackingEnabled: PropTypes.bool,
        }),

        /** Collection of tax rates attached to a policy */
        taxRates: taxPropTypes,
    }),

    /** Personal details of all users */
    personalDetails: personalDetailsPropType,

    ...withCurrentUserPersonalDetailsPropTypes,
=======
    /** The draft transaction that holds data to be persisted on the current transaction */
    splitDraftTransaction: transactionPropTypes,

    /** The draft transaction object being modified in Onyx */
    draftTransaction: transactionPropTypes,
>>>>>>> ebc8de82
};

const defaultProps = {
    report: {},
    transaction: {},
<<<<<<< HEAD
    policy: {},
    personalDetails: {},
    ...withCurrentUserPersonalDetailsDefaultProps,
};

const getTaxAmount = (transaction, defaultTaxValue, amount) => {
    const percentage = (transaction.taxRate ? transaction.taxRate.data.value : defaultTaxValue) || '';
    return TransactionUtils.calculateTaxAmount(percentage, amount);
=======
    splitDraftTransaction: {},
    draftTransaction: {},
>>>>>>> ebc8de82
};

function IOURequestStepAmount({
    report,
    route: {
        params: {iouType, reportID, transactionID, backTo, action},
    },
    transaction,
<<<<<<< HEAD
    transaction: {currency},
    policy,
    personalDetails,
    currentUserPersonalDetails,
=======
    splitDraftTransaction,
    draftTransaction,
>>>>>>> ebc8de82
}) {
    const {translate} = useLocalize();
    const textInput = useRef(null);
    const focusTimeoutRef = useRef(null);
    const isSaveButtonPressed = useRef(false);
    const originalCurrency = useRef(null);
    const iouRequestType = getRequestType(transaction);
<<<<<<< HEAD

    const taxRates = lodashGet(policy, 'taxRates', {});
    const isPolicyExpenseChat = ReportUtils.isPolicyExpenseChat(ReportUtils.getRootParentReport(report));
    const isTaxTrackingEnabled = isPolicyExpenseChat && lodashGet(policy, 'tax.trackingEnabled', policy.isTaxTrackingEnabled);
    const skipConfirmation = transaction.skipConfirmation && !ReportUtils.isArchivedRoom(report);
=======
    const isEditing = action === CONST.IOU.ACTION.EDIT;
    const isSplitBill = iouType === CONST.IOU.TYPE.SPLIT;
    const isEditingSplitBill = isEditing && isSplitBill;
    const {amount: transactionAmount} = ReportUtils.getTransactionDetails(isEditingSplitBill && !lodashIsEmpty(splitDraftTransaction) ? splitDraftTransaction : transaction);
    const {currency} = ReportUtils.getTransactionDetails(isEditing ? draftTransaction : transaction);
>>>>>>> ebc8de82

    useFocusEffect(
        useCallback(() => {
            focusTimeoutRef.current = setTimeout(() => textInput.current && textInput.current.focus(), CONST.ANIMATED_TRANSITION);
            return () => {
                if (!focusTimeoutRef.current) {
                    return;
                }
                clearTimeout(focusTimeoutRef.current);
            };
        }, []),
    );

    useEffect(() => {
        if (isEditing) {
            // A temporary solution to not prevent users from editing the currency
            // We create a backup transaction and use it to save the currency and remove this transaction backup if we don't save the amount
            // It should be removed after this issue https://github.com/Expensify/App/issues/34607 is fixed
            TransactionEdit.createBackupTransaction(isEditingSplitBill && !lodashIsEmpty(splitDraftTransaction) ? splitDraftTransaction : transaction);

            return () => {
                if (isSaveButtonPressed.current) {
                    return;
                }
                TransactionEdit.removeBackupTransaction(transaction.transactionID || '');
            };
        }
        if (transaction.originalCurrency) {
            originalCurrency.current = transaction.originalCurrency;
        } else {
            originalCurrency.current = currency;
            IOU.setMoneyRequestOriginalCurrency_temporaryForRefactor(transactionID, currency);
        }
        return () => {
            if (isSaveButtonPressed.current) {
                return;
            }
            IOU.setMoneyRequestCurrency_temporaryForRefactor(transactionID, originalCurrency.current, true);
        };
        // eslint-disable-next-line react-hooks/exhaustive-deps
    }, []);

    const navigateBack = () => {
        Navigation.goBack(backTo);
    };

    const navigateToCurrencySelectionPage = () => {
        Navigation.navigate(ROUTES.MONEY_REQUEST_STEP_CURRENCY.getRoute(action, iouType, transactionID, reportID, backTo ? 'confirm' : '', Navigation.getActiveRouteWithoutParams()));
    };

    /**
     * @param {Number} amount
     */
    const navigateToNextPage = ({amount, paymentMethod}) => {
        isSaveButtonPressed.current = true;
        const amountInSmallestCurrencyUnits = CurrencyUtils.convertToBackendAmount(Number.parseFloat(amount));

        IOU.setMoneyRequestAmount_temporaryForRefactor(transactionID, amountInSmallestCurrencyUnits, currency || CONST.CURRENCY.USD, true);

        if (backTo) {
            Navigation.goBack(backTo);
            return;
        }

        // If a reportID exists in the report object, it's because the user started this flow from using the + button in the composer
        // inside a report. In this case, the participants can be automatically assigned from the report and the user can skip the participants step and go straight
        // to the confirm step.
        if (report.reportID) {
<<<<<<< HEAD
            const selectedParticipants = IOU.setMoneyRequestParticipantsFromReport(transactionID, report);
            const participants = _.map(selectedParticipants, (participant) => {
                const participantAccountID = lodashGet(participant, 'accountID', 0);
                return participantAccountID ? OptionsListUtils.getParticipantsOption(participant, personalDetails) : OptionsListUtils.getReportOption(participant);
            });
            const backendAmount = CurrencyUtils.convertToBackendAmount(Number.parseFloat(amount));

            if (skipConfirmation) {
                if (iouType === CONST.IOU.TYPE.SPLIT) {
                    IOU.splitBillAndOpenReport(
                        participants,
                        currentUserPersonalDetails.login,
                        currentUserPersonalDetails.accountID,
                        backendAmount,
                        '',
                        transaction.currency,
                        '',
                        '',
                        '',
                    );
                    return;
                }
                if (iouType === CONST.IOU.TYPE.SEND) {
                    if (paymentMethod && paymentMethod === CONST.IOU.PAYMENT_TYPE.EXPENSIFY) {
                        IOU.sendMoneyWithWallet(report, backendAmount, transaction.currency, '', currentUserPersonalDetails.accountID, participants[0]);
                        return;
                    }

                    IOU.sendMoneyElsewhere(report, backendAmount, transaction.currency, '', currentUserPersonalDetails.accountID, participants[0]);
                    return;
                }
                if (iouType === CONST.IOU.TYPE.REQUEST) {
                    IOU.requestMoney(
                        report,
                        backendAmount,
                        transaction.currency,
                        transaction.created,
                        '',
                        currentUserPersonalDetails.login,
                        currentUserPersonalDetails.accountID,
                        participants[0],
                        '',
                        null,
                    );
                    return;
                }
            }
            Navigation.navigate(ROUTES.MONEY_REQUEST_STEP_CONFIRMATION.getRoute(iouType, transactionID, reportID));
=======
            IOU.setMoneyRequestParticipantsFromReport(transactionID, report);
            Navigation.navigate(ROUTES.MONEY_REQUEST_STEP_CONFIRMATION.getRoute(CONST.IOU.ACTION.CREATE, iouType, transactionID, reportID));
>>>>>>> ebc8de82
            return;
        }

        // If there was no reportID, then that means the user started this flow from the global + menu
        // and an optimistic reportID was generated. In that case, the next step is to select the participants for this request.
        Navigation.navigate(ROUTES.MONEY_REQUEST_STEP_PARTICIPANTS.getRoute(iouType, transactionID, reportID));
    };

    const saveAmountAndCurrency = ({amount}) => {
        if (!isEditing) {
            navigateToNextPage({amount});
            return;
        }

        const newAmount = CurrencyUtils.convertToBackendAmount(Number.parseFloat(amount));

        // If the value hasn't changed, don't request to save changes on the server and just close the modal
        if (newAmount === TransactionUtils.getAmount(transaction) && currency === TransactionUtils.getCurrency(transaction)) {
            Navigation.dismissModal();
            return;
        }

        if (isSplitBill) {
            IOU.setDraftSplitTransaction(transactionID, {amount: newAmount, currency});
            Navigation.goBack(backTo);
            return;
        }

        IOU.updateMoneyRequestAmountAndCurrency(transactionID, reportID, currency, newAmount);
        Navigation.dismissModal();
    };

    return (
        <StepScreenWrapper
            headerTitle={translate('iou.amount')}
            onBackButtonPress={navigateBack}
            testID={IOURequestStepAmount.displayName}
            shouldShowWrapper={Boolean(backTo || isEditing)}
            includeSafeAreaPaddingBottom
        >
            <MoneyRequestAmountForm
<<<<<<< HEAD
                isEditing={Boolean(backTo)}
                currency={transaction.currency}
                amount={transaction.amount}
                skipConfirmation={skipConfirmation}
                iouType={iouType}
                policyID={policy.policyID}
                bankAccountRoute={ReportUtils.getBankAccountRoute(report)}
=======
                isEditing={Boolean(backTo || isEditing)}
                currency={currency}
                amount={Math.abs(transactionAmount)}
>>>>>>> ebc8de82
                ref={(e) => (textInput.current = e)}
                onCurrencyButtonPress={navigateToCurrencySelectionPage}
                onSubmitButtonPress={saveAmountAndCurrency}
                selectedTab={iouRequestType}
            />
        </StepScreenWrapper>
    );
}

IOURequestStepAmount.propTypes = propTypes;
IOURequestStepAmount.defaultProps = defaultProps;
IOURequestStepAmount.displayName = 'IOURequestStepAmount';

export default compose(
    withCurrentUserPersonalDetails,
    withWritableReportOrNotFound,
    withFullTransactionOrNotFound,
    withOnyx({
<<<<<<< HEAD
        personalDetails: {
            key: ONYXKEYS.PERSONAL_DETAILS_LIST,
        },
        policy: {
            key: ({report}) => `${ONYXKEYS.COLLECTION.POLICY}${report ? report.policyID : '0'}`,
=======
        splitDraftTransaction: {
            key: ({route}) => {
                const transactionID = lodashGet(route, 'params.transactionID', 0);
                return `${ONYXKEYS.COLLECTION.SPLIT_TRANSACTION_DRAFT}${transactionID}`;
            },
        },
        draftTransaction: {
            key: ({route}) => {
                const transactionID = lodashGet(route, 'params.transactionID', 0);
                return `${ONYXKEYS.COLLECTION.TRANSACTION_DRAFT}${transactionID}`;
            },
>>>>>>> ebc8de82
        },
    }),
)(IOURequestStepAmount);<|MERGE_RESOLUTION|>--- conflicted
+++ resolved
@@ -1,11 +1,8 @@
 import {useFocusEffect} from '@react-navigation/native';
 import lodashGet from 'lodash/get';
-<<<<<<< HEAD
 import PropTypes from 'prop-types';
 import _ from 'underscore';
-=======
 import lodashIsEmpty from 'lodash/isEmpty';
->>>>>>> ebc8de82
 import React, {useCallback, useEffect, useRef} from 'react';
 import {withOnyx} from 'react-native-onyx';
 import transactionPropTypes from '@components/transactionPropTypes';
@@ -45,15 +42,8 @@
     /** The transaction object being modified in Onyx */
     transaction: transactionPropTypes,
 
-<<<<<<< HEAD
-    /** The policy of the report */
-    policy: PropTypes.shape({
-        /**
-         * Whether or not the policy has tax tracking enabled
-         *
-         * @deprecated - use tax.trackingEnabled instead
-         */
-        isTaxTrackingEnabled: PropTypes.bool,
+    /** The draft transaction that holds data to be persisted on the current transaction */
+    splitDraftTransaction: transactionPropTypes,
 
         /** Whether or not the policy has tax tracking enabled */
         tax: PropTypes.shape({
@@ -68,19 +58,14 @@
     personalDetails: personalDetailsPropType,
 
     ...withCurrentUserPersonalDetailsPropTypes,
-=======
-    /** The draft transaction that holds data to be persisted on the current transaction */
-    splitDraftTransaction: transactionPropTypes,
 
     /** The draft transaction object being modified in Onyx */
     draftTransaction: transactionPropTypes,
->>>>>>> ebc8de82
 };
 
 const defaultProps = {
     report: {},
     transaction: {},
-<<<<<<< HEAD
     policy: {},
     personalDetails: {},
     ...withCurrentUserPersonalDetailsDefaultProps,
@@ -89,10 +74,8 @@
 const getTaxAmount = (transaction, defaultTaxValue, amount) => {
     const percentage = (transaction.taxRate ? transaction.taxRate.data.value : defaultTaxValue) || '';
     return TransactionUtils.calculateTaxAmount(percentage, amount);
-=======
     splitDraftTransaction: {},
     draftTransaction: {},
->>>>>>> ebc8de82
 };
 
 function IOURequestStepAmount({
@@ -100,16 +83,11 @@
     route: {
         params: {iouType, reportID, transactionID, backTo, action},
     },
-    transaction,
-<<<<<<< HEAD
-    transaction: {currency},
     policy,
     personalDetails,
     currentUserPersonalDetails,
-=======
     splitDraftTransaction,
     draftTransaction,
->>>>>>> ebc8de82
 }) {
     const {translate} = useLocalize();
     const textInput = useRef(null);
@@ -117,19 +95,16 @@
     const isSaveButtonPressed = useRef(false);
     const originalCurrency = useRef(null);
     const iouRequestType = getRequestType(transaction);
-<<<<<<< HEAD
 
     const taxRates = lodashGet(policy, 'taxRates', {});
     const isPolicyExpenseChat = ReportUtils.isPolicyExpenseChat(ReportUtils.getRootParentReport(report));
     const isTaxTrackingEnabled = isPolicyExpenseChat && lodashGet(policy, 'tax.trackingEnabled', policy.isTaxTrackingEnabled);
-    const skipConfirmation = transaction.skipConfirmation && !ReportUtils.isArchivedRoom(report);
-=======
     const isEditing = action === CONST.IOU.ACTION.EDIT;
     const isSplitBill = iouType === CONST.IOU.TYPE.SPLIT;
     const isEditingSplitBill = isEditing && isSplitBill;
     const {amount: transactionAmount} = ReportUtils.getTransactionDetails(isEditingSplitBill && !lodashIsEmpty(splitDraftTransaction) ? splitDraftTransaction : transaction);
     const {currency} = ReportUtils.getTransactionDetails(isEditing ? draftTransaction : transaction);
->>>>>>> ebc8de82
+    const skipConfirmation = draftTransaction.skipConfirmation && !ReportUtils.isArchivedRoom(report);
 
     useFocusEffect(
         useCallback(() => {
@@ -198,7 +173,6 @@
         // inside a report. In this case, the participants can be automatically assigned from the report and the user can skip the participants step and go straight
         // to the confirm step.
         if (report.reportID) {
-<<<<<<< HEAD
             const selectedParticipants = IOU.setMoneyRequestParticipantsFromReport(transactionID, report);
             const participants = _.map(selectedParticipants, (participant) => {
                 const participantAccountID = lodashGet(participant, 'accountID', 0);
@@ -246,11 +220,8 @@
                     return;
                 }
             }
-            Navigation.navigate(ROUTES.MONEY_REQUEST_STEP_CONFIRMATION.getRoute(iouType, transactionID, reportID));
-=======
             IOU.setMoneyRequestParticipantsFromReport(transactionID, report);
             Navigation.navigate(ROUTES.MONEY_REQUEST_STEP_CONFIRMATION.getRoute(CONST.IOU.ACTION.CREATE, iouType, transactionID, reportID));
->>>>>>> ebc8de82
             return;
         }
 
@@ -292,19 +263,13 @@
             includeSafeAreaPaddingBottom
         >
             <MoneyRequestAmountForm
-<<<<<<< HEAD
-                isEditing={Boolean(backTo)}
-                currency={transaction.currency}
-                amount={transaction.amount}
+                isEditing={Boolean(backTo || isEditing)}
+                currency={currency}
+                amount={Math.abs(transactionAmount)}
                 skipConfirmation={skipConfirmation}
                 iouType={iouType}
                 policyID={policy.policyID}
                 bankAccountRoute={ReportUtils.getBankAccountRoute(report)}
-=======
-                isEditing={Boolean(backTo || isEditing)}
-                currency={currency}
-                amount={Math.abs(transactionAmount)}
->>>>>>> ebc8de82
                 ref={(e) => (textInput.current = e)}
                 onCurrencyButtonPress={navigateToCurrencySelectionPage}
                 onSubmitButtonPress={saveAmountAndCurrency}
@@ -323,13 +288,11 @@
     withWritableReportOrNotFound,
     withFullTransactionOrNotFound,
     withOnyx({
-<<<<<<< HEAD
         personalDetails: {
             key: ONYXKEYS.PERSONAL_DETAILS_LIST,
         },
         policy: {
             key: ({report}) => `${ONYXKEYS.COLLECTION.POLICY}${report ? report.policyID : '0'}`,
-=======
         splitDraftTransaction: {
             key: ({route}) => {
                 const transactionID = lodashGet(route, 'params.transactionID', 0);
@@ -341,7 +304,6 @@
                 const transactionID = lodashGet(route, 'params.transactionID', 0);
                 return `${ONYXKEYS.COLLECTION.TRANSACTION_DRAFT}${transactionID}`;
             },
->>>>>>> ebc8de82
         },
     }),
 )(IOURequestStepAmount);