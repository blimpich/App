--- conflicted
+++ resolved
@@ -96,13 +96,9 @@
     const {amount: transactionAmount} = getTransactionDetails(currentTransaction) ?? {amount: 0};
     const {currency: originalCurrency} = getTransactionDetails(isEditing && !isEmptyObject(draftTransaction) ? draftTransaction : transaction) ?? {currency: CONST.CURRENCY.USD};
     const currency = isValidCurrencyCode(selectedCurrency) ? selectedCurrency : originalCurrency;
-<<<<<<< HEAD
-    const shouldGenerateTransactionThreadReport = !isBetaEnabled(CONST.BETAS.NO_OPTIMISTIC_TRANSACTION_THREADS) || !account?.shouldBlockTransactionThreadReportCreation;
-=======
     // eslint-disable-next-line rulesdir/no-negated-variables
     const shouldShowNotFoundPage = useShowNotFoundPageInIOUStep(action, iouType, reportActionID, report, transaction);
-    const shouldGenerateTransactionThreadReport = !isBetaEnabled(CONST.BETAS.NO_OPTIMISTIC_TRANSACTION_THREADS);
->>>>>>> 32a0cf38
+    const shouldGenerateTransactionThreadReport = !isBetaEnabled(CONST.BETAS.NO_OPTIMISTIC_TRANSACTION_THREADS) || !account?.shouldBlockTransactionThreadReportCreation;
 
     // For quick button actions, we'll skip the confirmation page unless the report is archived or this is a workspace request, as
     // the user will have to add a merchant.
