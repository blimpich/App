--- conflicted
+++ resolved
@@ -82,12 +82,8 @@
     const [skipConfirmation] = useOnyx(`${ONYXKEYS.COLLECTION.SKIP_CONFIRMATION}${transactionID}`, {canBeMissing: true});
     const [activePolicyID] = useOnyx(ONYXKEYS.NVP_ACTIVE_POLICY_ID, {canBeMissing: true});
     const [activePolicy] = useOnyx(`${ONYXKEYS.COLLECTION.POLICY}${activePolicyID}`, {canBeMissing: true});
-<<<<<<< HEAD
     const {duplicateTransactions, duplicateTransactionViolations} = useDuplicateTransactionsAndViolations(transactionID ? [transactionID] : []);
-=======
     const [reportAttributesDerived] = useOnyx(ONYXKEYS.DERIVED.REPORT_ATTRIBUTES, {canBeMissing: true, selector: (val) => val?.reports});
->>>>>>> fa8f5077
-
     const isEditing = action === CONST.IOU.ACTION.EDIT;
     const isSplitBill = iouType === CONST.IOU.TYPE.SPLIT;
     const isEditingSplitBill = isEditing && isSplitBill;
