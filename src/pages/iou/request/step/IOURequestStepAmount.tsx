import {useFocusEffect} from '@react-navigation/native';
import React, {useCallback, useEffect, useMemo, useRef} from 'react';
import type {OnyxEntry} from 'react-native-onyx';
import {withOnyx} from 'react-native-onyx';
import type {BaseTextInputRef} from '@components/TextInput/BaseTextInput/types';
import withCurrentUserPersonalDetails from '@components/withCurrentUserPersonalDetails';
import type {WithCurrentUserPersonalDetailsProps} from '@components/withCurrentUserPersonalDetails';
import useLocalize from '@hooks/useLocalize';
import * as TransactionEdit from '@libs/actions/TransactionEdit';
import * as CurrencyUtils from '@libs/CurrencyUtils';
import Navigation from '@libs/Navigation/Navigation';
import * as OptionsListUtils from '@libs/OptionsListUtils';
import * as ReportUtils from '@libs/ReportUtils';
import * as TransactionUtils from '@libs/TransactionUtils';
import {getRequestType} from '@libs/TransactionUtils';
import MoneyRequestAmountForm from '@pages/iou/MoneyRequestAmountForm';
import * as IOU from '@userActions/IOU';
import CONST from '@src/CONST';
import ONYXKEYS from '@src/ONYXKEYS';
import ROUTES from '@src/ROUTES';
import type SCREENS from '@src/SCREENS';
import type * as OnyxTypes from '@src/types/onyx';
import type {PaymentMethodType} from '@src/types/onyx/OriginalMessage';
import {isEmptyObject} from '@src/types/utils/EmptyObject';
import StepScreenWrapper from './StepScreenWrapper';
import withFullTransactionOrNotFound from './withFullTransactionOrNotFound';
import type {WithWritableReportOrNotFoundProps} from './withWritableReportOrNotFound';
import withWritableReportOrNotFound from './withWritableReportOrNotFound';

type AmountParams = {
    amount: string;
    paymentMethod?: PaymentMethodType;
};

type IOURequestStepAmountOnyxProps = {
    /** The draft transaction that holds data to be persisted on the current transaction */
    splitDraftTransaction: OnyxEntry<OnyxTypes.Transaction>;

    /** The draft transaction object being modified in Onyx */
    draftTransaction: OnyxEntry<OnyxTypes.Transaction>;

    /** Whether the confirmation step should be skipped */
    skipConfirmation: OnyxEntry<boolean>;

    /** Personal details of all users */
    personalDetails: OnyxEntry<OnyxTypes.PersonalDetailsList>;

    /** The policy which the user has access to and which the report is tied to */
    policy: OnyxEntry<OnyxTypes.Policy>;
};

type IOURequestStepAmountProps = IOURequestStepAmountOnyxProps &
    WithCurrentUserPersonalDetailsProps &
    WithWritableReportOrNotFoundProps<typeof SCREENS.MONEY_REQUEST.STEP_AMOUNT | typeof SCREENS.MONEY_REQUEST.CREATE> & {
        /** The transaction object being modified in Onyx */
        transaction: OnyxEntry<OnyxTypes.Transaction>;

        /** Whether the user input should be kept or not */
        shouldKeepUserInput?: boolean;
    };

function IOURequestStepAmount({
    report,
    route: {
        params: {iouType, reportID, transactionID, backTo, action, currency: selectedCurrency = ''},
    },
    transaction,
    policy,
    personalDetails,
    currentUserPersonalDetails,
    splitDraftTransaction,
    draftTransaction,
<<<<<<< HEAD
    skipConfirmation,
=======
    shouldKeepUserInput = false,
>>>>>>> 8dbec8de
}: IOURequestStepAmountProps) {
    const {translate} = useLocalize();
    const textInput = useRef<BaseTextInputRef | null>(null);
    const focusTimeoutRef = useRef<NodeJS.Timeout | null>(null);
    const isSaveButtonPressed = useRef(false);
    const iouRequestType = getRequestType(transaction);

    const isEditing = action === CONST.IOU.ACTION.EDIT;
    const isSplitBill = iouType === CONST.IOU.TYPE.SPLIT;
    const isEditingSplitBill = isEditing && isSplitBill;
    const currentTransaction = isEditingSplitBill && !isEmptyObject(splitDraftTransaction) ? splitDraftTransaction : transaction;
    const {amount: transactionAmount} = ReportUtils.getTransactionDetails(currentTransaction) ?? {amount: 0};
    const {currency: originalCurrency} = ReportUtils.getTransactionDetails(isEditing ? draftTransaction : transaction) ?? {currency: CONST.CURRENCY.USD};
    const currency = CurrencyUtils.isValidCurrencyCode(selectedCurrency) ? selectedCurrency : originalCurrency;

    // For quick button actions, we'll skip the confirmation page unless the report is archived or this is a workspace request, as
    // the user will have to add a merchant.
    const shouldSkipConfirmation: boolean = useMemo(() => {
        if (!skipConfirmation || !report?.reportID) {
            return false;
        }

        return !(ReportUtils.isArchivedRoom(report) || ReportUtils.isPolicyExpenseChat(report));
    }, [report, skipConfirmation]);

    useFocusEffect(
        useCallback(() => {
            focusTimeoutRef.current = setTimeout(() => textInput.current?.focus(), CONST.ANIMATED_TRANSITION);
            return () => {
                if (!focusTimeoutRef.current) {
                    return;
                }
                clearTimeout(focusTimeoutRef.current);
            };
        }, []),
    );

    useEffect(() => {
        if (!isEditing) {
            return;
        }
        // A temporary solution to not prevent users from editing the currency
        // We create a backup transaction and use it to save the currency and remove this transaction backup if we don't save the amount
        // It should be removed after this issue https://github.com/Expensify/App/issues/34607 is fixed
        TransactionEdit.createDraftTransaction(isEditingSplitBill && !isEmptyObject(splitDraftTransaction) ? splitDraftTransaction : transaction);

        return () => {
            if (isSaveButtonPressed.current) {
                return;
            }
            TransactionEdit.removeDraftTransaction(transaction?.transactionID ?? '');
        };
        // eslint-disable-next-line react-hooks/exhaustive-deps
    }, []);

    const navigateBack = () => {
        Navigation.goBack(backTo);
    };

    const navigateToCurrencySelectionPage = () => {
        Navigation.navigate(
            ROUTES.MONEY_REQUEST_STEP_CURRENCY.getRoute(action, iouType, transactionID, reportID, backTo ? 'confirm' : '', currency, Navigation.getActiveRouteWithoutParams()),
        );
    };

    const navigateToParticipantPage = () => {
        switch (iouType) {
            case CONST.IOU.TYPE.REQUEST:
                Navigation.navigate(ROUTES.MONEY_REQUEST_STEP_PARTICIPANTS.getRoute(CONST.IOU.TYPE.SUBMIT, transactionID, reportID));
                break;
            case CONST.IOU.TYPE.SEND:
                Navigation.navigate(ROUTES.MONEY_REQUEST_STEP_PARTICIPANTS.getRoute(CONST.IOU.TYPE.PAY, transactionID, reportID));
                break;
            default:
                Navigation.navigate(ROUTES.MONEY_REQUEST_STEP_PARTICIPANTS.getRoute(iouType, transactionID, reportID));
        }
    };

    const navigateToConfirmationPage = () => {
        switch (iouType) {
            case CONST.IOU.TYPE.REQUEST:
                Navigation.navigate(ROUTES.MONEY_REQUEST_STEP_CONFIRMATION.getRoute(CONST.IOU.ACTION.CREATE, CONST.IOU.TYPE.SUBMIT, transactionID, reportID));
                break;
            case CONST.IOU.TYPE.SEND:
                Navigation.navigate(ROUTES.MONEY_REQUEST_STEP_CONFIRMATION.getRoute(CONST.IOU.ACTION.CREATE, CONST.IOU.TYPE.PAY, transactionID, reportID));
                break;
            default:
                Navigation.navigate(ROUTES.MONEY_REQUEST_STEP_CONFIRMATION.getRoute(CONST.IOU.ACTION.CREATE, iouType, transactionID, reportID));
        }
    };

    const navigateToNextPage = ({amount, paymentMethod}: AmountParams) => {
        isSaveButtonPressed.current = true;
        const amountInSmallestCurrencyUnits = CurrencyUtils.convertToBackendAmount(Number.parseFloat(amount));

        // eslint-disable-next-line @typescript-eslint/prefer-nullish-coalescing
        IOU.setMoneyRequestAmount(transactionID, amountInSmallestCurrencyUnits, currency || CONST.CURRENCY.USD, shouldKeepUserInput);

        // Initially when we're creating money request, we do not know the participant and hence if the request is with workspace with tax tracking enabled
        // So, we reset the taxAmount here and calculate it in the hook in MoneyRequestConfirmationList component
        IOU.setMoneyRequestTaxAmount(transactionID, null);

        if (backTo) {
            Navigation.goBack(backTo);
            return;
        }

        // If a reportID exists in the report object, it's because the user started this flow from using the + button in the composer
        // inside a report. In this case, the participants can be automatically assigned from the report and the user can skip the participants step and go straight
        // to the confirm step.
        if (report?.reportID && !ReportUtils.isArchivedRoom(report)) {
            const selectedParticipants = IOU.setMoneyRequestParticipantsFromReport(transactionID, report);
            const participants = selectedParticipants.map((participant) => {
                const participantAccountID = participant?.accountID ?? 0;
                return participantAccountID ? OptionsListUtils.getParticipantsOption(participant, personalDetails) : OptionsListUtils.getReportOption(participant);
            });
            const backendAmount = CurrencyUtils.convertToBackendAmount(Number.parseFloat(amount));

            if (shouldSkipConfirmation) {
                // Only skip confirmation when the split is not configurable, for now Smartscanned splits cannot be configured
                if (iouType === CONST.IOU.TYPE.SPLIT && transaction?.iouRequestType === CONST.IOU.REQUEST_TYPE.SCAN) {
                    IOU.splitBill({
                        participants,
                        currentUserLogin: currentUserPersonalDetails.login ?? '',
                        currentUserAccountID: currentUserPersonalDetails.accountID,
                        amount: backendAmount,
                        comment: '',
                        currency,
                        merchant: CONST.TRANSACTION.PARTIAL_TRANSACTION_MERCHANT,
                        tag: '',
                        category: '',
                        created: transaction?.created ?? '',
                        billable: false,
                        iouRequestType: CONST.IOU.REQUEST_TYPE.MANUAL,
                        existingSplitChatReportID: report?.reportID,
                    });
                    return;
                }

                if (iouType === CONST.IOU.TYPE.PAY || iouType === CONST.IOU.TYPE.SEND) {
                    if (paymentMethod && paymentMethod === CONST.IOU.PAYMENT_TYPE.EXPENSIFY) {
                        IOU.sendMoneyWithWallet(report, backendAmount, currency, '', currentUserPersonalDetails.accountID, participants[0]);
                        return;
                    }

                    IOU.sendMoneyElsewhere(report, backendAmount, currency, '', currentUserPersonalDetails.accountID, participants[0]);
                    return;
                }
                if (iouType === CONST.IOU.TYPE.SUBMIT || iouType === CONST.IOU.TYPE.REQUEST) {
                    IOU.requestMoney(
                        report,
                        backendAmount,
                        currency,
                        transaction?.created ?? '',
                        '',
                        currentUserPersonalDetails.login,
                        currentUserPersonalDetails.accountID,
                        participants[0],
                        '',
                        {},
                    );
                    return;
                }
                if (iouType === CONST.IOU.TYPE.TRACK) {
                    IOU.trackExpense(
                        report,
                        backendAmount,
                        currency ?? 'USD',
                        transaction?.created ?? '',
                        '',
                        currentUserPersonalDetails.login,
                        currentUserPersonalDetails.accountID,
                        participants[0],
                        '',
                    );
                    return;
                }
            }
            IOU.setMoneyRequestParticipantsFromReport(transactionID, report);
            if (isSplitBill && !report.isOwnPolicyExpenseChat && report.participants) {
                const participantAccountIDs = Object.keys(report.participants).map((accountID) => Number(accountID));
                IOU.setSplitShares(transaction, amountInSmallestCurrencyUnits, currency || CONST.CURRENCY.USD, participantAccountIDs);
            }
            navigateToConfirmationPage();
            return;
        }

        // If there was no reportID, then that means the user started this flow from the global + menu
        // and an optimistic reportID was generated. In that case, the next step is to select the participants for this expense.
        navigateToParticipantPage();
    };

    const saveAmountAndCurrency = ({amount, paymentMethod}: AmountParams) => {
        const newAmount = CurrencyUtils.convertToBackendAmount(Number.parseFloat(amount));

        // Edits to the amount from the splits page should reset the split shares.
        if (transaction?.splitShares) {
            IOU.resetSplitShares(transaction, newAmount, currency);
        }

        if (!isEditing) {
            navigateToNextPage({amount, paymentMethod});
            return;
        }

        // If the value hasn't changed, don't request to save changes on the server and just close the modal
        const transactionCurrency = TransactionUtils.getCurrency(currentTransaction);
        if (newAmount === TransactionUtils.getAmount(currentTransaction) && currency === transactionCurrency) {
            Navigation.dismissModal();
            return;
        }

        // If currency has changed, then we get the default tax rate based on currency, otherwise we use the current tax rate selected in transaction, if we have it.
        const transactionTaxCode = ReportUtils.getTransactionDetails(currentTransaction)?.taxCode;
        const defaultTaxCode = TransactionUtils.getDefaultTaxCode(policy, currentTransaction, currency) ?? '';
        const taxCode = (currency !== transactionCurrency ? defaultTaxCode : transactionTaxCode) ?? defaultTaxCode;
        const taxPercentage = TransactionUtils.getTaxValue(policy, currentTransaction, taxCode) ?? '';
        const taxAmount = CurrencyUtils.convertToBackendAmount(TransactionUtils.calculateTaxAmount(taxPercentage, newAmount));

        if (isSplitBill) {
            IOU.setDraftSplitTransaction(transactionID, {amount: newAmount, currency, taxCode, taxAmount});
            Navigation.goBack(backTo);
            return;
        }

        IOU.updateMoneyRequestAmountAndCurrency({transactionID, transactionThreadReportID: reportID, currency, amount: newAmount, taxAmount, policy, taxCode});
        Navigation.dismissModal();
    };

    return (
        <StepScreenWrapper
            headerTitle={translate('iou.amount')}
            onBackButtonPress={navigateBack}
            testID={IOURequestStepAmount.displayName}
            shouldShowWrapper={!!backTo || isEditing}
            includeSafeAreaPaddingBottom
        >
            <MoneyRequestAmountForm
                isEditing={!!backTo || isEditing}
                currency={currency}
                amount={Math.abs(transactionAmount)}
                skipConfirmation={shouldSkipConfirmation ?? false}
                iouType={iouType}
                policyID={policy?.id ?? ''}
                bankAccountRoute={ReportUtils.getBankAccountRoute(report)}
                ref={(e) => (textInput.current = e)}
                shouldKeepUserInput={transaction?.shouldShowOriginalAmount}
                onCurrencyButtonPress={navigateToCurrencySelectionPage}
                onSubmitButtonPress={saveAmountAndCurrency}
                selectedTab={iouRequestType}
            />
        </StepScreenWrapper>
    );
}

IOURequestStepAmount.displayName = 'IOURequestStepAmount';

const IOURequestStepAmountWithOnyx = withOnyx<IOURequestStepAmountProps, IOURequestStepAmountOnyxProps>({
    splitDraftTransaction: {
        key: ({route}) => {
            const transactionID = route.params.transactionID ?? 0;
            return `${ONYXKEYS.COLLECTION.SPLIT_TRANSACTION_DRAFT}${transactionID}`;
        },
    },
    draftTransaction: {
        key: ({route}) => {
            const transactionID = route.params.transactionID ?? 0;
            return `${ONYXKEYS.COLLECTION.TRANSACTION_DRAFT}${transactionID}`;
        },
    },
    skipConfirmation: {
        key: ({route}) => {
            const transactionID = route.params.transactionID ?? 0;
            return `${ONYXKEYS.COLLECTION.SKIP_CONFIRMATION}${transactionID}`;
        },
    },
    personalDetails: {
        key: ONYXKEYS.PERSONAL_DETAILS_LIST,
    },
    policy: {
        key: ({report}) => `${ONYXKEYS.COLLECTION.POLICY}${report ? report.policyID : '0'}`,
    },
})(IOURequestStepAmount);

const IOURequestStepAmountWithCurrentUserPersonalDetails = withCurrentUserPersonalDetails(IOURequestStepAmountWithOnyx);
// eslint-disable-next-line rulesdir/no-negated-variables
const IOURequestStepAmountWithWritableReportOrNotFound = withWritableReportOrNotFound(IOURequestStepAmountWithCurrentUserPersonalDetails, true);
// eslint-disable-next-line rulesdir/no-negated-variables
const IOURequestStepAmountWithFullTransactionOrNotFound = withFullTransactionOrNotFound(IOURequestStepAmountWithWritableReportOrNotFound);

export default IOURequestStepAmountWithFullTransactionOrNotFound;<|MERGE_RESOLUTION|>--- conflicted
+++ resolved
@@ -69,12 +69,9 @@
     personalDetails,
     currentUserPersonalDetails,
     splitDraftTransaction,
+    skipConfirmation,
     draftTransaction,
-<<<<<<< HEAD
-    skipConfirmation,
-=======
     shouldKeepUserInput = false,
->>>>>>> 8dbec8de
 }: IOURequestStepAmountProps) {
     const {translate} = useLocalize();
     const textInput = useRef<BaseTextInputRef | null>(null);
