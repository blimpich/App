import {useFocusEffect} from '@react-navigation/native';
import React, {useCallback, useEffect, useMemo, useRef} from 'react';
import type {OnyxEntry} from 'react-native-onyx';
import {useOnyx} from 'react-native-onyx';
import type {BaseTextInputRef} from '@components/TextInput/BaseTextInput/types';
import withCurrentUserPersonalDetails from '@components/withCurrentUserPersonalDetails';
import type {WithCurrentUserPersonalDetailsProps} from '@components/withCurrentUserPersonalDetails';
import useLocalize from '@hooks/useLocalize';
import {createDraftTransaction, removeDraftTransaction} from '@libs/actions/TransactionEdit';
import {convertToBackendAmount, isValidCurrencyCode} from '@libs/CurrencyUtils';
import Navigation from '@libs/Navigation/Navigation';
import {getParticipantsOption, getReportOption} from '@libs/OptionsListUtils';
import {getBankAccountRoute, getTransactionDetails, isArchivedReport, isPolicyExpenseChat} from '@libs/ReportUtils';
import playSound, {SOUNDS} from '@libs/Sound';
import {calculateTaxAmount, getAmount, getCurrency, getDefaultTaxCode, getRequestType, getTaxValue} from '@libs/TransactionUtils';
import MoneyRequestAmountForm from '@pages/iou/MoneyRequestAmountForm';
import {
    requestMoney,
    resetSplitShares,
    sendMoneyElsewhere,
    sendMoneyWithWallet,
    setDraftSplitTransaction,
    setMoneyRequestAmount,
    setMoneyRequestParticipantsFromReport,
    setMoneyRequestTaxAmount,
    setSplitShares,
    trackExpense,
    updateMoneyRequestAmountAndCurrency,
} from '@userActions/IOU';
import CONST from '@src/CONST';
import ONYXKEYS from '@src/ONYXKEYS';
import ROUTES from '@src/ROUTES';
import type SCREENS from '@src/SCREENS';
import type * as OnyxTypes from '@src/types/onyx';
import type {PaymentMethodType} from '@src/types/onyx/OriginalMessage';
import {isEmptyObject} from '@src/types/utils/EmptyObject';
import StepScreenWrapper from './StepScreenWrapper';
import withFullTransactionOrNotFound from './withFullTransactionOrNotFound';
import type {WithWritableReportOrNotFoundProps} from './withWritableReportOrNotFound';
import withWritableReportOrNotFound from './withWritableReportOrNotFound';

type AmountParams = {
    amount: string;
    paymentMethod?: PaymentMethodType;
};

type IOURequestStepAmountProps = WithCurrentUserPersonalDetailsProps &
    WithWritableReportOrNotFoundProps<typeof SCREENS.MONEY_REQUEST.STEP_AMOUNT | typeof SCREENS.MONEY_REQUEST.CREATE> & {
        /** The transaction object being modified in Onyx */
        transaction: OnyxEntry<OnyxTypes.Transaction>;

        /** Whether the user input should be kept or not */
        shouldKeepUserInput?: boolean;
    };

function IOURequestStepAmount({
    report,
    route: {
        params: {iouType, reportID, transactionID = '-1', backTo, pageIndex, action, currency: selectedCurrency = ''},
    },
    transaction,
    currentUserPersonalDetails,
    shouldKeepUserInput = false,
}: IOURequestStepAmountProps) {
    const {translate} = useLocalize();
    const textInput = useRef<BaseTextInputRef | null>(null);
    const focusTimeoutRef = useRef<NodeJS.Timeout | null>(null);
    const isSaveButtonPressed = useRef(false);
    const iouRequestType = getRequestType(transaction);
    const policyID = report?.policyID;

    const [reportNameValuePairs] = useOnyx(`${ONYXKEYS.COLLECTION.REPORT_NAME_VALUE_PAIRS}${report?.reportID}`);
    const [policy] = useOnyx(`${ONYXKEYS.COLLECTION.POLICY}${policyID}`);
    const [personalDetails] = useOnyx(ONYXKEYS.PERSONAL_DETAILS_LIST);
    const [draftTransaction] = useOnyx(`${ONYXKEYS.COLLECTION.TRANSACTION_DRAFT}${transactionID}`);
    const [splitDraftTransaction] = useOnyx(`${ONYXKEYS.COLLECTION.SPLIT_TRANSACTION_DRAFT}${transactionID}`);
    const [skipConfirmation] = useOnyx(`${ONYXKEYS.COLLECTION.SKIP_CONFIRMATION}${transactionID}`);

    const isEditing = action === CONST.IOU.ACTION.EDIT;
    const isSplitBill = iouType === CONST.IOU.TYPE.SPLIT;
    const isEditingSplitBill = isEditing && isSplitBill;
    const currentTransaction = isEditingSplitBill && !isEmptyObject(splitDraftTransaction) ? splitDraftTransaction : transaction;
    const {amount: transactionAmount} = getTransactionDetails(currentTransaction) ?? {amount: 0};
    const {currency: originalCurrency} = getTransactionDetails(isEditing && !isEmptyObject(draftTransaction) ? draftTransaction : transaction) ?? {currency: CONST.CURRENCY.USD};
    const currency = isValidCurrencyCode(selectedCurrency) ? selectedCurrency : originalCurrency;

    // For quick button actions, we'll skip the confirmation page unless the report is archived or this is a workspace request, as
    // the user will have to add a merchant.
    const shouldSkipConfirmation: boolean = useMemo(() => {
        if (isSplitBill || !skipConfirmation || !report?.reportID) {
            return false;
        }

<<<<<<< HEAD
        return !(isArchivedReport(report, reportNameValuePairs) || isPolicyExpenseChat(report));
=======
        return !(isArchivedReport(reportNameValuePairs) || isPolicyExpenseChat(report));
>>>>>>> 229e6c26
    }, [report, isSplitBill, skipConfirmation, reportNameValuePairs]);

    useFocusEffect(
        useCallback(() => {
            focusTimeoutRef.current = setTimeout(() => textInput.current?.focus(), CONST.ANIMATED_TRANSITION);
            return () => {
                if (!focusTimeoutRef.current) {
                    return;
                }
                clearTimeout(focusTimeoutRef.current);
            };
        }, []),
    );

    useEffect(() => {
        if (!isEditing) {
            return;
        }
        // A temporary solution to not prevent users from editing the currency
        // We create a backup transaction and use it to save the currency and remove this transaction backup if we don't save the amount
        // It should be removed after this issue https://github.com/Expensify/App/issues/34607 is fixed
        createDraftTransaction(isEditingSplitBill && !isEmptyObject(splitDraftTransaction) ? splitDraftTransaction : transaction);

        return () => {
            if (isSaveButtonPressed.current) {
                return;
            }
            removeDraftTransaction(transaction?.transactionID);
        };
        // eslint-disable-next-line react-compiler/react-compiler, react-hooks/exhaustive-deps
    }, []);

    const navigateBack = () => {
        Navigation.goBack(backTo);
    };

    const navigateToCurrencySelectionPage = () => {
        Navigation.navigate(ROUTES.MONEY_REQUEST_STEP_CURRENCY.getRoute(action, iouType, transactionID, reportID, pageIndex, currency, Navigation.getActiveRoute()));
    };

    const navigateToParticipantPage = () => {
        switch (iouType) {
            case CONST.IOU.TYPE.REQUEST:
                Navigation.navigate(ROUTES.MONEY_REQUEST_STEP_PARTICIPANTS.getRoute(CONST.IOU.TYPE.SUBMIT, transactionID, reportID));
                break;
            case CONST.IOU.TYPE.SEND:
                Navigation.navigate(ROUTES.MONEY_REQUEST_STEP_PARTICIPANTS.getRoute(CONST.IOU.TYPE.PAY, transactionID, reportID));
                break;
            default:
                Navigation.navigate(ROUTES.MONEY_REQUEST_STEP_PARTICIPANTS.getRoute(iouType, transactionID, reportID));
        }
    };

    const navigateToConfirmationPage = () => {
        switch (iouType) {
            case CONST.IOU.TYPE.REQUEST:
                Navigation.navigate(ROUTES.MONEY_REQUEST_STEP_CONFIRMATION.getRoute(CONST.IOU.ACTION.CREATE, CONST.IOU.TYPE.SUBMIT, transactionID, reportID));
                break;
            case CONST.IOU.TYPE.SEND:
                Navigation.navigate(ROUTES.MONEY_REQUEST_STEP_CONFIRMATION.getRoute(CONST.IOU.ACTION.CREATE, CONST.IOU.TYPE.PAY, transactionID, reportID));
                break;
            default:
                Navigation.navigate(ROUTES.MONEY_REQUEST_STEP_CONFIRMATION.getRoute(CONST.IOU.ACTION.CREATE, iouType, transactionID, reportID));
        }
    };

    const navigateToNextPage = ({amount, paymentMethod}: AmountParams) => {
        isSaveButtonPressed.current = true;
        const amountInSmallestCurrencyUnits = convertToBackendAmount(Number.parseFloat(amount));

        // eslint-disable-next-line @typescript-eslint/prefer-nullish-coalescing
        setMoneyRequestAmount(transactionID, amountInSmallestCurrencyUnits, currency || CONST.CURRENCY.USD, shouldKeepUserInput);

        // Initially when we're creating money request, we do not know the participant and hence if the request is with workspace with tax tracking enabled
        // So, we reset the taxAmount here and calculate it in the hook in MoneyRequestConfirmationList component
        setMoneyRequestTaxAmount(transactionID, null);

        if (backTo) {
            Navigation.goBack(backTo);
            return;
        }

        // If a reportID exists in the report object, it's because either:
        // - The user started this flow from using the + button in the composer inside a report.
        // - The user started this flow from using the global create menu by selecting the Track expense option.
        // In this case, the participants can be automatically assigned from the report and the user can skip the participants step and go straight
        // to the confirm step.
        // If the user is started this flow using the Create expense option (combined submit/track flow), they should be redirected to the participants page.
<<<<<<< HEAD
        if (report?.reportID && !isArchivedReport(report, reportNameValuePairs) && iouType !== CONST.IOU.TYPE.CREATE) {
=======
        if (report?.reportID && !isArchivedReport(reportNameValuePairs) && iouType !== CONST.IOU.TYPE.CREATE) {
>>>>>>> 229e6c26
            const selectedParticipants = setMoneyRequestParticipantsFromReport(transactionID, report);
            const participants = selectedParticipants.map((participant) => {
                const participantAccountID = participant?.accountID ?? CONST.DEFAULT_NUMBER_ID;
                return participantAccountID ? getParticipantsOption(participant, personalDetails) : getReportOption(participant);
            });
            const backendAmount = convertToBackendAmount(Number.parseFloat(amount));

            if (shouldSkipConfirmation) {
                if (iouType === CONST.IOU.TYPE.PAY || iouType === CONST.IOU.TYPE.SEND) {
                    if (paymentMethod && paymentMethod === CONST.IOU.PAYMENT_TYPE.EXPENSIFY) {
                        sendMoneyWithWallet(report, backendAmount, currency, '', currentUserPersonalDetails.accountID, participants.at(0) ?? {});
                        return;
                    }

                    sendMoneyElsewhere(report, backendAmount, currency, '', currentUserPersonalDetails.accountID, participants.at(0) ?? {});
                    return;
                }
                if (iouType === CONST.IOU.TYPE.SUBMIT || iouType === CONST.IOU.TYPE.REQUEST) {
                    playSound(SOUNDS.DONE);
                    requestMoney({
                        report,
                        participantParams: {
                            participant: participants.at(0) ?? {},
                            payeeEmail: currentUserPersonalDetails.login,
                            payeeAccountID: currentUserPersonalDetails.accountID,
                        },
                        transactionParams: {
                            amount: backendAmount,
                            currency,
                            created: transaction?.created ?? '',
                            merchant: CONST.TRANSACTION.PARTIAL_TRANSACTION_MERCHANT,
                            attendees: transaction?.attendees,
                        },
                    });
                    return;
                }
                if (iouType === CONST.IOU.TYPE.TRACK) {
                    playSound(SOUNDS.DONE);
<<<<<<< HEAD
                    trackExpense({
=======
                    trackExpense(
>>>>>>> 229e6c26
                        report,
                        amount: backendAmount,
                        currency: currency ?? 'USD',
                        created: transaction?.created ?? '',
                        merchant: CONST.TRANSACTION.PARTIAL_TRANSACTION_MERCHANT,
                        payeeEmail: currentUserPersonalDetails.login,
                        payeeAccountID: currentUserPersonalDetails.accountID,
                        participant: participants.at(0) ?? {},
                    });
                    return;
                }
            }
            setMoneyRequestParticipantsFromReport(transactionID, report);
            if (isSplitBill && !report.isOwnPolicyExpenseChat && report.participants) {
                const participantAccountIDs = Object.keys(report.participants).map((accountID) => Number(accountID));
                setSplitShares(transaction, amountInSmallestCurrencyUnits, currency || CONST.CURRENCY.USD, participantAccountIDs);
            }
            navigateToConfirmationPage();
            return;
        }

        // If there was no reportID, then that means the user started this flow from the global + menu
        // and an optimistic reportID was generated. In that case, the next step is to select the participants for this expense.
        navigateToParticipantPage();
    };

    const saveAmountAndCurrency = ({amount, paymentMethod}: AmountParams) => {
        const newAmount = convertToBackendAmount(Number.parseFloat(amount));

        // Edits to the amount from the splits page should reset the split shares.
        if (transaction?.splitShares) {
            resetSplitShares(transaction, newAmount, currency);
        }

        if (!isEditing) {
            navigateToNextPage({amount, paymentMethod});
            return;
        }

        // If the value hasn't changed, don't request to save changes on the server and just close the modal
        const transactionCurrency = getCurrency(currentTransaction);
        if (newAmount === getAmount(currentTransaction) && currency === transactionCurrency) {
            navigateBack();
            return;
        }

        // If currency has changed, then we get the default tax rate based on currency, otherwise we use the current tax rate selected in transaction, if we have it.
        const transactionTaxCode = getTransactionDetails(currentTransaction)?.taxCode;
        const defaultTaxCode = getDefaultTaxCode(policy, currentTransaction, currency) ?? '';
        const taxCode = (currency !== transactionCurrency ? defaultTaxCode : transactionTaxCode) ?? defaultTaxCode;
        const taxPercentage = getTaxValue(policy, currentTransaction, taxCode) ?? '';
        const taxAmount = convertToBackendAmount(calculateTaxAmount(taxPercentage, newAmount, currency ?? CONST.CURRENCY.USD));

        if (isSplitBill) {
            setDraftSplitTransaction(transactionID, {amount: newAmount, currency, taxCode, taxAmount});
            navigateBack();
            return;
        }

        updateMoneyRequestAmountAndCurrency({transactionID, transactionThreadReportID: reportID, currency, amount: newAmount, taxAmount, policy, taxCode});
        navigateBack();
    };

    return (
        <StepScreenWrapper
            headerTitle={translate('iou.amount')}
            onBackButtonPress={navigateBack}
            testID={IOURequestStepAmount.displayName}
            shouldShowWrapper={!!backTo || isEditing}
            includeSafeAreaPaddingBottom
        >
            <MoneyRequestAmountForm
                isEditing={!!backTo || isEditing}
                currency={currency}
                amount={Math.abs(transactionAmount)}
                skipConfirmation={shouldSkipConfirmation ?? false}
                iouType={iouType}
                policyID={policy?.id}
                bankAccountRoute={getBankAccountRoute(report)}
                ref={(e) => (textInput.current = e)}
                shouldKeepUserInput={transaction?.shouldShowOriginalAmount}
                onCurrencyButtonPress={navigateToCurrencySelectionPage}
                onSubmitButtonPress={saveAmountAndCurrency}
                selectedTab={iouRequestType}
            />
        </StepScreenWrapper>
    );
}

IOURequestStepAmount.displayName = 'IOURequestStepAmount';

const IOURequestStepAmountWithCurrentUserPersonalDetails = withCurrentUserPersonalDetails(IOURequestStepAmount);
// eslint-disable-next-line rulesdir/no-negated-variables
const IOURequestStepAmountWithWritableReportOrNotFound = withWritableReportOrNotFound(IOURequestStepAmountWithCurrentUserPersonalDetails, true);
// eslint-disable-next-line rulesdir/no-negated-variables
const IOURequestStepAmountWithFullTransactionOrNotFound = withFullTransactionOrNotFound(IOURequestStepAmountWithWritableReportOrNotFound);

export default IOURequestStepAmountWithFullTransactionOrNotFound;<|MERGE_RESOLUTION|>--- conflicted
+++ resolved
@@ -91,11 +91,7 @@
             return false;
         }
 
-<<<<<<< HEAD
-        return !(isArchivedReport(report, reportNameValuePairs) || isPolicyExpenseChat(report));
-=======
         return !(isArchivedReport(reportNameValuePairs) || isPolicyExpenseChat(report));
->>>>>>> 229e6c26
     }, [report, isSplitBill, skipConfirmation, reportNameValuePairs]);
 
     useFocusEffect(
@@ -184,11 +180,7 @@
         // In this case, the participants can be automatically assigned from the report and the user can skip the participants step and go straight
         // to the confirm step.
         // If the user is started this flow using the Create expense option (combined submit/track flow), they should be redirected to the participants page.
-<<<<<<< HEAD
-        if (report?.reportID && !isArchivedReport(report, reportNameValuePairs) && iouType !== CONST.IOU.TYPE.CREATE) {
-=======
         if (report?.reportID && !isArchivedReport(reportNameValuePairs) && iouType !== CONST.IOU.TYPE.CREATE) {
->>>>>>> 229e6c26
             const selectedParticipants = setMoneyRequestParticipantsFromReport(transactionID, report);
             const participants = selectedParticipants.map((participant) => {
                 const participantAccountID = participant?.accountID ?? CONST.DEFAULT_NUMBER_ID;
@@ -227,11 +219,7 @@
                 }
                 if (iouType === CONST.IOU.TYPE.TRACK) {
                     playSound(SOUNDS.DONE);
-<<<<<<< HEAD
                     trackExpense({
-=======
-                    trackExpense(
->>>>>>> 229e6c26
                         report,
                         amount: backendAmount,
                         currency: currency ?? 'USD',
