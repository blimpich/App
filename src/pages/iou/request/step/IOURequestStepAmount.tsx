import {useFocusEffect} from '@react-navigation/native';
import React, {useCallback, useEffect, useMemo, useRef} from 'react';
import type {OnyxEntry} from 'react-native-onyx';
import type {BaseTextInputRef} from '@components/TextInput/BaseTextInput/types';
import withCurrentUserPersonalDetails from '@components/withCurrentUserPersonalDetails';
import type {WithCurrentUserPersonalDetailsProps} from '@components/withCurrentUserPersonalDetails';
import useLocalize from '@hooks/useLocalize';
import useOnyx from '@hooks/useOnyx';
import {createDraftTransaction, removeDraftTransaction} from '@libs/actions/TransactionEdit';
import {convertToBackendAmount, isValidCurrencyCode} from '@libs/CurrencyUtils';
import {navigateToParticipantPage} from '@libs/IOUUtils';
import Navigation from '@libs/Navigation/Navigation';
import {getParticipantsOption, getReportOption} from '@libs/OptionsListUtils';
import {isPaidGroupPolicy} from '@libs/PolicyUtils';
import {getPolicyExpenseChat, getTransactionDetails, isArchivedReport, isPolicyExpenseChat} from '@libs/ReportUtils';
import {shouldRestrictUserBillableActions} from '@libs/SubscriptionUtils';
import {calculateTaxAmount, getAmount, getCurrency, getDefaultTaxCode, getRequestType, getTaxValue} from '@libs/TransactionUtils';
import MoneyRequestAmountForm from '@pages/iou/MoneyRequestAmountForm';
import {
    getMoneyRequestParticipantsFromReport,
    requestMoney,
    resetSplitShares,
    sendMoneyElsewhere,
    sendMoneyWithWallet,
    setDraftSplitTransaction,
    setMoneyRequestAmount,
    setMoneyRequestParticipantsFromReport,
    setMoneyRequestTaxAmount,
    setSplitShares,
    trackExpense,
    updateMoneyRequestAmountAndCurrency,
} from '@userActions/IOU';
import CONST from '@src/CONST';
import ONYXKEYS from '@src/ONYXKEYS';
import ROUTES from '@src/ROUTES';
import type SCREENS from '@src/SCREENS';
import type {SelectedTabRequest} from '@src/types/onyx';
import type {PaymentMethodType} from '@src/types/onyx/OriginalMessage';
import type Transaction from '@src/types/onyx/Transaction';
import {isEmptyObject} from '@src/types/utils/EmptyObject';
import StepScreenWrapper from './StepScreenWrapper';
import withFullTransactionOrNotFound from './withFullTransactionOrNotFound';
import type {WithWritableReportOrNotFoundProps} from './withWritableReportOrNotFound';
import withWritableReportOrNotFound from './withWritableReportOrNotFound';

type AmountParams = {
    amount: string;
    paymentMethod?: PaymentMethodType;
};

type IOURequestStepAmountProps = WithCurrentUserPersonalDetailsProps &
    WithWritableReportOrNotFoundProps<typeof SCREENS.MONEY_REQUEST.STEP_AMOUNT | typeof SCREENS.MONEY_REQUEST.CREATE> & {
        /** The transaction object being modified in Onyx */
        transaction: OnyxEntry<Transaction>;

        /** Whether the user input should be kept or not */
        shouldKeepUserInput?: boolean;
    };

function IOURequestStepAmount({
    report,
    route: {
        params: {iouType, reportID, transactionID = '-1', backTo, pageIndex, action, currency: selectedCurrency = '', backToReport},
    },
    transaction,
    currentUserPersonalDetails,
    shouldKeepUserInput = false,
}: IOURequestStepAmountProps) {
    const {translate} = useLocalize();
    const textInput = useRef<BaseTextInputRef | null>(null);
    const focusTimeoutRef = useRef<NodeJS.Timeout | null>(null);
    const isSaveButtonPressed = useRef(false);
    const iouRequestType = getRequestType(transaction);
    const policyID = report?.policyID;

    const [reportNameValuePairs] = useOnyx(`${ONYXKEYS.COLLECTION.REPORT_NAME_VALUE_PAIRS}${report?.reportID}`, {canBeMissing: true});
    const [policy] = useOnyx(`${ONYXKEYS.COLLECTION.POLICY}${policyID}`, {canBeMissing: true});
    const [policyCategories] = useOnyx(`${ONYXKEYS.COLLECTION.POLICY_CATEGORIES}${policyID}`, {canBeMissing: true});
    const [personalDetails] = useOnyx(ONYXKEYS.PERSONAL_DETAILS_LIST, {canBeMissing: false});
    const [draftTransaction] = useOnyx(`${ONYXKEYS.COLLECTION.TRANSACTION_DRAFT}${transactionID}`, {canBeMissing: false});
    const [splitDraftTransaction] = useOnyx(`${ONYXKEYS.COLLECTION.SPLIT_TRANSACTION_DRAFT}${transactionID}`, {canBeMissing: true});
    const [skipConfirmation] = useOnyx(`${ONYXKEYS.COLLECTION.SKIP_CONFIRMATION}${transactionID}`, {canBeMissing: true});
    const [activePolicyID] = useOnyx(ONYXKEYS.NVP_ACTIVE_POLICY_ID, {canBeMissing: true});
    const [activePolicy] = useOnyx(`${ONYXKEYS.COLLECTION.POLICY}${activePolicyID}`, {canBeMissing: true});

    const isEditing = action === CONST.IOU.ACTION.EDIT;
    const isSplitBill = iouType === CONST.IOU.TYPE.SPLIT;
    const isEditingSplitBill = isEditing && isSplitBill;
    const currentTransaction = isEditingSplitBill && !isEmptyObject(splitDraftTransaction) ? splitDraftTransaction : transaction;
    const {amount: transactionAmount} = getTransactionDetails(currentTransaction) ?? {amount: 0};
    const {currency: originalCurrency} = getTransactionDetails(isEditing && !isEmptyObject(draftTransaction) ? draftTransaction : transaction) ?? {currency: CONST.CURRENCY.USD};
    const currency = isValidCurrencyCode(selectedCurrency) ? selectedCurrency : originalCurrency;

    // For quick button actions, we'll skip the confirmation page unless the report is archived or this is a workspace request, as
    // the user will have to add a merchant.
    const shouldSkipConfirmation: boolean = useMemo(() => {
        if (isSplitBill || !skipConfirmation || !report?.reportID) {
            return false;
        }

        return !(isArchivedReport(reportNameValuePairs) || isPolicyExpenseChat(report));
    }, [report, isSplitBill, skipConfirmation, reportNameValuePairs]);

    useFocusEffect(
        useCallback(() => {
            focusTimeoutRef.current = setTimeout(() => textInput.current?.focus(), CONST.ANIMATED_TRANSITION);
            return () => {
                if (!focusTimeoutRef.current) {
                    return;
                }
                clearTimeout(focusTimeoutRef.current);
            };
        }, []),
    );

    useEffect(() => {
        if (!isEditing) {
            return;
        }
        // A temporary solution to not prevent users from editing the currency
        // We create a backup transaction and use it to save the currency and remove this transaction backup if we don't save the amount
        // It should be removed after this issue https://github.com/Expensify/App/issues/34607 is fixed
        createDraftTransaction(isEditingSplitBill && !isEmptyObject(splitDraftTransaction) ? splitDraftTransaction : transaction);

        return () => {
            if (isSaveButtonPressed.current) {
                return;
            }
            removeDraftTransaction(transaction?.transactionID);
        };
        // eslint-disable-next-line react-compiler/react-compiler, react-hooks/exhaustive-deps
    }, []);

    const navigateBack = () => {
        Navigation.goBack(backTo);
    };

    const navigateToCurrencySelectionPage = () => {
        Navigation.navigate(ROUTES.MONEY_REQUEST_STEP_CURRENCY.getRoute(action, iouType, transactionID, reportID, pageIndex, currency, Navigation.getActiveRoute()));
    };

    const navigateToConfirmationPage = () => {
        switch (iouType) {
            case CONST.IOU.TYPE.REQUEST:
                Navigation.navigate(ROUTES.MONEY_REQUEST_STEP_CONFIRMATION.getRoute(CONST.IOU.ACTION.CREATE, CONST.IOU.TYPE.SUBMIT, transactionID, reportID, backToReport));
                break;
            case CONST.IOU.TYPE.SEND:
                Navigation.navigate(ROUTES.MONEY_REQUEST_STEP_CONFIRMATION.getRoute(CONST.IOU.ACTION.CREATE, CONST.IOU.TYPE.PAY, transactionID, reportID));
                break;
            default:
                Navigation.navigate(ROUTES.MONEY_REQUEST_STEP_CONFIRMATION.getRoute(CONST.IOU.ACTION.CREATE, iouType, transactionID, reportID, backToReport));
        }
    };

    const navigateToNextPage = ({amount, paymentMethod}: AmountParams) => {
        isSaveButtonPressed.current = true;
        const amountInSmallestCurrencyUnits = convertToBackendAmount(Number.parseFloat(amount));

        // eslint-disable-next-line @typescript-eslint/prefer-nullish-coalescing
        setMoneyRequestAmount(transactionID, amountInSmallestCurrencyUnits, currency || CONST.CURRENCY.USD, shouldKeepUserInput);

        // Initially when we're creating money request, we do not know the participant and hence if the request is with workspace with tax tracking enabled
        // So, we reset the taxAmount here and calculate it in the hook in MoneyRequestConfirmationList component
        setMoneyRequestTaxAmount(transactionID, null);

        if (backTo) {
            Navigation.goBack(backTo);
            return;
        }

        // If a reportID exists in the report object, it's because either:
        // - The user started this flow from using the + button in the composer inside a report.
        // - The user started this flow from using the global create menu by selecting the Track expense option.
        // In this case, the participants can be automatically assigned from the report and the user can skip the participants step and go straight
        // to the confirm step.
        // If the user is started this flow using the Create expense option (combined submit/track flow), they should be redirected to the participants page.
        if (report?.reportID && !isArchivedReport(reportNameValuePairs) && iouType !== CONST.IOU.TYPE.CREATE) {
            const selectedParticipants = getMoneyRequestParticipantsFromReport(report);
            const participants = selectedParticipants.map((participant) => {
                const participantAccountID = participant?.accountID ?? CONST.DEFAULT_NUMBER_ID;
                return participantAccountID ? getParticipantsOption(participant, personalDetails) : getReportOption(participant);
            });
            const backendAmount = convertToBackendAmount(Number.parseFloat(amount));

            if (shouldSkipConfirmation) {
                if (iouType === CONST.IOU.TYPE.PAY || iouType === CONST.IOU.TYPE.SEND) {
                    if (paymentMethod && paymentMethod === CONST.IOU.PAYMENT_TYPE.EXPENSIFY) {
                        sendMoneyWithWallet(report, backendAmount, currency, '', currentUserPersonalDetails.accountID, participants.at(0) ?? {});
                        return;
                    }
                    sendMoneyElsewhere(report, backendAmount, currency, '', currentUserPersonalDetails.accountID, participants.at(0) ?? {});
                    return;
                }
                if (iouType === CONST.IOU.TYPE.SUBMIT || iouType === CONST.IOU.TYPE.REQUEST) {
                    requestMoney({
                        report,
                        participantParams: {
                            participant: participants.at(0) ?? {},
                            payeeEmail: currentUserPersonalDetails.login,
                            payeeAccountID: currentUserPersonalDetails.accountID,
                        },
                        transactionParams: {
                            amount: backendAmount,
                            currency,
                            created: transaction?.created ?? '',
                            merchant: CONST.TRANSACTION.PARTIAL_TRANSACTION_MERCHANT,
                            attendees: transaction?.comment?.attendees,
                        },
                        backToReport,
                    });
                    return;
                }
                if (iouType === CONST.IOU.TYPE.TRACK) {
                    trackExpense({
                        report,
                        isDraftPolicy: false,
                        participantParams: {
                            payeeEmail: currentUserPersonalDetails.login,
                            payeeAccountID: currentUserPersonalDetails.accountID,
                            participant: participants.at(0) ?? {},
                        },
                        transactionParams: {
                            amount: backendAmount,
                            currency: currency ?? 'USD',
                            created: transaction?.created,
                            merchant: CONST.TRANSACTION.PARTIAL_TRANSACTION_MERCHANT,
                        },
                    });
                    return;
                }
            }
            if (isSplitBill && !report.isOwnPolicyExpenseChat && report.participants) {
                const participantAccountIDs = Object.keys(report.participants).map((accountID) => Number(accountID));
                setSplitShares(transaction, amountInSmallestCurrencyUnits, currency || CONST.CURRENCY.USD, participantAccountIDs);
            }
            setMoneyRequestParticipantsFromReport(transactionID, report).then(() => {
                navigateToConfirmationPage();
            });
            return;
        }

        // If there was no reportID, then that means the user started this flow from the global + menu
        // and an optimistic reportID was generated. In that case, the next step is to select the participants for this expense.
        if (iouType === CONST.IOU.TYPE.CREATE && isPaidGroupPolicy(activePolicy) && activePolicy?.isPolicyExpenseChatEnabled && !shouldRestrictUserBillableActions(activePolicy.id)) {
            const activePolicyExpenseChat = getPolicyExpenseChat(currentUserPersonalDetails.accountID, activePolicy?.id);
            setMoneyRequestParticipantsFromReport(transactionID, activePolicyExpenseChat).then(() => {
                Navigation.navigate(
                    ROUTES.MONEY_REQUEST_STEP_CONFIRMATION.getRoute(
                        CONST.IOU.ACTION.CREATE,
                        iouType === CONST.IOU.TYPE.CREATE ? CONST.IOU.TYPE.SUBMIT : iouType,
                        transactionID,
                        activePolicyExpenseChat?.reportID,
                    ),
                );
            });
        } else {
            navigateToParticipantPage(iouType, transactionID, reportID);
        }
    };

    const saveAmountAndCurrency = ({amount, paymentMethod}: AmountParams) => {
        const newAmount = convertToBackendAmount(Number.parseFloat(amount));

        // Edits to the amount from the splits page should reset the split shares.
        if (transaction?.splitShares) {
            resetSplitShares(transaction, newAmount, currency);
        }

        if (!isEditing) {
            navigateToNextPage({amount, paymentMethod});
            return;
        }

        // If the value hasn't changed, don't request to save changes on the server and just close the modal
        const transactionCurrency = getCurrency(currentTransaction);
        if (newAmount === getAmount(currentTransaction) && currency === transactionCurrency) {
            navigateBack();
            return;
        }

        // If currency has changed, then we get the default tax rate based on currency, otherwise we use the current tax rate selected in transaction, if we have it.
        const transactionTaxCode = getTransactionDetails(currentTransaction)?.taxCode;
        const defaultTaxCode = getDefaultTaxCode(policy, currentTransaction, currency) ?? '';
        const taxCode = (currency !== transactionCurrency ? defaultTaxCode : transactionTaxCode) ?? defaultTaxCode;
        const taxPercentage = getTaxValue(policy, currentTransaction, taxCode) ?? '';
        const taxAmount = convertToBackendAmount(calculateTaxAmount(taxPercentage, newAmount, currency ?? CONST.CURRENCY.USD));

        if (isSplitBill) {
            setDraftSplitTransaction(transactionID, {amount: newAmount, currency, taxCode, taxAmount});
            navigateBack();
            return;
        }

        updateMoneyRequestAmountAndCurrency({
            transactionID,
            transactionThreadReportID: reportID,
            currency,
            amount: newAmount,
            taxAmount,
            policy,
            taxCode,
            policyCategories,
        });
        navigateBack();
    };

    return (
        <StepScreenWrapper
            headerTitle={translate('iou.amount')}
            onBackButtonPress={navigateBack}
            testID={IOURequestStepAmount.displayName}
            shouldShowWrapper={!!backTo || isEditing}
            includeSafeAreaPaddingBottom
        >
            <MoneyRequestAmountForm
                isEditing={!!backTo || isEditing}
                currency={currency}
                amount={Math.abs(transactionAmount)}
                skipConfirmation={shouldSkipConfirmation ?? false}
                iouType={iouType}
                policyID={policy?.id}
                ref={(e) => {
                    textInput.current = e;
                }}
                shouldKeepUserInput={transaction?.shouldShowOriginalAmount}
                onCurrencyButtonPress={navigateToCurrencySelectionPage}
                onSubmitButtonPress={saveAmountAndCurrency}
<<<<<<< HEAD
                selectedTab={iouRequestType as SelectedTabRequest}
=======
                selectedTab={iouRequestType}
                chatReportID={reportID}
>>>>>>> 691e120a
            />
        </StepScreenWrapper>
    );
}

IOURequestStepAmount.displayName = 'IOURequestStepAmount';

const IOURequestStepAmountWithCurrentUserPersonalDetails = withCurrentUserPersonalDetails(IOURequestStepAmount);
// eslint-disable-next-line rulesdir/no-negated-variables
const IOURequestStepAmountWithWritableReportOrNotFound = withWritableReportOrNotFound(IOURequestStepAmountWithCurrentUserPersonalDetails, true);
// eslint-disable-next-line rulesdir/no-negated-variables
const IOURequestStepAmountWithFullTransactionOrNotFound = withFullTransactionOrNotFound(IOURequestStepAmountWithWritableReportOrNotFound);

export default IOURequestStepAmountWithFullTransactionOrNotFound;<|MERGE_RESOLUTION|>--- conflicted
+++ resolved
@@ -325,12 +325,8 @@
                 shouldKeepUserInput={transaction?.shouldShowOriginalAmount}
                 onCurrencyButtonPress={navigateToCurrencySelectionPage}
                 onSubmitButtonPress={saveAmountAndCurrency}
-<<<<<<< HEAD
                 selectedTab={iouRequestType as SelectedTabRequest}
-=======
-                selectedTab={iouRequestType}
                 chatReportID={reportID}
->>>>>>> 691e120a
             />
         </StepScreenWrapper>
     );
