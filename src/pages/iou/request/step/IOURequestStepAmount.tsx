import {useFocusEffect} from '@react-navigation/native';
import React, {useCallback, useEffect, useMemo, useRef} from 'react';
import type {OnyxEntry} from 'react-native-onyx';
import {useOnyx} from 'react-native-onyx';
import type {BaseTextInputRef} from '@components/TextInput/BaseTextInput/types';
import withCurrentUserPersonalDetails from '@components/withCurrentUserPersonalDetails';
import type {WithCurrentUserPersonalDetailsProps} from '@components/withCurrentUserPersonalDetails';
import useLocalize from '@hooks/useLocalize';
import {createDraftTransaction, removeDraftTransaction} from '@libs/actions/TransactionEdit';
import {convertToBackendAmount, isValidCurrencyCode} from '@libs/CurrencyUtils';
import Navigation from '@libs/Navigation/Navigation';
import {getParticipantsOption, getReportOption} from '@libs/OptionsListUtils';
import {isPaidGroupPolicy} from '@libs/PolicyUtils';
import {getBankAccountRoute, getPolicyExpenseChat, getTransactionDetails, isArchivedReport, isPolicyExpenseChat} from '@libs/ReportUtils';
import playSound, {SOUNDS} from '@libs/Sound';
import {calculateTaxAmount, getAmount, getCurrency, getDefaultTaxCode, getRequestType, getTaxValue} from '@libs/TransactionUtils';
import MoneyRequestAmountForm from '@pages/iou/MoneyRequestAmountForm';
import {
    requestMoney,
    resetSplitShares,
    sendMoneyElsewhere,
    sendMoneyWithWallet,
    setDraftSplitTransaction,
    setMoneyRequestAmount,
    setMoneyRequestParticipantsFromReport,
    setMoneyRequestTaxAmount,
    setSplitShares,
    trackExpense,
    updateMoneyRequestAmountAndCurrency,
} from '@userActions/IOU';
import CONST from '@src/CONST';
import ONYXKEYS from '@src/ONYXKEYS';
import ROUTES from '@src/ROUTES';
import type SCREENS from '@src/SCREENS';
import type {PaymentMethodType} from '@src/types/onyx/OriginalMessage';
import type Transaction from '@src/types/onyx/Transaction';
import {isEmptyObject} from '@src/types/utils/EmptyObject';
import StepScreenWrapper from './StepScreenWrapper';
import withFullTransactionOrNotFound from './withFullTransactionOrNotFound';
import type {WithWritableReportOrNotFoundProps} from './withWritableReportOrNotFound';
import withWritableReportOrNotFound from './withWritableReportOrNotFound';

type AmountParams = {
    amount: string;
    paymentMethod?: PaymentMethodType;
};

type IOURequestStepAmountProps = WithCurrentUserPersonalDetailsProps &
    WithWritableReportOrNotFoundProps<typeof SCREENS.MONEY_REQUEST.STEP_AMOUNT | typeof SCREENS.MONEY_REQUEST.CREATE> & {
        /** The transaction object being modified in Onyx */
        transaction: OnyxEntry<Transaction>;

        /** Whether the user input should be kept or not */
        shouldKeepUserInput?: boolean;
    };

function IOURequestStepAmount({
    report,
    route: {
        params: {iouType, reportID, transactionID = '-1', backTo, pageIndex, action, currency: selectedCurrency = ''},
    },
    transaction,
    currentUserPersonalDetails,
    shouldKeepUserInput = false,
}: IOURequestStepAmountProps) {
    const {translate} = useLocalize();
    const textInput = useRef<BaseTextInputRef | null>(null);
    const focusTimeoutRef = useRef<NodeJS.Timeout | null>(null);
    const isSaveButtonPressed = useRef(false);
    const iouRequestType = getRequestType(transaction);
    const policyID = report?.policyID;

    const [reportNameValuePairs] = useOnyx(`${ONYXKEYS.COLLECTION.REPORT_NAME_VALUE_PAIRS}${report?.reportID}`);
    const [policy] = useOnyx(`${ONYXKEYS.COLLECTION.POLICY}${policyID}`);
    const [policyCategories] = useOnyx(`${ONYXKEYS.COLLECTION.POLICY_CATEGORIES}${policyID}`);
    const [personalDetails] = useOnyx(ONYXKEYS.PERSONAL_DETAILS_LIST);
    const [draftTransaction] = useOnyx(`${ONYXKEYS.COLLECTION.TRANSACTION_DRAFT}${transactionID}`);
    const [splitDraftTransaction] = useOnyx(`${ONYXKEYS.COLLECTION.SPLIT_TRANSACTION_DRAFT}${transactionID}`);
    const [skipConfirmation] = useOnyx(`${ONYXKEYS.COLLECTION.SKIP_CONFIRMATION}${transactionID}`);
    const [activePolicyID] = useOnyx(ONYXKEYS.NVP_ACTIVE_POLICY_ID);
    const [activePolicy] = useOnyx(`${ONYXKEYS.COLLECTION.POLICY}${activePolicyID}`);

    const isEditing = action === CONST.IOU.ACTION.EDIT;
    const isSplitBill = iouType === CONST.IOU.TYPE.SPLIT;
    const isEditingSplitBill = isEditing && isSplitBill;
    const currentTransaction = isEditingSplitBill && !isEmptyObject(splitDraftTransaction) ? splitDraftTransaction : transaction;
    const {amount: transactionAmount} = getTransactionDetails(currentTransaction) ?? {amount: 0};
    const {currency: originalCurrency} = getTransactionDetails(isEditing && !isEmptyObject(draftTransaction) ? draftTransaction : transaction) ?? {currency: CONST.CURRENCY.USD};
    const currency = isValidCurrencyCode(selectedCurrency) ? selectedCurrency : originalCurrency;

    // For quick button actions, we'll skip the confirmation page unless the report is archived or this is a workspace request, as
    // the user will have to add a merchant.
    const shouldSkipConfirmation: boolean = useMemo(() => {
        if (isSplitBill || !skipConfirmation || !report?.reportID) {
            return false;
        }

        return !(isArchivedReport(reportNameValuePairs) || isPolicyExpenseChat(report));
    }, [report, isSplitBill, skipConfirmation, reportNameValuePairs]);

    useFocusEffect(
        useCallback(() => {
            focusTimeoutRef.current = setTimeout(() => textInput.current?.focus(), CONST.ANIMATED_TRANSITION);
            return () => {
                if (!focusTimeoutRef.current) {
                    return;
                }
                clearTimeout(focusTimeoutRef.current);
            };
        }, []),
    );

    useEffect(() => {
        if (!isEditing) {
            return;
        }
        // A temporary solution to not prevent users from editing the currency
        // We create a backup transaction and use it to save the currency and remove this transaction backup if we don't save the amount
        // It should be removed after this issue https://github.com/Expensify/App/issues/34607 is fixed
        createDraftTransaction(isEditingSplitBill && !isEmptyObject(splitDraftTransaction) ? splitDraftTransaction : transaction);

        return () => {
            if (isSaveButtonPressed.current) {
                return;
            }
            removeDraftTransaction(transaction?.transactionID);
        };
        // eslint-disable-next-line react-compiler/react-compiler, react-hooks/exhaustive-deps
    }, []);

    const navigateBack = () => {
        Navigation.goBack(backTo);
    };

    const navigateToCurrencySelectionPage = () => {
        Navigation.navigate(ROUTES.MONEY_REQUEST_STEP_CURRENCY.getRoute(action, iouType, transactionID, reportID, pageIndex, currency, Navigation.getActiveRoute()));
    };

    const navigateToParticipantPage = () => {
        switch (iouType) {
            case CONST.IOU.TYPE.REQUEST:
                Navigation.navigate(ROUTES.MONEY_REQUEST_STEP_PARTICIPANTS.getRoute(CONST.IOU.TYPE.SUBMIT, transactionID, reportID));
                break;
            case CONST.IOU.TYPE.SEND:
                Navigation.navigate(ROUTES.MONEY_REQUEST_STEP_PARTICIPANTS.getRoute(CONST.IOU.TYPE.PAY, transactionID, reportID));
                break;
            default:
                Navigation.navigate(ROUTES.MONEY_REQUEST_STEP_PARTICIPANTS.getRoute(iouType, transactionID, reportID));
        }
    };

    const navigateToConfirmationPage = () => {
        switch (iouType) {
            case CONST.IOU.TYPE.REQUEST:
                Navigation.navigate(ROUTES.MONEY_REQUEST_STEP_CONFIRMATION.getRoute(CONST.IOU.ACTION.CREATE, CONST.IOU.TYPE.SUBMIT, transactionID, reportID));
                break;
            case CONST.IOU.TYPE.SEND:
                Navigation.navigate(ROUTES.MONEY_REQUEST_STEP_CONFIRMATION.getRoute(CONST.IOU.ACTION.CREATE, CONST.IOU.TYPE.PAY, transactionID, reportID));
                break;
            default:
                Navigation.navigate(ROUTES.MONEY_REQUEST_STEP_CONFIRMATION.getRoute(CONST.IOU.ACTION.CREATE, iouType, transactionID, reportID));
        }
    };

    const navigateToNextPage = ({amount, paymentMethod}: AmountParams) => {
        isSaveButtonPressed.current = true;
        const amountInSmallestCurrencyUnits = convertToBackendAmount(Number.parseFloat(amount));

        // eslint-disable-next-line @typescript-eslint/prefer-nullish-coalescing
        setMoneyRequestAmount(transactionID, amountInSmallestCurrencyUnits, currency || CONST.CURRENCY.USD, shouldKeepUserInput);

        // Initially when we're creating money request, we do not know the participant and hence if the request is with workspace with tax tracking enabled
        // So, we reset the taxAmount here and calculate it in the hook in MoneyRequestConfirmationList component
        setMoneyRequestTaxAmount(transactionID, null);

        if (backTo) {
            Navigation.goBack(backTo);
            return;
        }

        // If a reportID exists in the report object, it's because either:
        // - The user started this flow from using the + button in the composer inside a report.
        // - The user started this flow from using the global create menu by selecting the Track expense option.
        // In this case, the participants can be automatically assigned from the report and the user can skip the participants step and go straight
        // to the confirm step.
        // If the user is started this flow using the Create expense option (combined submit/track flow), they should be redirected to the participants page.
        if (report?.reportID && !isArchivedReport(reportNameValuePairs) && iouType !== CONST.IOU.TYPE.CREATE) {
            const selectedParticipants = setMoneyRequestParticipantsFromReport(transactionID, report);
            const participants = selectedParticipants.map((participant) => {
                const participantAccountID = participant?.accountID ?? CONST.DEFAULT_NUMBER_ID;
                return participantAccountID ? getParticipantsOption(participant, personalDetails) : getReportOption(participant);
            });
            const backendAmount = convertToBackendAmount(Number.parseFloat(amount));

            if (shouldSkipConfirmation) {
                if (iouType === CONST.IOU.TYPE.PAY || iouType === CONST.IOU.TYPE.SEND) {
                    if (paymentMethod && paymentMethod === CONST.IOU.PAYMENT_TYPE.EXPENSIFY) {
                        sendMoneyWithWallet(report, backendAmount, currency, '', currentUserPersonalDetails.accountID, participants.at(0) ?? {});
                        return;
                    }

                    sendMoneyElsewhere(report, backendAmount, currency, '', currentUserPersonalDetails.accountID, participants.at(0) ?? {});
                    return;
                }
                if (iouType === CONST.IOU.TYPE.SUBMIT || iouType === CONST.IOU.TYPE.REQUEST) {
                    playSound(SOUNDS.DONE);
                    requestMoney({
                        report,
                        participantParams: {
                            participant: participants.at(0) ?? {},
                            payeeEmail: currentUserPersonalDetails.login,
                            payeeAccountID: currentUserPersonalDetails.accountID,
                        },
                        transactionParams: {
                            amount: backendAmount,
                            currency,
                            created: transaction?.created ?? '',
                            merchant: CONST.TRANSACTION.PARTIAL_TRANSACTION_MERCHANT,
                            attendees: transaction?.attendees,
                        },
                    });
                    return;
                }
                if (iouType === CONST.IOU.TYPE.TRACK) {
                    playSound(SOUNDS.DONE);
                    trackExpense({
                        report,
<<<<<<< HEAD
                        amount: backendAmount,
                        currency: currency ?? 'USD',
                        created: transaction?.created ?? '',
                        merchant: CONST.TRANSACTION.PARTIAL_TRANSACTION_MERCHANT,
                        payeeEmail: currentUserPersonalDetails.login,
                        payeeAccountID: currentUserPersonalDetails.accountID,
                        participant: participants.at(0) ?? {},
=======
                        isDraftPolicy: false,
                        participantParams: {
                            payeeEmail: currentUserPersonalDetails.login,
                            payeeAccountID: currentUserPersonalDetails.accountID,
                            participant: participants.at(0) ?? {},
                        },
                        transactionParams: {
                            amount: backendAmount,
                            currency: currency ?? 'USD',
                            created: transaction?.created,
                            merchant: CONST.TRANSACTION.PARTIAL_TRANSACTION_MERCHANT,
                        },
>>>>>>> 08856a82
                    });
                    return;
                }
            }
            setMoneyRequestParticipantsFromReport(transactionID, report);
            if (isSplitBill && !report.isOwnPolicyExpenseChat && report.participants) {
                const participantAccountIDs = Object.keys(report.participants).map((accountID) => Number(accountID));
                setSplitShares(transaction, amountInSmallestCurrencyUnits, currency || CONST.CURRENCY.USD, participantAccountIDs);
            }
            navigateToConfirmationPage();
            return;
        }

        // If there was no reportID, then that means the user started this flow from the global + menu
        // and an optimistic reportID was generated. In that case, the next step is to select the participants for this expense.
        if (iouType === CONST.IOU.TYPE.CREATE && isPaidGroupPolicy(activePolicy) && activePolicy?.isPolicyExpenseChatEnabled) {
            const activePolicyExpenseChat = getPolicyExpenseChat(currentUserPersonalDetails.accountID, activePolicy?.id);
            setMoneyRequestParticipantsFromReport(transactionID, activePolicyExpenseChat);
            Navigation.navigate(
                ROUTES.MONEY_REQUEST_STEP_CONFIRMATION.getRoute(
                    CONST.IOU.ACTION.CREATE,
                    iouType === CONST.IOU.TYPE.CREATE ? CONST.IOU.TYPE.SUBMIT : iouType,
                    transactionID,
                    activePolicyExpenseChat?.reportID,
                ),
            );
        } else {
            navigateToParticipantPage();
        }
    };

    const saveAmountAndCurrency = ({amount, paymentMethod}: AmountParams) => {
        const newAmount = convertToBackendAmount(Number.parseFloat(amount));

        // Edits to the amount from the splits page should reset the split shares.
        if (transaction?.splitShares) {
            resetSplitShares(transaction, newAmount, currency);
        }

        if (!isEditing) {
            navigateToNextPage({amount, paymentMethod});
            return;
        }

        // If the value hasn't changed, don't request to save changes on the server and just close the modal
        const transactionCurrency = getCurrency(currentTransaction);
        if (newAmount === getAmount(currentTransaction) && currency === transactionCurrency) {
            navigateBack();
            return;
        }

        // If currency has changed, then we get the default tax rate based on currency, otherwise we use the current tax rate selected in transaction, if we have it.
        const transactionTaxCode = getTransactionDetails(currentTransaction)?.taxCode;
        const defaultTaxCode = getDefaultTaxCode(policy, currentTransaction, currency) ?? '';
        const taxCode = (currency !== transactionCurrency ? defaultTaxCode : transactionTaxCode) ?? defaultTaxCode;
        const taxPercentage = getTaxValue(policy, currentTransaction, taxCode) ?? '';
        const taxAmount = convertToBackendAmount(calculateTaxAmount(taxPercentage, newAmount, currency ?? CONST.CURRENCY.USD));

        if (isSplitBill) {
            setDraftSplitTransaction(transactionID, {amount: newAmount, currency, taxCode, taxAmount});
            navigateBack();
            return;
        }

        updateMoneyRequestAmountAndCurrency({transactionID, transactionThreadReportID: reportID, currency, amount: newAmount, taxAmount, policy, taxCode, policyCategories});
        navigateBack();
    };

    return (
        <StepScreenWrapper
            headerTitle={translate('iou.amount')}
            onBackButtonPress={navigateBack}
            testID={IOURequestStepAmount.displayName}
            shouldShowWrapper={!!backTo || isEditing}
            includeSafeAreaPaddingBottom
        >
            <MoneyRequestAmountForm
                isEditing={!!backTo || isEditing}
                currency={currency}
                amount={Math.abs(transactionAmount)}
                skipConfirmation={shouldSkipConfirmation ?? false}
                iouType={iouType}
                policyID={policy?.id}
                bankAccountRoute={getBankAccountRoute(report)}
                ref={(e) => (textInput.current = e)}
                shouldKeepUserInput={transaction?.shouldShowOriginalAmount}
                onCurrencyButtonPress={navigateToCurrencySelectionPage}
                onSubmitButtonPress={saveAmountAndCurrency}
                selectedTab={iouRequestType}
            />
        </StepScreenWrapper>
    );
}

IOURequestStepAmount.displayName = 'IOURequestStepAmount';

const IOURequestStepAmountWithCurrentUserPersonalDetails = withCurrentUserPersonalDetails(IOURequestStepAmount);
// eslint-disable-next-line rulesdir/no-negated-variables
const IOURequestStepAmountWithWritableReportOrNotFound = withWritableReportOrNotFound(IOURequestStepAmountWithCurrentUserPersonalDetails, true);
// eslint-disable-next-line rulesdir/no-negated-variables
const IOURequestStepAmountWithFullTransactionOrNotFound = withFullTransactionOrNotFound(IOURequestStepAmountWithWritableReportOrNotFound);

export default IOURequestStepAmountWithFullTransactionOrNotFound;<|MERGE_RESOLUTION|>--- conflicted
+++ resolved
@@ -225,15 +225,6 @@
                     playSound(SOUNDS.DONE);
                     trackExpense({
                         report,
-<<<<<<< HEAD
-                        amount: backendAmount,
-                        currency: currency ?? 'USD',
-                        created: transaction?.created ?? '',
-                        merchant: CONST.TRANSACTION.PARTIAL_TRANSACTION_MERCHANT,
-                        payeeEmail: currentUserPersonalDetails.login,
-                        payeeAccountID: currentUserPersonalDetails.accountID,
-                        participant: participants.at(0) ?? {},
-=======
                         isDraftPolicy: false,
                         participantParams: {
                             payeeEmail: currentUserPersonalDetails.login,
@@ -246,7 +237,6 @@
                             created: transaction?.created,
                             merchant: CONST.TRANSACTION.PARTIAL_TRANSACTION_MERCHANT,
                         },
->>>>>>> 08856a82
                     });
                     return;
                 }
