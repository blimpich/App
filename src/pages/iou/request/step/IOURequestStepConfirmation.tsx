--- conflicted
+++ resolved
@@ -147,11 +147,8 @@
     const styles = useThemeStyles();
     const theme = useTheme();
     const {translate} = useLocalize();
-<<<<<<< HEAD
-=======
     const {isBetaEnabled} = usePermissions();
-    const threeDotsAnchorPosition = useThreeDotsAnchorPosition(styles.threeDotsPopoverOffsetNoCloseButton);
->>>>>>> 1654214b
+
     const {isOffline} = useNetwork();
     const [startLocationPermissionFlow, setStartLocationPermissionFlow] = useState(false);
     const [selectedParticipantList, setSelectedParticipantList] = useState<Participant[]>([]);
