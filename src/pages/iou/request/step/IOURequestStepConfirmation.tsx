--- conflicted
+++ resolved
@@ -477,11 +477,8 @@
                     tag: transaction.tag,
                     customUnit: transaction.comment?.customUnit,
                     billable: transaction.billable,
-<<<<<<< HEAD
                     reimbursable: transaction.reimbursable,
-=======
                     attendees: transaction.comment?.attendees,
->>>>>>> f62ec5e0
                 },
             });
         },
@@ -583,11 +580,8 @@
                     splitShares: transaction.splitShares,
                     validWaypoints: getValidWaypoints(transaction.comment?.waypoints, true),
                     billable: transaction.billable,
-<<<<<<< HEAD
                     reimbursable: transaction.reimbursable,
-=======
                     attendees: transaction.comment?.attendees,
->>>>>>> f62ec5e0
                 },
             });
         },
