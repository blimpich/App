--- conflicted
+++ resolved
@@ -882,40 +882,6 @@
                             }
                         }}
                     />
-<<<<<<< HEAD
-                )}
-                <MoneyRequestConfirmationList
-                    transaction={transaction}
-                    selectedParticipants={participants}
-                    iouAmount={Math.abs(transaction?.amount ?? 0)}
-                    iouAttendees={transaction?.comment?.attendees ?? []}
-                    iouComment={transaction?.comment?.comment ?? ''}
-                    iouCurrencyCode={transaction?.currency}
-                    iouIsBillable={transaction?.billable}
-                    onToggleBillable={setBillable}
-                    iouCategory={transaction?.category}
-                    onConfirm={onConfirm}
-                    onSendMoney={sendMoney}
-                    receiptPath={receiptPath}
-                    receiptFilename={receiptFilename}
-                    iouType={iouType}
-                    reportID={reportID}
-                    isPolicyExpenseChat={isPolicyExpenseChat}
-                    policyID={getIOURequestPolicyID(transaction, report)}
-                    bankAccountRoute={getBankAccountRoute(report)}
-                    iouMerchant={transaction?.merchant}
-                    iouCreated={transaction?.created}
-                    isDistanceRequest={isDistanceRequest}
-                    isPerDiemRequest={isPerDiemRequest}
-                    shouldShowSmartScanFields={isMovingTransactionFromTrackExpense ? transaction?.amount !== 0 : requestType !== CONST.IOU.REQUEST_TYPE.SCAN}
-                    action={action}
-                    payeePersonalDetails={payeePersonalDetails}
-                    shouldPlaySound={iouType === CONST.IOU.TYPE.PAY}
-                    isConfirmed={isConfirmed}
-                    isConfirming={isConfirming}
-                />
-            </View>
-=======
                     <ConfirmModal
                         title={attachmentInvalidReasonTitle ? translate(attachmentInvalidReasonTitle) : ''}
                         onConfirm={hideReceiptModal}
@@ -949,7 +915,7 @@
                         transaction={transaction}
                         selectedParticipants={participants}
                         iouAmount={Math.abs(transaction?.amount ?? 0)}
-                        iouAttendees={transaction?.attendees ?? []}
+                        iouAttendees={transaction?.comment?.attendees ?? []}
                         iouComment={transaction?.comment?.comment ?? ''}
                         iouCurrencyCode={transaction?.currency}
                         iouIsBillable={transaction?.billable}
@@ -977,7 +943,6 @@
                     />
                 </View>
             </DragAndDropProvider>
->>>>>>> ece826f7
         </ScreenWrapper>
     );
 }
