--- conflicted
+++ resolved
@@ -631,16 +631,7 @@
 
             if (receiptFile && !!transaction) {
                 // If the transaction amount is zero, then the money is being requested through the "Scan" flow and the GPS coordinates need to be included.
-<<<<<<< HEAD
-                if (
-                    transaction.amount === 0 &&
-                    !isSharingTrackExpense &&
-                    !isCategorizingTrackExpense &&
-                    locationPermissionGranted &&
-                    !selectedParticipants.some((participant) => isSelectedManagerMcTest(participant.login))
-                ) {
-=======
-                if (transaction.amount === 0 && !isSharingTrackExpense && !isCategorizingTrackExpense && locationPermissionGranted) {
+                if (transaction.amount === 0 && !isSharingTrackExpense && !isCategorizingTrackExpense && locationPermissionGranted && !selectedParticipants.some((participant) => isSelectedManagerMcTest(participant.login))) {
                     if (userLocation) {
                         requestMoney(selectedParticipants, trimmedComment, receiptFile, {
                             lat: userLocation.latitude,
@@ -649,7 +640,6 @@
                         return;
                     }
 
->>>>>>> d27018c7
                     getCurrentPosition(
                         (successData) => {
                             requestMoney(selectedParticipants, trimmedComment, receiptFile, {
