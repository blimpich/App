--- conflicted
+++ resolved
@@ -677,7 +677,6 @@
             testID={IOURequestStepConfirmation.displayName}
             headerGapStyles={isDraggingOver ? [styles.isDraggingOver] : []}
         >
-<<<<<<< HEAD
             <DragAndDropProvider setIsDraggingOver={setIsDraggingOver}>
                 <View style={styles.flex1}>
                     <HeaderWithBackButton
@@ -702,7 +701,7 @@
                             resetPermissionFlow={() => setStartLocationPermissionFlow(false)}
                             onGrant={() => createTransaction(selectedParticipantList, true)}
                             onDeny={() => {
-                                IOU.updateLastLocationPermissionPrompt();
+                                updateLastLocationPermissionPrompt();
                                 createTransaction(selectedParticipantList, false);
                             }}
                         />
@@ -724,8 +723,8 @@
                         iouType={iouType}
                         reportID={reportID}
                         isPolicyExpenseChat={isPolicyExpenseChat}
-                        policyID={IOU.getIOURequestPolicyID(transaction, report)}
-                        bankAccountRoute={ReportUtils.getBankAccountRoute(report)}
+                        policyID={getIOURequestPolicyID(transaction, report)}
+                        bankAccountRoute={getBankAccountRoute(report)}
                         iouMerchant={transaction?.merchant}
                         iouCreated={transaction?.created}
                         isDistanceRequest={isDistanceRequest}
@@ -738,66 +737,6 @@
                     />
                 </View>
             </DragAndDropProvider>
-=======
-            <View style={styles.flex1}>
-                <HeaderWithBackButton
-                    title={headerTitle}
-                    onBackButtonPress={navigateBack}
-                    shouldShowThreeDotsButton={
-                        requestType === CONST.IOU.REQUEST_TYPE.MANUAL && (iouType === CONST.IOU.TYPE.SUBMIT || iouType === CONST.IOU.TYPE.TRACK) && !isMovingTransactionFromTrackExpense
-                    }
-                    threeDotsAnchorPosition={styles.threeDotsPopoverOffsetNoCloseButton(windowWidth)}
-                    threeDotsMenuItems={[
-                        {
-                            icon: Expensicons.Receipt,
-                            text: translate('receipt.addReceipt'),
-                            onSelected: navigateToAddReceipt,
-                        },
-                    ]}
-                />
-                {isLoading && <FullScreenLoadingIndicator />}
-                {!!gpsRequired && (
-                    <LocationPermissionModal
-                        startPermissionFlow={startLocationPermissionFlow}
-                        resetPermissionFlow={() => setStartLocationPermissionFlow(false)}
-                        onGrant={() => createTransaction(selectedParticipantList, true)}
-                        onDeny={() => {
-                            updateLastLocationPermissionPrompt();
-                            createTransaction(selectedParticipantList, false);
-                        }}
-                    />
-                )}
-                <MoneyRequestConfirmationList
-                    transaction={transaction}
-                    selectedParticipants={participants}
-                    iouAmount={Math.abs(transaction?.amount ?? 0)}
-                    iouAttendees={transaction?.attendees ?? []}
-                    iouComment={transaction?.comment?.comment ?? ''}
-                    iouCurrencyCode={transaction?.currency}
-                    iouIsBillable={transaction?.billable}
-                    onToggleBillable={setBillable}
-                    iouCategory={transaction?.category}
-                    onConfirm={onConfirm}
-                    onSendMoney={sendMoney}
-                    receiptPath={receiptPath}
-                    receiptFilename={receiptFilename}
-                    iouType={iouType}
-                    reportID={reportID}
-                    isPolicyExpenseChat={isPolicyExpenseChat}
-                    policyID={getIOURequestPolicyID(transaction, report)}
-                    bankAccountRoute={getBankAccountRoute(report)}
-                    iouMerchant={transaction?.merchant}
-                    iouCreated={transaction?.created}
-                    isDistanceRequest={isDistanceRequest}
-                    isPerDiemRequest={isPerDiemRequest}
-                    shouldShowSmartScanFields={isMovingTransactionFromTrackExpense ? transaction?.amount !== 0 : requestType !== CONST.IOU.REQUEST_TYPE.SCAN}
-                    action={action}
-                    payeePersonalDetails={payeePersonalDetails}
-                    shouldPlaySound={iouType === CONST.IOU.TYPE.PAY}
-                    isConfirmed={isConfirmed}
-                />
-            </View>
->>>>>>> dc7bd0ee
         </ScreenWrapper>
     );
 }
