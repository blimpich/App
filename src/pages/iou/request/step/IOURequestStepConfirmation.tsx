--- conflicted
+++ resolved
@@ -414,26 +414,15 @@
                     if (item?.receipt?.isTestReceipt) {
                         receipt.isTestReceipt = true;
                         receipt.state = CONST.IOU.RECEIPT_STATE.SCAN_COMPLETE;
+                    } else if (item?.receipt?.isTestDriveReceipt) {
+                        receipt.isTestDriveReceipt = true;
+                        receipt.state = CONST.IOU.RECEIPT_STATE.SCAN_COMPLETE;
                     } else {
                         receipt.state = file && requestType === CONST.IOU.REQUEST_TYPE.MANUAL ? CONST.IOU.RECEIPT_STATE.OPEN : CONST.IOU.RECEIPT_STATE.SCAN_READY;
                     }
 
-<<<<<<< HEAD
-        const onSuccess = (file: File) => {
-            const receipt: Receipt = file;
-            if (transaction?.receipt?.isTestReceipt) {
-                receipt.isTestReceipt = true;
-                receipt.state = CONST.IOU.RECEIPT_STATE.SCAN_COMPLETE;
-            } else if (transaction?.receipt?.isTestDriveReceipt) {
-                receipt.isTestDriveReceipt = true;
-                receipt.state = CONST.IOU.RECEIPT_STATE.SCAN_COMPLETE;
-            } else {
-                receipt.state = file && requestType === CONST.IOU.REQUEST_TYPE.MANUAL ? CONST.IOU.RECEIPT_STATE.OPEN : CONST.IOU.RECEIPT_STATE.SCAN_READY;
-            }
-=======
                     newReceiptFiles = {...newReceiptFiles, [item.transactionID]: receipt};
                 };
->>>>>>> 17e4cd28
 
                 const onFailure = () => {
                     isScanFilesCanBeRead = false;
@@ -465,44 +454,6 @@
             if (!participant) {
                 return;
             }
-<<<<<<< HEAD
-            const isTestReceipt = receiptObj?.isTestReceipt ?? false;
-            requestMoneyIOUActions({
-                report,
-                participantParams: {
-                    payeeEmail: currentUserPersonalDetails.login,
-                    payeeAccountID: currentUserPersonalDetails.accountID,
-                    participant,
-                },
-                policyParams: {
-                    policy,
-                    policyTagList: policyTags,
-                    policyCategories,
-                },
-                gpsPoints,
-                action,
-                transactionParams: {
-                    amount: isTestReceipt ? CONST.TEST_RECEIPT.AMOUNT : transaction.amount,
-                    attendees: transaction.comment?.attendees,
-                    currency: isTestReceipt ? CONST.TEST_RECEIPT.CURRENCY : transaction.currency,
-                    created: transaction.created,
-                    merchant: isTestReceipt ? CONST.TEST_RECEIPT.MERCHANT : transaction.merchant,
-                    comment: trimmedComment,
-                    receipt: receiptObj,
-                    category: transaction.category,
-                    tag: transaction.tag,
-                    taxCode: transactionTaxCode,
-                    taxAmount: transactionTaxAmount,
-                    billable: transaction.billable,
-                    actionableWhisperReportActionID: transaction.actionableWhisperReportActionID,
-                    linkedTrackedExpenseReportAction: transaction.linkedTrackedExpenseReportAction,
-                    linkedTrackedExpenseReportID: transaction.linkedTrackedExpenseReportID,
-                    waypoints: Object.keys(transaction.comment?.waypoints ?? {}).length ? getValidWaypoints(transaction.comment?.waypoints, true) : undefined,
-                    customUnitRateID,
-                    isTestDrive: transaction?.receipt?.isTestDriveReceipt,
-                },
-                backToReport,
-=======
 
             transactions.forEach((item, index) => {
                 const receipt = receiptFiles[item.transactionID];
@@ -539,11 +490,11 @@
                         linkedTrackedExpenseReportID: item.linkedTrackedExpenseReportID,
                         waypoints: Object.keys(item.comment?.waypoints ?? {}).length ? getValidWaypoints(item.comment?.waypoints, true) : undefined,
                         customUnitRateID,
+                        isTestDrive: item.receipt?.isTestDriveReceipt,
                     },
                     shouldHandleNavigation: index === transactions.length - 1,
                     backToReport,
                 });
->>>>>>> 17e4cd28
             });
         },
         [
