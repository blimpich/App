import React, {useCallback, useEffect, useMemo, useRef, useState} from 'react';
import {View} from 'react-native';
import type {OnyxEntry} from 'react-native-onyx';
import {useOnyx} from 'react-native-onyx';
import FullScreenLoadingIndicator from '@components/FullscreenLoadingIndicator';
import HeaderWithBackButton from '@components/HeaderWithBackButton';
import * as Expensicons from '@components/Icon/Expensicons';
import LocationPermissionModal from '@components/LocationPermissionModal';
import MoneyRequestConfirmationList from '@components/MoneyRequestConfirmationList';
import {usePersonalDetails} from '@components/OnyxProvider';
import ScreenWrapper from '@components/ScreenWrapper';
import useCurrentUserPersonalDetails from '@hooks/useCurrentUserPersonalDetails';
import useFetchRoute from '@hooks/useFetchRoute';
import useLocalize from '@hooks/useLocalize';
import useNetwork from '@hooks/useNetwork';
import useThemeStyles from '@hooks/useThemeStyles';
import useWindowDimensions from '@hooks/useWindowDimensions';
import DateUtils from '@libs/DateUtils';
import * as DeviceCapabilities from '@libs/DeviceCapabilities';
import * as FileUtils from '@libs/fileDownload/FileUtils';
import getCurrentPosition from '@libs/getCurrentPosition';
import * as IOUUtils from '@libs/IOUUtils';
import Log from '@libs/Log';
import Navigation from '@libs/Navigation/Navigation';
import * as OptionsListUtils from '@libs/OptionsListUtils';
<<<<<<< HEAD
import Performance from '@libs/Performance';
import * as PolicyUtils from '@libs/PolicyUtils';
=======
>>>>>>> f69d05b3
import * as ReportUtils from '@libs/ReportUtils';
import playSound, {SOUNDS} from '@libs/Sound';
import * as TransactionUtils from '@libs/TransactionUtils';
import * as IOU from '@userActions/IOU';
import {openDraftWorkspaceRequest} from '@userActions/Policy/Policy';
import CONST from '@src/CONST';
import ONYXKEYS from '@src/ONYXKEYS';
import ROUTES from '@src/ROUTES';
import type SCREENS from '@src/SCREENS';
import type {Participant} from '@src/types/onyx/IOU';
import type {PaymentMethodType} from '@src/types/onyx/OriginalMessage';
import type {Receipt} from '@src/types/onyx/Transaction';
import type {WithFullTransactionOrNotFoundProps} from './withFullTransactionOrNotFound';
import withFullTransactionOrNotFound from './withFullTransactionOrNotFound';
import type {WithWritableReportOrNotFoundProps} from './withWritableReportOrNotFound';
import withWritableReportOrNotFound from './withWritableReportOrNotFound';

type IOURequestStepConfirmationProps = WithWritableReportOrNotFoundProps<typeof SCREENS.MONEY_REQUEST.STEP_CONFIRMATION> &
    WithFullTransactionOrNotFoundProps<typeof SCREENS.MONEY_REQUEST.STEP_CONFIRMATION>;

function IOURequestStepConfirmation({
    report: reportReal,
    reportDraft,
    route: {
        params: {iouType, reportID, transactionID, action, participantsAutoAssigned: participantsAutoAssignedFromRoute},
    },
    transaction,
    isLoadingTransaction,
}: IOURequestStepConfirmationProps) {
    const currentUserPersonalDetails = useCurrentUserPersonalDetails();
    const personalDetails = usePersonalDetails();

    const [policyDraft] = useOnyx(`${ONYXKEYS.COLLECTION.POLICY_DRAFTS}${IOU.getIOURequestPolicyID(transaction, reportDraft)}`);
    const [policyReal] = useOnyx(`${ONYXKEYS.COLLECTION.POLICY}${IOU.getIOURequestPolicyID(transaction, reportReal)}`);
    const [policyCategoriesReal] = useOnyx(`${ONYXKEYS.COLLECTION.POLICY_CATEGORIES}${IOU.getIOURequestPolicyID(transaction, reportReal)}`);
    const [policyCategoriesDraft] = useOnyx(`${ONYXKEYS.COLLECTION.POLICY_CATEGORIES}${IOU.getIOURequestPolicyID(transaction, reportDraft)}`);
    const [policyTags] = useOnyx(`${ONYXKEYS.COLLECTION.POLICY_TAGS}${IOU.getIOURequestPolicyID(transaction, reportReal)}`);

    const report = reportReal ?? reportDraft;
    const policy = policyReal ?? policyDraft;
    const isDraftPolicy = policy === policyDraft;
    const policyCategories = policyCategoriesReal ?? policyCategoriesDraft;

    const styles = useThemeStyles();
    const {translate} = useLocalize();
    const {windowWidth} = useWindowDimensions();
    const {isOffline} = useNetwork();
    const [startLocationPermissionFlow, setStartLocationPermissionFlow] = useState(false);
    const [selectedParticipantList, setSelectedParticipantList] = useState<Participant[]>([]);

    const [receiptFile, setReceiptFile] = useState<OnyxEntry<Receipt>>();
    const requestType = TransactionUtils.getRequestType(transaction);
    const isDistanceRequest = requestType === CONST.IOU.REQUEST_TYPE.DISTANCE;
    const [lastLocationPermissionPrompt] = useOnyx(ONYXKEYS.NVP_LAST_LOCATION_PERMISSION_PROMPT);

    const receiptFilename = transaction?.filename;
    const receiptPath = transaction?.receipt?.source;
    const receiptType = transaction?.receipt?.type;
    const customUnitRateID = TransactionUtils.getRateID(transaction) ?? '';
    const defaultTaxCode = TransactionUtils.getDefaultTaxCode(policy, transaction);
    const transactionTaxCode = (transaction?.taxCode ? transaction?.taxCode : defaultTaxCode) ?? '';
    const transactionTaxAmount = transaction?.taxAmount ?? 0;
    const isSharingTrackExpense = action === CONST.IOU.ACTION.SHARE;
    const isCategorizingTrackExpense = action === CONST.IOU.ACTION.CATEGORIZE;
    const isMovingTransactionFromTrackExpense = IOUUtils.isMovingTransactionFromTrackExpense(action);
    const payeePersonalDetails = useMemo(() => {
        if (personalDetails?.[transaction?.splitPayerAccountIDs?.at(0) ?? -1]) {
            return personalDetails?.[transaction?.splitPayerAccountIDs?.at(0) ?? -1];
        }

        const participant = transaction?.participants?.find((val) => val.accountID === (transaction?.splitPayerAccountIDs?.at(0) ?? -1));

        return {
            login: participant?.login ?? '',
            accountID: participant?.accountID ?? -1,
            avatar: Expensicons.FallbackAvatar,
            displayName: participant?.login ?? '',
            isOptimisticPersonalDetail: true,
        };
    }, [personalDetails, transaction?.participants, transaction?.splitPayerAccountIDs]);

    const gpsRequired = transaction?.amount === 0 && iouType !== CONST.IOU.TYPE.SPLIT && receiptFile;
    const [isConfirmed, setIsConfirmed] = useState(false);

    const headerTitle = useMemo(() => {
        if (isCategorizingTrackExpense) {
            return translate('iou.categorize');
        }
        if (isSharingTrackExpense) {
            return translate('iou.share');
        }
        if (iouType === CONST.IOU.TYPE.INVOICE) {
            return translate('workspace.invoices.sendInvoice');
        }
        return translate('iou.confirmDetails');
    }, [iouType, translate, isSharingTrackExpense, isCategorizingTrackExpense]);

    const participants = useMemo(
        () =>
            transaction?.participants?.map((participant) => {
                if (participant.isSender && iouType === CONST.IOU.TYPE.INVOICE) {
                    return participant;
                }
                return participant.accountID ? OptionsListUtils.getParticipantsOption(participant, personalDetails) : OptionsListUtils.getReportOption(participant);
            }) ?? [],
        [transaction?.participants, personalDetails, iouType],
    );
    const isPolicyExpenseChat = useMemo(() => participants?.some((participant) => participant.isPolicyExpenseChat), [participants]);
    const formHasBeenSubmitted = useRef(false);

    useFetchRoute(transaction, transaction?.comment?.waypoints, action, IOUUtils.shouldUseTransactionDraft(action) ? CONST.TRANSACTION.STATE.DRAFT : CONST.TRANSACTION.STATE.CURRENT);

    useEffect(() => {
        Performance.markEnd(CONST.TIMING.OPEN_SUBMIT_EXPENSE_APPROVE);
    }, []);
    useEffect(() => {
        const policyExpenseChat = participants?.find((participant) => participant.isPolicyExpenseChat);
        if (policyExpenseChat?.policyID && policy?.pendingAction !== CONST.RED_BRICK_ROAD_PENDING_ACTION.ADD) {
            openDraftWorkspaceRequest(policyExpenseChat.policyID);
        }
        const senderPolicyParticipant = participants?.find((participant) => !!participant && 'isSender' in participant && participant.isSender);
        if (senderPolicyParticipant?.policyID && policy?.pendingAction !== CONST.RED_BRICK_ROAD_PENDING_ACTION.ADD) {
            openDraftWorkspaceRequest(senderPolicyParticipant.policyID);
        }
    }, [isOffline, participants, policy?.pendingAction]);

    const defaultBillable = !!policy?.defaultBillable;
    useEffect(() => {
        IOU.setMoneyRequestBillable(transactionID, defaultBillable);
    }, [transactionID, defaultBillable]);

    useEffect(() => {
        if (!transaction?.category) {
            return;
        }
        if (policyCategories?.[transaction.category] && !policyCategories[transaction.category].enabled) {
            IOU.setMoneyRequestCategory(transactionID, '');
        }
    }, [policyCategories, transaction?.category, transactionID]);

    const policyDistance = Object.values(policy?.customUnits ?? {}).find((customUnit) => customUnit.name === CONST.CUSTOM_UNITS.NAME_DISTANCE);
    const defaultCategory = policyDistance?.defaultCategory ?? '';

    useEffect(() => {
        if (requestType !== CONST.IOU.REQUEST_TYPE.DISTANCE || !!transaction?.category) {
            return;
        }
        IOU.setMoneyRequestCategory(transactionID, defaultCategory);
        // Prevent resetting to default when unselect category
        // eslint-disable-next-line react-compiler/react-compiler, react-hooks/exhaustive-deps
    }, [transactionID, requestType, defaultCategory]);

    const navigateBack = useCallback(() => {
        // If the action is categorize and there's no policies other than personal one, we simply call goBack(), i.e: dismiss the whole flow together
        // We don't need to subscribe to policy_ collection as we only need to check on the latest collection value
        if (action === CONST.IOU.ACTION.CATEGORIZE) {
            Navigation.goBack();
            return;
        }
        // If there is not a report attached to the IOU with a reportID, then the participants were manually selected and the user needs taken
        // back to the participants step
        if (!transaction?.participantsAutoAssigned && participantsAutoAssignedFromRoute !== 'true') {
            // eslint-disable-next-line @typescript-eslint/prefer-nullish-coalescing
            Navigation.goBack(ROUTES.MONEY_REQUEST_STEP_PARTICIPANTS.getRoute(iouType, transactionID, transaction?.reportID || reportID, undefined, action));
            return;
        }
        IOUUtils.navigateToStartMoneyRequestStep(requestType, iouType, transactionID, reportID, action);
    }, [transaction, iouType, requestType, transactionID, reportID, action, participantsAutoAssignedFromRoute]);

    const navigateToAddReceipt = useCallback(() => {
        Navigation.navigate(ROUTES.MONEY_REQUEST_STEP_SCAN.getRoute(action, iouType, transactionID, reportID, Navigation.getActiveRouteWithoutParams()));
    }, [iouType, transactionID, reportID, action]);

    // When the component mounts, if there is a receipt, see if the image can be read from the disk. If not, redirect the user to the starting step of the flow.
    // This is because until the request is saved, the receipt file is only stored in the browsers memory as a blob:// and if the browser is refreshed, then
    // the image ceases to exist. The best way for the user to recover from this is to start over from the start of the request process.
    // skip this in case user is moving the transaction as the receipt path will be valid in that case
    useEffect(() => {
        // eslint-disable-next-line @typescript-eslint/prefer-nullish-coalescing
        const isLocalFile = FileUtils.isLocalFile(receiptPath);

        if (!isLocalFile) {
            setReceiptFile(transaction?.receipt);
            return;
        }

        const onSuccess = (file: File) => {
            const receipt: Receipt = file;
            receipt.state = file && requestType === CONST.IOU.REQUEST_TYPE.MANUAL ? CONST.IOU.RECEIPT_STATE.OPEN : CONST.IOU.RECEIPT_STATE.SCANREADY;
            setReceiptFile(receipt);
        };

        IOU.navigateToStartStepIfScanFileCannotBeRead(receiptFilename, receiptPath, onSuccess, requestType, iouType, transactionID, reportID, receiptType);
    }, [receiptType, receiptPath, receiptFilename, requestType, iouType, transactionID, reportID, action, transaction?.receipt]);

    const requestMoney = useCallback(
        (selectedParticipants: Participant[], trimmedComment: string, receiptObj?: Receipt, gpsPoints?: IOU.GpsPoint) => {
            if (!transaction) {
                return;
            }

            const participant = selectedParticipants.at(0);
            if (!participant) {
                return;
            }
            IOU.requestMoney({
                report,
                participantParams: {
                    payeeEmail: currentUserPersonalDetails.login,
                    payeeAccountID: currentUserPersonalDetails.accountID,
                    participant,
                },
                policyParams: {
                    policy,
                    policyTagList: policyTags,
                    policyCategories,
                },
                gpsPoints,
                action,
                transactionParams: {
                    amount: transaction.amount,
                    attendees: transaction.attendees,
                    currency: transaction.currency,
                    created: transaction.created,
                    merchant: transaction.merchant,
                    comment: trimmedComment,
                    receipt: receiptObj,
                    category: transaction.category,
                    tag: transaction.tag,
                    taxCode: transactionTaxCode,
                    taxAmount: transactionTaxAmount,
                    billable: transaction.billable,
                    actionableWhisperReportActionID: transaction.actionableWhisperReportActionID,
                    linkedTrackedExpenseReportAction: transaction.linkedTrackedExpenseReportAction,
                    linkedTrackedExpenseReportID: transaction.linkedTrackedExpenseReportID,
                },
            });
        },
        [report, transaction, transactionTaxCode, transactionTaxAmount, currentUserPersonalDetails.login, currentUserPersonalDetails.accountID, policy, policyTags, policyCategories, action],
    );

    const trackExpense = useCallback(
        (selectedParticipants: Participant[], trimmedComment: string, receiptObj?: OnyxEntry<Receipt>, gpsPoints?: IOU.GpsPoint) => {
            if (!report || !transaction) {
                return;
            }
            const participant = selectedParticipants.at(0);
            if (!participant) {
                return;
            }
            IOU.trackExpense(
                report,
                transaction.amount,
                transaction.currency,
                transaction.created,
                transaction.merchant,
                currentUserPersonalDetails.login,
                currentUserPersonalDetails.accountID,
                participant,
                trimmedComment,
                isDraftPolicy,
                receiptObj,
                transaction.category,
                transaction.tag,
                transactionTaxCode,
                transactionTaxAmount,
                transaction.billable,
                policy,
                policyTags,
                policyCategories,
                gpsPoints,
                Object.keys(transaction?.comment?.waypoints ?? {}).length ? TransactionUtils.getValidWaypoints(transaction.comment?.waypoints, true) : undefined,
                action,
                transaction.actionableWhisperReportActionID,
                transaction.linkedTrackedExpenseReportAction,
                transaction.linkedTrackedExpenseReportID,
                customUnitRateID,
            );
        },
        [
            report,
            transaction,
            currentUserPersonalDetails.login,
            currentUserPersonalDetails.accountID,
            transactionTaxCode,
            transactionTaxAmount,
            policy,
            policyTags,
            policyCategories,
            action,
            customUnitRateID,
            isDraftPolicy,
        ],
    );

    const createDistanceRequest = useCallback(
        (selectedParticipants: Participant[], trimmedComment: string) => {
            if (!transaction) {
                return;
            }
            IOU.createDistanceRequest({
                report,
                participants: selectedParticipants,
                currentUserLogin: currentUserPersonalDetails.login,
                currentUserAccountID: currentUserPersonalDetails.accountID,
                iouType,
                existingTransaction: transaction,
                policyParams: {
                    policy,
                    policyCategories,
                    policyTagList: policyTags,
                },
                transactionParams: {
                    amount: transaction.amount,
                    comment: trimmedComment,
                    created: transaction.created,
                    currency: transaction.currency,
                    merchant: transaction.merchant,
                    category: transaction.category,
                    tag: transaction.tag,
                    taxCode: transactionTaxCode,
                    taxAmount: transactionTaxAmount,
                    customUnitRateID,
                    splitShares: transaction.splitShares,
                    validWaypoints: TransactionUtils.getValidWaypoints(transaction.comment?.waypoints, true),
                    billable: transaction.billable,
                },
            });
        },
        [policy, policyCategories, policyTags, report, transaction, transactionTaxCode, transactionTaxAmount, customUnitRateID, currentUserPersonalDetails, iouType],
    );

    const createTransaction = useCallback(
        (selectedParticipants: Participant[], locationPermissionGranted = false) => {
            setIsConfirmed(true);
            let splitParticipants = selectedParticipants;

            // Filter out participants with an amount equal to O
            if (iouType === CONST.IOU.TYPE.SPLIT && transaction?.splitShares) {
                const participantsWithAmount = Object.keys(transaction.splitShares ?? {})
                    .filter((accountID: string): boolean => (transaction?.splitShares?.[Number(accountID)]?.amount ?? 0) > 0)
                    .map((accountID) => Number(accountID));
                splitParticipants = selectedParticipants.filter((participant) =>
                    participantsWithAmount.includes(participant.isPolicyExpenseChat ? participant?.ownerAccountID ?? -1 : participant.accountID ?? -1),
                );
            }
            const trimmedComment = transaction?.comment?.comment?.trim() ?? '';

            // Don't let the form be submitted multiple times while the navigator is waiting to take the user to a different page
            if (formHasBeenSubmitted.current) {
                return;
            }

            formHasBeenSubmitted.current = true;
            playSound(SOUNDS.DONE);

            if (iouType !== CONST.IOU.TYPE.TRACK && isDistanceRequest && !isMovingTransactionFromTrackExpense) {
                createDistanceRequest(iouType === CONST.IOU.TYPE.SPLIT ? splitParticipants : selectedParticipants, trimmedComment);
                return;
            }

            // If we have a receipt let's start the split expense by creating only the action, the transaction, and the group DM if needed
            if (iouType === CONST.IOU.TYPE.SPLIT && receiptFile) {
                if (currentUserPersonalDetails.login && !!transaction) {
                    IOU.startSplitBill({
                        participants: selectedParticipants,
                        currentUserLogin: currentUserPersonalDetails.login,
                        currentUserAccountID: currentUserPersonalDetails.accountID,
                        comment: trimmedComment,
                        receipt: receiptFile,
                        existingSplitChatReportID: report?.reportID,
                        billable: transaction.billable,
                        category: transaction.category,
                        tag: transaction.tag,
                        currency: transaction.currency,
                        taxCode: transactionTaxCode,
                        taxAmount: transactionTaxAmount,
                    });
                }
                return;
            }

            // IOUs created from a group report will have a reportID param in the route.
            // Since the user is already viewing the report, we don't need to navigate them to the report
            if (iouType === CONST.IOU.TYPE.SPLIT && !transaction?.isFromGlobalCreate) {
                if (currentUserPersonalDetails.login && !!transaction) {
                    IOU.splitBill({
                        participants: splitParticipants,
                        currentUserLogin: currentUserPersonalDetails.login,
                        currentUserAccountID: currentUserPersonalDetails.accountID,
                        amount: transaction.amount,
                        comment: trimmedComment,
                        currency: transaction.currency,
                        merchant: transaction.merchant,
                        created: transaction.created,
                        category: transaction.category,
                        tag: transaction.tag,
                        existingSplitChatReportID: report?.reportID,
                        billable: transaction.billable,
                        iouRequestType: transaction.iouRequestType,
                        splitShares: transaction.splitShares,
                        splitPayerAccountIDs: transaction.splitPayerAccountIDs ?? [],
                        taxCode: transactionTaxCode,
                        taxAmount: transactionTaxAmount,
                    });
                }
                return;
            }

            // If the split expense is created from the global create menu, we also navigate the user to the group report
            if (iouType === CONST.IOU.TYPE.SPLIT) {
                if (currentUserPersonalDetails.login && !!transaction) {
                    IOU.splitBillAndOpenReport({
                        participants: splitParticipants,
                        currentUserLogin: currentUserPersonalDetails.login,
                        currentUserAccountID: currentUserPersonalDetails.accountID,
                        amount: transaction.amount,
                        comment: trimmedComment,
                        currency: transaction.currency,
                        merchant: transaction.merchant,
                        created: transaction.created,
                        category: transaction.category,
                        tag: transaction.tag,
                        billable: !!transaction.billable,
                        iouRequestType: transaction.iouRequestType,
                        splitShares: transaction.splitShares,
                        splitPayerAccountIDs: transaction.splitPayerAccountIDs,
                        taxCode: transactionTaxCode,
                        taxAmount: transactionTaxAmount,
                    });
                }
                return;
            }

            if (iouType === CONST.IOU.TYPE.INVOICE) {
                IOU.sendInvoice(currentUserPersonalDetails.accountID, transaction, report, receiptFile, policy, policyTags, policyCategories);
                return;
            }

            if (iouType === CONST.IOU.TYPE.TRACK || isCategorizingTrackExpense || isSharingTrackExpense) {
                if (receiptFile && transaction) {
                    // If the transaction amount is zero, then the money is being requested through the "Scan" flow and the GPS coordinates need to be included.
                    if (transaction.amount === 0 && !isSharingTrackExpense && !isCategorizingTrackExpense && locationPermissionGranted) {
                        getCurrentPosition(
                            (successData) => {
                                trackExpense(selectedParticipants, trimmedComment, receiptFile, {
                                    lat: successData.coords.latitude,
                                    long: successData.coords.longitude,
                                });
                            },
                            (errorData) => {
                                Log.info('[IOURequestStepConfirmation] getCurrentPosition failed', false, errorData);
                                // When there is an error, the money can still be requested, it just won't include the GPS coordinates
                                trackExpense(selectedParticipants, trimmedComment, receiptFile);
                            },
                            {
                                maximumAge: CONST.GPS.MAX_AGE,
                                timeout: CONST.GPS.TIMEOUT,
                            },
                        );
                        return;
                    }

                    // Otherwise, the money is being requested through the "Manual" flow with an attached image and the GPS coordinates are not needed.
                    trackExpense(selectedParticipants, trimmedComment, receiptFile);
                    return;
                }
                trackExpense(selectedParticipants, trimmedComment, receiptFile);
                return;
            }

            if (receiptFile && !!transaction) {
                // If the transaction amount is zero, then the money is being requested through the "Scan" flow and the GPS coordinates need to be included.
                if (transaction.amount === 0 && !isSharingTrackExpense && !isCategorizingTrackExpense && locationPermissionGranted) {
                    getCurrentPosition(
                        (successData) => {
                            requestMoney(selectedParticipants, trimmedComment, receiptFile, {
                                lat: successData.coords.latitude,
                                long: successData.coords.longitude,
                            });
                        },
                        (errorData) => {
                            Log.info('[IOURequestStepConfirmation] getCurrentPosition failed', false, errorData);
                            // When there is an error, the money can still be requested, it just won't include the GPS coordinates
                            requestMoney(selectedParticipants, trimmedComment, receiptFile);
                        },
                        {
                            maximumAge: CONST.GPS.MAX_AGE,
                            timeout: CONST.GPS.TIMEOUT,
                        },
                    );
                    return;
                }

                // Otherwise, the money is being requested through the "Manual" flow with an attached image and the GPS coordinates are not needed.
                requestMoney(selectedParticipants, trimmedComment, receiptFile);
                return;
            }

            requestMoney(selectedParticipants, trimmedComment);
        },
        [
            transaction,
            report,
            iouType,
            receiptFile,
            isDistanceRequest,
            requestMoney,
            currentUserPersonalDetails.login,
            currentUserPersonalDetails.accountID,
            trackExpense,
            createDistanceRequest,
            isSharingTrackExpense,
            isCategorizingTrackExpense,
            isMovingTransactionFromTrackExpense,
            policy,
            policyTags,
            policyCategories,
            transactionTaxAmount,
            transactionTaxCode,
        ],
    );

    /**
     * Checks if user has a GOLD wallet then creates a paid IOU report on the fly
     */
    const sendMoney = useCallback(
        (paymentMethod: PaymentMethodType | undefined) => {
            const currency = transaction?.currency;
            const trimmedComment = transaction?.comment?.comment?.trim() ?? '';
            const participant = participants?.at(0);

            if (!participant || !transaction?.amount || !currency) {
                return;
            }

            if (paymentMethod === CONST.IOU.PAYMENT_TYPE.ELSEWHERE) {
                setIsConfirmed(true);
                IOU.sendMoneyElsewhere(report, transaction.amount, currency, trimmedComment, currentUserPersonalDetails.accountID, participant);
                return;
            }

            if (paymentMethod === CONST.IOU.PAYMENT_TYPE.EXPENSIFY) {
                setIsConfirmed(true);
                IOU.sendMoneyWithWallet(report, transaction.amount, currency, trimmedComment, currentUserPersonalDetails.accountID, participant);
            }
        },
        [transaction?.amount, transaction?.comment, transaction?.currency, participants, currentUserPersonalDetails.accountID, report],
    );

    const setBillable = useCallback(
        (billable: boolean) => {
            IOU.setMoneyRequestBillable(transactionID, billable);
        },
        [transactionID],
    );

    // This loading indicator is shown because the transaction originalCurrency is being updated later than the component mounts.
    // To prevent the component from rendering with the wrong currency, we show a loading indicator until the correct currency is set.
    const isLoading = !!transaction?.originalCurrency;

    const onConfirm = (listOfParticipants: Participant[]) => {
        setSelectedParticipantList(listOfParticipants);

        if (gpsRequired) {
            const shouldStartLocationPermissionFlow =
                !lastLocationPermissionPrompt ||
                (DateUtils.isValidDateString(lastLocationPermissionPrompt ?? '') &&
                    DateUtils.getDifferenceInDaysFromNow(new Date(lastLocationPermissionPrompt ?? '')) > CONST.IOU.LOCATION_PERMISSION_PROMPT_THRESHOLD_DAYS);

            if (shouldStartLocationPermissionFlow) {
                setStartLocationPermissionFlow(true);
                return;
            }
        }

        createTransaction(listOfParticipants);
    };

    if (isLoadingTransaction) {
        return <FullScreenLoadingIndicator />;
    }

    return (
        <ScreenWrapper
            shouldEnableMaxHeight={DeviceCapabilities.canUseTouchScreen()}
            testID={IOURequestStepConfirmation.displayName}
        >
            <View style={styles.flex1}>
                <HeaderWithBackButton
                    title={headerTitle}
                    onBackButtonPress={navigateBack}
                    shouldShowThreeDotsButton={
                        requestType === CONST.IOU.REQUEST_TYPE.MANUAL && (iouType === CONST.IOU.TYPE.SUBMIT || iouType === CONST.IOU.TYPE.TRACK) && !isMovingTransactionFromTrackExpense
                    }
                    threeDotsAnchorPosition={styles.threeDotsPopoverOffsetNoCloseButton(windowWidth)}
                    threeDotsMenuItems={[
                        {
                            icon: Expensicons.Receipt,
                            text: translate('receipt.addReceipt'),
                            onSelected: navigateToAddReceipt,
                        },
                    ]}
                />
                {isLoading && <FullScreenLoadingIndicator />}
                {!!gpsRequired && (
                    <LocationPermissionModal
                        startPermissionFlow={startLocationPermissionFlow}
                        resetPermissionFlow={() => setStartLocationPermissionFlow(false)}
                        onGrant={() => createTransaction(selectedParticipantList, true)}
                        onDeny={() => {
                            IOU.updateLastLocationPermissionPrompt();
                            createTransaction(selectedParticipantList, false);
                        }}
                    />
                )}
                <MoneyRequestConfirmationList
                    transaction={transaction}
                    selectedParticipants={participants}
                    iouAmount={Math.abs(transaction?.amount ?? 0)}
                    iouAttendees={transaction?.attendees ?? []}
                    iouComment={transaction?.comment?.comment ?? ''}
                    iouCurrencyCode={transaction?.currency}
                    iouIsBillable={transaction?.billable}
                    onToggleBillable={setBillable}
                    iouCategory={transaction?.category}
                    onConfirm={onConfirm}
                    onSendMoney={sendMoney}
                    receiptPath={receiptPath}
                    receiptFilename={receiptFilename}
                    iouType={iouType}
                    reportID={reportID}
                    isPolicyExpenseChat={isPolicyExpenseChat}
                    policyID={IOU.getIOURequestPolicyID(transaction, report)}
                    bankAccountRoute={ReportUtils.getBankAccountRoute(report)}
                    iouMerchant={transaction?.merchant}
                    iouCreated={transaction?.created}
                    isDistanceRequest={isDistanceRequest}
                    shouldShowSmartScanFields={isMovingTransactionFromTrackExpense ? transaction?.amount !== 0 : requestType !== CONST.IOU.REQUEST_TYPE.SCAN}
                    action={action}
                    payeePersonalDetails={payeePersonalDetails}
                    shouldPlaySound={false}
                    isConfirmed={isConfirmed}
                />
            </View>
        </ScreenWrapper>
    );
}

IOURequestStepConfirmation.displayName = 'IOURequestStepConfirmation';

/* eslint-disable rulesdir/no-negated-variables */
const IOURequestStepConfirmationWithFullTransactionOrNotFound = withFullTransactionOrNotFound(IOURequestStepConfirmation);
/* eslint-disable rulesdir/no-negated-variables */
const IOURequestStepConfirmationWithWritableReportOrNotFound = withWritableReportOrNotFound(IOURequestStepConfirmationWithFullTransactionOrNotFound);
export default IOURequestStepConfirmationWithWritableReportOrNotFound;<|MERGE_RESOLUTION|>--- conflicted
+++ resolved
@@ -23,11 +23,8 @@
 import Log from '@libs/Log';
 import Navigation from '@libs/Navigation/Navigation';
 import * as OptionsListUtils from '@libs/OptionsListUtils';
-<<<<<<< HEAD
 import Performance from '@libs/Performance';
 import * as PolicyUtils from '@libs/PolicyUtils';
-=======
->>>>>>> f69d05b3
 import * as ReportUtils from '@libs/ReportUtils';
 import playSound, {SOUNDS} from '@libs/Sound';
 import * as TransactionUtils from '@libs/TransactionUtils';
