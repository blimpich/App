import Str from 'expensify-common/lib/str';
import lodashGet from 'lodash/get';
import PropTypes from 'prop-types';
import React, {useMemo, useRef, useState} from 'react';
import {Keyboard} from 'react-native';
import {withOnyx} from 'react-native-onyx';
import _ from 'underscore';
import SelectionList from '@components/SelectionList';
import RadioListItem from '@components/SelectionList/RadioListItem';
import transactionPropTypes from '@components/transactionPropTypes';
import useLocalize from '@hooks/useLocalize';
import compose from '@libs/compose';
import * as CurrencyUtils from '@libs/CurrencyUtils';
import Navigation from '@libs/Navigation/Navigation';
import * as ReportUtils from '@libs/ReportUtils';
import * as IOU from '@userActions/IOU';
import CONST from '@src/CONST';
import ONYXKEYS from '@src/ONYXKEYS';
import ROUTES, {getUrlWithBackToParam} from '@src/ROUTES';
import IOURequestStepRoutePropTypes from './IOURequestStepRoutePropTypes';
import StepScreenWrapper from './StepScreenWrapper';
import withFullTransactionOrNotFound from './withFullTransactionOrNotFound';

/**
 * IOU Currency selection for selecting currency
 */
const propTypes = {
    /** Navigation route context info provided by react navigation */
    route: IOURequestStepRoutePropTypes.isRequired,

    /** The currency list constant object from Onyx */
    currencyList: PropTypes.objectOf(
        PropTypes.shape({
            /** Symbol for the currency */
            symbol: PropTypes.string,

            /** Name of the currency */
            name: PropTypes.string,

            /** ISO4217 Code for the currency */
            ISO4217: PropTypes.string,
        }),
    ),

    /* Onyx Props */
    /** The draft transaction object being modified in Onyx */
    draftTransaction: transactionPropTypes,
};

const defaultProps = {
    currencyList: {},
    draftTransaction: {},
};

function IOURequestStepCurrency({
    currencyList,
    route: {
<<<<<<< HEAD
        params: {backTo, iouType, pageIndex, reportID, transactionID, currency: selectedCurrency},
    },
    transaction: {currency: originalCurrency},
=======
        params: {backTo, iouType, pageIndex, reportID, transactionID, action},
    },
    draftTransaction,
>>>>>>> 860998b4
}) {
    const {translate} = useLocalize();
    const [searchValue, setSearchValue] = useState('');
    const optionsSelectorRef = useRef();
<<<<<<< HEAD
    const currency = CurrencyUtils.isValidCurrencyCode(selectedCurrency) ? selectedCurrency : originalCurrency;
=======
    const {currency} = ReportUtils.getTransactionDetails(draftTransaction);
>>>>>>> 860998b4

    const navigateBack = (selectedCurrencyValue = undefined) => {
        // If the currency selection was done from the confirmation step (eg. + > request money > manual > confirm > amount > currency)
        // then the user needs taken back to the confirmation page instead of the initial amount page. This is because the route params
        // are only able to handle one backTo param at a time and the user needs to go back to the amount page before going back
        // to the confirmation page
        if (pageIndex === 'confirm') {
<<<<<<< HEAD
            const routeToAmountPageWithConfirmationAsBackTo = getUrlWithBackToParam(backTo, `/${ROUTES.MONEY_REQUEST_STEP_CONFIRMATION.getRoute(iouType, transactionID, reportID)}`);
            if (selectedCurrencyValue) {
                Navigation.navigate(`${routeToAmountPageWithConfirmationAsBackTo}&currency=${selectedCurrencyValue}`);
            } else {
                Navigation.goBack(routeToAmountPageWithConfirmationAsBackTo);
            }
=======
            const routeToAmountPageWithConfirmationAsBackTo = getUrlWithBackToParam(
                backTo,
                `/${ROUTES.MONEY_REQUEST_STEP_CONFIRMATION.getRoute(CONST.IOU.ACTION.CREATE, iouType, transactionID, reportID)}`,
            );
            Navigation.goBack(routeToAmountPageWithConfirmationAsBackTo);
>>>>>>> 860998b4
            return;
        }
        Navigation.goBack(backTo);
    };

    /**
     * @param {Object} option
     * @param {String} options.currencyCode
     */
    const confirmCurrencySelection = (option) => {
        Keyboard.dismiss();
<<<<<<< HEAD
        if (pageIndex !== 'confirm') {
            IOU.setMoneyRequestCurrency_temporaryForRefactor(transactionID, option.currencyCode);
        }
        navigateBack(option.currencyCode);
=======
        IOU.setMoneyRequestCurrency_temporaryForRefactor(transactionID, option.currencyCode, false, action === CONST.IOU.ACTION.EDIT);
        navigateBack();
>>>>>>> 860998b4
    };

    const {sections, headerMessage, initiallyFocusedOptionKey} = useMemo(() => {
        const currencyOptions = _.map(currencyList, (currencyInfo, currencyCode) => {
            const isSelectedCurrency = currencyCode === currency.toUpperCase();
            return {
                currencyName: currencyInfo.name,
                text: `${currencyCode} - ${CurrencyUtils.getLocalizedCurrencySymbol(currencyCode)}`,
                currencyCode,
                keyForList: currencyCode,
                isSelected: isSelectedCurrency,
            };
        });

        const searchRegex = new RegExp(Str.escapeForRegExp(searchValue.trim()), 'i');
        const filteredCurrencies = _.filter(currencyOptions, (currencyOption) => searchRegex.test(currencyOption.text) || searchRegex.test(currencyOption.currencyName));
        const isEmpty = searchValue.trim() && !filteredCurrencies.length;

        return {
            initiallyFocusedOptionKey: _.get(
                _.find(filteredCurrencies, (filteredCurrency) => filteredCurrency.currencyCode === currency.toUpperCase()),
                'keyForList',
            ),
            sections: isEmpty
                ? []
                : [
                      {
                          data: filteredCurrencies,
                      },
                  ],
            headerMessage: isEmpty ? translate('common.noResultsFound') : '',
        };
    }, [currencyList, searchValue, currency, translate]);

    return (
        <StepScreenWrapper
            headerTitle={translate('common.selectCurrency')}
            onBackButtonPress={navigateBack}
            onEntryTransitionEnd={() => optionsSelectorRef.current && optionsSelectorRef.current.focus()}
            shouldShowWrapper
            testID={IOURequestStepCurrency.displayName}
        >
            {({didScreenTransitionEnd}) => (
                <SelectionList
                    sections={sections}
                    ListItem={RadioListItem}
                    textInputLabel={translate('common.search')}
                    textInputValue={searchValue}
                    onChangeText={setSearchValue}
                    onSelectRow={(option) => {
                        if (!didScreenTransitionEnd) {
                            return;
                        }
                        confirmCurrencySelection(option);
                    }}
                    headerMessage={headerMessage}
                    initiallyFocusedOptionKey={initiallyFocusedOptionKey}
                    showScrollIndicator
                />
            )}
        </StepScreenWrapper>
    );
}

IOURequestStepCurrency.displayName = 'IOURequestStepCurrency';
IOURequestStepCurrency.propTypes = propTypes;
IOURequestStepCurrency.defaultProps = defaultProps;

export default compose(
    withFullTransactionOrNotFound,
    withOnyx({
        currencyList: {key: ONYXKEYS.CURRENCY_LIST},
        draftTransaction: {
            key: ({route}) => {
                const transactionID = lodashGet(route, 'params.transactionID', 0);
                return `${ONYXKEYS.COLLECTION.TRANSACTION_DRAFT}${transactionID}`;
            },
        },
    }),
)(IOURequestStepCurrency);<|MERGE_RESOLUTION|>--- conflicted
+++ resolved
@@ -55,24 +55,15 @@
 function IOURequestStepCurrency({
     currencyList,
     route: {
-<<<<<<< HEAD
-        params: {backTo, iouType, pageIndex, reportID, transactionID, currency: selectedCurrency},
-    },
-    transaction: {currency: originalCurrency},
-=======
-        params: {backTo, iouType, pageIndex, reportID, transactionID, action},
+        params: {backTo, iouType, pageIndex, reportID, transactionID, action, currency: selectedCurrency},
     },
     draftTransaction,
->>>>>>> 860998b4
 }) {
     const {translate} = useLocalize();
     const [searchValue, setSearchValue] = useState('');
     const optionsSelectorRef = useRef();
-<<<<<<< HEAD
+    const {currency: originalCurrency} = ReportUtils.getTransactionDetails(draftTransaction);
     const currency = CurrencyUtils.isValidCurrencyCode(selectedCurrency) ? selectedCurrency : originalCurrency;
-=======
-    const {currency} = ReportUtils.getTransactionDetails(draftTransaction);
->>>>>>> 860998b4
 
     const navigateBack = (selectedCurrencyValue = undefined) => {
         // If the currency selection was done from the confirmation step (eg. + > request money > manual > confirm > amount > currency)
@@ -80,20 +71,15 @@
         // are only able to handle one backTo param at a time and the user needs to go back to the amount page before going back
         // to the confirmation page
         if (pageIndex === 'confirm') {
-<<<<<<< HEAD
-            const routeToAmountPageWithConfirmationAsBackTo = getUrlWithBackToParam(backTo, `/${ROUTES.MONEY_REQUEST_STEP_CONFIRMATION.getRoute(iouType, transactionID, reportID)}`);
+            const routeToAmountPageWithConfirmationAsBackTo = getUrlWithBackToParam(
+                backTo,
+                `/${ROUTES.MONEY_REQUEST_STEP_CONFIRMATION.getRoute(CONST.IOU.ACTION.CREATE, iouType, transactionID, reportID)}`,
+            );
             if (selectedCurrencyValue) {
                 Navigation.navigate(`${routeToAmountPageWithConfirmationAsBackTo}&currency=${selectedCurrencyValue}`);
             } else {
                 Navigation.goBack(routeToAmountPageWithConfirmationAsBackTo);
             }
-=======
-            const routeToAmountPageWithConfirmationAsBackTo = getUrlWithBackToParam(
-                backTo,
-                `/${ROUTES.MONEY_REQUEST_STEP_CONFIRMATION.getRoute(CONST.IOU.ACTION.CREATE, iouType, transactionID, reportID)}`,
-            );
-            Navigation.goBack(routeToAmountPageWithConfirmationAsBackTo);
->>>>>>> 860998b4
             return;
         }
         Navigation.goBack(backTo);
@@ -105,15 +91,10 @@
      */
     const confirmCurrencySelection = (option) => {
         Keyboard.dismiss();
-<<<<<<< HEAD
         if (pageIndex !== 'confirm') {
-            IOU.setMoneyRequestCurrency_temporaryForRefactor(transactionID, option.currencyCode);
+            IOU.setMoneyRequestCurrency_temporaryForRefactor(transactionID, option.currencyCode, action === CONST.IOU.ACTION.EDIT);
         }
         navigateBack(option.currencyCode);
-=======
-        IOU.setMoneyRequestCurrency_temporaryForRefactor(transactionID, option.currencyCode, false, action === CONST.IOU.ACTION.EDIT);
-        navigateBack();
->>>>>>> 860998b4
     };
 
     const {sections, headerMessage, initiallyFocusedOptionKey} = useMemo(() => {
