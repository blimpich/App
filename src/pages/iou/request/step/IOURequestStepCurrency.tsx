--- conflicted
+++ resolved
@@ -48,13 +48,8 @@
     const {currency: originalCurrency = ''} = ReportUtils.getTransactionDetails(draftTransaction) ?? {};
     const currency = CurrencyUtils.isValidCurrencyCode(selectedCurrency) ? selectedCurrency : originalCurrency;
 
-<<<<<<< HEAD
-    const navigateBack = () => {
+    const navigateBack = (selectedCurrencyValue = '') => {
         // If the currency selection was done from the confirmation step (eg. + > submit expense > manual > confirm > amount > currency)
-=======
-    const navigateBack = (selectedCurrencyValue = '') => {
-        // If the currency selection was done from the confirmation step (eg. + > request money > manual > confirm > amount > currency)
->>>>>>> 90412ec0
         // then the user needs taken back to the confirmation page instead of the initial amount page. This is because the route params
         // are only able to handle one backTo param at a time and the user needs to go back to the amount page before going back
         // to the confirmation page
