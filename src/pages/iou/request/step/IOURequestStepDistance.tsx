import isEmpty from 'lodash/isEmpty';
import isEqual from 'lodash/isEqual';
import React, {useCallback, useEffect, useMemo, useRef, useState} from 'react';
import {View} from 'react-native';
// eslint-disable-next-line no-restricted-imports
import type {ScrollView as RNScrollView} from 'react-native';
import type {RenderItemParams} from 'react-native-draggable-flatlist/lib/typescript/types';
import type {OnyxEntry} from 'react-native-onyx';
import {useOnyx} from 'react-native-onyx';
import Button from '@components/Button';
import DistanceRequestFooter from '@components/DistanceRequest/DistanceRequestFooter';
import DistanceRequestRenderItem from '@components/DistanceRequest/DistanceRequestRenderItem';
import DotIndicatorMessage from '@components/DotIndicatorMessage';
import DraggableList from '@components/DraggableList';
import withCurrentUserPersonalDetails from '@components/withCurrentUserPersonalDetails';
import type {WithCurrentUserPersonalDetailsProps} from '@components/withCurrentUserPersonalDetails';
import useFetchRoute from '@hooks/useFetchRoute';
import useLocalize from '@hooks/useLocalize';
import useNetwork from '@hooks/useNetwork';
import usePolicy from '@hooks/usePolicy';
import usePrevious from '@hooks/usePrevious';
import useThemeStyles from '@hooks/useThemeStyles';
import {
    createDistanceRequest,
    getIOURequestPolicyID,
    resetSplitShares,
    setMoneyRequestAmount,
    setMoneyRequestMerchant,
    setMoneyRequestParticipantsFromReport,
    setMoneyRequestPendingFields,
    setSplitShares,
    trackExpense,
    updateMoneyRequestDistance,
} from '@libs/actions/IOU';
import {init, stop} from '@libs/actions/MapboxToken';
import {openReport} from '@libs/actions/Report';
import {openDraftDistanceExpense, removeWaypoint, updateWaypoints as updateWaypointsUtil} from '@libs/actions/Transaction';
import {createBackupTransaction, removeBackupTransaction, restoreOriginalTransactionFromBackup} from '@libs/actions/TransactionEdit';
import DistanceRequestUtils from '@libs/DistanceRequestUtils';
import type {MileageRate} from '@libs/DistanceRequestUtils';
import {getLatestErrorField} from '@libs/ErrorUtils';
import {shouldUseTransactionDraft} from '@libs/IOUUtils';
import Navigation from '@libs/Navigation/Navigation';
import {getParticipantsOption, getReportOption} from '@libs/OptionsListUtils';
import {getPersonalPolicy, getPolicy} from '@libs/PolicyUtils';
import {isArchivedReport, isPolicyExpenseChat as isPolicyExpenseChatUtil} from '@libs/ReportUtils';
import playSound, {SOUNDS} from '@libs/Sound';
import {getDistanceInMeters, getRateID, getRequestType, getValidWaypoints, isCustomUnitRateIDForP2P} from '@libs/TransactionUtils';
import CONST from '@src/CONST';
import ONYXKEYS from '@src/ONYXKEYS';
import ROUTES from '@src/ROUTES';
import type SCREENS from '@src/SCREENS';
import type {Participant} from '@src/types/onyx/IOU';
import type {Errors} from '@src/types/onyx/OnyxCommon';
import type {Waypoint, WaypointCollection} from '@src/types/onyx/Transaction';
import type Transaction from '@src/types/onyx/Transaction';
import StepScreenWrapper from './StepScreenWrapper';
import withFullTransactionOrNotFound from './withFullTransactionOrNotFound';
import type {WithWritableReportOrNotFoundProps} from './withWritableReportOrNotFound';
import withWritableReportOrNotFound from './withWritableReportOrNotFound';

type IOURequestStepDistanceProps = WithCurrentUserPersonalDetailsProps &
    WithWritableReportOrNotFoundProps<typeof SCREENS.MONEY_REQUEST.STEP_DISTANCE | typeof SCREENS.MONEY_REQUEST.CREATE> & {
        /** The transaction object being modified in Onyx */
        transaction: OnyxEntry<Transaction>;
    };

function IOURequestStepDistance({
    report,
    route: {
        params: {action, iouType, reportID, transactionID, backTo},
    },
    transaction,
    currentUserPersonalDetails,
}: IOURequestStepDistanceProps) {
    const styles = useThemeStyles();
    const {isOffline} = useNetwork();
    const {translate} = useLocalize();
    const [allReports] = useOnyx(ONYXKEYS.COLLECTION.REPORT);
    const [reportNameValuePairs] = useOnyx(`${ONYXKEYS.COLLECTION.REPORT_NAME_VALUE_PAIRS}${report?.reportID}`);
    const [transactionBackup] = useOnyx(`${ONYXKEYS.COLLECTION.TRANSACTION_BACKUP}${transactionID}`);
    const policy = usePolicy(report?.policyID);
    const [personalDetails] = useOnyx(ONYXKEYS.PERSONAL_DETAILS_LIST);
    const [skipConfirmation] = useOnyx(`${ONYXKEYS.COLLECTION.SKIP_CONFIRMATION}${transactionID}`);
    const [optimisticWaypoints, setOptimisticWaypoints] = useState<WaypointCollection | null>(null);
    const waypoints = useMemo(
        () =>
            optimisticWaypoints ??
            transaction?.comment?.waypoints ?? {
                waypoint0: {keyForList: 'start_waypoint'},
                waypoint1: {keyForList: 'stop_waypoint'},
            },
        [optimisticWaypoints, transaction],
    );

    const backupWaypoints = transactionBackup?.pendingFields?.waypoints ? transactionBackup?.comment?.waypoints : undefined;
    // When online, fetch the backup route to ensure the map is populated even if the user does not save the transaction.
    // Fetch the backup route first to ensure the backup transaction map is updated before the main transaction map.
    // This prevents a scenario where the main map loads, the user dismisses the map editor, and the backup map has not yet loaded due to delay.
    useFetchRoute(transactionBackup, backupWaypoints, action, CONST.TRANSACTION.STATE.BACKUP);
    const {shouldFetchRoute, validatedWaypoints} = useFetchRoute(
        transaction,
        waypoints,
        action,
        shouldUseTransactionDraft(action) ? CONST.TRANSACTION.STATE.DRAFT : CONST.TRANSACTION.STATE.CURRENT,
    );
    const waypointsList = Object.keys(waypoints);
    const previousWaypoints = usePrevious(waypoints);
    const numberOfWaypoints = Object.keys(waypoints).length;
    const numberOfPreviousWaypoints = Object.keys(previousWaypoints).length;
    const scrollViewRef = useRef<RNScrollView>(null);
    const isLoadingRoute = transaction?.comment?.isLoading ?? false;
    const isLoading = transaction?.isLoading ?? false;
    const isSplitRequest = iouType === CONST.IOU.TYPE.SPLIT;
    const hasRouteError = !!transaction?.errorFields?.route;
    const [shouldShowAtLeastTwoDifferentWaypointsError, setShouldShowAtLeastTwoDifferentWaypointsError] = useState(false);
    const isWaypointEmpty = (waypoint?: Waypoint) => {
        if (!waypoint) {
            return true;
        }
        const {keyForList, ...waypointWithoutKey} = waypoint;
        return isEmpty(waypointWithoutKey);
    };
    const nonEmptyWaypointsCount = useMemo(() => Object.keys(waypoints).filter((key) => !isWaypointEmpty(waypoints[key])).length, [waypoints]);

    const duplicateWaypointsError = useMemo(
        () => nonEmptyWaypointsCount >= 2 && Object.keys(validatedWaypoints).length !== nonEmptyWaypointsCount,
        [nonEmptyWaypointsCount, validatedWaypoints],
    );
    const atLeastTwoDifferentWaypointsError = useMemo(() => Object.keys(validatedWaypoints).length < 2, [validatedWaypoints]);
    const isEditing = action === CONST.IOU.ACTION.EDIT;
    const transactionWasSaved = useRef(false);
    const isCreatingNewRequest = !(backTo || isEditing);
    const [recentWaypoints, {status: recentWaypointsStatus}] = useOnyx(ONYXKEYS.NVP_RECENT_WAYPOINTS);
    const iouRequestType = getRequestType(transaction);
    const customUnitRateID = getRateID(transaction);

    // Sets `amount` and `split` share data before moving to the next step to avoid briefly showing `0.00` as the split share for participants
    const setDistanceRequestData = useCallback(
        (participants: Participant[]) => {
            // Get policy report based on transaction participants
            const isPolicyExpenseChat = participants?.some((participant) => participant.isPolicyExpenseChat);
            const selectedReportID = participants?.length === 1 ? participants.at(0)?.reportID ?? reportID : reportID;
            const policyReport = participants.at(0) ? allReports?.[`${ONYXKEYS.COLLECTION.REPORT}${selectedReportID}`] : report;

            const IOUpolicyID = getIOURequestPolicyID(transaction, policyReport);
            const IOUpolicy = getPolicy(report?.policyID ?? IOUpolicyID);
            const policyCurrency = policy?.outputCurrency ?? getPersonalPolicy()?.outputCurrency ?? CONST.CURRENCY.USD;

            const mileageRates = DistanceRequestUtils.getMileageRates(IOUpolicy);
            const defaultMileageRate = DistanceRequestUtils.getDefaultMileageRate(IOUpolicy);
            const mileageRate: MileageRate | undefined = isCustomUnitRateIDForP2P(transaction)
                ? DistanceRequestUtils.getRateForP2P(policyCurrency, transaction)
                : // eslint-disable-next-line @typescript-eslint/prefer-nullish-coalescing
                  (customUnitRateID && mileageRates?.[customUnitRateID]) || defaultMileageRate;

            const {unit, rate} = mileageRate ?? {};
            const distance = getDistanceInMeters(transaction, unit);
            const currency = mileageRate?.currency ?? policyCurrency;
            const amount = DistanceRequestUtils.getDistanceRequestAmount(distance, unit ?? CONST.CUSTOM_UNITS.DISTANCE_UNIT_MILES, rate ?? 0);
            setMoneyRequestAmount(transactionID, amount, currency);

            const participantAccountIDs: number[] | undefined = participants?.map((participant) => Number(participant.accountID ?? CONST.DEFAULT_NUMBER_ID));
            if (isSplitRequest && amount && currency && !isPolicyExpenseChat) {
                setSplitShares(transaction, amount, currency ?? '', participantAccountIDs ?? []);
            }
        },
        [report, allReports, transaction, transactionID, isSplitRequest, policy?.outputCurrency, reportID, customUnitRateID],
    );

    // For quick button actions, we'll skip the confirmation page unless the report is archived or this is a workspace
    // request and the workspace requires a category or a tag
    const shouldSkipConfirmation: boolean = useMemo(() => {
        if (!skipConfirmation || !report?.reportID) {
            return false;
        }

        return (
            iouType !== CONST.IOU.TYPE.SPLIT &&
            !isArchivedReport(report, reportNameValuePairs) &&
            !(isPolicyExpenseChatUtil(report) && ((policy?.requiresCategory ?? false) || (policy?.requiresTag ?? false)))
        );
    }, [report, skipConfirmation, policy, reportNameValuePairs, iouType]);
    let buttonText = !isCreatingNewRequest ? translate('common.save') : translate('common.next');
    if (shouldSkipConfirmation) {
        if (iouType === CONST.IOU.TYPE.SPLIT) {
            buttonText = translate('iou.split');
        } else {
            buttonText = translate('iou.createExpense');
        }
    }

    useEffect(() => {
        if (iouRequestType !== CONST.IOU.REQUEST_TYPE.DISTANCE || isOffline || recentWaypointsStatus === 'loading' || recentWaypoints !== undefined) {
            return;
        }

        // Only load the recent waypoints if they have been read from Onyx as undefined
        // If the account doesn't have recent waypoints they will be returned as an empty array
        openDraftDistanceExpense();
    }, [iouRequestType, recentWaypointsStatus, recentWaypoints, isOffline]);

    useEffect(() => {
        init();
        return stop;
    }, []);

    useEffect(() => {
        if (numberOfWaypoints <= numberOfPreviousWaypoints) {
            return;
        }
        scrollViewRef.current?.scrollToEnd({animated: true});
    }, [numberOfPreviousWaypoints, numberOfWaypoints]);

    useEffect(() => {
        if (nonEmptyWaypointsCount >= 2 && (duplicateWaypointsError || atLeastTwoDifferentWaypointsError || hasRouteError || isLoadingRoute || isLoading)) {
            return;
        }
        setShouldShowAtLeastTwoDifferentWaypointsError(false);
    }, [atLeastTwoDifferentWaypointsError, duplicateWaypointsError, hasRouteError, isLoading, isLoadingRoute, nonEmptyWaypointsCount, transaction]);

    // This effect runs when the component is mounted and unmounted. It's purpose is to be able to properly
    // discard changes if the user cancels out of making any changes. This is accomplished by backing up the
    // original transaction, letting the user modify the current transaction, and then if the user ever
    // cancels out of the modal without saving changes, the original transaction is restored from the backup.
    useEffect(() => {
        if (isCreatingNewRequest) {
            return () => {};
        }
        const isDraft = shouldUseTransactionDraft(action);
        // On mount, create the backup transaction.
        createBackupTransaction(transaction, isDraft);

        return () => {
            // If the user cancels out of the modal without without saving changes, then the original transaction
            // needs to be restored from the backup so that all changes are removed.
            if (transactionWasSaved.current) {
                removeBackupTransaction(transaction?.transactionID);
                return;
            }
            restoreOriginalTransactionFromBackup(transaction?.transactionID, isDraft);

            // If the user opens IOURequestStepDistance in offline mode and then goes online, re-open the report to fill in missing fields from the transaction backup
            if (!transaction?.reportID) {
                return;
            }
            openReport(transaction?.reportID);
        };
        // eslint-disable-next-line react-compiler/react-compiler, react-hooks/exhaustive-deps
    }, []);

    const navigateBack = useCallback(() => {
        Navigation.goBack(backTo);
    }, [backTo]);

    /**
     * Takes the user to the page for editing a specific waypoint
     * @param index of the waypoint to edit
     */
    const navigateToWaypointEditPage = useCallback(
        (index: number) => {
            Navigation.navigate(
                ROUTES.MONEY_REQUEST_STEP_WAYPOINT.getRoute(action, CONST.IOU.TYPE.SUBMIT, transactionID, report?.reportID ?? reportID, index.toString(), Navigation.getActiveRoute()),
            );
        },
        [action, transactionID, report?.reportID, reportID],
    );

    const navigateToParticipantPage = useCallback(() => {
        switch (iouType) {
            case CONST.IOU.TYPE.REQUEST:
                Navigation.navigate(ROUTES.MONEY_REQUEST_STEP_PARTICIPANTS.getRoute(CONST.IOU.TYPE.SUBMIT, transactionID, reportID));
                break;
            case CONST.IOU.TYPE.SEND:
                Navigation.navigate(ROUTES.MONEY_REQUEST_STEP_PARTICIPANTS.getRoute(CONST.IOU.TYPE.PAY, transactionID, reportID));
                break;
            default:
                Navigation.navigate(ROUTES.MONEY_REQUEST_STEP_PARTICIPANTS.getRoute(iouType, transactionID, reportID));
        }
    }, [iouType, reportID, transactionID]);

    const navigateToConfirmationPage = useCallback(() => {
        switch (iouType) {
            case CONST.IOU.TYPE.REQUEST:
                Navigation.navigate(ROUTES.MONEY_REQUEST_STEP_CONFIRMATION.getRoute(CONST.IOU.ACTION.CREATE, CONST.IOU.TYPE.SUBMIT, transactionID, reportID));
                break;
            case CONST.IOU.TYPE.SEND:
                Navigation.navigate(ROUTES.MONEY_REQUEST_STEP_CONFIRMATION.getRoute(CONST.IOU.ACTION.CREATE, CONST.IOU.TYPE.PAY, transactionID, reportID));
                break;
            default:
                Navigation.navigate(ROUTES.MONEY_REQUEST_STEP_CONFIRMATION.getRoute(CONST.IOU.ACTION.CREATE, iouType, transactionID, reportID));
        }
    }, [iouType, reportID, transactionID]);

    const navigateToNextStep = useCallback(() => {
        if (transaction?.splitShares) {
            resetSplitShares(transaction);
        }
        if (backTo) {
            Navigation.goBack(backTo);
            return;
        }

        // If a reportID exists in the report object, it's because either:
        // - The user started this flow from using the + button in the composer inside a report.
        // - The user started this flow from using the global create menu by selecting the Track expense option.
        // In this case, the participants can be automatically assigned from the report and the user can skip the participants step and go straight
        // to the confirm step.
        // If the user started this flow using the Create expense option (combined submit/track flow), they should be redirected to the participants page.
        if (report?.reportID && !isArchivedReport(report, reportNameValuePairs) && iouType !== CONST.IOU.TYPE.CREATE) {
            const selectedParticipants = setMoneyRequestParticipantsFromReport(transactionID, report);
            const participants = selectedParticipants.map((participant) => {
                const participantAccountID = participant?.accountID ?? CONST.DEFAULT_NUMBER_ID;
                return participantAccountID ? getParticipantsOption(participant, personalDetails) : getReportOption(participant);
            });
            setDistanceRequestData(participants);
            if (shouldSkipConfirmation) {
                setMoneyRequestPendingFields(transactionID, {waypoints: CONST.RED_BRICK_ROAD_PENDING_ACTION.ADD});
                setMoneyRequestMerchant(transactionID, translate('iou.fieldPending'), false);
                const participant = participants.at(0);
                if (iouType === CONST.IOU.TYPE.TRACK && participant) {
                    playSound(SOUNDS.DONE);
<<<<<<< HEAD
                    IOU.trackExpense({
=======
                    trackExpense(
>>>>>>> 14663690
                        report,
                        amount: 0,
                        currency: transaction?.currency ?? 'USD',
                        created: transaction?.created ?? '',
                        merchant: translate('iou.fieldPending'),
                        payeeEmail: currentUserPersonalDetails.login,
                        payeeAccountID: currentUserPersonalDetails.accountID,
                        participant,
                        comment: '',
                        isDraftPolicy: false,
                        receipt: {},
                        category: '',
                        tag: '',
                        taxCode: '',
                        taxAmount: 0,
                        billable: false,
                        policy,
<<<<<<< HEAD
                        policyTagList: undefined,
                        policyCategories: undefined,
                        gpsPoints: undefined,
                        validWaypoints: TransactionUtils.getValidWaypoints(waypoints, true),
                        action: undefined,
                        actionableWhisperReportActionID: undefined,
                        linkedTrackedExpenseReportAction: undefined,
                        linkedTrackedExpenseReportID: undefined,
=======
                        undefined,
                        undefined,
                        undefined,
                        getValidWaypoints(waypoints, true),
                        undefined,
                        undefined,
                        undefined,
                        undefined,
>>>>>>> 14663690
                        customUnitRateID,
                    });
                    return;
                }

                playSound(SOUNDS.DONE);
                createDistanceRequest({
                    report,
                    participants,
                    currentUserLogin: currentUserPersonalDetails.login,
                    currentUserAccountID: currentUserPersonalDetails.accountID,
                    iouType,
                    existingTransaction: transaction,
                    transactionParams: {
                        amount: 0,
                        comment: '',
                        created: transaction?.created ?? '',
                        currency: transaction?.currency ?? 'USD',
                        merchant: translate('iou.fieldPending'),
                        billable: !!policy?.defaultBillable,
                        validWaypoints: getValidWaypoints(waypoints, true),
                        customUnitRateID: DistanceRequestUtils.getCustomUnitRateID(report.reportID),
                        splitShares: transaction?.splitShares,
                    },
                });
                return;
            }
            setMoneyRequestParticipantsFromReport(transactionID, report);
            navigateToConfirmationPage();
            return;
        }

        // If there was no reportID, then that means the user started this flow from the global menu
        // and an optimistic reportID was generated. In that case, the next step is to select the participants for this expense.
        navigateToParticipantPage();
    }, [
        report,
        iouType,
        transactionID,
        backTo,
        waypoints,
        currentUserPersonalDetails,
        personalDetails,
        shouldSkipConfirmation,
        transaction,
        translate,
        navigateToParticipantPage,
        navigateToConfirmationPage,
        policy,
        reportNameValuePairs,
        customUnitRateID,
        setDistanceRequestData,
    ]);

    const getError = () => {
        // Get route error if available else show the invalid number of waypoints error.
        if (hasRouteError) {
            return getLatestErrorField(transaction, 'route');
        }
        if (duplicateWaypointsError) {
            return {duplicateWaypointsError: translate('iou.error.duplicateWaypointsErrorMessage')} as Errors;
        }
        if (atLeastTwoDifferentWaypointsError) {
            return {atLeastTwoDifferentWaypointsError: translate('iou.error.atLeastTwoDifferentWaypoints')} as Errors;
        }
        return {};
    };

    type DataParams = {
        data: string[];
    };

    const updateWaypoints = useCallback(
        ({data}: DataParams) => {
            if (isEqual(waypointsList, data)) {
                return;
            }

            const newWaypoints: WaypointCollection = {};
            let emptyWaypointIndex = -1;
            data.forEach((waypoint, index) => {
                newWaypoints[`waypoint${index}`] = waypoints[waypoint] ?? {};
                // Find waypoint that BECOMES empty after dragging
                if (isWaypointEmpty(newWaypoints[`waypoint${index}`]) && !isWaypointEmpty(waypoints[`waypoint${index}`])) {
                    emptyWaypointIndex = index;
                }
            });

            setOptimisticWaypoints(newWaypoints);
            Promise.all([
                removeWaypoint(transaction, emptyWaypointIndex.toString(), shouldUseTransactionDraft(action)),
                updateWaypointsUtil(transactionID, newWaypoints, shouldUseTransactionDraft(action)),
            ]).then(() => {
                setOptimisticWaypoints(null);
            });
        },
        [transactionID, transaction, waypoints, waypointsList, action],
    );

    const submitWaypoints = useCallback(() => {
        // If there is any error or loading state, don't let user go to next page.
        if (duplicateWaypointsError || atLeastTwoDifferentWaypointsError || hasRouteError || isLoadingRoute || (!isEditing && isLoading)) {
            setShouldShowAtLeastTwoDifferentWaypointsError(true);
            return;
        }
        if (!isCreatingNewRequest && !isEditing) {
            transactionWasSaved.current = true;
        }
        if (isEditing) {
            // If nothing was changed, simply go to transaction thread
            // We compare only addresses because numbers are rounded while backup
            const oldWaypoints = transactionBackup?.comment?.waypoints ?? {};
            const oldAddresses = Object.fromEntries(Object.entries(oldWaypoints).map(([key, waypoint]) => [key, 'address' in waypoint ? waypoint.address : {}]));
            const addresses = Object.fromEntries(Object.entries(waypoints).map(([key, waypoint]) => [key, 'address' in waypoint ? waypoint.address : {}]));
            const hasRouteChanged = !isEqual(transactionBackup?.routes, transaction?.routes);
            if (isEqual(oldAddresses, addresses)) {
                navigateBack();
                return;
            }
            if (transaction?.transactionID && report?.reportID) {
                updateMoneyRequestDistance({
                    transactionID: transaction?.transactionID,
                    transactionThreadReportID: report?.reportID,
                    waypoints,
                    ...(hasRouteChanged ? {routes: transaction?.routes} : {}),
                    policy,
                    transactionBackup,
                });
            }
            transactionWasSaved.current = true;
            navigateBack();
            return;
        }

        navigateToNextStep();
    }, [
        navigateBack,
        duplicateWaypointsError,
        atLeastTwoDifferentWaypointsError,
        hasRouteError,
        isLoadingRoute,
        isLoading,
        isCreatingNewRequest,
        isEditing,
        navigateToNextStep,
        transactionBackup,
        waypoints,
        transaction?.transactionID,
        transaction?.routes,
        report?.reportID,
        policy,
    ]);

    const renderItem = useCallback(
        ({item, drag, isActive, getIndex}: RenderItemParams<string>) => (
            <DistanceRequestRenderItem
                waypoints={waypoints}
                item={item}
                onSecondaryInteraction={drag}
                isActive={isActive}
                getIndex={getIndex}
                onPress={navigateToWaypointEditPage}
                disabled={isLoadingRoute}
            />
        ),
        [isLoadingRoute, navigateToWaypointEditPage, waypoints],
    );

    return (
        <StepScreenWrapper
            headerTitle={translate('common.distance')}
            onBackButtonPress={navigateBack}
            testID={IOURequestStepDistance.displayName}
            shouldShowWrapper={!isCreatingNewRequest}
        >
            <>
                <View style={styles.flex1}>
                    <DraggableList
                        data={waypointsList}
                        keyExtractor={(item) => (waypoints[item]?.keyForList ?? waypoints[item]?.address ?? '') + item}
                        shouldUsePortal
                        onDragEnd={updateWaypoints}
                        ref={scrollViewRef}
                        renderItem={renderItem}
                        ListFooterComponent={
                            <DistanceRequestFooter
                                waypoints={waypoints}
                                navigateToWaypointEditPage={navigateToWaypointEditPage}
                                transaction={transaction}
                            />
                        }
                    />
                </View>
                <View style={[styles.w100, styles.pt2]}>
                    {/* Show error message if there is route error or there are less than 2 routes and user has tried submitting, */}
                    {((shouldShowAtLeastTwoDifferentWaypointsError && atLeastTwoDifferentWaypointsError) || duplicateWaypointsError || hasRouteError) && (
                        <DotIndicatorMessage
                            style={[styles.mh4, styles.mv3]}
                            messages={getError()}
                            type="error"
                        />
                    )}
                    <Button
                        success
                        allowBubble
                        pressOnEnter
                        large
                        style={[styles.w100, styles.mb5, styles.ph4, styles.flexShrink0]}
                        onPress={submitWaypoints}
                        text={buttonText}
                        isLoading={!isOffline && (isLoadingRoute || shouldFetchRoute || isLoading)}
                    />
                </View>
            </>
        </StepScreenWrapper>
    );
}

IOURequestStepDistance.displayName = 'IOURequestStepDistance';

const IOURequestStepDistanceWithOnyx = IOURequestStepDistance;

const IOURequestStepDistanceWithCurrentUserPersonalDetails = withCurrentUserPersonalDetails(IOURequestStepDistanceWithOnyx);
// eslint-disable-next-line rulesdir/no-negated-variables
const IOURequestStepDistanceWithWritableReportOrNotFound = withWritableReportOrNotFound(IOURequestStepDistanceWithCurrentUserPersonalDetails, true);
// eslint-disable-next-line rulesdir/no-negated-variables
const IOURequestStepDistanceWithFullTransactionOrNotFound = withFullTransactionOrNotFound(IOURequestStepDistanceWithWritableReportOrNotFound);

export default IOURequestStepDistanceWithFullTransactionOrNotFound;<|MERGE_RESOLUTION|>--- conflicted
+++ resolved
@@ -320,11 +320,7 @@
                 const participant = participants.at(0);
                 if (iouType === CONST.IOU.TYPE.TRACK && participant) {
                     playSound(SOUNDS.DONE);
-<<<<<<< HEAD
-                    IOU.trackExpense({
-=======
-                    trackExpense(
->>>>>>> 14663690
+                    trackExpense({
                         report,
                         amount: 0,
                         currency: transaction?.currency ?? 'USD',
@@ -342,25 +338,14 @@
                         taxAmount: 0,
                         billable: false,
                         policy,
-<<<<<<< HEAD
                         policyTagList: undefined,
                         policyCategories: undefined,
                         gpsPoints: undefined,
-                        validWaypoints: TransactionUtils.getValidWaypoints(waypoints, true),
+                        validWaypoints: getValidWaypoints(waypoints, true),
                         action: undefined,
                         actionableWhisperReportActionID: undefined,
                         linkedTrackedExpenseReportAction: undefined,
                         linkedTrackedExpenseReportID: undefined,
-=======
-                        undefined,
-                        undefined,
-                        undefined,
-                        getValidWaypoints(waypoints, true),
-                        undefined,
-                        undefined,
-                        undefined,
-                        undefined,
->>>>>>> 14663690
                         customUnitRateID,
                     });
                     return;
