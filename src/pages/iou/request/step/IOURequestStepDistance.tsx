import isEmpty from 'lodash/isEmpty';
import isEqual from 'lodash/isEqual';
import React, {useCallback, useEffect, useMemo, useRef, useState} from 'react';
import {View} from 'react-native';
// eslint-disable-next-line no-restricted-imports
import type {ScrollView as RNScrollView} from 'react-native';
import type {RenderItemParams} from 'react-native-draggable-flatlist/lib/typescript/types';
import type {OnyxEntry} from 'react-native-onyx';
import {useOnyx} from 'react-native-onyx';
import Button from '@components/Button';
import DistanceRequestFooter from '@components/DistanceRequest/DistanceRequestFooter';
import DistanceRequestRenderItem from '@components/DistanceRequest/DistanceRequestRenderItem';
import DotIndicatorMessage from '@components/DotIndicatorMessage';
import DraggableList from '@components/DraggableList';
import withCurrentUserPersonalDetails from '@components/withCurrentUserPersonalDetails';
import type {WithCurrentUserPersonalDetailsProps} from '@components/withCurrentUserPersonalDetails';
import useFetchRoute from '@hooks/useFetchRoute';
import useLocalize from '@hooks/useLocalize';
import useNetwork from '@hooks/useNetwork';
import usePolicy from '@hooks/usePolicy';
import usePrevious from '@hooks/usePrevious';
import useThemeStyles from '@hooks/useThemeStyles';
import {
    createDistanceRequest,
    getIOURequestPolicyID,
    resetSplitShares,
    setMoneyRequestAmount,
    setMoneyRequestMerchant,
    setMoneyRequestParticipantsFromReport,
    setMoneyRequestPendingFields,
    setSplitShares,
    trackExpense,
    updateMoneyRequestDistance,
} from '@libs/actions/IOU';
import {init, stop} from '@libs/actions/MapboxToken';
import {openReport} from '@libs/actions/Report';
import {openDraftDistanceExpense, removeWaypoint, updateWaypoints as updateWaypointsUtil} from '@libs/actions/Transaction';
import {createBackupTransaction, removeBackupTransaction, restoreOriginalTransactionFromBackup} from '@libs/actions/TransactionEdit';
import DistanceRequestUtils from '@libs/DistanceRequestUtils';
import type {MileageRate} from '@libs/DistanceRequestUtils';
import {getLatestErrorField} from '@libs/ErrorUtils';
import {shouldUseTransactionDraft} from '@libs/IOUUtils';
import Navigation from '@libs/Navigation/Navigation';
import {getParticipantsOption, getReportOption} from '@libs/OptionsListUtils';
import {getPersonalPolicy, getPolicy, isPaidGroupPolicy} from '@libs/PolicyUtils';
import {getPolicyExpenseChat, isArchivedReport, isPolicyExpenseChat as isPolicyExpenseChatUtil} from '@libs/ReportUtils';
import playSound, {SOUNDS} from '@libs/Sound';
import {getDistanceInMeters, getRateID, getRequestType, getValidWaypoints, isCustomUnitRateIDForP2P} from '@libs/TransactionUtils';
import CONST from '@src/CONST';
import ONYXKEYS from '@src/ONYXKEYS';
import ROUTES from '@src/ROUTES';
import type SCREENS from '@src/SCREENS';
import type {Participant} from '@src/types/onyx/IOU';
import type {Errors} from '@src/types/onyx/OnyxCommon';
import type {Waypoint, WaypointCollection} from '@src/types/onyx/Transaction';
import type Transaction from '@src/types/onyx/Transaction';
import StepScreenWrapper from './StepScreenWrapper';
import withFullTransactionOrNotFound from './withFullTransactionOrNotFound';
import type {WithWritableReportOrNotFoundProps} from './withWritableReportOrNotFound';
import withWritableReportOrNotFound from './withWritableReportOrNotFound';

type IOURequestStepDistanceProps = WithCurrentUserPersonalDetailsProps &
    WithWritableReportOrNotFoundProps<typeof SCREENS.MONEY_REQUEST.STEP_DISTANCE | typeof SCREENS.MONEY_REQUEST.CREATE> & {
        /** The transaction object being modified in Onyx */
        transaction: OnyxEntry<Transaction>;
    };

function IOURequestStepDistance({
    report,
    route: {
        params: {action, iouType, reportID, transactionID, backTo},
    },
    transaction,
    currentUserPersonalDetails,
}: IOURequestStepDistanceProps) {
    const styles = useThemeStyles();
    const {isOffline} = useNetwork();
    const {translate} = useLocalize();
    const [allReports] = useOnyx(ONYXKEYS.COLLECTION.REPORT);
    const [reportNameValuePairs] = useOnyx(`${ONYXKEYS.COLLECTION.REPORT_NAME_VALUE_PAIRS}${report?.reportID}`);
    const [transactionBackup] = useOnyx(`${ONYXKEYS.COLLECTION.TRANSACTION_BACKUP}${transactionID}`);
    const policy = usePolicy(report?.policyID);
    const [personalDetails] = useOnyx(ONYXKEYS.PERSONAL_DETAILS_LIST);
    const [activePolicyID] = useOnyx(ONYXKEYS.NVP_ACTIVE_POLICY_ID);
    const [activePolicy] = useOnyx(`${ONYXKEYS.COLLECTION.POLICY}${activePolicyID}`);
    const [skipConfirmation] = useOnyx(`${ONYXKEYS.COLLECTION.SKIP_CONFIRMATION}${transactionID}`);
    const [optimisticWaypoints, setOptimisticWaypoints] = useState<WaypointCollection | null>(null);
    const waypoints = useMemo(
        () =>
            optimisticWaypoints ??
            transaction?.comment?.waypoints ?? {
                waypoint0: {keyForList: 'start_waypoint'},
                waypoint1: {keyForList: 'stop_waypoint'},
            },
        [optimisticWaypoints, transaction],
    );

    const backupWaypoints = transactionBackup?.pendingFields?.waypoints ? transactionBackup?.comment?.waypoints : undefined;
    // When online, fetch the backup route to ensure the map is populated even if the user does not save the transaction.
    // Fetch the backup route first to ensure the backup transaction map is updated before the main transaction map.
    // This prevents a scenario where the main map loads, the user dismisses the map editor, and the backup map has not yet loaded due to delay.
    useFetchRoute(transactionBackup, backupWaypoints, action, CONST.TRANSACTION.STATE.BACKUP);
    const {shouldFetchRoute, validatedWaypoints} = useFetchRoute(
        transaction,
        waypoints,
        action,
        shouldUseTransactionDraft(action) ? CONST.TRANSACTION.STATE.DRAFT : CONST.TRANSACTION.STATE.CURRENT,
    );
    const waypointsList = Object.keys(waypoints);
    const previousWaypoints = usePrevious(waypoints);
    const numberOfWaypoints = Object.keys(waypoints).length;
    const numberOfPreviousWaypoints = Object.keys(previousWaypoints).length;
    const scrollViewRef = useRef<RNScrollView>(null);
    const isLoadingRoute = transaction?.comment?.isLoading ?? false;
    const isLoading = transaction?.isLoading ?? false;
    const isSplitRequest = iouType === CONST.IOU.TYPE.SPLIT;
    const hasRouteError = !!transaction?.errorFields?.route;
    const [shouldShowAtLeastTwoDifferentWaypointsError, setShouldShowAtLeastTwoDifferentWaypointsError] = useState(false);
    const isWaypointEmpty = (waypoint?: Waypoint) => {
        if (!waypoint) {
            return true;
        }
        const {keyForList, ...waypointWithoutKey} = waypoint;
        return isEmpty(waypointWithoutKey);
    };
    const nonEmptyWaypointsCount = useMemo(() => Object.keys(waypoints).filter((key) => !isWaypointEmpty(waypoints[key])).length, [waypoints]);

    const duplicateWaypointsError = useMemo(
        () => nonEmptyWaypointsCount >= 2 && Object.keys(validatedWaypoints).length !== nonEmptyWaypointsCount,
        [nonEmptyWaypointsCount, validatedWaypoints],
    );
    const atLeastTwoDifferentWaypointsError = useMemo(() => Object.keys(validatedWaypoints).length < 2, [validatedWaypoints]);
    const isEditing = action === CONST.IOU.ACTION.EDIT;
    const transactionWasSaved = useRef(false);
    const isCreatingNewRequest = !(backTo || isEditing);
    const [recentWaypoints, {status: recentWaypointsStatus}] = useOnyx(ONYXKEYS.NVP_RECENT_WAYPOINTS);
    const iouRequestType = getRequestType(transaction);
    const customUnitRateID = getRateID(transaction);

    // Sets `amount` and `split` share data before moving to the next step to avoid briefly showing `0.00` as the split share for participants
    const setDistanceRequestData = useCallback(
        (participants: Participant[]) => {
            // Get policy report based on transaction participants
            const isPolicyExpenseChat = participants?.some((participant) => participant.isPolicyExpenseChat);
            const selectedReportID = participants?.length === 1 ? participants.at(0)?.reportID ?? reportID : reportID;
            const policyReport = participants.at(0) ? allReports?.[`${ONYXKEYS.COLLECTION.REPORT}${selectedReportID}`] : report;

            const IOUpolicyID = getIOURequestPolicyID(transaction, policyReport);
            const IOUpolicy = getPolicy(report?.policyID ?? IOUpolicyID);
            const policyCurrency = policy?.outputCurrency ?? getPersonalPolicy()?.outputCurrency ?? CONST.CURRENCY.USD;

            const mileageRates = DistanceRequestUtils.getMileageRates(IOUpolicy);
            const defaultMileageRate = DistanceRequestUtils.getDefaultMileageRate(IOUpolicy);
            const mileageRate: MileageRate | undefined = isCustomUnitRateIDForP2P(transaction)
                ? DistanceRequestUtils.getRateForP2P(policyCurrency, transaction)
                : // eslint-disable-next-line @typescript-eslint/prefer-nullish-coalescing
                  (customUnitRateID && mileageRates?.[customUnitRateID]) || defaultMileageRate;

            const {unit, rate} = mileageRate ?? {};
            const distance = getDistanceInMeters(transaction, unit);
            const currency = mileageRate?.currency ?? policyCurrency;
            const amount = DistanceRequestUtils.getDistanceRequestAmount(distance, unit ?? CONST.CUSTOM_UNITS.DISTANCE_UNIT_MILES, rate ?? 0);
            setMoneyRequestAmount(transactionID, amount, currency);

            const participantAccountIDs: number[] | undefined = participants?.map((participant) => Number(participant.accountID ?? CONST.DEFAULT_NUMBER_ID));
            if (isSplitRequest && amount && currency && !isPolicyExpenseChat) {
                setSplitShares(transaction, amount, currency ?? '', participantAccountIDs ?? []);
            }
        },
        [report, allReports, transaction, transactionID, isSplitRequest, policy?.outputCurrency, reportID, customUnitRateID],
    );

    // For quick button actions, we'll skip the confirmation page unless the report is archived or this is a workspace
    // request and the workspace requires a category or a tag
    const shouldSkipConfirmation: boolean = useMemo(() => {
        if (!skipConfirmation || !report?.reportID) {
            return false;
        }

        return (
            iouType !== CONST.IOU.TYPE.SPLIT &&
            !isArchivedReport(reportNameValuePairs) &&
            !(isPolicyExpenseChatUtil(report) && ((policy?.requiresCategory ?? false) || (policy?.requiresTag ?? false)))
        );
    }, [report, skipConfirmation, policy, reportNameValuePairs, iouType]);
    let buttonText = !isCreatingNewRequest ? translate('common.save') : translate('common.next');
    if (shouldSkipConfirmation) {
        if (iouType === CONST.IOU.TYPE.SPLIT) {
            buttonText = translate('iou.split');
        } else {
            buttonText = translate('iou.createExpense');
        }
    }

    useEffect(() => {
        if (iouRequestType !== CONST.IOU.REQUEST_TYPE.DISTANCE || isOffline || recentWaypointsStatus === 'loading' || recentWaypoints !== undefined) {
            return;
        }

        // Only load the recent waypoints if they have been read from Onyx as undefined
        // If the account doesn't have recent waypoints they will be returned as an empty array
        openDraftDistanceExpense();
    }, [iouRequestType, recentWaypointsStatus, recentWaypoints, isOffline]);

    useEffect(() => {
        init();
        return stop;
    }, []);

    useEffect(() => {
        if (numberOfWaypoints <= numberOfPreviousWaypoints) {
            return;
        }
        scrollViewRef.current?.scrollToEnd({animated: true});
    }, [numberOfPreviousWaypoints, numberOfWaypoints]);

    useEffect(() => {
        if (nonEmptyWaypointsCount >= 2 && (duplicateWaypointsError || atLeastTwoDifferentWaypointsError || hasRouteError || isLoadingRoute || isLoading)) {
            return;
        }
        setShouldShowAtLeastTwoDifferentWaypointsError(false);
    }, [atLeastTwoDifferentWaypointsError, duplicateWaypointsError, hasRouteError, isLoading, isLoadingRoute, nonEmptyWaypointsCount, transaction]);

    // This effect runs when the component is mounted and unmounted. It's purpose is to be able to properly
    // discard changes if the user cancels out of making any changes. This is accomplished by backing up the
    // original transaction, letting the user modify the current transaction, and then if the user ever
    // cancels out of the modal without saving changes, the original transaction is restored from the backup.
    useEffect(() => {
        if (isCreatingNewRequest) {
            return () => {};
        }
        const isDraft = shouldUseTransactionDraft(action);
        // On mount, create the backup transaction.
        createBackupTransaction(transaction, isDraft);

        return () => {
            // If the user cancels out of the modal without saving changes, then the original transaction
            // needs to be restored from the backup so that all changes are removed.
            if (transactionWasSaved.current) {
                removeBackupTransaction(transaction?.transactionID);
                return;
            }
            restoreOriginalTransactionFromBackup(transaction?.transactionID, isDraft);

            // If the user opens IOURequestStepDistance in offline mode and then goes online, re-open the report to fill in missing fields from the transaction backup
            if (!transaction?.reportID) {
                return;
            }
            openReport(transaction?.reportID);
        };
        // eslint-disable-next-line react-compiler/react-compiler, react-hooks/exhaustive-deps
    }, []);

    const navigateBack = useCallback(() => {
        Navigation.goBack(backTo);
    }, [backTo]);

    /**
     * Takes the user to the page for editing a specific waypoint
     * @param index of the waypoint to edit
     */
    const navigateToWaypointEditPage = useCallback(
        (index: number) => {
            Navigation.navigate(
                ROUTES.MONEY_REQUEST_STEP_WAYPOINT.getRoute(action, CONST.IOU.TYPE.SUBMIT, transactionID, report?.reportID ?? reportID, index.toString(), Navigation.getActiveRoute()),
            );
        },
        [action, transactionID, report?.reportID, reportID],
    );

    const navigateToParticipantPage = useCallback(() => {
        switch (iouType) {
            case CONST.IOU.TYPE.REQUEST:
                Navigation.navigate(ROUTES.MONEY_REQUEST_STEP_PARTICIPANTS.getRoute(CONST.IOU.TYPE.SUBMIT, transactionID, reportID));
                break;
            case CONST.IOU.TYPE.SEND:
                Navigation.navigate(ROUTES.MONEY_REQUEST_STEP_PARTICIPANTS.getRoute(CONST.IOU.TYPE.PAY, transactionID, reportID));
                break;
            default:
                Navigation.navigate(ROUTES.MONEY_REQUEST_STEP_PARTICIPANTS.getRoute(iouType, transactionID, reportID));
        }
    }, [iouType, reportID, transactionID]);

    const navigateToConfirmationPage = useCallback(() => {
        switch (iouType) {
            case CONST.IOU.TYPE.REQUEST:
                Navigation.navigate(ROUTES.MONEY_REQUEST_STEP_CONFIRMATION.getRoute(CONST.IOU.ACTION.CREATE, CONST.IOU.TYPE.SUBMIT, transactionID, reportID));
                break;
            case CONST.IOU.TYPE.SEND:
                Navigation.navigate(ROUTES.MONEY_REQUEST_STEP_CONFIRMATION.getRoute(CONST.IOU.ACTION.CREATE, CONST.IOU.TYPE.PAY, transactionID, reportID));
                break;
            default:
                Navigation.navigate(ROUTES.MONEY_REQUEST_STEP_CONFIRMATION.getRoute(CONST.IOU.ACTION.CREATE, iouType, transactionID, reportID));
        }
    }, [iouType, reportID, transactionID]);

    const navigateToNextStep = useCallback(() => {
        if (transaction?.splitShares) {
            resetSplitShares(transaction);
        }
        if (backTo) {
            Navigation.goBack(backTo);
            return;
        }

        // If a reportID exists in the report object, it's because either:
        // - The user started this flow from using the + button in the composer inside a report.
        // - The user started this flow from using the global create menu by selecting the Track expense option.
        // In this case, the participants can be automatically assigned from the report and the user can skip the participants step and go straight
        // to the confirm step.
        // If the user started this flow using the Create expense option (combined submit/track flow), they should be redirected to the participants page.
        if (report?.reportID && !isArchivedReport(reportNameValuePairs) && iouType !== CONST.IOU.TYPE.CREATE) {
            const selectedParticipants = setMoneyRequestParticipantsFromReport(transactionID, report);
            const participants = selectedParticipants.map((participant) => {
                const participantAccountID = participant?.accountID ?? CONST.DEFAULT_NUMBER_ID;
                return participantAccountID ? getParticipantsOption(participant, personalDetails) : getReportOption(participant);
            });
            setDistanceRequestData(participants);
            if (shouldSkipConfirmation) {
                setMoneyRequestPendingFields(transactionID, {waypoints: CONST.RED_BRICK_ROAD_PENDING_ACTION.ADD});
                setMoneyRequestMerchant(transactionID, translate('iou.fieldPending'), false);
                const participant = participants.at(0);
                if (iouType === CONST.IOU.TYPE.TRACK && participant) {
                    playSound(SOUNDS.DONE);
                    trackExpense({
                        report,
<<<<<<< HEAD
                        currency: transaction?.currency ?? 'USD',
                        created: transaction?.created ?? '',
                        merchant: translate('iou.fieldPending'),
                        payeeEmail: currentUserPersonalDetails.login,
                        payeeAccountID: currentUserPersonalDetails.accountID,
                        participant,
                        policy,
                        validWaypoints: getValidWaypoints(waypoints, true),
                        customUnitRateID,
=======
                        isDraftPolicy: false,
                        participantParams: {
                            payeeEmail: currentUserPersonalDetails.login,
                            payeeAccountID: currentUserPersonalDetails.accountID,
                            participant,
                        },
                        policyParams: {
                            policy,
                        },
                        transactionParams: {
                            amount: 0,
                            currency: transaction?.currency ?? 'USD',
                            created: transaction?.created ?? '',
                            merchant: translate('iou.fieldPending'),
                            receipt: {},
                            billable: false,
                            validWaypoints: getValidWaypoints(waypoints, true),
                            customUnitRateID,
                        },
>>>>>>> 08856a82
                    });
                    return;
                }

                playSound(SOUNDS.DONE);
                createDistanceRequest({
                    report,
                    participants,
                    currentUserLogin: currentUserPersonalDetails.login,
                    currentUserAccountID: currentUserPersonalDetails.accountID,
                    iouType,
                    existingTransaction: transaction,
                    transactionParams: {
                        amount: 0,
                        comment: '',
                        created: transaction?.created ?? '',
                        currency: transaction?.currency ?? 'USD',
                        merchant: translate('iou.fieldPending'),
                        billable: !!policy?.defaultBillable,
                        validWaypoints: getValidWaypoints(waypoints, true),
                        customUnitRateID: DistanceRequestUtils.getCustomUnitRateID(report.reportID),
                        splitShares: transaction?.splitShares,
                    },
                });
                return;
            }
            setMoneyRequestParticipantsFromReport(transactionID, report);
            navigateToConfirmationPage();
            return;
        }

        // If there was no reportID, then that means the user started this flow from the global menu
        // and an optimistic reportID was generated. In that case, the next step is to select the participants for this expense.
        if (iouType === CONST.IOU.TYPE.CREATE && isPaidGroupPolicy(activePolicy) && activePolicy?.isPolicyExpenseChatEnabled) {
            const activePolicyExpenseChat = getPolicyExpenseChat(currentUserPersonalDetails.accountID, activePolicy?.id);
            setMoneyRequestParticipantsFromReport(transactionID, activePolicyExpenseChat);
            Navigation.navigate(
                ROUTES.MONEY_REQUEST_STEP_CONFIRMATION.getRoute(
                    CONST.IOU.ACTION.CREATE,
                    iouType === CONST.IOU.TYPE.CREATE ? CONST.IOU.TYPE.SUBMIT : iouType,
                    transactionID,
                    activePolicyExpenseChat?.reportID,
                ),
            );
        } else {
            navigateToParticipantPage();
        }
    }, [
        transaction,
        backTo,
        report,
        reportNameValuePairs,
        activePolicy,
        transactionID,
        setDistanceRequestData,
        shouldSkipConfirmation,
        navigateToConfirmationPage,
        personalDetails,
        translate,
        iouType,
        currentUserPersonalDetails.login,
        currentUserPersonalDetails.accountID,
        policy,
        waypoints,
        customUnitRateID,
        navigateToParticipantPage,
    ]);

    const getError = () => {
        // Get route error if available else show the invalid number of waypoints error.
        if (hasRouteError) {
            return getLatestErrorField(transaction, 'route');
        }
        if (duplicateWaypointsError) {
            return {duplicateWaypointsError: translate('iou.error.duplicateWaypointsErrorMessage')} as Errors;
        }
        if (atLeastTwoDifferentWaypointsError) {
            return {atLeastTwoDifferentWaypointsError: translate('iou.error.atLeastTwoDifferentWaypoints')} as Errors;
        }
        return {};
    };

    type DataParams = {
        data: string[];
    };

    const updateWaypoints = useCallback(
        ({data}: DataParams) => {
            if (isEqual(waypointsList, data)) {
                return;
            }

            const newWaypoints: WaypointCollection = {};
            let emptyWaypointIndex = -1;
            data.forEach((waypoint, index) => {
                newWaypoints[`waypoint${index}`] = waypoints[waypoint] ?? {};
                // Find waypoint that BECOMES empty after dragging
                if (isWaypointEmpty(newWaypoints[`waypoint${index}`]) && !isWaypointEmpty(waypoints[`waypoint${index}`])) {
                    emptyWaypointIndex = index;
                }
            });

            setOptimisticWaypoints(newWaypoints);
            Promise.all([
                removeWaypoint(transaction, emptyWaypointIndex.toString(), shouldUseTransactionDraft(action)),
                updateWaypointsUtil(transactionID, newWaypoints, shouldUseTransactionDraft(action)),
            ]).then(() => {
                setOptimisticWaypoints(null);
            });
        },
        [transactionID, transaction, waypoints, waypointsList, action],
    );

    const submitWaypoints = useCallback(() => {
        // If there is any error or loading state, don't let user go to next page.
        if (duplicateWaypointsError || atLeastTwoDifferentWaypointsError || hasRouteError || isLoadingRoute || (!isEditing && isLoading)) {
            setShouldShowAtLeastTwoDifferentWaypointsError(true);
            return;
        }
        if (!isCreatingNewRequest && !isEditing) {
            transactionWasSaved.current = true;
        }
        if (isEditing) {
            // If nothing was changed, simply go to transaction thread
            // We compare only addresses because numbers are rounded while backup
            const oldWaypoints = transactionBackup?.comment?.waypoints ?? {};
            const oldAddresses = Object.fromEntries(Object.entries(oldWaypoints).map(([key, waypoint]) => [key, 'address' in waypoint ? waypoint.address : {}]));
            const addresses = Object.fromEntries(Object.entries(waypoints).map(([key, waypoint]) => [key, 'address' in waypoint ? waypoint.address : {}]));
            const hasRouteChanged = !isEqual(transactionBackup?.routes, transaction?.routes);
            if (isEqual(oldAddresses, addresses)) {
                navigateBack();
                return;
            }
            if (transaction?.transactionID && report?.reportID) {
                updateMoneyRequestDistance({
                    transactionID: transaction?.transactionID,
                    transactionThreadReportID: report?.reportID,
                    waypoints,
                    ...(hasRouteChanged ? {routes: transaction?.routes} : {}),
                    policy,
                    transactionBackup,
                });
            }
            transactionWasSaved.current = true;
            navigateBack();
            return;
        }

        navigateToNextStep();
    }, [
        navigateBack,
        duplicateWaypointsError,
        atLeastTwoDifferentWaypointsError,
        hasRouteError,
        isLoadingRoute,
        isLoading,
        isCreatingNewRequest,
        isEditing,
        navigateToNextStep,
        transactionBackup,
        waypoints,
        transaction?.transactionID,
        transaction?.routes,
        report?.reportID,
        policy,
    ]);

    const renderItem = useCallback(
        ({item, drag, isActive, getIndex}: RenderItemParams<string>) => (
            <DistanceRequestRenderItem
                waypoints={waypoints}
                item={item}
                onSecondaryInteraction={drag}
                isActive={isActive}
                getIndex={getIndex}
                onPress={navigateToWaypointEditPage}
                disabled={isLoadingRoute}
            />
        ),
        [isLoadingRoute, navigateToWaypointEditPage, waypoints],
    );

    return (
        <StepScreenWrapper
            headerTitle={translate('common.distance')}
            onBackButtonPress={navigateBack}
            testID={IOURequestStepDistance.displayName}
            shouldShowWrapper={!isCreatingNewRequest}
        >
            <>
                <View style={styles.flex1}>
                    <DraggableList
                        data={waypointsList}
                        keyExtractor={(item) => (waypoints[item]?.keyForList ?? waypoints[item]?.address ?? '') + item}
                        shouldUsePortal
                        onDragEnd={updateWaypoints}
                        ref={scrollViewRef}
                        renderItem={renderItem}
                        ListFooterComponent={
                            <DistanceRequestFooter
                                waypoints={waypoints}
                                navigateToWaypointEditPage={navigateToWaypointEditPage}
                                transaction={transaction}
                                policy={policy}
                            />
                        }
                    />
                </View>
                <View style={[styles.w100, styles.pt2]}>
                    {/* Show error message if there is route error or there are less than 2 routes and user has tried submitting, */}
                    {((shouldShowAtLeastTwoDifferentWaypointsError && atLeastTwoDifferentWaypointsError) || duplicateWaypointsError || hasRouteError) && (
                        <DotIndicatorMessage
                            style={[styles.mh4, styles.mv3]}
                            messages={getError()}
                            type="error"
                        />
                    )}
                    <Button
                        success
                        allowBubble
                        pressOnEnter
                        large
                        style={[styles.w100, styles.mb5, styles.ph4, styles.flexShrink0]}
                        onPress={submitWaypoints}
                        text={buttonText}
                        isLoading={!isOffline && (isLoadingRoute || shouldFetchRoute || isLoading)}
                    />
                </View>
            </>
        </StepScreenWrapper>
    );
}

IOURequestStepDistance.displayName = 'IOURequestStepDistance';

const IOURequestStepDistanceWithOnyx = IOURequestStepDistance;

const IOURequestStepDistanceWithCurrentUserPersonalDetails = withCurrentUserPersonalDetails(IOURequestStepDistanceWithOnyx);
// eslint-disable-next-line rulesdir/no-negated-variables
const IOURequestStepDistanceWithWritableReportOrNotFound = withWritableReportOrNotFound(IOURequestStepDistanceWithCurrentUserPersonalDetails, true);
// eslint-disable-next-line rulesdir/no-negated-variables
const IOURequestStepDistanceWithFullTransactionOrNotFound = withFullTransactionOrNotFound(IOURequestStepDistanceWithWritableReportOrNotFound);

export default IOURequestStepDistanceWithFullTransactionOrNotFound;<|MERGE_RESOLUTION|>--- conflicted
+++ resolved
@@ -324,17 +324,6 @@
                     playSound(SOUNDS.DONE);
                     trackExpense({
                         report,
-<<<<<<< HEAD
-                        currency: transaction?.currency ?? 'USD',
-                        created: transaction?.created ?? '',
-                        merchant: translate('iou.fieldPending'),
-                        payeeEmail: currentUserPersonalDetails.login,
-                        payeeAccountID: currentUserPersonalDetails.accountID,
-                        participant,
-                        policy,
-                        validWaypoints: getValidWaypoints(waypoints, true),
-                        customUnitRateID,
-=======
                         isDraftPolicy: false,
                         participantParams: {
                             payeeEmail: currentUserPersonalDetails.login,
@@ -354,7 +343,6 @@
                             validWaypoints: getValidWaypoints(waypoints, true),
                             customUnitRateID,
                         },
->>>>>>> 08856a82
                     });
                     return;
                 }
