--- conflicted
+++ resolved
@@ -78,12 +78,9 @@
     const initiallyFocusedOption = sections.find((item) => item.isSelected)?.keyForList;
 
     function selectDistanceRate(customUnitRateID: string) {
-<<<<<<< HEAD
-        IOU.updateDistanceRequestRate(transactionID, customUnitRateID, policy?.id ?? '-1');
-=======
         if (transaction?.amount && policy?.customUnits && customUnitID && shouldShowTax) {
             const taxClaimablePercentage = policy?.customUnits[customUnitID].rates[customUnitRateID].attributes?.taxClaimablePercentage ?? 0;
-            const taxRateExternalID = policy?.customUnits[customUnitID].rates[customUnitRateID].attributes?.taxRateExternalID ?? '';
+            const taxRateExternalID = policy?.customUnits[customUnitID].rates[customUnitRateID].attributes?.taxRateExternalID ?? '-1';
             const taxableAmount = -1 * transaction.amount * taxClaimablePercentage;
             const taxPercentage = TransactionUtils.getTaxValue(policy, transaction, taxRateExternalID) ?? '';
             const taxAmount = CurrencyUtils.convertToBackendAmount(TransactionUtils.calculateTaxAmount(taxPercentage, taxableAmount));
@@ -91,7 +88,6 @@
             IOU.setMoneyRequestTaxRate(transactionID, taxRateExternalID);
         }
         IOU.updateDistanceRequestRate(transactionID, customUnitRateID, policy?.id ?? '');
->>>>>>> a3d1dd16
         navigateBack();
     }
 
