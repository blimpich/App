--- conflicted
+++ resolved
@@ -78,11 +78,7 @@
     function selectDistanceRate(customUnitRateID: string) {
         if (shouldShowTax) {
             const policyCustomUnitRate = getCustomUnitRate(policy, customUnitRateID);
-<<<<<<< HEAD
-            const taxRateExternalID = policyCustomUnitRate?.attributes?.taxRateExternalID ?? '';
-=======
-            const taxRateExternalID = policyCustomUnitRate.attributes?.taxRateExternalID ?? '-1';
->>>>>>> df9689fc
+            const taxRateExternalID = policyCustomUnitRate?.attributes?.taxRateExternalID ?? '-1';
             const taxableAmount = DistanceRequestUtils.getTaxableAmount(policy, customUnitRateID, TransactionUtils.getDistance(transaction));
             const taxPercentage = TransactionUtils.getTaxValue(policy, transaction, taxRateExternalID) ?? '';
             const taxAmount = CurrencyUtils.convertToBackendAmount(TransactionUtils.calculateTaxAmount(taxPercentage, taxableAmount));
