import React, {useCallback} from 'react';
import {View} from 'react-native';
import type {OnyxEntry} from 'react-native-onyx';
import {withOnyx} from 'react-native-onyx';
import FormProvider from '@components/Form/FormProvider';
import InputWrapper from '@components/Form/InputWrapper';
import type {FormInputErrors, FormOnyxValues} from '@components/Form/types';
import TextInput from '@components/TextInput';
import useAutoFocusInput from '@hooks/useAutoFocusInput';
import useLocalize from '@hooks/useLocalize';
import useThemeStyles from '@hooks/useThemeStyles';
import Navigation from '@libs/Navigation/Navigation';
import * as ReportUtils from '@libs/ReportUtils';
import * as IOU from '@userActions/IOU';
import CONST from '@src/CONST';
import ONYXKEYS from '@src/ONYXKEYS';
import type SCREENS from '@src/SCREENS';
import INPUT_IDS from '@src/types/form/MoneyRequestMerchantForm';
import type * as OnyxTypes from '@src/types/onyx';
import {isEmptyObject} from '@src/types/utils/EmptyObject';
import StepScreenWrapper from './StepScreenWrapper';
import type {WithFullTransactionOrNotFoundProps} from './withFullTransactionOrNotFound';
import withFullTransactionOrNotFound from './withFullTransactionOrNotFound';
import type {WithWritableReportOrNotFoundProps} from './withWritableReportOrNotFound';
import withWritableReportOrNotFound from './withWritableReportOrNotFound';

type IOURequestStepMerchantOnyxProps = {
    /** The draft transaction that holds data to be persisted on the current transaction */
    splitDraftTransaction: OnyxEntry<OnyxTypes.Transaction>;

    /** The policy of the report */
    policy: OnyxEntry<OnyxTypes.Policy>;

    /** Collection of categories attached to a policy */
    policyCategories: OnyxEntry<OnyxTypes.PolicyCategories>;

    /** Collection of tags attached to a policy */
    policyTags: OnyxEntry<OnyxTypes.PolicyTagList>;
};

type IOURequestStepMerchantProps = IOURequestStepMerchantOnyxProps &
    WithWritableReportOrNotFoundProps<typeof SCREENS.MONEY_REQUEST.STEP_MERCHANT> &
    WithFullTransactionOrNotFoundProps<typeof SCREENS.MONEY_REQUEST.STEP_MERCHANT>;

function IOURequestStepMerchant({
    route: {
        params: {transactionID, reportID, backTo, action, iouType},
    },
    transaction,
    splitDraftTransaction,
    policy,
    policyTags,
    policyCategories,
    report,
}: IOURequestStepMerchantProps) {
    const styles = useThemeStyles();
    const {translate} = useLocalize();
    const {inputCallbackRef} = useAutoFocusInput();
    const isEditing = action === CONST.IOU.ACTION.EDIT;

    // In the split flow, when editing we use SPLIT_TRANSACTION_DRAFT to save draft value
    const isEditingSplitBill = iouType === CONST.IOU.TYPE.SPLIT && isEditing;
    const isTypeInvoice = iouType === CONST.IOU.TYPE.INVOICE;
    const merchant = ReportUtils.getTransactionDetails(isEditingSplitBill && !isEmptyObject(splitDraftTransaction) ? splitDraftTransaction : transaction)?.merchant;
    const isEmptyMerchant = merchant === '' || merchant === CONST.TRANSACTION.PARTIAL_TRANSACTION_MERCHANT;

<<<<<<< HEAD
    const isMerchantRequired = ReportUtils.isReportInGroupPolicy(report) || transaction?.participants?.some((participant) => !!participant.isPolicyExpenseChat);
=======
    const isMerchantRequired = ReportUtils.isReportInGroupPolicy(report) || isTypeInvoice || transaction?.participants?.some((participant) => Boolean(participant.isPolicyExpenseChat));
>>>>>>> 4c2de619
    const navigateBack = () => {
        Navigation.goBack(backTo);
    };

    const validate = useCallback(
        (value: FormOnyxValues<typeof ONYXKEYS.FORMS.MONEY_REQUEST_MERCHANT_FORM>) => {
            const errors: FormInputErrors<typeof ONYXKEYS.FORMS.MONEY_REQUEST_MERCHANT_FORM> = {};

            if (isMerchantRequired && !value.moneyRequestMerchant) {
                errors.moneyRequestMerchant = 'common.error.fieldRequired';
            }

            return errors;
        },
        [isMerchantRequired],
    );

    const updateMerchant = (value: FormOnyxValues<typeof ONYXKEYS.FORMS.MONEY_REQUEST_MERCHANT_FORM>) => {
        const newMerchant = value.moneyRequestMerchant?.trim();

        // In the split flow, when editing we use SPLIT_TRANSACTION_DRAFT to save draft value
        if (isEditingSplitBill) {
            IOU.setDraftSplitTransaction(transactionID, {merchant: newMerchant});
            navigateBack();
            return;
        }

        // In case the merchant hasn't been changed, do not make the API request.
        // In case the merchant has been set to empty string while current merchant is partial, do nothing too.
        if (newMerchant === merchant || (newMerchant === '' && merchant === CONST.TRANSACTION.PARTIAL_TRANSACTION_MERCHANT)) {
            navigateBack();
            return;
        }
        // When creating/editing an expense, newMerchant can be blank so we fall back on PARTIAL_TRANSACTION_MERCHANT
        IOU.setMoneyRequestMerchant(transactionID, newMerchant || CONST.TRANSACTION.PARTIAL_TRANSACTION_MERCHANT, !isEditing);
        if (isEditing) {
            IOU.updateMoneyRequestMerchant(transactionID, reportID, newMerchant || CONST.TRANSACTION.PARTIAL_TRANSACTION_MERCHANT, policy, policyTags, policyCategories);
        }
        navigateBack();
    };

    return (
        <StepScreenWrapper
            headerTitle={translate('common.merchant')}
            onBackButtonPress={navigateBack}
            shouldShowWrapper
            testID={IOURequestStepMerchant.displayName}
            includeSafeAreaPaddingBottom
        >
            <FormProvider
                style={[styles.flexGrow1, styles.ph5]}
                formID={ONYXKEYS.FORMS.MONEY_REQUEST_MERCHANT_FORM}
                onSubmit={updateMerchant}
                validate={validate}
                submitButtonText={translate('common.save')}
                enabledWhenOffline
            >
                <View style={styles.mb4}>
                    <InputWrapper
                        InputComponent={TextInput}
                        inputID={INPUT_IDS.MONEY_REQUEST_MERCHANT}
                        name={INPUT_IDS.MONEY_REQUEST_MERCHANT}
                        defaultValue={isEmptyMerchant ? '' : merchant}
                        maxLength={CONST.MERCHANT_NAME_MAX_LENGTH}
                        label={translate('common.merchant')}
                        accessibilityLabel={translate('common.merchant')}
                        role={CONST.ROLE.PRESENTATION}
                        ref={inputCallbackRef}
                    />
                </View>
            </FormProvider>
        </StepScreenWrapper>
    );
}

IOURequestStepMerchant.displayName = 'IOURequestStepMerchant';

export default withWritableReportOrNotFound(
    withFullTransactionOrNotFound(
        withOnyx<IOURequestStepMerchantProps, IOURequestStepMerchantOnyxProps>({
            splitDraftTransaction: {
                key: ({route}) => {
                    const transactionID = route.params.transactionID ?? 0;
                    return `${ONYXKEYS.COLLECTION.SPLIT_TRANSACTION_DRAFT}${transactionID}`;
                },
            },
            policy: {
                key: ({report}) => `${ONYXKEYS.COLLECTION.POLICY}${report ? report.policyID : '0'}`,
            },
            policyCategories: {
                key: ({report}) => `${ONYXKEYS.COLLECTION.POLICY_CATEGORIES}${report ? report.policyID : '0'}`,
            },
            policyTags: {
                key: ({report}) => `${ONYXKEYS.COLLECTION.POLICY_TAGS}${report ? report.policyID : '0'}`,
            },
        })(IOURequestStepMerchant),
    ),
);<|MERGE_RESOLUTION|>--- conflicted
+++ resolved
@@ -64,11 +64,8 @@
     const merchant = ReportUtils.getTransactionDetails(isEditingSplitBill && !isEmptyObject(splitDraftTransaction) ? splitDraftTransaction : transaction)?.merchant;
     const isEmptyMerchant = merchant === '' || merchant === CONST.TRANSACTION.PARTIAL_TRANSACTION_MERCHANT;
 
-<<<<<<< HEAD
-    const isMerchantRequired = ReportUtils.isReportInGroupPolicy(report) || transaction?.participants?.some((participant) => !!participant.isPolicyExpenseChat);
-=======
-    const isMerchantRequired = ReportUtils.isReportInGroupPolicy(report) || isTypeInvoice || transaction?.participants?.some((participant) => Boolean(participant.isPolicyExpenseChat));
->>>>>>> 4c2de619
+    const isMerchantRequired = ReportUtils.isReportInGroupPolicy(report) || isTypeInvoice || transaction?.participants?.some((participant) => !!participant.isPolicyExpenseChat);
+
     const navigateBack = () => {
         Navigation.goBack(backTo);
     };
