--- conflicted
+++ resolved
@@ -104,24 +104,15 @@
         [reportID, transactionID, iouType, participants, updateRouteParams],
     );
 
-<<<<<<< HEAD
     const goToNextStep = useCallback(
         (isSplit) => {
             const nextStepIOUType = !isSplit && iouType !== CONST.IOU.TYPE.REQUEST ? CONST.IOU.TYPE.REQUEST : iouType;
-            IOU.resetMoneyRequestTag_temporaryForRefactor(transactionID);
+            IOU.setMoneyRequestTag(transactionID, '');
             IOU.resetMoneyRequestCategory_temporaryForRefactor(transactionID);
             Navigation.navigate(ROUTES.MONEY_REQUEST_STEP_CONFIRMATION.getRoute(nextStepIOUType, transactionID, selectedReportID.current || reportID));
         },
         [iouType, transactionID, reportID],
     );
-=======
-    const goToNextStep = useCallback(() => {
-        const nextStepIOUType = numberOfParticipants.current === 1 ? iouType : CONST.IOU.TYPE.SPLIT;
-        IOU.setMoneyRequestTag(transactionID, '');
-        IOU.resetMoneyRequestCategory_temporaryForRefactor(transactionID);
-        Navigation.navigate(ROUTES.MONEY_REQUEST_STEP_CONFIRMATION.getRoute(nextStepIOUType, transactionID, selectedReportID.current || reportID));
-    }, [iouType, transactionID, reportID]);
->>>>>>> 63733d80
 
     const navigateBack = useCallback(() => {
         IOUUtils.navigateToStartMoneyRequestStep(iouRequestType, iouType, transactionID, reportID);
