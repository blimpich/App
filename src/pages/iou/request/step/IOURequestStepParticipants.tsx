--- conflicted
+++ resolved
@@ -304,16 +304,6 @@
                     message={translate('quickAction.noLongerHaveReportAccess')}
                 />
             )}
-<<<<<<< HEAD
-            <MoneyRequestParticipantsSelector
-                participants={isSplitRequest ? participants : []}
-                onParticipantsAdded={addParticipant}
-                onFinish={goToNextStep}
-                iouType={iouType}
-                action={action}
-                isWorkspacesOnly={isWorkspacesOnly}
-            />
-=======
             {transactions.length > 0 && (
                 <MoneyRequestParticipantsSelector
                     participants={isSplitRequest ? participants : []}
@@ -322,9 +312,9 @@
                     iouType={iouType}
                     action={action}
                     isPerDiemRequest={isPerDiemRequest(initialTransaction)}
+                    isWorkspacesOnly={isWorkspacesOnly}
                 />
             )}
->>>>>>> e3c739cb
         </StepScreenWrapper>
     );
 }
