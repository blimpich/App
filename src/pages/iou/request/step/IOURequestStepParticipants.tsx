--- conflicted
+++ resolved
@@ -5,29 +5,18 @@
 import useLocalize from '@hooks/useLocalize';
 import useThemeStyles from '@hooks/useThemeStyles';
 import {READ_COMMANDS} from '@libs/API/types';
-<<<<<<< HEAD
-import {isMobileSafari as isMobileSafariBrowser} from '@libs/Browser';
-import DistanceRequestUtils from '@libs/DistanceRequestUtils';
-import getPlatform from '@libs/getPlatform';
-import HttpUtils from '@libs/HttpUtils';
-import {isMovingTransactionFromTrackExpense as isMovingTransactionFromTrackExpenseIOUUtils, navigateToStartMoneyRequestStep} from '@libs/IOUUtils';
-=======
 import {isMobileSafari as isMobileSafariUtil} from '@libs/Browser';
 import DistanceRequestUtils from '@libs/DistanceRequestUtils';
 import getPlatform from '@libs/getPlatform';
 import HttpUtils from '@libs/HttpUtils';
 import {isMovingTransactionFromTrackExpense, navigateToStartMoneyRequestStep} from '@libs/IOUUtils';
->>>>>>> e60725e9
 import Navigation from '@libs/Navigation/Navigation';
 import {createDraftWorkspaceAndNavigateToConfirmationScreen, findSelfDMReportID, isInvoiceRoomWithID} from '@libs/ReportUtils';
 import {getRequestType} from '@libs/TransactionUtils';
 import MoneyRequestParticipantsSelector from '@pages/iou/request/MoneyRequestParticipantsSelector';
 import {
     navigateToStartStepIfScanFileCannotBeRead,
-<<<<<<< HEAD
     resetDraftTransactionsCustomUnit,
-=======
->>>>>>> e60725e9
     setCustomUnitRateID,
     setMoneyRequestCategory,
     setMoneyRequestParticipants,
@@ -95,18 +84,13 @@
     const receiptPath = transaction?.receipt?.source;
     const receiptType = transaction?.receipt?.type;
     const isAndroidNative = getPlatform() === CONST.PLATFORM.ANDROID;
-<<<<<<< HEAD
-    const isMobileSafari = isMobileSafariBrowser();
-=======
     const isMobileSafari = isMobileSafariUtil();
->>>>>>> e60725e9
 
     // When the component mounts, if there is a receipt, see if the image can be read from the disk. If not, redirect the user to the starting step of the flow.
     // This is because until the expense is saved, the receipt file is only stored in the browsers memory as a blob:// and if the browser is refreshed, then
     // the image ceases to exist. The best way for the user to recover from this is to start over from the start of the expense process.
     // skip this in case user is moving the transaction as the receipt path will be valid in that case
     useEffect(() => {
-<<<<<<< HEAD
         if (isMovingTransactionFromTrackExpense) {
             return;
         }
@@ -122,13 +106,6 @@
 
         resetDraftTransactionsCustomUnit(transactionID);
     }, [isFocused, isMovingTransactionFromTrackExpense, transactionID]);
-=======
-        if (isMovingTransactionFromTrackExpense(action)) {
-            return;
-        }
-        navigateToStartStepIfScanFileCannotBeRead(receiptFilename ?? '', receiptPath ?? '', () => {}, iouRequestType, iouType, transactionID, reportID, receiptType ?? '');
-    }, [receiptType, receiptPath, receiptFilename, iouRequestType, iouType, transactionID, reportID, action]);
->>>>>>> e60725e9
 
     const trackExpense = useCallback(() => {
         // If coming from the combined submit/track flow and the user proceeds to just track the expense,
@@ -156,25 +133,16 @@
             }
 
             const firstParticipantReportID = val.at(0)?.reportID;
-<<<<<<< HEAD
-=======
-            const rateID = DistanceRequestUtils.getCustomUnitRateID(firstParticipantReportID);
->>>>>>> e60725e9
             const isInvoice = iouType === CONST.IOU.TYPE.INVOICE && isInvoiceRoomWithID(firstParticipantReportID);
             numberOfParticipants.current = val.length;
             setMoneyRequestParticipants(transactionID, val);
 
-<<<<<<< HEAD
             if (!isMovingTransactionFromTrackExpense) {
                 // When moving the transaction, keep the original rate and let the user manually change it to the one they want from the workspace.
                 // Otherwise, select the default one automatically.
                 const rateID = DistanceRequestUtils.getCustomUnitRateID(firstParticipantReportID);
                 setCustomUnitRateID(transactionID, rateID);
             }
-=======
-            setMoneyRequestParticipants(transactionID, val);
-            setCustomUnitRateID(transactionID, rateID);
->>>>>>> e60725e9
 
             // When multiple participants are selected, the reportID is generated at the end of the confirmation step.
             // So we are resetting selectedReportID ref to the reportID coming from params.
@@ -186,11 +154,7 @@
             // When a participant is selected, the reportID needs to be saved because that's the reportID that will be used in the confirmation step.
             selectedReportID.current = firstParticipantReportID ?? reportID;
         },
-<<<<<<< HEAD
-        [iouType, reportID, transactionID, isMovingTransactionFromTrackExpense],
-=======
-        [iouType, reportID, trackExpense, transactionID],
->>>>>>> e60725e9
+        [iouType, reportID, trackExpense, transactionID, isMovingTransactionFromTrackExpense],
     );
 
     const handleNavigation = useCallback(
@@ -243,7 +207,6 @@
         navigateToStartMoneyRequestStep(iouRequestType, iouType, transactionID, reportID, action);
     }, [iouRequestType, iouType, transactionID, reportID, action]);
 
-<<<<<<< HEAD
     const trackExpense = () => {
         // If coming from the combined submit/track flow and the user proceeds to just track the expense,
         // we will use the track IOU type in the confirmation flow.
@@ -259,8 +222,6 @@
         handleNavigation(iouConfirmationPageRoute);
     };
 
-=======
->>>>>>> e60725e9
     useEffect(() => {
         const isCategorizing = action === CONST.IOU.ACTION.CATEGORIZE;
         const isShareAction = action === CONST.IOU.ACTION.SHARE;
