--- conflicted
+++ resolved
@@ -40,11 +40,8 @@
     const selectedReportID = shouldUseTransactionReport ? transactionReport?.reportID : outstandingReportID;
     const [allPolicies] = useOnyx(ONYXKEYS.COLLECTION.POLICY, {canBeMissing: true});
     const {removeTransaction} = useSearchContext();
-<<<<<<< HEAD
     const [activePolicyID] = useOnyx(ONYXKEYS.NVP_ACTIVE_POLICY_ID, {canBeMissing: true});
-=======
     const reportOrDraftReport = getReportOrDraftReport(reportIDFromRoute);
->>>>>>> ae3b0770
     const isEditing = action === CONST.IOU.ACTION.EDIT;
     const isCreateReport = action === CONST.IOU.ACTION.CREATE;
     const isFromGlobalCreate = !!transaction?.isFromGlobalCreate;
