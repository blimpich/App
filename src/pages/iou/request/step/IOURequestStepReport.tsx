--- conflicted
+++ resolved
@@ -23,19 +23,13 @@
 type IOURequestStepReportProps = WithWritableReportOrNotFoundProps<typeof SCREENS.MONEY_REQUEST.STEP_REPORT> & WithFullTransactionOrNotFoundProps<typeof SCREENS.MONEY_REQUEST.STEP_REPORT>;
 
 function IOURequestStepReport({route, transaction}: IOURequestStepReportProps) {
-<<<<<<< HEAD
     const {backTo, action, iouType, transactionID, reportID: reportIDFromRoute} = route.params;
-    const reportID = transaction?.reportID === '0' ? transaction?.participants?.at(0)?.reportID : transaction?.reportID;
-    const [transactionReport] = useOnyx(`${ONYXKEYS.COLLECTION.REPORT}${reportID}`, {canBeMissing: true});
-    const isCreateReport = action === CONST.IOU.ACTION.CREATE;
-=======
-    const {backTo, action} = route.params;
     const isUnreported = transaction?.reportID === CONST.REPORT.UNREPORTED_REPORT_ID;
     const reportID = isUnreported ? transaction?.participants?.at(0)?.reportID : transaction?.reportID;
     const [transactionReport] = useOnyx(`${ONYXKEYS.COLLECTION.REPORT}${getNonEmptyStringOnyxID(reportID)}`, {canBeMissing: false});
 
->>>>>>> d9fe9ee2
     const isEditing = action === CONST.IOU.ACTION.EDIT;
+    const isCreateReport = action === CONST.IOU.ACTION.CREATE;
     const isFromGlobalCreate = !!transaction?.isFromGlobalCreate;
     const reportOrDraftReport = getReportOrDraftReport(reportIDFromRoute);
 
@@ -135,13 +129,10 @@
             backTo={backTo}
             transactionsReports={transactionReport ? [transactionReport] : []}
             selectReport={selectReport}
-<<<<<<< HEAD
             policyID={!isEditing && !isFromGlobalCreate ? reportOrDraftReport?.policyID : undefined}
-=======
             removeFromReport={removeFromReport}
             isEditing={isEditing}
             isUnreported={isUnreported}
->>>>>>> d9fe9ee2
         />
     );
 }
