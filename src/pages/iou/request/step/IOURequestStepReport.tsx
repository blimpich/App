import React from 'react';
import {InteractionManager} from 'react-native';
import type {ListItem} from '@components/SelectionList/types';
import useOnyx from '@hooks/useOnyx';
import {changeTransactionsReport, setTransactionReport} from '@libs/actions/Transaction';
import getNonEmptyStringOnyxID from '@libs/getNonEmptyStringOnyxID';
import Navigation from '@libs/Navigation/Navigation';
import {getReportOrDraftReport} from '@libs/ReportUtils';
import CONST from '@src/CONST';
import ONYXKEYS from '@src/ONYXKEYS';
import ROUTES from '@src/ROUTES';
import type SCREENS from '@src/SCREENS';
import IOURequestEditReportCommon from './IOURequestEditReportCommon';
import withFullTransactionOrNotFound from './withFullTransactionOrNotFound';
import type {WithFullTransactionOrNotFoundProps} from './withFullTransactionOrNotFound';
import withWritableReportOrNotFound from './withWritableReportOrNotFound';
import type {WithWritableReportOrNotFoundProps} from './withWritableReportOrNotFound';

type TransactionGroupListItem = ListItem & {
    /** reportID of the report */
    value: string;
};

type IOURequestStepReportProps = WithWritableReportOrNotFoundProps<typeof SCREENS.MONEY_REQUEST.STEP_REPORT> & WithFullTransactionOrNotFoundProps<typeof SCREENS.MONEY_REQUEST.STEP_REPORT>;

function IOURequestStepReport({route, transaction}: IOURequestStepReportProps) {
    const {backTo, action, iouType, transactionID, reportID: reportIDFromRoute, reportActionID} = route.params;
    const isUnreported = transaction?.reportID === CONST.REPORT.UNREPORTED_REPORT_ID;
    const reportID = isUnreported ? transaction?.participants?.at(0)?.reportID : transaction?.reportID;
    const [transactionReport] = useOnyx(`${ONYXKEYS.COLLECTION.REPORT}${getNonEmptyStringOnyxID(reportID)}`, {canBeMissing: false});

    const isEditing = action === CONST.IOU.ACTION.EDIT;
    const isCreateReport = action === CONST.IOU.ACTION.CREATE;
    const isFromGlobalCreate = !!transaction?.isFromGlobalCreate;
    const reportOrDraftReport = getReportOrDraftReport(reportIDFromRoute);

    const handleGoBack = () => {
        if (isEditing) {
            Navigation.dismissModal();
        } else {
            Navigation.goBack(backTo);
        }
    };

    const handleGlobalCreateReport = (item: TransactionGroupListItem) => {
        if (!transaction) {
            return;
        }
        const reportOrDraftReportFromValue = getReportOrDraftReport(item.value);
        const participants = [
            {
                selected: true,
                accountID: 0,
                isPolicyExpenseChat: true,
                reportID: reportOrDraftReportFromValue?.chatReportID,
                policyID: reportOrDraftReportFromValue?.policyID,
            },
        ];

        setTransactionReport(
            transaction.transactionID,
            {
                reportID: item.value,
                participants,
            },
            true,
        );

        const iouConfirmationPageRoute = ROUTES.MONEY_REQUEST_STEP_CONFIRMATION.getRoute(action, iouType, transactionID, reportOrDraftReportFromValue?.chatReportID);
        // If the backTo parameter is set, we should navigate back to the confirmation screen that is already on the stack.
        if (backTo) {
            Navigation.goBack(iouConfirmationPageRoute, {compareParams: false});
        } else {
            Navigation.navigate(iouConfirmationPageRoute);
        }
    };

    const handleRegularReportSelection = (item: TransactionGroupListItem) => {
        if (!transaction) {
            return;
        }

        handleGoBack();
        InteractionManager.runAfterInteractions(() => {
            setTransactionReport(
                transaction.transactionID,
                {
                    reportID: item.value,
                },
                !isEditing,
            );

            if (isEditing) {
                changeTransactionsReport([transaction.transactionID], item.value);
            }
        });
    };

    const selectReport = (item: TransactionGroupListItem) => {
        if (!transaction) {
            return;
        }
        const isSameReport = item.value === transaction.reportID;

        // Early return for same report selection
        if (isSameReport) {
            handleGoBack();
            return;
        }

        // Handle global create report
        if (isCreateReport && isFromGlobalCreate) {
            handleGlobalCreateReport(item);
            return;
        }

        // Handle regular report selection
        handleRegularReportSelection(item);
    };

    const removeFromReport = () => {
        if (!transaction) {
            return;
        }
        Navigation.dismissModal();
        InteractionManager.runAfterInteractions(() => {
            changeTransactionsReport([transaction.transactionID], CONST.REPORT.UNREPORTED_REPORT_ID);
        });
    };

<<<<<<< HEAD
    // eslint-disable-next-line rulesdir/no-negated-variables
    const shouldShowNotFoundPage = useShowNotFoundPageInIOUStep(action, iouType, reportActionID, reportOrDraftReport, transaction);

=======
>>>>>>> 0020ebc2
    return (
        <IOURequestEditReportCommon
            backTo={backTo}
            transactionsReports={transactionReport ? [transactionReport] : []}
            selectReport={selectReport}
            policyID={!isEditing && !isFromGlobalCreate ? reportOrDraftReport?.policyID : undefined}
            removeFromReport={removeFromReport}
            isEditing={isEditing}
            isUnreported={isUnreported}
        />
    );
}

IOURequestStepReport.displayName = 'IOURequestStepReport';

export default withWritableReportOrNotFound(withFullTransactionOrNotFound(IOURequestStepReport));<|MERGE_RESOLUTION|>--- conflicted
+++ resolved
@@ -2,6 +2,7 @@
 import {InteractionManager} from 'react-native';
 import type {ListItem} from '@components/SelectionList/types';
 import useOnyx from '@hooks/useOnyx';
+import useShowNotFoundPageInIOUStep from '@hooks/useShowNotFoundPageInIOUStep';
 import {changeTransactionsReport, setTransactionReport} from '@libs/actions/Transaction';
 import getNonEmptyStringOnyxID from '@libs/getNonEmptyStringOnyxID';
 import Navigation from '@libs/Navigation/Navigation';
@@ -128,12 +129,9 @@
         });
     };
 
-<<<<<<< HEAD
     // eslint-disable-next-line rulesdir/no-negated-variables
     const shouldShowNotFoundPage = useShowNotFoundPageInIOUStep(action, iouType, reportActionID, reportOrDraftReport, transaction);
 
-=======
->>>>>>> 0020ebc2
     return (
         <IOURequestEditReportCommon
             backTo={backTo}
@@ -143,6 +141,7 @@
             removeFromReport={removeFromReport}
             isEditing={isEditing}
             isUnreported={isUnreported}
+            shouldShowNotFoundPage={shouldShowNotFoundPage}
         />
     );
 }
