import React from 'react';
import {useOnyx} from 'react-native-onyx';
import type {ListItem} from '@components/SelectionList/types';
import {changeTransactionsReport, setTransactionReport} from '@libs/actions/Transaction';
import Navigation from '@libs/Navigation/Navigation';
import CONST from '@src/CONST';
import ONYXKEYS from '@src/ONYXKEYS';
import type SCREENS from '@src/SCREENS';
import IOURequestEditReportCommon from './IOURequestEditReportCommon';
import withFullTransactionOrNotFound from './withFullTransactionOrNotFound';
import type {WithFullTransactionOrNotFoundProps} from './withFullTransactionOrNotFound';
import withWritableReportOrNotFound from './withWritableReportOrNotFound';
import type {WithWritableReportOrNotFoundProps} from './withWritableReportOrNotFound';

type ReportListItem = ListItem & {
    /** reportID of the report */
    value: string;
};

type IOURequestStepReportProps = WithWritableReportOrNotFoundProps<typeof SCREENS.MONEY_REQUEST.STEP_REPORT> & WithFullTransactionOrNotFoundProps<typeof SCREENS.MONEY_REQUEST.STEP_REPORT>;

function IOURequestStepReport({route, transaction}: IOURequestStepReportProps) {
    const {backTo, action} = route.params;
    const reportID = transaction?.reportID === '0' ? transaction?.participants?.at(0)?.reportID : transaction?.reportID;
    const [transactionReport] = useOnyx(`${ONYXKEYS.COLLECTION.REPORT}${reportID}`, {canBeMissing: true});

    const isEditing = action === CONST.IOU.ACTION.EDIT;

    const selectReport = (item: ReportListItem) => {
        if (!transaction) {
            return;
        }
        if (item.value !== transaction.reportID) {
            setTransactionReport(transaction.transactionID, item.value, !isEditing);
            if (isEditing) {
                changeTransactionsReport([transaction.transactionID], item.value);
                Navigation.dismissModalWithReport({reportID: item.value});
                return;
            }
        }
<<<<<<< HEAD
        Navigation.goBack(backTo);
=======
        if (isEditing) {
            Navigation.dismissModalWithReport({reportID: item.value});
        } else {
            Navigation.goBack(backTo);
        }
>>>>>>> 156d8923
    };

    return (
        <IOURequestEditReportCommon
            backTo={backTo}
            transactionsReports={transactionReport ? [transactionReport] : []}
            selectReport={selectReport}
        />
    );
}

IOURequestStepReport.displayName = 'IOURequestStepReport';

export default withWritableReportOrNotFound(withFullTransactionOrNotFound(IOURequestStepReport));<|MERGE_RESOLUTION|>--- conflicted
+++ resolved
@@ -38,15 +38,11 @@
                 return;
             }
         }
-<<<<<<< HEAD
-        Navigation.goBack(backTo);
-=======
         if (isEditing) {
             Navigation.dismissModalWithReport({reportID: item.value});
         } else {
             Navigation.goBack(backTo);
         }
->>>>>>> 156d8923
     };
 
     return (
