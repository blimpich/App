--- conflicted
+++ resolved
@@ -30,14 +30,11 @@
     const isUnreported = transaction?.reportID === CONST.REPORT.UNREPORTED_REPORT_ID;
     const reportID = isUnreported ? transaction?.participants?.at(0)?.reportID : transaction?.reportID;
     const [transactionReport] = useOnyx(`${ONYXKEYS.COLLECTION.REPORT}${getNonEmptyStringOnyxID(reportID)}`, {canBeMissing: false});
-<<<<<<< HEAD
     const [session] = useOnyx(ONYXKEYS.SESSION, {canBeMissing: true});
     const currentUserEmail = session?.email ?? '';
-=======
     const [allPolicies] = useOnyx(ONYXKEYS.COLLECTION.POLICY, {canBeMissing: true});
     const {removeTransaction} = useSearchContext();
 
->>>>>>> 5dcacfe7
     const isEditing = action === CONST.IOU.ACTION.EDIT;
     const isCreateReport = action === CONST.IOU.ACTION.CREATE;
     const isFromGlobalCreate = !!transaction?.isFromGlobalCreate;
@@ -100,12 +97,8 @@
             );
 
             if (isEditing) {
-<<<<<<< HEAD
-                changeTransactionsReport([transaction.transactionID], item.value, currentUserEmail);
-=======
-                changeTransactionsReport([transaction.transactionID], item.value, allPolicies?.[`${ONYXKEYS.COLLECTION.POLICY}${item.policyID}`]);
+                changeTransactionsReport([transaction.transactionID], item.value, currentUserEmail, allPolicies?.[`${ONYXKEYS.COLLECTION.POLICY}${item.policyID}`]);
                 removeTransaction(transaction.transactionID);
->>>>>>> 5dcacfe7
             }
         });
     };
@@ -136,13 +129,9 @@
         if (!transaction) {
             return;
         }
-<<<<<<< HEAD
-        changeTransactionsReport([transaction.transactionID], CONST.REPORT.UNREPORTED_REPORT_ID, currentUserEmail);
-=======
->>>>>>> 5dcacfe7
         Navigation.dismissModal();
         InteractionManager.runAfterInteractions(() => {
-            changeTransactionsReport([transaction.transactionID], CONST.REPORT.UNREPORTED_REPORT_ID);
+            changeTransactionsReport([transaction.transactionID], CONST.REPORT.UNREPORTED_REPORT_ID, currentUserEmail);
             removeTransaction(transaction.transactionID);
         });
     };
