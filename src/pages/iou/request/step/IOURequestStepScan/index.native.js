import lodashGet from 'lodash/get';
import React, {useCallback, useEffect, useRef, useState} from 'react';
import {ActivityIndicator, Alert, AppState, View} from 'react-native';
import {Gesture, GestureDetector} from 'react-native-gesture-handler';
import {RESULTS} from 'react-native-permissions';
import Animated, {runOnJS, useAnimatedStyle, useSharedValue, withDelay, withSequence, withSpring, withTiming} from 'react-native-reanimated';
import {useCameraDevices} from 'react-native-vision-camera';
import Hand from '@assets/images/hand.svg';
import Shutter from '@assets/images/shutter.svg';
import AttachmentPicker from '@components/AttachmentPicker';
import Button from '@components/Button';
import Icon from '@components/Icon';
import * as Expensicons from '@components/Icon/Expensicons';
import ImageSVG from '@components/ImageSVG';
import PressableWithFeedback from '@components/Pressable/PressableWithFeedback';
import Text from '@components/Text';
import transactionPropTypes from '@components/transactionPropTypes';
import useLocalize from '@hooks/useLocalize';
import useTheme from '@hooks/useTheme';
import useThemeStyles from '@hooks/useThemeStyles';
import compose from '@libs/compose';
import * as FileUtils from '@libs/fileDownload/FileUtils';
import Log from '@libs/Log';
import Navigation from '@libs/Navigation/Navigation';
import IOURequestStepRoutePropTypes from '@pages/iou/request/step/IOURequestStepRoutePropTypes';
import StepScreenWrapper from '@pages/iou/request/step/StepScreenWrapper';
import withFullTransactionOrNotFound from '@pages/iou/request/step/withFullTransactionOrNotFound';
import withWritableReportOrNotFound from '@pages/iou/request/step/withWritableReportOrNotFound';
import reportPropTypes from '@pages/reportPropTypes';
import * as IOU from '@userActions/IOU';
import CONST from '@src/CONST';
import ROUTES from '@src/ROUTES';
import * as CameraPermission from './CameraPermission';
import NavigationAwareCamera from './NavigationAwareCamera';

const propTypes = {
    /** Navigation route context info provided by react navigation */
    route: IOURequestStepRoutePropTypes.isRequired,

    /* Onyx Props */
    /** The report that the transaction belongs to */
    report: reportPropTypes,

    /** The transaction (or draft transaction) being changed */
    transaction: transactionPropTypes,
};

const defaultProps = {
    report: {},
    transaction: {},
};

function IOURequestStepScan({
    report,
    route: {
        params: {action, iouType, reportID, transactionID, backTo},
    },
    transaction: {isFromGlobalCreate},
}) {
    const theme = useTheme();
    const styles = useThemeStyles();
    const devices = useCameraDevices('wide-angle-camera');
    const device = devices.back;

    const camera = useRef(null);
    const [flash, setFlash] = useState(false);
    const [cameraPermissionStatus, setCameraPermissionStatus] = useState(undefined);
    const askedForPermission = useRef(false);

    const {translate} = useLocalize();

<<<<<<< HEAD
    const askForPermissions = (showPermissionsAlert = true) => {
        // There's no way we can check for the BLOCKED status without requesting the permission first
        // https://github.com/zoontek/react-native-permissions/blob/a836e114ce3a180b2b23916292c79841a267d828/README.md?plain=1#L670
        CameraPermission.requestCameraPermission()
            .then((status) => {
                setCameraPermissionStatus(status);

                if (status === RESULTS.BLOCKED && showPermissionsAlert) {
                    FileUtils.showCameraPermissionsAlert();
                }
            })
            .catch(() => {
                setCameraPermissionStatus(RESULTS.UNAVAILABLE);
            });
    };

=======
    const focusIndicatorOpacity = useSharedValue(0);
    const focusIndicatorScale = useSharedValue(2);
    const focusIndicatorPosition = useSharedValue({x: 0, y: 0});

    const cameraFocusIndicatorAnimatedStyle = useAnimatedStyle(() => ({
        opacity: focusIndicatorOpacity.value,
        transform: [{translateX: focusIndicatorPosition.value.x}, {translateY: focusIndicatorPosition.value.y}, {scale: focusIndicatorScale.value}],
    }));

    const focusCamera = (point) => {
        if (!camera.current) {
            return;
        }

        camera.current.focus(point).catch((ex) => {
            if (ex.message === '[unknown/unknown] Cancelled by another startFocusAndMetering()') {
                return;
            }
            Log.warn('Error focusing camera', ex);
        });
    };

    const tapGesture = Gesture.Tap()
        .enabled(device && device.supportsFocus)
        .onStart((ev) => {
            const point = {x: ev.x, y: ev.y};

            focusIndicatorOpacity.value = withSequence(withTiming(0.8, {duration: 250}), withDelay(1000, withTiming(0, {duration: 250})));
            focusIndicatorScale.value = 2;
            focusIndicatorScale.value = withSpring(1, {damping: 10, stiffness: 200});
            focusIndicatorPosition.value = point;

            runOnJS(focusCamera)(point);
        });

>>>>>>> d5eba656
    useEffect(() => {
        const refreshCameraPermissionStatus = (shouldAskForPermission = false) => {
            CameraPermission.getCameraPermissionStatus()
                .then((res) => {
                    setCameraPermissionStatus(res);
                    if (shouldAskForPermission && !askedForPermission.current) {
                        askedForPermission.current = true;
                        askForPermissions(false);
                    }
                })
                .catch(() => setCameraPermissionStatus(RESULTS.UNAVAILABLE));
        };

        // Check initial camera permission status
        refreshCameraPermissionStatus(true);

        // Refresh permission status when app gain focus
        const subscription = AppState.addEventListener('change', (appState) => {
            if (appState !== 'active') {
                return;
            }

            refreshCameraPermissionStatus();
        });

        return () => {
            subscription.remove();
        };
    }, []);

    const validateReceipt = (file) => {
        const {fileExtension} = FileUtils.splitExtensionFromFileName(lodashGet(file, 'name', ''));
        if (!CONST.API_ATTACHMENT_VALIDATIONS.ALLOWED_RECEIPT_EXTENSIONS.includes(fileExtension.toLowerCase())) {
            Alert.alert(translate('attachmentPicker.wrongFileType'), translate('attachmentPicker.notAllowedExtension'));
            return false;
        }

        if (lodashGet(file, 'size', 0) > CONST.API_ATTACHMENT_VALIDATIONS.MAX_SIZE) {
            Alert.alert(translate('attachmentPicker.attachmentTooLarge'), translate('attachmentPicker.sizeExceeded'));
            return false;
        }

        if (lodashGet(file, 'size', 0) < CONST.API_ATTACHMENT_VALIDATIONS.MIN_SIZE) {
            Alert.alert(translate('attachmentPicker.attachmentTooSmall'), translate('attachmentPicker.sizeNotMet'));
            return false;
        }
        return true;
    };

    const navigateBack = () => {
        Navigation.goBack();
    };

    const navigateToConfirmationStep = useCallback(() => {
        if (backTo) {
            Navigation.goBack(backTo);
            return;
        }

        // If the transaction was created from the global create, the person needs to select participants, so take them there.
        if (isFromGlobalCreate) {
            Navigation.navigate(ROUTES.MONEY_REQUEST_STEP_PARTICIPANTS.getRoute(iouType, transactionID, reportID));
            return;
        }

        // If the transaction was created from the + menu from the composer inside of a chat, the participants can automatically
        // be added to the transaction (taken from the chat report participants) and then the person is taken to the confirmation step.
        IOU.setMoneyRequestParticipantsFromReport(transactionID, report);
        Navigation.navigate(ROUTES.MONEY_REQUEST_STEP_CONFIRMATION.getRoute(iouType, transactionID, reportID));
    }, [iouType, report, reportID, transactionID, isFromGlobalCreate, backTo]);

    const updateScanAndNavigate = useCallback(
        (file, source) => {
            Navigation.dismissModal();
            IOU.replaceReceipt(transactionID, file, source);
        },
        [transactionID],
    );

    /**
     * Sets the Receipt objects and navigates the user to the next page
     * @param {Object} file
     */
    const setReceiptAndNavigate = (file) => {
        if (!validateReceipt(file)) {
            return;
        }

        // Store the receipt on the transaction object in Onyx
        IOU.setMoneyRequestReceipt(transactionID, file.uri, file.name, action !== CONST.IOU.ACTION.EDIT);

        if (action === CONST.IOU.ACTION.EDIT) {
            updateScanAndNavigate(file, file.uri);
            return;
        }

        navigateToConfirmationStep();
    };

    const capturePhoto = useCallback(() => {
        if (!camera.current && (cameraPermissionStatus === RESULTS.DENIED || cameraPermissionStatus === RESULTS.BLOCKED)) {
            askForPermissions(cameraPermissionStatus !== RESULTS.DENIED);
            return;
        }

        const showCameraAlert = () => {
            Alert.alert(translate('receipt.cameraErrorTitle'), translate('receipt.cameraErrorMessage'));
        };

        if (!camera.current) {
            showCameraAlert();
            return;
        }

        camera.current
            .takePhoto({
                qualityPrioritization: 'speed',
                flash: flash ? 'on' : 'off',
            })
            .then((photo) => {
                // Store the receipt on the transaction object in Onyx
                const source = `file://${photo.path}`;
                IOU.setMoneyRequestReceipt(transactionID, source, photo.path, action !== CONST.IOU.ACTION.EDIT);

                if (action === CONST.IOU.ACTION.EDIT) {
                    FileUtils.readFileAsync(source, photo.path, (file) => {
                        updateScanAndNavigate(file, source);
                    });
                    return;
                }

                navigateToConfirmationStep();
            })
            .catch((error) => {
                showCameraAlert();
                Log.warn('Error taking photo', error);
            });
    }, [flash, action, translate, transactionID, updateScanAndNavigate, navigateToConfirmationStep, cameraPermissionStatus]);

    // Wait for camera permission status to render
    if (cameraPermissionStatus == null) {
        return null;
    }

    return (
        <StepScreenWrapper
            includeSafeAreaPaddingBottom
            headerTitle={translate('common.receipt')}
            onBackButtonPress={navigateBack}
            shouldShowWrapper={Boolean(backTo)}
            testID={IOURequestStepScan.displayName}
        >
            {cameraPermissionStatus !== RESULTS.GRANTED && (
                <View style={[styles.cameraView, styles.permissionView, styles.userSelectNone]}>
                    <ImageSVG
                        contentFit="contain"
                        src={Hand}
                        width={CONST.RECEIPT.HAND_ICON_WIDTH}
                        height={CONST.RECEIPT.HAND_ICON_HEIGHT}
                        style={styles.pb5}
                    />

                    <Text style={[styles.textReceiptUpload]}>{translate('receipt.takePhoto')}</Text>
                    <Text style={[styles.subTextReceiptUpload]}>{translate('receipt.cameraAccess')}</Text>
                    <Button
                        medium
                        success
                        text={translate('common.continue')}
                        accessibilityLabel={translate('common.continue')}
                        style={[styles.p9, styles.pt5]}
                        onPress={capturePhoto}
                    />
                </View>
            )}
            {cameraPermissionStatus === RESULTS.GRANTED && device == null && (
                <View style={[styles.cameraView]}>
                    <ActivityIndicator
                        size={CONST.ACTIVITY_INDICATOR_SIZE.LARGE}
                        style={[styles.flex1]}
                        color={theme.textSupporting}
                    />
                </View>
            )}
            {cameraPermissionStatus === RESULTS.GRANTED && device != null && (
                <View style={[styles.cameraView]}>
                    <GestureDetector gesture={tapGesture}>
                        <View style={styles.flex1}>
                            <NavigationAwareCamera
                                ref={camera}
                                device={device}
                                style={[styles.flex1]}
                                zoom={device.neutralZoom}
                                photo
                                cameraTabIndex={1}
                                orientation="portrait"
                            />
                            <Animated.View style={[styles.cameraFocusIndicator, cameraFocusIndicatorAnimatedStyle]} />
                        </View>
                    </GestureDetector>
                </View>
            )}
            <View style={[styles.flexRow, styles.justifyContentAround, styles.alignItemsCenter, styles.pv3]}>
                <AttachmentPicker shouldHideCameraOption>
                    {({openPicker}) => (
                        <PressableWithFeedback
                            role={CONST.ACCESSIBILITY_ROLE.BUTTON}
                            accessibilityLabel={translate('receipt.gallery')}
                            style={[styles.alignItemsStart]}
                            onPress={() => {
                                openPicker({
                                    onPicked: setReceiptAndNavigate,
                                });
                            }}
                        >
                            <Icon
                                height={32}
                                width={32}
                                src={Expensicons.Gallery}
                                fill={theme.textSupporting}
                            />
                        </PressableWithFeedback>
                    )}
                </AttachmentPicker>
                <PressableWithFeedback
                    role={CONST.ACCESSIBILITY_ROLE.BUTTON}
                    accessibilityLabel={translate('receipt.shutter')}
                    style={[styles.alignItemsCenter]}
                    onPress={capturePhoto}
                >
                    <ImageSVG
                        contentFit="contain"
                        src={Shutter}
                        width={CONST.RECEIPT.SHUTTER_SIZE}
                        height={CONST.RECEIPT.SHUTTER_SIZE}
                    />
                </PressableWithFeedback>
                <PressableWithFeedback
                    role={CONST.ACCESSIBILITY_ROLE.BUTTON}
                    accessibilityLabel={translate('receipt.flash')}
                    style={[styles.alignItemsEnd]}
                    disabled={cameraPermissionStatus !== RESULTS.GRANTED}
                    onPress={() => setFlash((prevFlash) => !prevFlash)}
                >
                    <Icon
                        height={32}
                        width={32}
                        src={Expensicons.Bolt}
                        fill={flash ? theme.iconHovered : theme.textSupporting}
                    />
                </PressableWithFeedback>
            </View>
        </StepScreenWrapper>
    );
}

IOURequestStepScan.defaultProps = defaultProps;
IOURequestStepScan.propTypes = propTypes;
IOURequestStepScan.displayName = 'IOURequestStepScan';

export default compose(withWritableReportOrNotFound, withFullTransactionOrNotFound)(IOURequestStepScan);<|MERGE_RESOLUTION|>--- conflicted
+++ resolved
@@ -69,7 +69,6 @@
 
     const {translate} = useLocalize();
 
-<<<<<<< HEAD
     const askForPermissions = (showPermissionsAlert = true) => {
         // There's no way we can check for the BLOCKED status without requesting the permission first
         // https://github.com/zoontek/react-native-permissions/blob/a836e114ce3a180b2b23916292c79841a267d828/README.md?plain=1#L670
@@ -86,7 +85,6 @@
             });
     };
 
-=======
     const focusIndicatorOpacity = useSharedValue(0);
     const focusIndicatorScale = useSharedValue(2);
     const focusIndicatorPosition = useSharedValue({x: 0, y: 0});
@@ -122,7 +120,6 @@
             runOnJS(focusCamera)(point);
         });
 
->>>>>>> d5eba656
     useEffect(() => {
         const refreshCameraPermissionStatus = (shouldAskForPermission = false) => {
             CameraPermission.getCameraPermissionStatus()
