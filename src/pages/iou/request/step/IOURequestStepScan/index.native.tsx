--- conflicted
+++ resolved
@@ -98,14 +98,7 @@
             return false;
         }
 
-<<<<<<< HEAD
-        return !ReportUtils.isArchivedRoom(reportNameValuePairs) && !(ReportUtils.isPolicyExpenseChat(report) && ((policy?.requiresCategory ?? false) || (policy?.requiresTag ?? false)));
-=======
-        return (
-            !ReportUtils.isArchivedReport(report, reportNameValuePairs) &&
-            !(ReportUtils.isPolicyExpenseChat(report) && ((policy?.requiresCategory ?? false) || (policy?.requiresTag ?? false)))
-        );
->>>>>>> 92e5d458
+        return !ReportUtils.isArchivedReport(reportNameValuePairs) && !(ReportUtils.isPolicyExpenseChat(report) && ((policy?.requiresCategory ?? false) || (policy?.requiresTag ?? false)));
     }, [report, skipConfirmation, policy, reportNameValuePairs]);
 
     const {translate} = useLocalize();
