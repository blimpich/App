--- conflicted
+++ resolved
@@ -545,11 +545,7 @@
 
     const {shouldShowProductTrainingTooltip, renderProductTrainingTooltip} = useProductTrainingContext(
         CONST.PRODUCT_TRAINING_TOOLTIP_NAMES.SCAN_TEST_TOOLTIP,
-<<<<<<< HEAD
-        isTooltipAllowed && !getIsUserSubmittedExpenseOrScannedReceipt() && Permissions.canUseManagerMcTest(betas) && isTabActive,
-=======
-        !getIsUserSubmittedExpenseOrScannedReceipt() && Permissions.canUseManagerMcTest(betas) && isTabActive && !isUserInvitedToWorkspace(),
->>>>>>> fabc8b33
+        isTooltipAllowed && !getIsUserSubmittedExpenseOrScannedReceipt() && Permissions.canUseManagerMcTest(betas) && isTabActive && !isUserInvitedToWorkspace(),
         {
             onConfirm: setTestReceiptAndNavigate,
             onDismiss: () => {
