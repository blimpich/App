--- conflicted
+++ resolved
@@ -43,13 +43,8 @@
 import {navigateToParticipantPage, shouldStartLocationPermissionFlow} from '@libs/IOUUtils';
 import Log from '@libs/Log';
 import Navigation from '@libs/Navigation/Navigation';
-<<<<<<< HEAD
 import {getManagerMcTestParticipant, getParticipantsOption, getReportOption} from '@libs/OptionsListUtils';
 import {isPaidGroupPolicy} from '@libs/PolicyUtils';
-=======
-import {getIsUserSubmittedExpenseOrScannedReceipt, getManagerMcTestParticipant, getParticipantsOption, getReportOption} from '@libs/OptionsListUtils';
-import {isPaidGroupPolicy, isUserInvitedToWorkspace} from '@libs/PolicyUtils';
->>>>>>> d9ec9140
 import {generateReportID, getPolicyExpenseChat, isArchivedReport, isPolicyExpenseChat} from '@libs/ReportUtils';
 import {shouldRestrictUserBillableActions} from '@libs/SubscriptionUtils';
 import {getDefaultTaxCode} from '@libs/TransactionUtils';
@@ -90,14 +85,10 @@
     },
     transaction: initialTransaction,
     currentUserPersonalDetails,
-<<<<<<< HEAD
     onLayout,
-=======
     setTabSwipeDisabled,
     isMultiScanEnabled = false,
     setIsMultiScanEnabled,
-    isTooltipAllowed = false,
->>>>>>> d9ec9140
 }: IOURequestStepScanProps) {
     const theme = useTheme();
     const styles = useThemeStyles();
@@ -535,20 +526,6 @@
         });
     }, [initialTransactionID, isEditing, navigateToConfirmationStep]);
 
-<<<<<<< HEAD
-=======
-    const {shouldShowProductTrainingTooltip, renderProductTrainingTooltip} = useProductTrainingContext(
-        CONST.PRODUCT_TRAINING_TOOLTIP_NAMES.SCAN_TEST_TOOLTIP,
-        isTooltipAllowed && !getIsUserSubmittedExpenseOrScannedReceipt() && isBetaEnabled(CONST.BETAS.NEWDOT_MANAGER_MCTEST) && isTabActive && !isUserInvitedToWorkspace(),
-        {
-            onConfirm: setTestReceiptAndNavigate,
-            onDismiss: () => {
-                dismissProductTraining(CONST.PRODUCT_TRAINING_TOOLTIP_NAMES.SCAN_TEST_TOOLTIP, true);
-            },
-        },
-    );
-
->>>>>>> d9ec9140
     /**
      * Converts HEIC image to JPEG using promises
      */
@@ -800,7 +777,6 @@
                         }}
                     />
                 )}
-<<<<<<< HEAD
                 <View style={[styles.flex1]}>
                     {cameraPermissionStatus !== RESULTS.GRANTED && (
                         <View style={[styles.cameraView, styles.permissionView, styles.userSelectNone]}>
@@ -809,7 +785,7 @@
                                 src={Hand}
                                 width={CONST.RECEIPT.HAND_ICON_WIDTH}
                                 height={CONST.RECEIPT.HAND_ICON_HEIGHT}
-                                style={styles.pb5}
+                                style={styles.pb5}  
                             />
 
                             <Text style={[styles.textFileUpload]}>{translate('receipt.takePhoto')}</Text>
@@ -845,95 +821,32 @@
                                         cameraTabIndex={1}
                                     />
                                     <Animated.View style={[styles.cameraFocusIndicator, cameraFocusIndicatorAnimatedStyle]} />
+                                    {canUseMultiScan ? (
+                                        <View style={[styles.flashButtonContainer, styles.primaryMediumIcon, flash && styles.bgGreenSuccess, !hasFlash && styles.opacity0]}>
+                                            <PressableWithFeedback
+                                                role={CONST.ROLE.BUTTON}
+                                                accessibilityLabel={translate('receipt.flash')}
+                                                disabled={cameraPermissionStatus !== RESULTS.GRANTED || !hasFlash}
+                                                onPress={() => setFlash((prevFlash) => !prevFlash)}
+                                            >
+                                                <Icon
+                                                    height={16}
+                                                    width={16}
+                                                    src={Expensicons.Bolt}
+                                                    fill={theme.white}
+                                                />
+                                            </PressableWithFeedback>
+                                        </View>
+                                    ) : null}
+                                    <Animated.View
+                                        pointerEvents="none"
+                                        style={[StyleSheet.absoluteFillObject, styles.backgroundWhite, blinkStyle, styles.zIndex10]}
+                                    />
                                 </View>
                             </GestureDetector>
                         </View>
                     )}
                 </View>
-=======
-                <EducationalTooltip
-                    shouldRender={shouldShowProductTrainingTooltip}
-                    renderTooltipContent={renderProductTrainingTooltip}
-                    shouldHideOnNavigate
-                    anchorAlignment={{
-                        horizontal: CONST.MODAL.ANCHOR_ORIGIN_HORIZONTAL.CENTER,
-                        vertical: CONST.MODAL.ANCHOR_ORIGIN_VERTICAL.TOP,
-                    }}
-                    wrapperStyle={styles.productTrainingTooltipWrapper}
-                    shiftVertical={-elementTop}
-                >
-                    <View style={[styles.flex1]}>
-                        {cameraPermissionStatus !== RESULTS.GRANTED && (
-                            <View style={[styles.cameraView, styles.permissionView, styles.userSelectNone]}>
-                                <ImageSVG
-                                    contentFit="contain"
-                                    src={Hand}
-                                    width={CONST.RECEIPT.HAND_ICON_WIDTH}
-                                    height={CONST.RECEIPT.HAND_ICON_HEIGHT}
-                                    style={styles.pb5}
-                                />
-
-                                <Text style={[styles.textFileUpload]}>{translate('receipt.takePhoto')}</Text>
-                                <Text style={[styles.subTextFileUpload]}>{translate('receipt.cameraAccess')}</Text>
-                                <Button
-                                    success
-                                    text={translate('common.continue')}
-                                    accessibilityLabel={translate('common.continue')}
-                                    style={[styles.p9, styles.pt5]}
-                                    onPress={capturePhoto}
-                                />
-                            </View>
-                        )}
-                        {cameraPermissionStatus === RESULTS.GRANTED && device == null && (
-                            <View style={[styles.cameraView]}>
-                                <ActivityIndicator
-                                    size={CONST.ACTIVITY_INDICATOR_SIZE.LARGE}
-                                    style={[styles.flex1]}
-                                    color={theme.textSupporting}
-                                />
-                            </View>
-                        )}
-                        {cameraPermissionStatus === RESULTS.GRANTED && device != null && (
-                            <View style={[styles.cameraView]}>
-                                <GestureDetector gesture={tapGesture}>
-                                    <View style={styles.flex1}>
-                                        <NavigationAwareCamera
-                                            ref={camera}
-                                            device={device}
-                                            style={styles.flex1}
-                                            zoom={device.neutralZoom}
-                                            photo
-                                            cameraTabIndex={1}
-                                        />
-                                        <Animated.View style={[styles.cameraFocusIndicator, cameraFocusIndicatorAnimatedStyle]} />
-                                        {canUseMultiScan ? (
-                                            <View style={[styles.flashButtonContainer, styles.primaryMediumIcon, flash && styles.bgGreenSuccess, !hasFlash && styles.opacity0]}>
-                                                <PressableWithFeedback
-                                                    role={CONST.ROLE.BUTTON}
-                                                    accessibilityLabel={translate('receipt.flash')}
-                                                    disabled={cameraPermissionStatus !== RESULTS.GRANTED || !hasFlash}
-                                                    onPress={() => setFlash((prevFlash) => !prevFlash)}
-                                                >
-                                                    <Icon
-                                                        height={16}
-                                                        width={16}
-                                                        src={Expensicons.Bolt}
-                                                        fill={theme.white}
-                                                    />
-                                                </PressableWithFeedback>
-                                            </View>
-                                        ) : null}
-                                        <Animated.View
-                                            pointerEvents="none"
-                                            style={[StyleSheet.absoluteFillObject, styles.backgroundWhite, blinkStyle, styles.zIndex10]}
-                                        />
-                                    </View>
-                                </GestureDetector>
-                            </View>
-                        )}
-                    </View>
-                </EducationalTooltip>
->>>>>>> d9ec9140
 
                 <View style={[styles.flexRow, styles.justifyContentAround, styles.alignItemsCenter, styles.pv3]}>
                     <AttachmentPicker onOpenPicker={() => setIsLoaderVisible(true)}>
