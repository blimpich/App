import {useFocusEffect} from '@react-navigation/core';
import {Str} from 'expensify-common';
import React, {useCallback, useMemo, useRef, useState} from 'react';
import {ActivityIndicator, Alert, AppState, InteractionManager, View} from 'react-native';
import {Gesture, GestureDetector} from 'react-native-gesture-handler';
import {useOnyx, withOnyx} from 'react-native-onyx';
import {RESULTS} from 'react-native-permissions';
import Animated, {runOnJS, useAnimatedStyle, useSharedValue, withDelay, withSequence, withSpring, withTiming} from 'react-native-reanimated';
import type {Camera, PhotoFile, Point} from 'react-native-vision-camera';
import {useCameraDevice} from 'react-native-vision-camera';
import type {TupleToUnion} from 'type-fest';
import Hand from '@assets/images/hand.svg';
import Shutter from '@assets/images/shutter.svg';
import type {FileObject} from '@components/AttachmentModal';
import AttachmentPicker from '@components/AttachmentPicker';
import Button from '@components/Button';
import Icon from '@components/Icon';
import * as Expensicons from '@components/Icon/Expensicons';
import ImageSVG from '@components/ImageSVG';
import PDFThumbnail from '@components/PDFThumbnail';
import PressableWithFeedback from '@components/Pressable/PressableWithFeedback';
import Text from '@components/Text';
import withCurrentUserPersonalDetails from '@components/withCurrentUserPersonalDetails';
import useLocalize from '@hooks/useLocalize';
import useTheme from '@hooks/useTheme';
import useThemeStyles from '@hooks/useThemeStyles';
import * as FileUtils from '@libs/fileDownload/FileUtils';
import getCurrentPosition from '@libs/getCurrentPosition';
import Log from '@libs/Log';
import Navigation from '@libs/Navigation/Navigation';
import * as OptionsListUtils from '@libs/OptionsListUtils';
import * as ReportUtils from '@libs/ReportUtils';
import * as TransactionUtils from '@libs/TransactionUtils';
import StepScreenWrapper from '@pages/iou/request/step/StepScreenWrapper';
import withFullTransactionOrNotFound from '@pages/iou/request/step/withFullTransactionOrNotFound';
import withWritableReportOrNotFound from '@pages/iou/request/step/withWritableReportOrNotFound';
import * as IOU from '@userActions/IOU';
import CONST from '@src/CONST';
import ONYXKEYS from '@src/ONYXKEYS';
import ROUTES from '@src/ROUTES';
import type {Receipt} from '@src/types/onyx/Transaction';
import CameraPermission from './CameraPermission';
import NavigationAwareCamera from './NavigationAwareCamera/Camera';
import type {IOURequestStepOnyxProps, IOURequestStepScanProps} from './types';

function IOURequestStepScan({
    report,
    policy,
    user,
    route: {
        params: {action, iouType, reportID, transactionID, backTo},
    },
    transaction,
    personalDetails,
    currentUserPersonalDetails,
    skipConfirmation,
}: IOURequestStepScanProps) {
    const theme = useTheme();
    const styles = useThemeStyles();
    const device = useCameraDevice('back', {
        physicalDevices: ['wide-angle-camera', 'ultra-wide-angle-camera'],
    });

    const hasFlash = !!device?.hasFlash;
    const camera = useRef<Camera>(null);
    const [flash, setFlash] = useState(false);
    const [reportNameValuePairs] = useOnyx(`${ONYXKEYS.COLLECTION.REPORT_NAME_VALUE_PAIRS}${report?.reportID ?? -1}`);
    const [cameraPermissionStatus, setCameraPermissionStatus] = useState<string | null>(null);
    const [didCapturePhoto, setDidCapturePhoto] = useState(false);

    const [pdfFile, setPdfFile] = useState<null | FileObject>(null);

    const defaultTaxCode = TransactionUtils.getDefaultTaxCode(policy, transaction);
    const transactionTaxCode = (transaction?.taxCode ? transaction?.taxCode : defaultTaxCode) ?? '';
    const transactionTaxAmount = transaction?.taxAmount ?? 0;

    // For quick button actions, we'll skip the confirmation page unless the report is archived or this is a workspace
    // request and the workspace requires a category or a tag
    const shouldSkipConfirmation: boolean = useMemo(() => {
        if (!skipConfirmation || !report?.reportID) {
            return false;
        }

        return (
            !ReportUtils.isArchivedRoom(report, reportNameValuePairs) && !(ReportUtils.isPolicyExpenseChat(report) && ((policy?.requiresCategory ?? false) || (policy?.requiresTag ?? false)))
        );
    }, [report, skipConfirmation, policy, reportNameValuePairs]);

    const {translate} = useLocalize();

    const askForPermissions = () => {
        // There's no way we can check for the BLOCKED status without requesting the permission first
        // https://github.com/zoontek/react-native-permissions/blob/a836e114ce3a180b2b23916292c79841a267d828/README.md?plain=1#L670
        CameraPermission.requestCameraPermission?.()
            .then((status: string) => {
                setCameraPermissionStatus(status);

                if (status === RESULTS.BLOCKED) {
                    FileUtils.showCameraPermissionsAlert();
                }
            })
            .catch(() => {
                setCameraPermissionStatus(RESULTS.UNAVAILABLE);
            });
    };

    const focusIndicatorOpacity = useSharedValue(0);
    const focusIndicatorScale = useSharedValue(2);
    const focusIndicatorPosition = useSharedValue({x: 0, y: 0});

    const cameraFocusIndicatorAnimatedStyle = useAnimatedStyle(() => ({
        opacity: focusIndicatorOpacity.value,
        transform: [{translateX: focusIndicatorPosition.value.x}, {translateY: focusIndicatorPosition.value.y}, {scale: focusIndicatorScale.value}],
    }));

    const focusCamera = (point: Point) => {
        if (!camera.current) {
            return;
        }

        camera.current.focus(point).catch((error: Record<string, unknown>) => {
            if (error.message === '[unknown/unknown] Cancelled by another startFocusAndMetering()') {
                return;
            }
            Log.warn('Error focusing camera', error);
        });
    };

    const tapGesture = Gesture.Tap()
        .enabled(device?.supportsFocus ?? false)
        .onStart((ev: {x: number; y: number}) => {
            const point = {x: ev.x, y: ev.y};

            // eslint-disable-next-line react-compiler/react-compiler
            focusIndicatorOpacity.value = withSequence(withTiming(0.8, {duration: 250}), withDelay(1000, withTiming(0, {duration: 250})));
            focusIndicatorScale.value = 2;
            focusIndicatorScale.value = withSpring(1, {damping: 10, stiffness: 200});
            focusIndicatorPosition.value = point;

            runOnJS(focusCamera)(point);
        });

    useFocusEffect(
        useCallback(() => {
            setDidCapturePhoto(false);
            const refreshCameraPermissionStatus = () => {
                CameraPermission?.getCameraPermissionStatus?.()
                    .then(setCameraPermissionStatus)
                    .catch(() => setCameraPermissionStatus(RESULTS.UNAVAILABLE));
            };

            InteractionManager.runAfterInteractions(() => {
                // Check initial camera permission status
                refreshCameraPermissionStatus();
            });

            // Refresh permission status when app gain focus
            const subscription = AppState.addEventListener('change', (appState) => {
                if (appState !== 'active') {
                    return;
                }

                refreshCameraPermissionStatus();
            });

            return () => {
                subscription.remove();
            };
        }, []),
    );

    const validateReceipt = (file: FileObject) => {
        const {fileExtension} = FileUtils.splitExtensionFromFileName(file?.name ?? '');
        if (
            !CONST.API_ATTACHMENT_VALIDATIONS.ALLOWED_RECEIPT_EXTENSIONS.includes(
                fileExtension.toLowerCase() as TupleToUnion<typeof CONST.API_ATTACHMENT_VALIDATIONS.ALLOWED_RECEIPT_EXTENSIONS>,
            )
        ) {
            Alert.alert(translate('attachmentPicker.wrongFileType'), translate('attachmentPicker.notAllowedExtension'));
            return false;
        }

        if (!Str.isImage(file.name ?? '') && (file?.size ?? 0) > CONST.API_ATTACHMENT_VALIDATIONS.MAX_SIZE) {
            Alert.alert(translate('attachmentPicker.attachmentTooLarge'), translate('attachmentPicker.sizeExceeded'));
            return false;
        }

        if ((file?.size ?? 0) < CONST.API_ATTACHMENT_VALIDATIONS.MIN_SIZE) {
            Alert.alert(translate('attachmentPicker.attachmentTooSmall'), translate('attachmentPicker.sizeNotMet'));
            return false;
        }
        return true;
    };

    const navigateBack = () => {
        Navigation.goBack();
    };

    const navigateToParticipantPage = useCallback(() => {
        switch (iouType) {
            case CONST.IOU.TYPE.REQUEST:
                Navigation.navigate(ROUTES.MONEY_REQUEST_STEP_PARTICIPANTS.getRoute(CONST.IOU.TYPE.SUBMIT, transactionID, reportID));
                break;
            case CONST.IOU.TYPE.SEND:
                Navigation.navigate(ROUTES.MONEY_REQUEST_STEP_PARTICIPANTS.getRoute(CONST.IOU.TYPE.PAY, transactionID, reportID));
                break;
            default:
                Navigation.navigate(ROUTES.MONEY_REQUEST_STEP_PARTICIPANTS.getRoute(iouType, transactionID, reportID));
        }
    }, [iouType, reportID, transactionID]);

    const navigateToConfirmationPage = useCallback(() => {
        switch (iouType) {
            case CONST.IOU.TYPE.REQUEST:
                Navigation.navigate(ROUTES.MONEY_REQUEST_STEP_CONFIRMATION.getRoute(CONST.IOU.ACTION.CREATE, CONST.IOU.TYPE.SUBMIT, transactionID, reportID));
                break;
            case CONST.IOU.TYPE.SEND:
                Navigation.navigate(ROUTES.MONEY_REQUEST_STEP_CONFIRMATION.getRoute(CONST.IOU.ACTION.CREATE, CONST.IOU.TYPE.PAY, transactionID, reportID));
                break;
            default:
                Navigation.navigate(ROUTES.MONEY_REQUEST_STEP_CONFIRMATION.getRoute(CONST.IOU.ACTION.CREATE, iouType, transactionID, reportID));
        }
    }, [iouType, reportID, transactionID]);

    const navigateToConfirmationStep = useCallback(
        (file: FileObject, source: string) => {
            if (backTo) {
                Navigation.goBack(backTo);
                return;
            }

            // If the transaction was created from the global create, the person needs to select participants, so take them there.
            if (transaction?.isFromGlobalCreate && iouType !== CONST.IOU.TYPE.TRACK && !report?.reportID) {
                navigateToParticipantPage();
                return;
            }

            // If the transaction was created from the + menu from the composer inside of a chat, the participants can automatically
            // be added to the transaction (taken from the chat report participants) and then the person is taken to the confirmation step.
            const selectedParticipants = IOU.setMoneyRequestParticipantsFromReport(transactionID, report);
            const participants = selectedParticipants.map((participant) => {
                const participantAccountID = participant?.accountID ?? -1;
                return participantAccountID ? OptionsListUtils.getParticipantsOption(participant, personalDetails) : OptionsListUtils.getReportOption(participant);
            });

            if (shouldSkipConfirmation) {
                const receipt: Receipt = file;
                receipt.source = source;
                receipt.state = CONST.IOU.RECEIPT_STATE.SCANREADY;
                if (iouType === CONST.IOU.TYPE.SPLIT) {
                    IOU.startSplitBill({
                        participants,
                        currentUserLogin: currentUserPersonalDetails?.login ?? '',
                        currentUserAccountID: currentUserPersonalDetails?.accountID ?? -1,
                        comment: '',
                        receipt,
                        existingSplitChatReportID: reportID ?? -1,
                        billable: false,
                        category: '',
                        tag: '',
                        currency: transaction?.currency ?? 'USD',
                        taxCode: transactionTaxCode,
                        taxAmount: transactionTaxAmount,
                    });
                    return;
                }
                getCurrentPosition(
                    (successData) => {
                        if (iouType === CONST.IOU.TYPE.TRACK && report) {
                            IOU.trackExpense(
                                report,
                                0,
                                transaction?.currency ?? 'USD',
                                transaction?.created ?? '',
                                '',
                                currentUserPersonalDetails.login,
                                currentUserPersonalDetails.accountID,
                                participants[0],
                                '',
                                receipt,
                                '',
                                '',
                                '',
                                0,
                                false,
                                policy,
                                {},
                                {},
                                {
                                    lat: successData.coords.latitude,
                                    long: successData.coords.longitude,
                                },
                            );
                        } else {
                            IOU.requestMoney(
                                report,
                                0,
                                transaction?.currency ?? 'USD',
                                transaction?.created ?? '',
                                '',
                                currentUserPersonalDetails.login,
                                currentUserPersonalDetails.accountID,
                                participants[0],
                                '',
                                receipt,
                                '',
                                '',
                                '',
                                0,
                                false,
                                policy,
                                {},
                                {},
                                {
                                    lat: successData.coords.latitude,
                                    long: successData.coords.longitude,
                                },
                            );
                        }
                    },
                    (errorData) => {
                        Log.info('[IOURequestStepScan] getCurrentPosition failed', false, errorData);
                        // When there is an error, the money can still be requested, it just won't include the GPS coordinates
                        if (iouType === CONST.IOU.TYPE.TRACK && report) {
                            IOU.trackExpense(
                                report,
                                0,
                                transaction?.currency ?? 'USD',
                                transaction?.created ?? '',
                                '',
                                currentUserPersonalDetails.login,
                                currentUserPersonalDetails.accountID,
                                participants[0],
                                '',
                                receipt,
                            );
                        } else {
                            IOU.requestMoney(
                                report,
                                0,
                                transaction?.currency ?? 'USD',
                                transaction?.created ?? '',
                                '',
                                currentUserPersonalDetails.login,
                                currentUserPersonalDetails.accountID,
                                participants[0],
                                '',
                                receipt,
                            );
                        }
                    },
                    {
                        maximumAge: CONST.GPS.MAX_AGE,
                        timeout: CONST.GPS.TIMEOUT,
                    },
                );
                return;
            }
            navigateToConfirmationPage();
        },
        [
            iouType,
            report,
            reportID,
            transactionID,
            backTo,
            currentUserPersonalDetails,
            personalDetails,
            shouldSkipConfirmation,
            transaction,
            navigateToConfirmationPage,
            navigateToParticipantPage,
            policy,
            transactionTaxCode,
            transactionTaxAmount,
        ],
    );

    const updateScanAndNavigate = useCallback(
        (file: FileObject, source: string) => {
            navigateBack();
            IOU.replaceReceipt(transactionID, file as File, source);
        },
        [transactionID],
    );

    /**
     * Sets the Receipt objects and navigates the user to the next page
     */
<<<<<<< HEAD
    const setReceiptAndNavigate = (originalFile: FileObject) => {
        if (!validateReceipt(originalFile)) {
            return;
        }

        FileUtils.resizeImageIfNeeded(originalFile).then((file) => {
            // Store the receipt on the transaction object in Onyx
            // On Android devices, fetching blob for a file with name containing spaces fails to retrieve the type of file.
            // So, let us also save the file type in receipt for later use during blob fetch
            IOU.setMoneyRequestReceipt(transactionID, file?.uri ?? '', file.name ?? '', action !== CONST.IOU.ACTION.EDIT, file.type);
=======
    const setReceiptAndNavigate = (file: FileObject, isPdfValidated?: boolean) => {
        if (!validateReceipt(file)) {
            return;
        }

        // If we have a pdf file and if it is not validated then set the pdf file for validation and return
        if (Str.isPDF(file.name ?? '') && !isPdfValidated) {
            setPdfFile(file);
            return;
        }

        // Store the receipt on the transaction object in Onyx
        // On Android devices, fetching blob for a file with name containing spaces fails to retrieve the type of file.
        // So, let us also save the file type in receipt for later use during blob fetch
        IOU.setMoneyRequestReceipt(transactionID, file?.uri ?? '', file.name ?? '', action !== CONST.IOU.ACTION.EDIT, file.type);
>>>>>>> 38cddeeb

            if (action === CONST.IOU.ACTION.EDIT) {
                updateScanAndNavigate(file, file?.uri ?? '');
                return;
            }

            navigateToConfirmationStep(file, file.uri ?? '');
        });
    };

    const capturePhoto = useCallback(() => {
        if (!camera.current && (cameraPermissionStatus === RESULTS.DENIED || cameraPermissionStatus === RESULTS.BLOCKED)) {
            askForPermissions();
            return;
        }

        const showCameraAlert = () => {
            Alert.alert(translate('receipt.cameraErrorTitle'), translate('receipt.cameraErrorMessage'));
        };

        if (!camera.current) {
            showCameraAlert();
        }

        if (didCapturePhoto) {
            return;
        }

        camera?.current
            ?.takePhoto({
                flash: flash && hasFlash ? 'on' : 'off',
                enableShutterSound: !user?.isMutedAllSounds,
            })
            .then((photo: PhotoFile) => {
                // Store the receipt on the transaction object in Onyx
                const source = `file://${photo.path}`;
                IOU.setMoneyRequestReceipt(transactionID, source, photo.path, action !== CONST.IOU.ACTION.EDIT);

                FileUtils.readFileAsync(source, photo.path, (file) => {
                    if (action === CONST.IOU.ACTION.EDIT) {
                        updateScanAndNavigate(file, source);
                        return;
                    }
                    setDidCapturePhoto(true);
                    navigateToConfirmationStep(file, source);
                });
            })
            .catch((error: string) => {
                setDidCapturePhoto(false);
                showCameraAlert();
                Log.warn('Error taking photo', error);
            });
    }, [cameraPermissionStatus, didCapturePhoto, flash, hasFlash, user?.isMutedAllSounds, translate, transactionID, action, navigateToConfirmationStep, updateScanAndNavigate]);

    // Wait for camera permission status to render
    if (cameraPermissionStatus == null) {
        return null;
    }

    return (
        <StepScreenWrapper
            includeSafeAreaPaddingBottom
            headerTitle={translate('common.receipt')}
            onBackButtonPress={navigateBack}
            shouldShowWrapper={!!backTo}
            testID={IOURequestStepScan.displayName}
        >
            {pdfFile && (
                <PDFThumbnail
                    style={styles.invisiblePDF}
                    previewSourceURL={pdfFile?.uri ?? ''}
                    onLoadSuccess={() => {
                        setPdfFile(null);
                        if (pdfFile) {
                            setReceiptAndNavigate(pdfFile, true);
                        }
                    }}
                    onPassword={() => {
                        setPdfFile(null);
                        Alert.alert(translate('attachmentPicker.attachmentError'), translate('attachmentPicker.protectedPDFNotSupported'));
                    }}
                    onLoadError={() => {
                        setPdfFile(null);
                        Alert.alert(translate('attachmentPicker.attachmentError'), translate('attachmentPicker.errorWhileSelectingCorruptedAttachment'));
                    }}
                />
            )}
            {cameraPermissionStatus !== RESULTS.GRANTED && (
                <View style={[styles.cameraView, styles.permissionView, styles.userSelectNone]}>
                    <ImageSVG
                        contentFit="contain"
                        src={Hand}
                        width={CONST.RECEIPT.HAND_ICON_WIDTH}
                        height={CONST.RECEIPT.HAND_ICON_HEIGHT}
                        style={styles.pb5}
                    />

                    <Text style={[styles.textReceiptUpload]}>{translate('receipt.takePhoto')}</Text>
                    <Text style={[styles.subTextReceiptUpload]}>{translate('receipt.cameraAccess')}</Text>
                    <Button
                        medium
                        success
                        text={translate('common.continue')}
                        accessibilityLabel={translate('common.continue')}
                        style={[styles.p9, styles.pt5]}
                        onPress={capturePhoto}
                    />
                </View>
            )}
            {cameraPermissionStatus === RESULTS.GRANTED && device == null && (
                <View style={[styles.cameraView]}>
                    <ActivityIndicator
                        size={CONST.ACTIVITY_INDICATOR_SIZE.LARGE}
                        style={[styles.flex1]}
                        color={theme.textSupporting}
                    />
                </View>
            )}
            {cameraPermissionStatus === RESULTS.GRANTED && device != null && (
                <View style={[styles.cameraView]}>
                    <GestureDetector gesture={tapGesture}>
                        <View style={styles.flex1}>
                            <NavigationAwareCamera
                                ref={camera}
                                device={device}
                                style={styles.flex1}
                                zoom={device.neutralZoom}
                                photo
                                cameraTabIndex={1}
                                orientation="portrait"
                            />
                            <Animated.View style={[styles.cameraFocusIndicator, cameraFocusIndicatorAnimatedStyle]} />
                        </View>
                    </GestureDetector>
                </View>
            )}
            <View style={[styles.flexRow, styles.justifyContentAround, styles.alignItemsCenter, styles.pv3]}>
                <AttachmentPicker>
                    {({openPicker}) => (
                        <PressableWithFeedback
                            role={CONST.ACCESSIBILITY_ROLE.BUTTON}
                            accessibilityLabel={translate('receipt.gallery')}
                            style={[styles.alignItemsStart]}
                            onPress={() => {
                                openPicker({
                                    onPicked: setReceiptAndNavigate,
                                });
                            }}
                        >
                            <Icon
                                height={32}
                                width={32}
                                src={Expensicons.Gallery}
                                fill={theme.textSupporting}
                            />
                        </PressableWithFeedback>
                    )}
                </AttachmentPicker>
                <PressableWithFeedback
                    role={CONST.ACCESSIBILITY_ROLE.BUTTON}
                    accessibilityLabel={translate('receipt.shutter')}
                    style={[styles.alignItemsCenter]}
                    onPress={capturePhoto}
                >
                    <ImageSVG
                        contentFit="contain"
                        src={Shutter}
                        width={CONST.RECEIPT.SHUTTER_SIZE}
                        height={CONST.RECEIPT.SHUTTER_SIZE}
                    />
                </PressableWithFeedback>
                {hasFlash && (
                    <PressableWithFeedback
                        role={CONST.ACCESSIBILITY_ROLE.BUTTON}
                        accessibilityLabel={translate('receipt.flash')}
                        style={[styles.alignItemsEnd]}
                        disabled={cameraPermissionStatus !== RESULTS.GRANTED}
                        onPress={() => setFlash((prevFlash) => !prevFlash)}
                    >
                        <Icon
                            height={32}
                            width={32}
                            src={Expensicons.Bolt}
                            fill={flash ? theme.iconHovered : theme.textSupporting}
                        />
                    </PressableWithFeedback>
                )}
            </View>
        </StepScreenWrapper>
    );
}

IOURequestStepScan.displayName = 'IOURequestStepScan';

const IOURequestStepScanWithOnyx = withOnyx<IOURequestStepScanProps, IOURequestStepOnyxProps>({
    policy: {
        key: ({report}) => `${ONYXKEYS.COLLECTION.POLICY}${report ? report.policyID : '-1'}`,
    },
    personalDetails: {
        key: ONYXKEYS.PERSONAL_DETAILS_LIST,
    },
    skipConfirmation: {
        key: ({route}) => {
            const transactionID = route.params.transactionID ?? -1;
            return `${ONYXKEYS.COLLECTION.SKIP_CONFIRMATION}${transactionID}`;
        },
    },
    user: {
        key: ONYXKEYS.USER,
    },
})(IOURequestStepScan);

const IOURequestStepScanWithCurrentUserPersonalDetails = withCurrentUserPersonalDetails(IOURequestStepScanWithOnyx);
// eslint-disable-next-line rulesdir/no-negated-variables
const IOURequestStepScanWithWritableReportOrNotFound = withWritableReportOrNotFound(IOURequestStepScanWithCurrentUserPersonalDetails, true);
// eslint-disable-next-line rulesdir/no-negated-variables
const IOURequestStepScanWithFullTransactionOrNotFound = withFullTransactionOrNotFound(IOURequestStepScanWithWritableReportOrNotFound);

export default IOURequestStepScanWithFullTransactionOrNotFound;<|MERGE_RESOLUTION|>--- conflicted
+++ resolved
@@ -387,9 +387,13 @@
     /**
      * Sets the Receipt objects and navigates the user to the next page
      */
-<<<<<<< HEAD
-    const setReceiptAndNavigate = (originalFile: FileObject) => {
+    const setReceiptAndNavigate = (originalFile: FileObject, isPdfValidated: boolean) => {
         if (!validateReceipt(originalFile)) {
+            return;
+        }
+
+        if (Str.isPDF(originalFile.name ?? '') && !isPdfValidated) {
+            setPdfFile(originalFile);
             return;
         }
 
@@ -398,23 +402,6 @@
             // On Android devices, fetching blob for a file with name containing spaces fails to retrieve the type of file.
             // So, let us also save the file type in receipt for later use during blob fetch
             IOU.setMoneyRequestReceipt(transactionID, file?.uri ?? '', file.name ?? '', action !== CONST.IOU.ACTION.EDIT, file.type);
-=======
-    const setReceiptAndNavigate = (file: FileObject, isPdfValidated?: boolean) => {
-        if (!validateReceipt(file)) {
-            return;
-        }
-
-        // If we have a pdf file and if it is not validated then set the pdf file for validation and return
-        if (Str.isPDF(file.name ?? '') && !isPdfValidated) {
-            setPdfFile(file);
-            return;
-        }
-
-        // Store the receipt on the transaction object in Onyx
-        // On Android devices, fetching blob for a file with name containing spaces fails to retrieve the type of file.
-        // So, let us also save the file type in receipt for later use during blob fetch
-        IOU.setMoneyRequestReceipt(transactionID, file?.uri ?? '', file.name ?? '', action !== CONST.IOU.ACTION.EDIT, file.type);
->>>>>>> 38cddeeb
 
             if (action === CONST.IOU.ACTION.EDIT) {
                 updateScanAndNavigate(file, file?.uri ?? '');
