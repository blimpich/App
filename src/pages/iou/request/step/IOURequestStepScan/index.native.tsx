--- conflicted
+++ resolved
@@ -504,47 +504,15 @@
      * Sets a test receipt from CONST.TEST_RECEIPT_URL and navigates to the confirmation step
      */
     const setTestReceiptAndNavigate = useCallback(() => {
-<<<<<<< HEAD
         setTestReceipt(TestReceipt, 'png', (source, file, filename) => {
-            setMoneyRequestReceipt(transactionID, source, filename, !isEditing, file.type, true);
-            navigateToConfirmationStep(file, source, false, true);
+            if (!file.uri) {
+                return;
+            }
+
+            setMoneyRequestReceipt(initialTransactionID, source, filename, !isEditing, file.type, true);
+            navigateToConfirmationStep([{file, source: file.uri, transactionID: initialTransactionID}], false, true);
         });
-    }, [transactionID, isEditing, navigateToConfirmationStep]);
-=======
-        try {
-            const filename = `${CONST.TEST_RECEIPT.FILENAME}_${Date.now()}.png`;
-            const path = `${ReactNativeBlobUtil.fs.dirs.CacheDir}/${filename}`;
-            const source = Image.resolveAssetSource(TestReceipt).uri;
-
-            ReactNativeBlobUtil.config({
-                fileCache: true,
-                appendExt: 'png',
-                path,
-            })
-                .fetch('GET', source)
-                .then(() => {
-                    const file: FileObject = {
-                        uri: `file://${path}`,
-                        name: filename,
-                        type: CONST.TEST_RECEIPT.FILE_TYPE,
-                        size: 0,
-                    };
-
-                    if (!file.uri) {
-                        return;
-                    }
-
-                    setMoneyRequestReceipt(initialTransactionID, file.uri, filename, !isEditing, file.type, true);
-                    navigateToConfirmationStep([{file, source: file.uri, transactionID: initialTransactionID}], false, true);
-                })
-                .catch((error) => {
-                    Log.warn('Error downloading test receipt:', {message: error});
-                });
-        } catch (error) {
-            Log.warn('Error in setTestReceiptAndNavigate:', {message: error});
-        }
     }, [initialTransactionID, isEditing, navigateToConfirmationStep]);
->>>>>>> 17e4cd28
 
     const {shouldShowProductTrainingTooltip, renderProductTrainingTooltip} = useProductTrainingContext(
         CONST.PRODUCT_TRAINING_TOOLTIP_NAMES.SCAN_TEST_TOOLTIP,
