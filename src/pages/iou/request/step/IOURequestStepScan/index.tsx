--- conflicted
+++ resolved
@@ -134,13 +134,8 @@
     const [isLoadingReceipt, setIsLoadingReceipt] = useState(false);
     const isEditing = action === CONST.IOU.ACTION.EDIT;
     // TODO: use correct canUseMultiScan value when all multi-scan functionality is implemented
-<<<<<<< HEAD
-    // const canUseMultiScan = isBetaEnabled(CONST.BETAS.NEWDOT_MULTI_SCAN) && !isEditing && iouType !== CONST.IOU.TYPE.SPLIT;
+    // const canUseMultiScan = isBetaEnabled(CONST.BETAS.NEWDOT_MULTI_SCAN) && !isEditing && iouType !== CONST.IOU.TYPE.SPLIT && !backTo && !backToReport;
     const canUseMultiScan = true;
-=======
-    // const canUseMultiScan = isBetaEnabled(CONST.BETAS.NEWDOT_MULTI_SCAN) && !isEditing && iouType !== CONST.IOU.TYPE.SPLIT && !backTo && !backToReport;
-    const canUseMultiScan = false;
->>>>>>> ebe331e8
 
     const [optimisticTransactions] = useOnyx(ONYXKEYS.COLLECTION.TRANSACTION_DRAFT, {
         selector: (items) => Object.values(items ?? {}),
