--- conflicted
+++ resolved
@@ -431,12 +431,6 @@
                 });
 
                 if (shouldSkipConfirmation) {
-<<<<<<< HEAD
-=======
-                    const receipt: Receipt = file;
-                    receipt.source = source;
-                    receipt.state = CONST.IOU.RECEIPT_STATE.SCAN_READY;
->>>>>>> a742756c
                     if (iouType === CONST.IOU.TYPE.SPLIT) {
                         const splitReceipt = files.at(0) as Receipt;
                         splitReceipt.state = CONST.IOU.RECEIPT_STATE.SCANREADY;
