--- conflicted
+++ resolved
@@ -601,13 +601,8 @@
                 <AttachmentPicker acceptedFileTypes={[...CONST.API_ATTACHMENT_VALIDATIONS.ALLOWED_RECEIPT_EXTENSIONS]}>
                     {({openPicker}) => (
                         <PressableWithFeedback
-<<<<<<< HEAD
                             accessibilityLabel={translate('common.chooseFile')}
-                            role={CONST.ACCESSIBILITY_ROLE.BUTTON}
-=======
-                            accessibilityLabel={translate('receipt.chooseFile')}
                             role={CONST.ROLE.BUTTON}
->>>>>>> 5a29fc13
                             onPress={() => {
                                 openPicker({
                                     onPicked: setReceiptAndNavigate,
