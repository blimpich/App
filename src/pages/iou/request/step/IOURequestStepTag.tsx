import React, {useMemo} from 'react';
import {View} from 'react-native';
import {useOnyx} from 'react-native-onyx';
import Button from '@components/Button';
import FixedFooter from '@components/FixedFooter';
import {EmptyStateExpenses} from '@components/Icon/Illustrations';
import {useSession} from '@components/OnyxProvider';
import {useSearchContext} from '@components/Search/SearchContext';
import TagPicker from '@components/TagPicker';
import Text from '@components/Text';
import WorkspaceEmptyStateSection from '@components/WorkspaceEmptyStateSection';
import useLocalize from '@hooks/useLocalize';
import useThemeStyles from '@hooks/useThemeStyles';
import {setDraftSplitTransaction, setMoneyRequestTag, updateMoneyRequestTag} from '@libs/actions/IOU';
import {insertTagIntoTransactionTagsString} from '@libs/IOUUtils';
import Navigation from '@libs/Navigation/Navigation';
import {getTagListName, getTagLists, hasDependentTags as hasDependentTagsPolicyUtils, isPolicyAdmin} from '@libs/PolicyUtils';
import {isMoneyRequestAction} from '@libs/ReportActionsUtils';
import type {OptionData} from '@libs/ReportUtils';
import {canEditMoneyRequest, isReportInGroupPolicy} from '@libs/ReportUtils';
import {hasEnabledTags} from '@libs/TagsOptionsListUtils';
import {areRequiredFieldsEmpty, getTag} from '@libs/TransactionUtils';
import CONST from '@src/CONST';
import ONYXKEYS from '@src/ONYXKEYS';
import ROUTES from '@src/ROUTES';
import type SCREENS from '@src/SCREENS';
import {isEmptyObject} from '@src/types/utils/EmptyObject';
import StepScreenWrapper from './StepScreenWrapper';
import type {WithFullTransactionOrNotFoundProps} from './withFullTransactionOrNotFound';
import withFullTransactionOrNotFound from './withFullTransactionOrNotFound';
import type {WithWritableReportOrNotFoundProps} from './withWritableReportOrNotFound';
import withWritableReportOrNotFound from './withWritableReportOrNotFound';

type IOURequestStepTagProps = WithWritableReportOrNotFoundProps<typeof SCREENS.MONEY_REQUEST.STEP_TAG> & WithFullTransactionOrNotFoundProps<typeof SCREENS.MONEY_REQUEST.STEP_TAG>;

function IOURequestStepTag({
    report,
    route: {
        params: {action, orderWeight: rawTagIndex, transactionID, backTo, iouType, reportActionID},
    },
    transaction,
}: IOURequestStepTagProps) {
    const [splitDraftTransaction] = useOnyx(`${ONYXKEYS.COLLECTION.SPLIT_TRANSACTION_DRAFT}${transactionID}`, {canBeMissing: true});
<<<<<<< HEAD
    const [policy] = useOnyx(`${ONYXKEYS.COLLECTION.POLICY}${report?.policyID}`, {canBeMissing: true});
    const [policyCategories] = useOnyx(`${ONYXKEYS.COLLECTION.POLICY_CATEGORIES}${report?.policyID}`, {canBeMissing: true});
    const [policyTags] = useOnyx(`${ONYXKEYS.COLLECTION.POLICY_TAGS}${report?.policyID}`, {canBeMissing: true});
=======
    const [policy] = useOnyx(`${ONYXKEYS.COLLECTION.POLICY}${report?.policyID}`, {canBeMissing: false});
    const [policyCategories] = useOnyx(`${ONYXKEYS.COLLECTION.POLICY_CATEGORIES}${report?.policyID}`, {canBeMissing: false});
    const [policyTags] = useOnyx(`${ONYXKEYS.COLLECTION.POLICY_TAGS}${report?.policyID}`, {canBeMissing: false});
>>>>>>> df33545f
    let reportID: string | undefined;
    if (action === CONST.IOU.ACTION.EDIT) {
        reportID = iouType === CONST.IOU.TYPE.SPLIT ? report?.reportID : report?.parentReportID;
    }
<<<<<<< HEAD
    const [reportActions] = useOnyx(`${ONYXKEYS.COLLECTION.REPORT_ACTIONS}${reportID}`, {canBeMissing: true});
=======
    const [reportActions] = useOnyx(`${ONYXKEYS.COLLECTION.REPORT_ACTIONS}${reportID}`, {canEvict: false, canBeMissing: true});
>>>>>>> df33545f
    const session = useSession();
    const styles = useThemeStyles();
    const {currentSearchHash} = useSearchContext();
    const {translate} = useLocalize();

    const tagListIndex = Number(rawTagIndex);
    const policyTagListName = getTagListName(policyTags, tagListIndex);

    const isEditing = action === CONST.IOU.ACTION.EDIT;
    const isSplitBill = iouType === CONST.IOU.TYPE.SPLIT;
    const isSplitExpense = iouType === CONST.IOU.TYPE.SPLIT_EXPENSE;
    const isEditingSplit = (isSplitBill || isSplitExpense) && isEditing;
    const currentTransaction = isEditingSplit && !isEmptyObject(splitDraftTransaction) ? splitDraftTransaction : transaction;
    const transactionTag = getTag(currentTransaction);
    const tag = getTag(currentTransaction, tagListIndex);
    const reportAction = reportActions?.[report?.parentReportActionID ?? reportActionID] ?? null;
    const canEditSplitBill = isSplitBill && reportAction && session?.accountID === reportAction.actorAccountID && areRequiredFieldsEmpty(transaction);
    const canEditSplitExpense = isSplitExpense && !!transaction;
    const policyTagLists = useMemo(() => getTagLists(policyTags), [policyTags]);

    const hasDependentTags = useMemo(() => hasDependentTagsPolicyUtils(policy, policyTags), [policy, policyTags]);
    const shouldShowTag = transactionTag || hasEnabledTags(policyTagLists);

    // eslint-disable-next-line rulesdir/no-negated-variables
    let shouldShowNotFoundPage = false;

    if (!isReportInGroupPolicy(report)) {
        shouldShowNotFoundPage = true;
    } else if (isEditing) {
        if (isSplitBill) {
            shouldShowNotFoundPage = !canEditSplitBill;
        } else if (isSplitExpense) {
            shouldShowNotFoundPage = !canEditSplitExpense;
        } else {
            shouldShowNotFoundPage = !isMoneyRequestAction(reportAction) || !canEditMoneyRequest(reportAction);
        }
    }

    const navigateBack = () => {
        Navigation.goBack(backTo);
    };

    const updateTag = (selectedTag: Partial<OptionData>) => {
        const isSelectedTag = selectedTag.searchText === tag;
        const searchText = selectedTag.searchText ?? '';
<<<<<<< HEAD
        let updatedTag: string;

        if (hasDependentTags) {
            const tagParts = transactionTag ? transactionTag.split(':') : [];

            if (isSelectedTag) {
                // Deselect: clear this and all child tags
                tagParts.splice(tagListIndex);
            } else {
                // Select new tag: replace this index and clear child tags
                tagParts.splice(tagListIndex, tagParts.length - tagListIndex, searchText);
            }

            updatedTag = tagParts.join(':');
        } else {
            // Independent tags (fallback): use comma-separated list
            updatedTag = insertTagIntoTransactionTagsString(transactionTag, isSelectedTag ? '' : searchText, tagListIndex);
        }

        if (isEditingSplitBill) {
=======
        const updatedTag = insertTagIntoTransactionTagsString(transactionTag, isSelectedTag ? '' : searchText, tagListIndex);
        if (isEditingSplit) {
>>>>>>> df33545f
            setDraftSplitTransaction(transactionID, {tag: updatedTag});
            navigateBack();
            return;
        }

        if (isEditing) {
            updateMoneyRequestTag(transactionID, report?.reportID, updatedTag, policy, policyTags, policyCategories, currentSearchHash);
            navigateBack();
            return;
        }

        setMoneyRequestTag(transactionID, updatedTag);
        navigateBack();
    };

    return (
        <StepScreenWrapper
            headerTitle={policyTagListName}
            onBackButtonPress={navigateBack}
            shouldShowWrapper
            testID={IOURequestStepTag.displayName}
            shouldShowNotFoundPage={shouldShowNotFoundPage}
        >
            {!shouldShowTag && (
                <View style={[styles.flex1]}>
                    <WorkspaceEmptyStateSection
                        shouldStyleAsCard={false}
                        icon={EmptyStateExpenses}
                        title={translate('workspace.tags.emptyTags.title')}
                        subtitle={translate('workspace.tags.emptyTags.subtitle')}
                        containerStyle={[styles.flex1, styles.justifyContentCenter]}
                    />
                    {isPolicyAdmin(policy) && (
                        <FixedFooter style={[styles.mtAuto, styles.pt5]}>
                            <Button
                                large
                                success
                                style={[styles.w100]}
                                onPress={() =>
                                    Navigation.navigate(
                                        ROUTES.SETTINGS_TAGS_ROOT.getRoute(
                                            policy?.id,
                                            ROUTES.MONEY_REQUEST_STEP_TAG.getRoute(action, iouType, tagListIndex, transactionID, report?.reportID, backTo, reportActionID),
                                        ),
                                    )
                                }
                                text={translate('workspace.tags.editTags')}
                                pressOnEnter
                            />
                        </FixedFooter>
                    )}
                </View>
            )}
            {!!shouldShowTag && (
                <>
                    <Text style={[styles.ph5, styles.pv3]}>{translate('iou.tagSelection')}</Text>
                    <TagPicker
                        policyID={report?.policyID}
                        tagListName={policyTagListName}
                        tagListIndex={tagListIndex}
                        selectedTag={tag}
                        transactionTag={transactionTag}
                        hasDependentTags={hasDependentTags}
                        onSubmit={updateTag}
                    />
                </>
            )}
        </StepScreenWrapper>
    );
}

IOURequestStepTag.displayName = 'IOURequestStepTag';

export default withWritableReportOrNotFound(withFullTransactionOrNotFound(IOURequestStepTag));<|MERGE_RESOLUTION|>--- conflicted
+++ resolved
@@ -41,24 +41,14 @@
     transaction,
 }: IOURequestStepTagProps) {
     const [splitDraftTransaction] = useOnyx(`${ONYXKEYS.COLLECTION.SPLIT_TRANSACTION_DRAFT}${transactionID}`, {canBeMissing: true});
-<<<<<<< HEAD
-    const [policy] = useOnyx(`${ONYXKEYS.COLLECTION.POLICY}${report?.policyID}`, {canBeMissing: true});
-    const [policyCategories] = useOnyx(`${ONYXKEYS.COLLECTION.POLICY_CATEGORIES}${report?.policyID}`, {canBeMissing: true});
-    const [policyTags] = useOnyx(`${ONYXKEYS.COLLECTION.POLICY_TAGS}${report?.policyID}`, {canBeMissing: true});
-=======
     const [policy] = useOnyx(`${ONYXKEYS.COLLECTION.POLICY}${report?.policyID}`, {canBeMissing: false});
     const [policyCategories] = useOnyx(`${ONYXKEYS.COLLECTION.POLICY_CATEGORIES}${report?.policyID}`, {canBeMissing: false});
     const [policyTags] = useOnyx(`${ONYXKEYS.COLLECTION.POLICY_TAGS}${report?.policyID}`, {canBeMissing: false});
->>>>>>> df33545f
     let reportID: string | undefined;
     if (action === CONST.IOU.ACTION.EDIT) {
         reportID = iouType === CONST.IOU.TYPE.SPLIT ? report?.reportID : report?.parentReportID;
     }
-<<<<<<< HEAD
-    const [reportActions] = useOnyx(`${ONYXKEYS.COLLECTION.REPORT_ACTIONS}${reportID}`, {canBeMissing: true});
-=======
     const [reportActions] = useOnyx(`${ONYXKEYS.COLLECTION.REPORT_ACTIONS}${reportID}`, {canEvict: false, canBeMissing: true});
->>>>>>> df33545f
     const session = useSession();
     const styles = useThemeStyles();
     const {currentSearchHash} = useSearchContext();
@@ -104,7 +94,6 @@
     const updateTag = (selectedTag: Partial<OptionData>) => {
         const isSelectedTag = selectedTag.searchText === tag;
         const searchText = selectedTag.searchText ?? '';
-<<<<<<< HEAD
         let updatedTag: string;
 
         if (hasDependentTags) {
@@ -125,10 +114,6 @@
         }
 
         if (isEditingSplitBill) {
-=======
-        const updatedTag = insertTagIntoTransactionTagsString(transactionTag, isSelectedTag ? '' : searchText, tagListIndex);
-        if (isEditingSplit) {
->>>>>>> df33545f
             setDraftSplitTransaction(transactionID, {tag: updatedTag});
             navigateBack();
             return;
