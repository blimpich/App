--- conflicted
+++ resolved
@@ -90,13 +90,8 @@
                 return;
             }
             IOU.updateMoneyRequestTaxRate({
-<<<<<<< HEAD
-                transactionID: transaction?.transactionID ?? '-1',
+                transactionID: currentTransaction?.transactionID ?? '-1',
                 optimisticReportActionID: report?.reportID ?? '-1',
-=======
-                transactionID: currentTransaction?.transactionID ?? '',
-                optimisticReportActionID: report?.reportID ?? '',
->>>>>>> 525ad6ff
                 taxCode: newTaxCode,
                 taxAmount: CurrencyUtils.convertToBackendAmount(taxAmount ?? 0),
                 policy,
