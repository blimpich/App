import type {RouteProp} from '@react-navigation/core';
import type {ComponentType, ForwardedRef, RefAttributes} from 'react';
import React, {forwardRef, useEffect} from 'react';
import type {OnyxEntry} from 'react-native-onyx';
import {withOnyx} from 'react-native-onyx';
import FullPageNotFoundView from '@components/BlockingViews/FullPageNotFoundView';
import FullScreenLoadingIndicator from '@components/FullscreenLoadingIndicator';
import getComponentDisplayName from '@libs/getComponentDisplayName';
import type {MoneyRequestNavigatorParamList} from '@libs/Navigation/types';
import * as ReportUtils from '@libs/ReportUtils';
import * as ReportActions from '@userActions/Report';
import CONST from '@src/CONST';
import ONYXKEYS from '@src/ONYXKEYS';
import type SCREENS from '@src/SCREENS';
import type {Report} from '@src/types/onyx';

type WithWritableReportOrNotFoundOnyxProps = {
    /** The report corresponding to the reportID in the route params */
    report: OnyxEntry<Report>;

<<<<<<< HEAD
    isLoadingApp: OnyxEntry<boolean>;
=======
    /** The draft report corresponding to the reportID in the route params */
    reportDraft: OnyxEntry<Report>;
>>>>>>> 34bccb63
};

type MoneyRequestRouteName =
    | typeof SCREENS.MONEY_REQUEST.STEP_WAYPOINT
    | typeof SCREENS.MONEY_REQUEST.STEP_DESCRIPTION
    | typeof SCREENS.MONEY_REQUEST.STEP_DATE
    | typeof SCREENS.MONEY_REQUEST.STEP_CATEGORY
    | typeof SCREENS.MONEY_REQUEST.STEP_DISTANCE_RATE
    | typeof SCREENS.MONEY_REQUEST.STEP_CONFIRMATION
    | typeof SCREENS.MONEY_REQUEST.STEP_TAX_RATE
    | typeof SCREENS.MONEY_REQUEST.STEP_AMOUNT
    | typeof SCREENS.MONEY_REQUEST.STEP_DISTANCE
    | typeof SCREENS.MONEY_REQUEST.CREATE
    | typeof SCREENS.MONEY_REQUEST.START
    | typeof SCREENS.MONEY_REQUEST.STEP_TAG
    | typeof SCREENS.MONEY_REQUEST.STEP_PARTICIPANTS
    | typeof SCREENS.MONEY_REQUEST.STEP_MERCHANT
    | typeof SCREENS.MONEY_REQUEST.STEP_TAX_AMOUNT
    | typeof SCREENS.MONEY_REQUEST.STEP_SCAN
    | typeof SCREENS.MONEY_REQUEST.STEP_SEND_FROM;

type Route<T extends MoneyRequestRouteName> = RouteProp<MoneyRequestNavigatorParamList, T>;

type WithWritableReportOrNotFoundProps<T extends MoneyRequestRouteName> = WithWritableReportOrNotFoundOnyxProps & {route: Route<T>};

export default function <TProps extends WithWritableReportOrNotFoundProps<MoneyRequestRouteName>, TRef>(
    WrappedComponent: ComponentType<TProps & RefAttributes<TRef>>,
    shouldIncludeDeprecatedIOUType = false,
): React.ComponentType<Omit<TProps & RefAttributes<TRef>, keyof WithWritableReportOrNotFoundOnyxProps>> {
    // eslint-disable-next-line rulesdir/no-negated-variables
    function WithWritableReportOrNotFound(props: TProps, ref: ForwardedRef<TRef>) {
        const {report = {reportID: ''}, route, isLoadingApp = true} = props;
        const iouTypeParamIsInvalid = !Object.values(CONST.IOU.TYPE)
            .filter((type) => shouldIncludeDeprecatedIOUType || (type !== CONST.IOU.TYPE.REQUEST && type !== CONST.IOU.TYPE.SEND))
            .includes(route.params?.iouType);
        const isEditing = 'action' in route.params && route.params?.action === CONST.IOU.ACTION.EDIT;
        const canUserPerformWriteAction = ReportUtils.canUserPerformWriteAction(report);

        useEffect(() => {
            if (Boolean(report?.reportID) || !route.params.reportID) {
                return;
            }

            ReportActions.openReport(route.params.reportID);

            // eslint-disable-next-line react-hooks/exhaustive-deps
        }, []);

        if (isEditing && isLoadingApp) {
            return <FullScreenLoadingIndicator />;
        }

        if (iouTypeParamIsInvalid || !canUserPerformWriteAction) {
            return <FullPageNotFoundView shouldShow />;
        }

        return (
            <WrappedComponent
                // eslint-disable-next-line react/jsx-props-no-spreading
                {...props}
                ref={ref}
            />
        );
    }

    WithWritableReportOrNotFound.displayName = `withWritableReportOrNotFound(${getComponentDisplayName(WrappedComponent)})`;

    return withOnyx<TProps & RefAttributes<TRef>, WithWritableReportOrNotFoundOnyxProps>({
        report: {
            key: ({route}) => `${ONYXKEYS.COLLECTION.REPORT}${route.params.reportID ?? '0'}`,
        },
<<<<<<< HEAD
        isLoadingApp: {
            key: ONYXKEYS.IS_LOADING_APP,
=======
        reportDraft: {
            key: ({route}) => `${ONYXKEYS.COLLECTION.REPORT_DRAFT}${route.params.reportID ?? '0'}`,
>>>>>>> 34bccb63
        },
    })(forwardRef(WithWritableReportOrNotFound));
}

export type {WithWritableReportOrNotFoundProps};<|MERGE_RESOLUTION|>--- conflicted
+++ resolved
@@ -18,12 +18,11 @@
     /** The report corresponding to the reportID in the route params */
     report: OnyxEntry<Report>;
 
-<<<<<<< HEAD
+    /** Whether the reports are loading. When false it means they are ready to be used. */
     isLoadingApp: OnyxEntry<boolean>;
-=======
+
     /** The draft report corresponding to the reportID in the route params */
     reportDraft: OnyxEntry<Report>;
->>>>>>> 34bccb63
 };
 
 type MoneyRequestRouteName =
@@ -95,13 +94,11 @@
         report: {
             key: ({route}) => `${ONYXKEYS.COLLECTION.REPORT}${route.params.reportID ?? '0'}`,
         },
-<<<<<<< HEAD
         isLoadingApp: {
             key: ONYXKEYS.IS_LOADING_APP,
-=======
+        },
         reportDraft: {
             key: ({route}) => `${ONYXKEYS.COLLECTION.REPORT_DRAFT}${route.params.reportID ?? '0'}`,
->>>>>>> 34bccb63
         },
     })(forwardRef(WithWritableReportOrNotFound));
 }
