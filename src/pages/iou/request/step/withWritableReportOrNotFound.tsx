--- conflicted
+++ resolved
@@ -17,15 +17,11 @@
     report: OnyxEntry<Report>;
 };
 
-<<<<<<< HEAD
 type MoneyRequestRouteName =
     | typeof SCREENS.MONEY_REQUEST.STEP_WAYPOINT
     | typeof SCREENS.MONEY_REQUEST.STEP_DESCRIPTION
     | typeof SCREENS.MONEY_REQUEST.STEP_CATEGORY
     | typeof SCREENS.MONEY_REQUEST.STEP_CONFIRMATION;
-=======
-type MoneyRequestRouteName = typeof SCREENS.MONEY_REQUEST.STEP_WAYPOINT | typeof SCREENS.MONEY_REQUEST.STEP_DESCRIPTION;
->>>>>>> 5cdfbb74
 
 type Route<T extends MoneyRequestRouteName> = RouteProp<MoneyRequestNavigatorParamList, T>;
 
@@ -57,10 +53,7 @@
 
     return withOnyx<TProps & RefAttributes<TRef>, WithWritableReportOrNotFoundOnyxProps>({
         report: {
-            key: ({route}) => {
-                const reportId = 'reportID' in route.params ? route.params.reportID : '0';
-                return `${ONYXKEYS.COLLECTION.REPORT}${reportId}`;
-            },
+            key: ({route}) => `${ONYXKEYS.COLLECTION.REPORT}${route.params.reportID ?? '0'}`,
         },
     })(forwardRef(WithWritableReportOrNotFound));
 }
