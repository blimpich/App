--- conflicted
+++ resolved
@@ -193,11 +193,13 @@
     }
 
     navigateToCurrencySelectionPage() {
-        Navigation.navigate(
-            this.props.hasMultipleParticipants
-                ? ROUTES.getIouBillCurrencyRoute(this.props.reportID)
-                : ROUTES.getIouRequestCurrencyRoute(this.props.reportID),
-        );
+        if (this.props.hasMultipleParticipants) {
+            return Navigation.navigate(ROUTES.getIouBillCurrencyRoute(this.props.reportID));
+        }
+        if (this.props.iouType === CONST.IOU.IOU_TYPE.SEND) {
+            return Navigation.navigate(ROUTES.getIouSendCurrencyRoute(this.props.reportID));
+        }
+        return Navigation.navigate(ROUTES.getIouRequestCurrencyRoute(this.props.reportID));
     }
 
     render() {
@@ -213,7 +215,6 @@
                     styles.justifyContentCenter,
                 ]}
                 >
-<<<<<<< HEAD
                     <TextInputWithCurrencySymbol
                         formattedAmount={formattedAmount}
                         onChangeAmount={this.updateAmount}
@@ -222,34 +223,6 @@
                         preferredLocale={this.props.preferredLocale}
                         ref={el => this.textInput = el}
                         selectedCurrencyCode={this.props.iou.selectedCurrencyCode}
-=======
-                    <TouchableOpacity onPress={() => {
-                        if (this.props.hasMultipleParticipants) {
-                            return Navigation.navigate(ROUTES.getIouBillCurrencyRoute(this.props.reportID));
-                        }
-                        if (this.props.iouType === CONST.IOU.IOU_TYPE.SEND) {
-                            return Navigation.navigate(ROUTES.getIouSendCurrencyRoute(this.props.reportID));
-                        }
-                        return Navigation.navigate(ROUTES.getIouRequestCurrencyRoute(this.props.reportID));
-                    }}
-                    >
-                        <Text style={styles.iouAmountText}>
-                            {lodashGet(this.props.currencyList, [this.props.iou.selectedCurrencyCode, 'symbol'])}
-                        </Text>
-                    </TouchableOpacity>
-                    <TextInput
-                        disableKeyboard
-                        autoGrow
-                        hideFocusedState
-                        inputStyle={[styles.iouAmountTextInput, styles.p0, styles.noLeftBorderRadius, styles.noRightBorderRadius]}
-                        textInputContainerStyles={[styles.borderNone, styles.noLeftBorderRadius, styles.noRightBorderRadius]}
-                        onChangeText={this.updateAmount}
-                        ref={el => this.textInput = el}
-                        value={formattedAmount}
-                        placeholder={this.props.numberFormat(0)}
-                        keyboardType={CONST.KEYBOARD_TYPE.NUMBER_PAD}
-                        blurOnSubmit={false}
->>>>>>> 36a3b39b
                     />
                 </View>
                 <View style={[styles.w100, styles.justifyContentEnd]}>
