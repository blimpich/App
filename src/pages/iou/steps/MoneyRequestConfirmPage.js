--- conflicted
+++ resolved
@@ -22,12 +22,9 @@
 import personalDetailsPropType from '../../personalDetailsPropType';
 import * as FileUtils from '../../../libs/fileDownload/FileUtils';
 import * as Policy from '../../../libs/actions/Policy';
-<<<<<<< HEAD
 import useWindowDimensions from '../../../hooks/useWindowDimensions';
 import * as StyleUtils from '../../../styles/StyleUtils';
-=======
 import {iouPropTypes, iouDefaultProps} from '../propTypes';
->>>>>>> c20c3870
 
 const propTypes = {
     /** React Navigation route */
