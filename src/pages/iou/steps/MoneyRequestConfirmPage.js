import React, {useCallback, useEffect, useMemo, useRef} from 'react';
import {ScrollView, View} from 'react-native';
import PropTypes from 'prop-types';
import {withOnyx} from 'react-native-onyx';
import _ from 'underscore';
import lodashGet from 'lodash/get';
import MoneyRequestConfirmationList from '../../../components/MoneyRequestConfirmationList';
import CONST from '../../../CONST';
import ScreenWrapper from '../../../components/ScreenWrapper';
import styles from '../../../styles/styles';
import Navigation from '../../../libs/Navigation/Navigation';
import ROUTES from '../../../ROUTES';
import * as IOU from '../../../libs/actions/IOU';
import compose from '../../../libs/compose';
import * as ReportUtils from '../../../libs/ReportUtils';
import * as OptionsListUtils from '../../../libs/OptionsListUtils';
import * as MoneyRequestUtils from '../../../libs/MoneyRequestUtils';
import withLocalize from '../../../components/withLocalize';
import HeaderWithBackButton from '../../../components/HeaderWithBackButton';
import ONYXKEYS from '../../../ONYXKEYS';
import withCurrentUserPersonalDetails, {withCurrentUserPersonalDetailsDefaultProps, withCurrentUserPersonalDetailsPropTypes} from '../../../components/withCurrentUserPersonalDetails';
import reportPropTypes from '../../reportPropTypes';
import personalDetailsPropType from '../../personalDetailsPropType';
import * as FileUtils from '../../../libs/fileDownload/FileUtils';
import * as Policy from '../../../libs/actions/Policy';
import useNetwork from '../../../hooks/useNetwork';
import useWindowDimensions from '../../../hooks/useWindowDimensions';
import * as StyleUtils from '../../../styles/StyleUtils';
import {iouPropTypes, iouDefaultProps} from '../propTypes';

const propTypes = {
    /** React Navigation route */
    route: PropTypes.shape({
        /** Params from the route */
        params: PropTypes.shape({
            /** The type of IOU report, i.e. bill, request, send */
            iouType: PropTypes.string,

            /** The report ID of the IOU */
            reportID: PropTypes.string,
        }),
    }).isRequired,

    report: reportPropTypes,

    /** Holds data related to Money Request view state, rather than the underlying Money Request data. */
    iou: iouPropTypes,

    /** Personal details of all users */
    personalDetails: personalDetailsPropType,

    ...withCurrentUserPersonalDetailsPropTypes,
};

const defaultProps = {
    report: {},
    personalDetails: {},
    iou: iouDefaultProps,
    ...withCurrentUserPersonalDetailsDefaultProps,
};

function MoneyRequestConfirmPage(props) {
    const {isOffline} = useNetwork();
    const {windowHeight} = useWindowDimensions();
    const prevMoneyRequestId = useRef(props.iou.id);
    const iouType = useRef(lodashGet(props.route, 'params.iouType', ''));
    const isDistanceRequest = MoneyRequestUtils.isDistanceRequest(iouType.current, props.selectedTab);
    const reportID = useRef(lodashGet(props.route, 'params.reportID', ''));
    const participants = useMemo(
        () =>
            lodashGet(props.iou.participants, [0, 'isPolicyExpenseChat'], false)
                ? OptionsListUtils.getPolicyExpenseReportOptions(props.iou.participants[0])
                : OptionsListUtils.getParticipantsOptions(props.iou.participants, props.personalDetails),
        [props.iou.participants, props.personalDetails],
    );

    useEffect(() => {
        const policyExpenseChat = _.find(participants, (participant) => participant.isPolicyExpenseChat);
        if (policyExpenseChat) {
            Policy.openDraftWorkspaceRequest(policyExpenseChat.policyID);
        }
<<<<<<< HEAD
    }, [isOffline, participants]);
=======
        // Verification to reset billable with a default value, when value in IOU was changed
        if (typeof props.iou.billable !== 'boolean') {
            IOU.setMoneyRequestBillable(lodashGet(props.policy, 'defaultBillable', false));
        }
        // eslint-disable-next-line react-hooks/exhaustive-deps
    }, []);
>>>>>>> 6be8fcac

    useEffect(() => {
        // ID in Onyx could change by initiating a new request in a separate browser tab or completing a request
        if (!isDistanceRequest && prevMoneyRequestId.current !== props.iou.id) {
            // The ID is cleared on completing a request. In that case, we will do nothing.
            if (props.iou.id) {
                Navigation.goBack(ROUTES.getMoneyRequestRoute(iouType.current, reportID.current), true);
            }
            return;
        }

        // Reset the money request Onyx if the ID in Onyx does not match the ID from params
        const moneyRequestId = `${iouType.current}${reportID.current}`;
        const shouldReset = !isDistanceRequest && props.iou.id !== moneyRequestId;
        if (shouldReset) {
            IOU.resetMoneyRequestInfo(moneyRequestId);
        }

        if (_.isEmpty(props.iou.participants) || (props.iou.amount === 0 && !props.iou.receiptPath && !isDistanceRequest) || shouldReset) {
            Navigation.goBack(ROUTES.getMoneyRequestRoute(iouType.current, reportID.current), true);
        }

        return () => {
            prevMoneyRequestId.current = props.iou.id;
        };
    }, [props.iou.participants, props.iou.amount, props.iou.id, props.iou.receiptPath, isDistanceRequest]);

    const navigateBack = () => {
        let fallback;
        if (reportID.current) {
            fallback = ROUTES.getMoneyRequestRoute(iouType.current, reportID.current);
        } else {
            fallback = ROUTES.getMoneyRequestParticipantsRoute(iouType.current);
        }
        Navigation.goBack(fallback);
    };

    /**
     * @param {Array} selectedParticipants
     * @param {String} trimmedComment
     * @param {File} [receipt]
     */
    const requestMoney = useCallback(
        (selectedParticipants, trimmedComment, receipt) => {
            IOU.requestMoney(
                props.report,
                props.iou.amount,
                props.iou.currency,
                props.iou.created,
                props.iou.merchant,
                props.currentUserPersonalDetails.login,
                props.currentUserPersonalDetails.accountID,
                selectedParticipants[0],
                trimmedComment,
                receipt,
                props.iou.category,
                props.iou.billable,
            );
        },
        [
            props.report,
            props.iou.amount,
            props.iou.currency,
            props.iou.created,
            props.iou.merchant,
            props.currentUserPersonalDetails.login,
            props.currentUserPersonalDetails.accountID,
            props.iou.category,
            props.iou.billable,
        ],
    );

    /**
     * @param {Array} selectedParticipants
     * @param {String} trimmedComment
     */
    const createDistanceRequest = useCallback(
        (selectedParticipants, trimmedComment) => {
            IOU.createDistanceRequest(
                props.report,
                selectedParticipants[0],
                trimmedComment,
                props.iou.created,
                props.iou.transactionID,
                props.iou.category,
                props.iou.amount,
                props.iou.currency,
                props.iou.merchant,
            );
        },
        [props.report, props.iou.created, props.iou.transactionID, props.iou.category, props.iou.amount, props.iou.currency, props.iou.merchant],
    );

    const createTransaction = useCallback(
        (selectedParticipants) => {
            const trimmedComment = props.iou.comment.trim();

            // IOUs created from a group report will have a reportID param in the route.
            // Since the user is already viewing the report, we don't need to navigate them to the report
            if (iouType.current === CONST.IOU.MONEY_REQUEST_TYPE.SPLIT && CONST.REGEX.NUMBER.test(reportID.current)) {
                IOU.splitBill(
                    selectedParticipants,
                    props.currentUserPersonalDetails.login,
                    props.currentUserPersonalDetails.accountID,
                    props.iou.amount,
                    trimmedComment,
                    props.iou.currency,
                    reportID.current,
                );
                return;
            }

            // If the request is created from the global create menu, we also navigate the user to the group report
            if (iouType.current === CONST.IOU.MONEY_REQUEST_TYPE.SPLIT) {
                IOU.splitBillAndOpenReport(
                    selectedParticipants,
                    props.currentUserPersonalDetails.login,
                    props.currentUserPersonalDetails.accountID,
                    props.iou.amount,
                    trimmedComment,
                    props.iou.currency,
                );
                return;
            }

            if (props.iou.receiptPath && props.iou.receiptSource) {
                FileUtils.readFileAsync(props.iou.receiptPath, props.iou.receiptSource).then((receipt) => {
                    requestMoney(selectedParticipants, trimmedComment, receipt);
                });
                return;
            }

            if (isDistanceRequest) {
                createDistanceRequest(selectedParticipants, trimmedComment);
                return;
            }

            requestMoney(selectedParticipants, trimmedComment);
        },
        [
            props.iou.amount,
            props.iou.comment,
            props.currentUserPersonalDetails.login,
            props.currentUserPersonalDetails.accountID,
            props.iou.currency,
            props.iou.receiptPath,
            props.iou.receiptSource,
            isDistanceRequest,
            requestMoney,
            createDistanceRequest,
        ],
    );

    /**
     * Checks if user has a GOLD wallet then creates a paid IOU report on the fly
     *
     * @param {String} paymentMethodType
     */
    const sendMoney = useCallback(
        (paymentMethodType) => {
            const currency = props.iou.currency;
            const trimmedComment = props.iou.comment.trim();
            const participant = participants[0];

            if (paymentMethodType === CONST.IOU.PAYMENT_TYPE.ELSEWHERE) {
                IOU.sendMoneyElsewhere(props.report, props.iou.amount, currency, trimmedComment, props.currentUserPersonalDetails.accountID, participant);
                return;
            }

            if (paymentMethodType === CONST.IOU.PAYMENT_TYPE.PAYPAL_ME) {
                IOU.sendMoneyViaPaypal(props.report, props.iou.amount, currency, trimmedComment, props.currentUserPersonalDetails.accountID, participant);
                return;
            }

            if (paymentMethodType === CONST.IOU.PAYMENT_TYPE.EXPENSIFY) {
                IOU.sendMoneyWithWallet(props.report, props.iou.amount, currency, trimmedComment, props.currentUserPersonalDetails.accountID, participant);
            }
        },
        [props.iou.amount, props.iou.comment, participants, props.iou.currency, props.currentUserPersonalDetails.accountID, props.report],
    );

    const headerTitle = () => {
        if (isDistanceRequest) {
            return props.translate('common.distance');
        }

        if (iouType.current === CONST.IOU.MONEY_REQUEST_TYPE.SPLIT) {
            return props.translate('iou.split');
        }

        return props.translate('tabSelector.manual');
    };

    return (
        <ScreenWrapper includeSafeAreaPaddingBottom={false}>
            {({safeAreaPaddingBottomStyle}) => (
                <View style={[styles.flex1, safeAreaPaddingBottomStyle]}>
                    <HeaderWithBackButton
                        title={headerTitle()}
                        onBackButtonPress={navigateBack}
                    />
                    {/*
                     * The MoneyRequestConfirmationList component uses a SectionList which uses a VirtualizedList internally.
                     * VirtualizedList cannot be directly nested within ScrollViews of the same orientation.
                     * To work around this, we wrap the MoneyRequestConfirmationList component with a horizontal ScrollView.
                     */}
                    <ScrollView contentContainerStyle={[styles.flexGrow1]}>
                        <ScrollView
                            horizontal
                            contentContainerStyle={[styles.flex1, styles.flexColumn]}
                        >
                            <MoneyRequestConfirmationList
                                transactionID={props.iou.transactionID}
                                hasMultipleParticipants={iouType.current === CONST.IOU.MONEY_REQUEST_TYPE.SPLIT}
                                selectedParticipants={participants}
                                iouAmount={props.iou.amount}
                                iouComment={props.iou.comment}
                                iouCurrencyCode={props.iou.currency}
                                iouIsBillable={props.iou.billable}
                                onToggleBillable={IOU.setMoneyRequestBillable}
                                iouCategory={props.iou.category}
                                iouTag={props.iou.tag}
                                onConfirm={createTransaction}
                                onSendMoney={sendMoney}
                                onSelectParticipant={(option) => {
                                    const newParticipants = _.map(props.iou.participants, (participant) => {
                                        if (participant.accountID === option.accountID) {
                                            return {...participant, selected: !participant.selected};
                                        }
                                        return participant;
                                    });
                                    IOU.setMoneyRequestParticipants(newParticipants);
                                }}
                                receiptPath={props.iou.receiptPath}
                                receiptSource={props.iou.receiptSource}
                                iouType={iouType.current}
                                reportID={reportID.current}
                                // The participants can only be modified when the action is initiated from directly within a group chat and not the floating-action-button.
                                // This is because when there is a group of people, say they are on a trip, and you have some shared expenses with some of the people,
                                // but not all of them (maybe someone skipped out on dinner). Then it's nice to be able to select/deselect people from the group chat bill
                                // split rather than forcing the user to create a new group, just for that expense. The reportID is empty, when the action was initiated from
                                // the floating-action-button (since it is something that exists outside the context of a report).
                                canModifyParticipants={!_.isEmpty(reportID.current)}
                                policyID={props.report.policyID}
                                bankAccountRoute={ReportUtils.getBankAccountRoute(props.report)}
                                iouMerchant={props.iou.merchant}
                                iouCreated={props.iou.created}
                                isDistanceRequest={isDistanceRequest}
                                listStyles={[StyleUtils.getMaximumHeight(windowHeight / 3)]}
                            />
                        </ScrollView>
                    </ScrollView>
                </View>
            )}
        </ScreenWrapper>
    );
}

MoneyRequestConfirmPage.displayName = 'MoneyRequestConfirmPage';
MoneyRequestConfirmPage.propTypes = propTypes;
MoneyRequestConfirmPage.defaultProps = defaultProps;

export default compose(
    withCurrentUserPersonalDetails,
    withLocalize,
    withOnyx({
        iou: {
            key: ONYXKEYS.IOU,
        },
    }),
    withOnyx({
        report: {
            key: ({route, iou}) => {
                let reportID = lodashGet(route, 'params.reportID', '');
                if (!reportID) {
                    // When the money request creation flow is initialized on Global Create, the reportID is not passed as a navigation parameter.
                    // Get the report id from the participants list on the IOU object stored in Onyx.
                    reportID = lodashGet(iou, 'participants.0.reportID', '');
                }
                return `${ONYXKEYS.COLLECTION.REPORT}${reportID}`;
            },
        },
        personalDetails: {
            key: ONYXKEYS.PERSONAL_DETAILS_LIST,
        },
        selectedTab: {
            key: `${ONYXKEYS.COLLECTION.SELECTED_TAB}${CONST.TAB.RECEIPT_TAB_ID}`,
        },
    }),
    withOnyx({
        policy: {
            key: ({report}) => `${ONYXKEYS.COLLECTION.POLICY}${report.policyID}`,
        },
    }),
)(MoneyRequestConfirmPage);<|MERGE_RESOLUTION|>--- conflicted
+++ resolved
@@ -79,16 +79,12 @@
         if (policyExpenseChat) {
             Policy.openDraftWorkspaceRequest(policyExpenseChat.policyID);
         }
-<<<<<<< HEAD
-    }, [isOffline, participants]);
-=======
         // Verification to reset billable with a default value, when value in IOU was changed
         if (typeof props.iou.billable !== 'boolean') {
             IOU.setMoneyRequestBillable(lodashGet(props.policy, 'defaultBillable', false));
         }
         // eslint-disable-next-line react-hooks/exhaustive-deps
     }, []);
->>>>>>> 6be8fcac
 
     useEffect(() => {
         // ID in Onyx could change by initiating a new request in a separate browser tab or completing a request
