<<<<<<< HEAD
import React, {useCallback, useEffect, useMemo, useRef, useState} from 'react';
import {ScrollView, View} from 'react-native';
=======
import React, {useCallback, useEffect, useMemo, useRef} from 'react';
import {View} from 'react-native';
>>>>>>> e38b53f9
import PropTypes from 'prop-types';
import {withOnyx} from 'react-native-onyx';
import _ from 'underscore';
import lodashGet from 'lodash/get';
import MoneyRequestConfirmationList from '../../../components/MoneyRequestConfirmationList';
import CONST from '../../../CONST';
import ScreenWrapper from '../../../components/ScreenWrapper';
import styles from '../../../styles/styles';
import Navigation from '../../../libs/Navigation/Navigation';
import ROUTES from '../../../ROUTES';
import * as IOU from '../../../libs/actions/IOU';
import compose from '../../../libs/compose';
import * as ReportUtils from '../../../libs/ReportUtils';
import * as OptionsListUtils from '../../../libs/OptionsListUtils';
import * as MoneyRequestUtils from '../../../libs/MoneyRequestUtils';
import withLocalize from '../../../components/withLocalize';
import HeaderWithBackButton from '../../../components/HeaderWithBackButton';
import ONYXKEYS from '../../../ONYXKEYS';
import withCurrentUserPersonalDetails, {withCurrentUserPersonalDetailsDefaultProps, withCurrentUserPersonalDetailsPropTypes} from '../../../components/withCurrentUserPersonalDetails';
import reportPropTypes from '../../reportPropTypes';
import personalDetailsPropType from '../../personalDetailsPropType';
import * as FileUtils from '../../../libs/fileDownload/FileUtils';
import * as Policy from '../../../libs/actions/Policy';
import useNetwork from '../../../hooks/useNetwork';
import useWindowDimensions from '../../../hooks/useWindowDimensions';
import {iouPropTypes, iouDefaultProps} from '../propTypes';
import * as Expensicons from '../../../components/Icon/Expensicons';

const propTypes = {
    /** React Navigation route */
    route: PropTypes.shape({
        /** Params from the route */
        params: PropTypes.shape({
            /** The type of IOU report, i.e. bill, request, send */
            iouType: PropTypes.string,

            /** The report ID of the IOU */
            reportID: PropTypes.string,
        }),
    }).isRequired,

    report: reportPropTypes,

    /** Holds data related to Money Request view state, rather than the underlying Money Request data. */
    iou: iouPropTypes,

    /** Personal details of all users */
    personalDetails: personalDetailsPropType,

    ...withCurrentUserPersonalDetailsPropTypes,
};

const defaultProps = {
    report: {},
    personalDetails: {},
    iou: iouDefaultProps,
    ...withCurrentUserPersonalDetailsDefaultProps,
};

function MoneyRequestConfirmPage(props) {
    const {isOffline} = useNetwork();
    const {windowWidth} = useWindowDimensions();
    const prevMoneyRequestId = useRef(props.iou.id);
    const iouType = useRef(lodashGet(props.route, 'params.iouType', ''));
    const isDistanceRequest = MoneyRequestUtils.isDistanceRequest(iouType.current, props.selectedTab);
    const isScanRequest = MoneyRequestUtils.isScanRequest(props.selectedTab);
    const reportID = useRef(lodashGet(props.route, 'params.reportID', ''));
    const [receiptFile, setReceiptFile] = useState();
    const participants = useMemo(
        () =>
            _.map(props.iou.participants, (participant) => {
                const isPolicyExpenseChat = lodashGet(participant, 'isPolicyExpenseChat', false);
                return isPolicyExpenseChat ? OptionsListUtils.getPolicyExpenseReportOption(participant) : OptionsListUtils.getParticipantsOption(participant, props.personalDetails);
            }),
        [props.iou.participants, props.personalDetails],
    );
    const isPolicyExpenseChat = useMemo(() => ReportUtils.isPolicyExpenseChat(ReportUtils.getRootParentReport(props.report)), [props.report]);
    const isManualRequestDM = props.selectedTab === CONST.TAB.MANUAL && iouType.current === CONST.IOU.MONEY_REQUEST_TYPE.REQUEST;

    useEffect(() => {
        IOU.resetMoneyRequestCategory();
        IOU.resetMoneyRequestTag();
    }, []);

    useEffect(() => {
        const policyExpenseChat = _.find(participants, (participant) => participant.isPolicyExpenseChat);
        if (policyExpenseChat) {
            Policy.openDraftWorkspaceRequest(policyExpenseChat.policyID);
        }
        // Verification to reset billable with a default value, when value in IOU was changed
        if (typeof props.iou.billable !== 'boolean') {
            IOU.setMoneyRequestBillable(lodashGet(props.policy, 'defaultBillable', false));
        }
    }, [isOffline, participants, props.iou.billable, props.policy]);

    useEffect(() => {
        if (!props.iou.receiptPath || !props.iou.receiptSource) {
            return;
        }
        FileUtils.readFileAsync(props.iou.receiptPath, props.iou.receiptSource).then((file) => {
            if (!file) {
                Navigation.goBack(ROUTES.MONEY_REQUEST.getRoute(iouType.current, reportID.current));
            } else {
                const receipt = file;
                receipt.state = file && isManualRequestDM ? CONST.IOU.RECEIPT_STATE.OPEN : CONST.IOU.RECEIPT_STATE.SCANREADY;
                setReceiptFile(receipt);
            }
        });
    }, [props.iou.receiptPath, props.iou.receiptSource, isManualRequestDM]);

    useEffect(() => {
        // ID in Onyx could change by initiating a new request in a separate browser tab or completing a request
        if (!isDistanceRequest && prevMoneyRequestId.current !== props.iou.id) {
            // The ID is cleared on completing a request. In that case, we will do nothing.
            if (props.iou.id) {
                Navigation.goBack(ROUTES.MONEY_REQUEST.getRoute(iouType.current, reportID.current), true);
            }
            return;
        }

        // Reset the money request Onyx if the ID in Onyx does not match the ID from params
        const moneyRequestId = `${iouType.current}${reportID.current}`;
        const shouldReset = !isDistanceRequest && props.iou.id !== moneyRequestId;
        if (shouldReset) {
            IOU.resetMoneyRequestInfo(moneyRequestId);
        }

        if (_.isEmpty(props.iou.participants) || (props.iou.amount === 0 && !props.iou.receiptPath && !isDistanceRequest) || shouldReset) {
            Navigation.goBack(ROUTES.MONEY_REQUEST.getRoute(iouType.current, reportID.current), true);
        }

        return () => {
            prevMoneyRequestId.current = props.iou.id;
        };
    }, [props.iou.participants, props.iou.amount, props.iou.id, props.iou.receiptPath, isDistanceRequest]);

    const navigateBack = () => {
        let fallback;
        if (reportID.current) {
            fallback = ROUTES.MONEY_REQUEST.getRoute(iouType.current, reportID.current);
        } else {
            fallback = ROUTES.MONEY_REQUEST_PARTICIPANTS.getRoute(iouType.current);
        }
        Navigation.goBack(fallback);
    };

    /**
     * @param {Array} selectedParticipants
     * @param {String} trimmedComment
     * @param {File} [receipt]
     */
    const requestMoney = useCallback(
        (selectedParticipants, trimmedComment, receipt) => {
            IOU.requestMoney(
                props.report,
                props.iou.amount,
                props.iou.currency,
                props.iou.created,
                props.iou.merchant,
                props.currentUserPersonalDetails.login,
                props.currentUserPersonalDetails.accountID,
                selectedParticipants[0],
                trimmedComment,
                receipt,
                props.iou.category,
                props.iou.tag,
                props.iou.billable,
            );
        },
        [
            props.report,
            props.iou.amount,
            props.iou.currency,
            props.iou.created,
            props.iou.merchant,
            props.currentUserPersonalDetails.login,
            props.currentUserPersonalDetails.accountID,
            props.iou.category,
            props.iou.tag,
            props.iou.billable,
        ],
    );

    /**
     * @param {Array} selectedParticipants
     * @param {String} trimmedComment
     */
    const createDistanceRequest = useCallback(
        (selectedParticipants, trimmedComment) => {
            IOU.createDistanceRequest(
                props.report,
                selectedParticipants[0],
                trimmedComment,
                props.iou.created,
                props.iou.transactionID,
                props.iou.category,
                props.iou.tag,
                props.iou.amount,
                props.iou.currency,
                props.iou.merchant,
                props.iou.billable,
            );
        },
        [props.report, props.iou.created, props.iou.transactionID, props.iou.category, props.iou.tag, props.iou.amount, props.iou.currency, props.iou.merchant, props.iou.billable],
    );

    const createTransaction = useCallback(
        (selectedParticipants) => {
            const trimmedComment = props.iou.comment.trim();

            // If we have a receipt let's start the split bill by creating only the action, the transaction, and the group DM if needed
            if (iouType.current === CONST.IOU.MONEY_REQUEST_TYPE.SPLIT && props.iou.receiptPath) {
                const existingSplitChatReportID = CONST.REGEX.NUMBER.test(reportID.current) ? reportID.current : '';
                FileUtils.readFileAsync(props.iou.receiptPath, props.iou.receiptFilename).then((receipt) => {
                    IOU.startSplitBill(
                        selectedParticipants,
                        props.currentUserPersonalDetails.login,
                        props.currentUserPersonalDetails.accountID,
                        trimmedComment,
                        receipt,
                        existingSplitChatReportID,
                    );
                });
                return;
            }

            // IOUs created from a group report will have a reportID param in the route.
            // Since the user is already viewing the report, we don't need to navigate them to the report
            if (iouType.current === CONST.IOU.MONEY_REQUEST_TYPE.SPLIT && CONST.REGEX.NUMBER.test(reportID.current)) {
                IOU.splitBill(
                    selectedParticipants,
                    props.currentUserPersonalDetails.login,
                    props.currentUserPersonalDetails.accountID,
                    props.iou.amount,
                    trimmedComment,
                    props.iou.currency,
                    props.iou.category,
                    reportID.current,
                );
                return;
            }

            // If the request is created from the global create menu, we also navigate the user to the group report
            if (iouType.current === CONST.IOU.MONEY_REQUEST_TYPE.SPLIT) {
                IOU.splitBillAndOpenReport(
                    selectedParticipants,
                    props.currentUserPersonalDetails.login,
                    props.currentUserPersonalDetails.accountID,
                    props.iou.amount,
                    trimmedComment,
                    props.iou.currency,
                    props.iou.category,
                );
                return;
            }

            if (receiptFile) {
                requestMoney(selectedParticipants, trimmedComment, receiptFile);
                return;
            }

            if (isDistanceRequest) {
                createDistanceRequest(selectedParticipants, trimmedComment);
                return;
            }

            requestMoney(selectedParticipants, trimmedComment);
        },
        [
            props.iou.amount,
            props.iou.comment,
            props.currentUserPersonalDetails.login,
            props.currentUserPersonalDetails.accountID,
            props.iou.currency,
            props.iou.category,
            props.iou.receiptPath,
            props.iou.receiptFilename,
            isDistanceRequest,
            requestMoney,
            createDistanceRequest,
            receiptFile,
        ],
    );

    /**
     * Checks if user has a GOLD wallet then creates a paid IOU report on the fly
     *
     * @param {String} paymentMethodType
     */
    const sendMoney = useCallback(
        (paymentMethodType) => {
            const currency = props.iou.currency;
            const trimmedComment = props.iou.comment.trim();
            const participant = participants[0];

            if (paymentMethodType === CONST.IOU.PAYMENT_TYPE.ELSEWHERE) {
                IOU.sendMoneyElsewhere(props.report, props.iou.amount, currency, trimmedComment, props.currentUserPersonalDetails.accountID, participant);
                return;
            }

            if (paymentMethodType === CONST.IOU.PAYMENT_TYPE.EXPENSIFY) {
                IOU.sendMoneyWithWallet(props.report, props.iou.amount, currency, trimmedComment, props.currentUserPersonalDetails.accountID, participant);
            }
        },
        [props.iou.amount, props.iou.comment, participants, props.iou.currency, props.currentUserPersonalDetails.accountID, props.report],
    );

    const headerTitle = () => {
        if (isDistanceRequest) {
            return props.translate('common.distance');
        }

        if (iouType.current === CONST.IOU.MONEY_REQUEST_TYPE.SPLIT) {
            return props.translate('iou.split');
        }

        if (iouType.current === CONST.IOU.MONEY_REQUEST_TYPE.SEND) {
            return props.translate('common.send');
        }

        return props.translate('tabSelector.manual');
    };

    return (
        <ScreenWrapper
            includeSafeAreaPaddingBottom={false}
            testID={MoneyRequestConfirmPage.displayName}
        >
            {({safeAreaPaddingBottomStyle}) => (
                <View style={[styles.flex1, safeAreaPaddingBottomStyle]}>
                    <HeaderWithBackButton
                        title={headerTitle()}
                        onBackButtonPress={navigateBack}
                        shouldShowThreeDotsButton={isManualRequestDM}
                        threeDotsAnchorPosition={styles.threeDotsPopoverOffsetNoCloseButton(windowWidth)}
                        threeDotsMenuItems={[
                            {
                                icon: Expensicons.Receipt,
                                text: props.translate('receipt.addReceipt'),
                                onSelected: () => Navigation.navigate(ROUTES.MONEY_REQUEST_RECEIPT.getRoute(iouType.current, reportID.current)),
                            },
                        ]}
                    />
                    <MoneyRequestConfirmationList
                        transactionID={props.iou.transactionID}
                        hasMultipleParticipants={iouType.current === CONST.IOU.MONEY_REQUEST_TYPE.SPLIT}
                        selectedParticipants={participants}
                        iouAmount={props.iou.amount}
                        iouComment={props.iou.comment}
                        iouCurrencyCode={props.iou.currency}
                        iouIsBillable={props.iou.billable}
                        onToggleBillable={IOU.setMoneyRequestBillable}
                        iouCategory={props.iou.category}
                        iouTag={props.iou.tag}
                        onConfirm={createTransaction}
                        onSendMoney={sendMoney}
                        onSelectParticipant={(option) => {
                            const newParticipants = _.map(props.iou.participants, (participant) => {
                                if (participant.accountID === option.accountID) {
                                    return {...participant, selected: !participant.selected};
                                }
                                return participant;
                            });
                            IOU.setMoneyRequestParticipants(newParticipants);
                        }}
                        receiptPath={props.iou.receiptPath}
                        receiptFilename={props.iou.receiptFilename}
                        iouType={iouType.current}
                        reportID={reportID.current}
                        isPolicyExpenseChat={isPolicyExpenseChat}
                        // The participants can only be modified when the action is initiated from directly within a group chat and not the floating-action-button.
                        // This is because when there is a group of people, say they are on a trip, and you have some shared expenses with some of the people,
                        // but not all of them (maybe someone skipped out on dinner). Then it's nice to be able to select/deselect people from the group chat bill
                        // split rather than forcing the user to create a new group, just for that expense. The reportID is empty, when the action was initiated from
                        // the floating-action-button (since it is something that exists outside the context of a report).
                        canModifyParticipants={!_.isEmpty(reportID.current)}
                        policyID={props.report.policyID}
                        bankAccountRoute={ReportUtils.getBankAccountRoute(props.report)}
                        iouMerchant={props.iou.merchant}
                        iouCreated={props.iou.created}
                        isScanRequest={isScanRequest}
                        isDistanceRequest={isDistanceRequest}
                        shouldShowSmartScanFields={_.isEmpty(props.iou.receiptPath)}
                    />
                </View>
            )}
        </ScreenWrapper>
    );
}

MoneyRequestConfirmPage.displayName = 'MoneyRequestConfirmPage';
MoneyRequestConfirmPage.propTypes = propTypes;
MoneyRequestConfirmPage.defaultProps = defaultProps;

export default compose(
    withCurrentUserPersonalDetails,
    withLocalize,
    withOnyx({
        iou: {
            key: ONYXKEYS.IOU,
        },
    }),
    // eslint-disable-next-line rulesdir/no-multiple-onyx-in-file
    withOnyx({
        report: {
            key: ({route, iou}) => {
                const reportID = IOU.getIOUReportID(iou, route);

                return `${ONYXKEYS.COLLECTION.REPORT}${reportID}`;
            },
        },
        personalDetails: {
            key: ONYXKEYS.PERSONAL_DETAILS_LIST,
        },
        selectedTab: {
            key: `${ONYXKEYS.COLLECTION.SELECTED_TAB}${CONST.TAB.RECEIPT_TAB_ID}`,
        },
    }),
    // eslint-disable-next-line rulesdir/no-multiple-onyx-in-file
    withOnyx({
        policy: {
            key: ({report}) => `${ONYXKEYS.COLLECTION.POLICY}${report ? report.policyID : '0'}`,
        },
    }),
)(MoneyRequestConfirmPage);<|MERGE_RESOLUTION|>--- conflicted
+++ resolved
@@ -1,10 +1,5 @@
-<<<<<<< HEAD
 import React, {useCallback, useEffect, useMemo, useRef, useState} from 'react';
 import {ScrollView, View} from 'react-native';
-=======
-import React, {useCallback, useEffect, useMemo, useRef} from 'react';
-import {View} from 'react-native';
->>>>>>> e38b53f9
 import PropTypes from 'prop-types';
 import {withOnyx} from 'react-native-onyx';
 import _ from 'underscore';
