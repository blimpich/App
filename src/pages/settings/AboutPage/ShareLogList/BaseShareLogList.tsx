--- conflicted
+++ resolved
@@ -16,18 +16,8 @@
 import type {Report} from '@src/types/onyx';
 import type {BaseShareLogListProps} from './types';
 
-<<<<<<< HEAD
-function BaseShareLogList({betas, onAttachLogToReport}: BaseShareLogListProps) {
-    const [searchValue, setSearchValue] = useState('');
-    const [searchOptions, setSearchOptions] = useState<Pick<OptionsListUtils.Options, 'recentReports' | 'personalDetails' | 'userToInvite'>>({
-        recentReports: [],
-        personalDetails: [],
-        userToInvite: null,
-    });
-=======
 function BaseShareLogList({onAttachLogToReport}: BaseShareLogListProps) {
     const [searchValue, debouncedSearchValue, setSearchValue] = useDebouncedState('');
->>>>>>> 87747ad3
     const {isOffline} = useNetwork();
     const {translate} = useLocalize();
     const betas = useBetas();
