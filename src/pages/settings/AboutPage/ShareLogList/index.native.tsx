--- conflicted
+++ resolved
@@ -1,12 +1,8 @@
 import React from 'react';
 import useCurrentUserPersonalDetails from '@hooks/useCurrentUserPersonalDetails';
 import Navigation from '@libs/Navigation/Navigation';
-<<<<<<< HEAD
 import {addAttachment} from '@userActions/Report';
 import CONST from '@src/CONST';
-=======
-import * as Report from '@userActions/Report';
->>>>>>> d4645bfb
 import ROUTES from '@src/ROUTES';
 import BaseShareLogList from './BaseShareLogList';
 import type {ShareLogListProps} from './types';
@@ -18,11 +14,7 @@
             return;
         }
         const src = `file://${logSource}`;
-<<<<<<< HEAD
-        addAttachment(reportID, reportID, {name: filename, source: src, uri: src, type: 'text/plain'} as File, personalDetail.timezone ?? CONST.DEFAULT_TIME_ZONE);
-=======
-        Report.addAttachment(reportID, {name: filename, source: src, uri: src, type: 'text/plain'} as File);
->>>>>>> d4645bfb
+        addAttachment(reportID, {name: filename, source: src, uri: src, type: 'text/plain'} as File, personalDetail.timezone ?? CONST.DEFAULT_TIME_ZONE);
 
         const routeToNavigate = ROUTES.REPORT_WITH_ID.getRoute(reportID);
         Navigation.navigate(routeToNavigate);
