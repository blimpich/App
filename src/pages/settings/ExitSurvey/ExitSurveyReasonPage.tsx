--- conflicted
+++ resolved
@@ -48,7 +48,6 @@
 
     return (
         <ScreenWrapper testID={ExitSurveyReasonPage.displayName}>
-<<<<<<< HEAD
             <HeaderWithBackButton
                 title={translate('exitSurvey.header')}
                 onBackButtonPress={() => Navigation.goBack()}
@@ -73,6 +72,7 @@
                 submitButtonText={translate('common.next')}
                 shouldValidateOnBlur
                 shouldValidateOnChange
+                shouldHideFixErrorsAlert
             >
                 {isOffline && <ExitSurveyOffline />}
                 {!isOffline && (
@@ -90,52 +90,6 @@
                     </>
                 )}
             </FormProvider>
-=======
-            <DelegateNoAccessWrapper accessDeniedVariants={[CONST.DELEGATE.DENIED_ACCESS_VARIANTS.DELEGATE]}>
-                <HeaderWithBackButton
-                    title={translate('exitSurvey.header')}
-                    onBackButtonPress={() => Navigation.goBack()}
-                />
-                <FormProvider
-                    formID={ONYXKEYS.FORMS.EXIT_SURVEY_REASON_FORM}
-                    style={[styles.flex1, styles.mt3, styles.mh5]}
-                    validate={() => {
-                        const errors: Errors = {};
-                        if (!reason) {
-                            errors[INPUT_IDS.REASON] = translate('common.error.fieldRequired');
-                        }
-                        return errors;
-                    }}
-                    onSubmit={() => {
-                        if (!reason) {
-                            return;
-                        }
-                        saveExitReason(reason);
-                        Navigation.navigate(ROUTES.SETTINGS_EXIT_SURVEY_RESPONSE.getRoute(reason, ROUTES.SETTINGS_EXIT_SURVEY_REASON.route));
-                    }}
-                    submitButtonText={translate('common.next')}
-                    shouldValidateOnBlur
-                    shouldValidateOnChange
-                    shouldHideFixErrorsAlert
-                >
-                    {isOffline && <ExitSurveyOffline />}
-                    {!isOffline && (
-                        <>
-                            <Text style={styles.headerAnonymousFooter}>{translate('exitSurvey.reasonPage.title')}</Text>
-                            <Text style={styles.mt2}>{translate('exitSurvey.reasonPage.subtitle')}</Text>
-                            <InputWrapper
-                                InputComponent={RadioButtons}
-                                inputID={INPUT_IDS.REASON}
-                                value={reason as string}
-                                items={reasons}
-                                onPress={setReason as (value: string) => void}
-                                shouldSaveDraft
-                            />
-                        </>
-                    )}
-                </FormProvider>
-            </DelegateNoAccessWrapper>
->>>>>>> 87c63662
         </ScreenWrapper>
     );
 }
