import lodashGet from 'lodash/get';
import React, {useState, useEffect, useRef, useMemo, useCallback} from 'react';
import {View, ScrollView} from 'react-native';
import PropTypes from 'prop-types';
import _ from 'underscore';
import {withOnyx} from 'react-native-onyx';
import CurrentUserPersonalDetailsSkeletonView from '../../components/CurrentUserPersonalDetailsSkeletonView';
import {withNetwork} from '../../components/OnyxProvider';
import styles from '../../styles/styles';
import Text from '../../components/Text';
import * as Session from '../../libs/actions/Session';
import ONYXKEYS from '../../ONYXKEYS';
import Tooltip from '../../components/Tooltip';
import Avatar from '../../components/Avatar';
import HeaderWithBackButton from '../../components/HeaderWithBackButton';
import Navigation from '../../libs/Navigation/Navigation';
import * as Expensicons from '../../components/Icon/Expensicons';
import ScreenWrapper from '../../components/ScreenWrapper';
import MenuItem from '../../components/MenuItem';
import ROUTES from '../../ROUTES';
import withLocalize, {withLocalizePropTypes} from '../../components/withLocalize';
import compose from '../../libs/compose';
import CONST from '../../CONST';
import Permissions from '../../libs/Permissions';
import withCurrentUserPersonalDetails, {withCurrentUserPersonalDetailsDefaultProps, withCurrentUserPersonalDetailsPropTypes} from '../../components/withCurrentUserPersonalDetails';
import * as PaymentMethods from '../../libs/actions/PaymentMethods';
import bankAccountPropTypes from '../../components/bankAccountPropTypes';
import cardPropTypes from '../../components/cardPropTypes';
import * as Wallet from '../../libs/actions/Wallet';
import walletTermsPropTypes from '../EnablePayments/walletTermsPropTypes';
import * as PolicyUtils from '../../libs/PolicyUtils';
import ConfirmModal from '../../components/ConfirmModal';
import * as ReportUtils from '../../libs/ReportUtils';
import * as Link from '../../libs/actions/Link';
import OfflineWithFeedback from '../../components/OfflineWithFeedback';
import * as ReimbursementAccountProps from '../ReimbursementAccount/reimbursementAccountPropTypes';
import * as UserUtils from '../../libs/UserUtils';
import policyMemberPropType from '../policyMemberPropType';
import * as ReportActionContextMenu from '../home/report/ContextMenu/ReportActionContextMenu';
import {CONTEXT_MENU_TYPES} from '../home/report/ContextMenu/ContextMenuActions';
import * as CurrencyUtils from '../../libs/CurrencyUtils';
import PressableWithoutFeedback from '../../components/Pressable/PressableWithoutFeedback';
import useLocalize from '../../hooks/useLocalize';

const propTypes = {
    /* Onyx Props */

    /** The session of the logged in person */
    session: PropTypes.shape({
        /** Email of the logged in person */
        email: PropTypes.string,
    }),

    /** The list of this user's policies */
    policies: PropTypes.objectOf(
        PropTypes.shape({
            /** The ID of the policy */
            ID: PropTypes.string,

            /** The name of the policy */
            name: PropTypes.string,

            /** The type of the policy */
            type: PropTypes.string,

            /** The user's role in the policy */
            role: PropTypes.string,

            /** The current action that is waiting to happen on the policy */
            pendingAction: PropTypes.oneOf(_.values(CONST.RED_BRICK_ROAD_PENDING_ACTION)),
        }),
    ),

    /** The user's wallet account */
    userWallet: PropTypes.shape({
        /** The user's current wallet balance */
        currentBalance: PropTypes.number,
    }),

    /** List of bank accounts */
    bankAccountList: PropTypes.objectOf(bankAccountPropTypes),

    /** List of cards */
    cardList: PropTypes.objectOf(cardPropTypes),

    /** List of cards */
    fundList: PropTypes.objectOf(cardPropTypes),

    /** Bank account attached to free plan */
    reimbursementAccount: ReimbursementAccountProps.reimbursementAccountPropTypes,

    /** List of betas available to current user */
    betas: PropTypes.arrayOf(PropTypes.string),

    /** Information about the user accepting the terms for payments */
    walletTerms: walletTermsPropTypes,

    /** Login list for the user that is signed in */
    loginList: PropTypes.shape({
        /** Date login was validated, used to show brickroad info status */
        validatedDate: PropTypes.string,

        /** Field-specific server side errors keyed by microtime */
        errorFields: PropTypes.objectOf(PropTypes.objectOf(PropTypes.string)),
    }),

    /** Members keyed by accountID for all policies */
    allPolicyMembers: PropTypes.objectOf(PropTypes.objectOf(policyMemberPropType)),

    ...withLocalizePropTypes,
    ...withCurrentUserPersonalDetailsPropTypes,
};

const defaultProps = {
    session: {},
    policies: {},
    userWallet: {
        currentBalance: 0,
    },
    reimbursementAccount: {},
    betas: [],
    walletTerms: {},
    bankAccountList: {},
    cardList: null,
    fundList: null,
    loginList: {},
    allPolicyMembers: {},
    ...withCurrentUserPersonalDetailsDefaultProps,
};

function InitialSettingsPage(props) {
    const popoverAnchor = useRef(null);
    const {translate} = useLocalize();

    const [shouldShowSignoutConfirmModal, setShouldShowSignoutConfirmModal] = useState(false);

    useEffect(() => {
        Wallet.openInitialSettingsPage();
    }, []);

    const toggleSignoutConfirmModal = (value) => {
        setShouldShowSignoutConfirmModal(value);
    };

    const openProfileSettings = () => {
        Navigation.navigate(ROUTES.SETTINGS_PROFILE);
    };

    const signOut = useCallback(
        (shouldForceSignout = false) => {
            if (props.network.isOffline || shouldForceSignout) {
                Session.signOutAndRedirectToSignIn();
                return;
            }

            // When offline, warn the user that any actions they took while offline will be lost if they sign out
            toggleSignoutConfirmModal(true);
        },
        [props.network.isOffline],
    );

    /**
     * Retuns a list of default menu items
     * @returns {Array} the default menu items
     */
    const getDefaultMenuItems = useMemo(() => {
        const policiesAvatars = _.chain(props.policies)
            .filter((policy) => PolicyUtils.shouldShowPolicy(policy, props.network.isOffline))
            .sortBy((policy) => policy.name.toLowerCase())
            .map((policy) => ({
                source: policy.avatar || ReportUtils.getDefaultWorkspaceAvatar(policy.name),
                name: policy.name,
                type: CONST.ICON_TYPE_WORKSPACE,
            }))
            .value();

        const policyBrickRoadIndicator =
            !_.isEmpty(props.reimbursementAccount.errors) ||
            _.chain(props.policies)
                .filter((policy) => policy && policy.type === CONST.POLICY.TYPE.FREE && policy.role === CONST.POLICY.ROLE.ADMIN)
                .some((policy) => PolicyUtils.hasPolicyError(policy) || PolicyUtils.getPolicyBrickRoadIndicatorStatus(policy, props.allPolicyMembers))
                .value()
                ? CONST.BRICK_ROAD_INDICATOR_STATUS.ERROR
                : null;
        const profileBrickRoadIndicator = UserUtils.getLoginListBrickRoadIndicator(props.loginList);

        const paymentCardList = this.props.fundList || this.props.cardList;

        return [
            {
                translationKey: 'common.shareCode',
                icon: Expensicons.QrCode,
                action: () => {
                    Navigation.navigate(ROUTES.SETTINGS_SHARE_CODE);
                },
            },
            {
                translationKey: 'common.workspaces',
                icon: Expensicons.Building,
                action: () => {
                    Navigation.navigate(ROUTES.SETTINGS_WORKSPACES);
                },
                floatRightAvatars: policiesAvatars,
                shouldStackHorizontally: true,
                avatarSize: CONST.AVATAR_SIZE.SMALLER,
                brickRoadIndicator: policyBrickRoadIndicator,
            },
            {
                translationKey: 'common.profile',
                icon: Expensicons.Profile,
                action: () => {
                    Navigation.navigate(ROUTES.SETTINGS_PROFILE);
                },
                brickRoadIndicator: profileBrickRoadIndicator,
            },
            {
                translationKey: 'common.preferences',
                icon: Expensicons.Gear,
                action: () => {
                    Navigation.navigate(ROUTES.SETTINGS_PREFERENCES);
                },
            },
            {
                translationKey: 'initialSettingsPage.security',
                icon: Expensicons.Lock,
                action: () => {
                    Navigation.navigate(ROUTES.SETTINGS_SECURITY);
                },
            },
            {
                translationKey: 'common.payments',
                icon: Expensicons.Wallet,
                action: () => {
                    Navigation.navigate(ROUTES.SETTINGS_PAYMENTS);
                },
                brickRoadIndicator:
<<<<<<< HEAD
                    PaymentMethods.hasPaymentMethodError(this.props.bankAccountList, paymentCardList) || !_.isEmpty(this.props.userWallet.errors) || !_.isEmpty(this.props.walletTerms.errors)
=======
                    PaymentMethods.hasPaymentMethodError(props.bankAccountList, props.cardList) || !_.isEmpty(props.userWallet.errors) || !_.isEmpty(props.walletTerms.errors)
>>>>>>> ac74ab9c
                        ? 'error'
                        : null,
            },
            {
                translationKey: 'initialSettingsPage.help',
                icon: Expensicons.QuestionMark,
                action: () => {
                    Link.openExternalLink(CONST.NEWHELP_URL);
                },
                shouldShowRightIcon: true,
                iconRight: Expensicons.NewWindow,
                link: CONST.NEWHELP_URL,
            },
            {
                translationKey: 'initialSettingsPage.about',
                icon: Expensicons.Info,
                action: () => {
                    Navigation.navigate(ROUTES.SETTINGS_ABOUT);
                },
            },
            {
                translationKey: 'initialSettingsPage.signOut',
                icon: Expensicons.Exit,
                action: () => {
                    signOut(false);
                },
            },
        ];
    }, [
        props.allPolicyMembers,
        props.bankAccountList,
        props.cardList,
        props.loginList,
        props.network.isOffline,
        props.policies,
        props.reimbursementAccount.errors,
        props.userWallet.errors,
        props.walletTerms.errors,
        signOut,
    ]);

    const getMenuItems = useMemo(() => {
        /**
         * @param {Boolean} isPaymentItem whether the item being rendered is the payments menu item
         * @returns {Number} the user wallet balance
         */
        const getWalletBalance = (isPaymentItem) =>
            isPaymentItem && Permissions.canUseWallet(props.betas) ? CurrencyUtils.convertToDisplayString(props.userWallet.currentBalance) : undefined;

        return (
            <>
                {_.map(getDefaultMenuItems, (item, index) => {
                    const keyTitle = item.translationKey ? translate(item.translationKey) : item.title;
                    const isPaymentItem = item.translationKey === 'common.payments';

                    return (
                        <MenuItem
                            key={`${keyTitle}_${index}`}
                            title={keyTitle}
                            icon={item.icon}
                            iconType={item.iconType}
                            onPress={item.action}
                            iconStyles={item.iconStyles}
                            shouldShowRightIcon
                            iconRight={item.iconRight}
                            badgeText={getWalletBalance(isPaymentItem)}
                            fallbackIcon={item.fallbackIcon}
                            brickRoadIndicator={item.brickRoadIndicator}
                            floatRightAvatars={item.floatRightAvatars}
                            shouldStackHorizontally={item.shouldStackHorizontally}
                            floatRightAvatarSize={item.avatarSize}
                            ref={popoverAnchor}
                            shouldBlockSelection={Boolean(item.link)}
                            onSecondaryInteraction={
                                !_.isEmpty(item.link) ? (e) => ReportActionContextMenu.showContextMenu(CONTEXT_MENU_TYPES.LINK, e, item.link, popoverAnchor.current) : undefined
                            }
                        />
                    );
                })}
            </>
        );
    }, [getDefaultMenuItems, props.betas, props.userWallet.currentBalance, translate]);

    // On the very first sign in or after clearing storage these
    // details will not be present on the first render so we'll just
    // return nothing for now.
    if (_.isEmpty(props.currentUserPersonalDetails)) {
        return null;
    }

    return (
        <ScreenWrapper includeSafeAreaPaddingBottom={false}>
            {({safeAreaPaddingBottomStyle}) => (
                <>
                    <HeaderWithBackButton title={translate('common.settings')} />
                    <ScrollView
                        contentContainerStyle={safeAreaPaddingBottomStyle}
                        style={[styles.settingsPageBackground]}
                    >
                        <View style={styles.w100}>
                            {_.isEmpty(props.currentUserPersonalDetails) || _.isUndefined(props.currentUserPersonalDetails.displayName) ? (
                                <CurrentUserPersonalDetailsSkeletonView />
                            ) : (
                                <View style={styles.avatarSectionWrapper}>
                                    <Tooltip text={translate('common.profile')}>
                                        <PressableWithoutFeedback
                                            style={[styles.mb3]}
                                            onPress={openProfileSettings}
                                            accessibilityLabel={translate('common.profile')}
                                            accessibilityRole={CONST.ACCESSIBILITY_ROLE.BUTTON}
                                        >
                                            <OfflineWithFeedback pendingAction={lodashGet(props.currentUserPersonalDetails, 'pendingFields.avatar', null)}>
                                                <Avatar
                                                    imageStyles={[styles.avatarLarge]}
                                                    source={UserUtils.getAvatar(props.currentUserPersonalDetails.avatar, props.session.accountID)}
                                                    size={CONST.AVATAR_SIZE.LARGE}
                                                />
                                            </OfflineWithFeedback>
                                        </PressableWithoutFeedback>
                                    </Tooltip>
                                    <PressableWithoutFeedback
                                        style={[styles.mt1, styles.mw100]}
                                        onPress={openProfileSettings}
                                        accessibilityLabel={translate('common.profile')}
                                        accessibilityRole={CONST.ACCESSIBILITY_ROLE.LINK}
                                    >
                                        <Tooltip text={translate('common.profile')}>
                                            <Text
                                                style={[styles.textHeadline, styles.pre]}
                                                numberOfLines={1}
                                            >
                                                {props.currentUserPersonalDetails.displayName ? props.currentUserPersonalDetails.displayName : props.formatPhoneNumber(props.session.email)}
                                            </Text>
                                        </Tooltip>
                                    </PressableWithoutFeedback>
                                    {Boolean(props.currentUserPersonalDetails.displayName) && (
                                        <Text
                                            style={[styles.textLabelSupporting, styles.mt1]}
                                            numberOfLines={1}
                                        >
                                            {props.formatPhoneNumber(props.session.email)}
                                        </Text>
                                    )}
                                </View>
                            )}
                            {getMenuItems}

                            <ConfirmModal
                                danger
                                title={translate('common.areYouSure')}
                                prompt={translate('initialSettingsPage.signOutConfirmationText')}
                                confirmText={translate('initialSettingsPage.signOut')}
                                cancelText={translate('common.cancel')}
                                isVisible={shouldShowSignoutConfirmModal}
                                onConfirm={() => signOut(true)}
                                onCancel={() => toggleSignoutConfirmModal(false)}
                            />
                        </View>
                    </ScrollView>
                </>
            )}
        </ScreenWrapper>
    );
}

InitialSettingsPage.propTypes = propTypes;
InitialSettingsPage.defaultProps = defaultProps;

export default compose(
    withLocalize,
    withCurrentUserPersonalDetails,
    withOnyx({
        session: {
            key: ONYXKEYS.SESSION,
        },
        policies: {
            key: ONYXKEYS.COLLECTION.POLICY,
        },
        allPolicyMembers: {
            key: ONYXKEYS.COLLECTION.POLICY_MEMBERS,
        },
        userWallet: {
            key: ONYXKEYS.USER_WALLET,
        },
        betas: {
            key: ONYXKEYS.BETAS,
        },
        bankAccountList: {
            key: ONYXKEYS.BANK_ACCOUNT_LIST,
        },
        reimbursementAccount: {
            key: ONYXKEYS.REIMBURSEMENT_ACCOUNT,
        },
        cardList: {
            key: ONYXKEYS.CARD_LIST,
        },
        fundList: {
            key: ONYXKEYS.FUND_LIST,
        },
        walletTerms: {
            key: ONYXKEYS.WALLET_TERMS,
        },
        loginList: {
            key: ONYXKEYS.LOGIN_LIST,
        },
    }),
    withNetwork(),
)(InitialSettingsPage);<|MERGE_RESOLUTION|>--- conflicted
+++ resolved
@@ -184,7 +184,7 @@
                 : null;
         const profileBrickRoadIndicator = UserUtils.getLoginListBrickRoadIndicator(props.loginList);
 
-        const paymentCardList = this.props.fundList || this.props.cardList;
+        const paymentCardList = props.fundList || props.cardList;
 
         return [
             {
@@ -234,11 +234,7 @@
                     Navigation.navigate(ROUTES.SETTINGS_PAYMENTS);
                 },
                 brickRoadIndicator:
-<<<<<<< HEAD
-                    PaymentMethods.hasPaymentMethodError(this.props.bankAccountList, paymentCardList) || !_.isEmpty(this.props.userWallet.errors) || !_.isEmpty(this.props.walletTerms.errors)
-=======
-                    PaymentMethods.hasPaymentMethodError(props.bankAccountList, props.cardList) || !_.isEmpty(props.userWallet.errors) || !_.isEmpty(props.walletTerms.errors)
->>>>>>> ac74ab9c
+                    PaymentMethods.hasPaymentMethodError(props.bankAccountList, paymentCardList) || !_.isEmpty(props.userWallet.errors) || !_.isEmpty(props.walletTerms.errors)
                         ? 'error'
                         : null,
             },
