--- conflicted
+++ resolved
@@ -230,15 +230,9 @@
             {
                 translationKey: 'common.wallet',
                 icon: Expensicons.Wallet,
-<<<<<<< HEAD
-                action: waitForNavigate(() => {
-                    Navigation.navigate(ROUTES.SETTINGS_PAYMENTS);
-                }),
-=======
-                action: () => {
+                action: waitForNavigate(() => {
                     Navigation.navigate(ROUTES.SETTINGS_WALLET);
-                },
->>>>>>> c435734d
+                }),
                 brickRoadIndicator:
                     PaymentMethods.hasPaymentMethodError(props.bankAccountList, paymentCardList) || !_.isEmpty(props.userWallet.errors) || !_.isEmpty(props.walletTerms.errors)
                         ? 'error'
