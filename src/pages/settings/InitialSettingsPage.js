import lodashGet from 'lodash/get';
<<<<<<< HEAD
import React, {useState, useEffect, useRef} from 'react';
import {View, ScrollView} from 'react-native';
=======
import React from 'react';
import {ScrollView, View} from 'react-native';
>>>>>>> 754b6edf
import PropTypes from 'prop-types';
import _ from 'underscore';
import {withOnyx} from 'react-native-onyx';
import CurrentUserPersonalDetailsSkeletonView from '../../components/CurrentUserPersonalDetailsSkeletonView';
import {withNetwork} from '../../components/OnyxProvider';
import styles from '../../styles/styles';
import Text from '../../components/Text';
import * as Session from '../../libs/actions/Session';
import ONYXKEYS from '../../ONYXKEYS';
import Tooltip from '../../components/Tooltip';
import Avatar from '../../components/Avatar';
import HeaderWithBackButton from '../../components/HeaderWithBackButton';
import Navigation from '../../libs/Navigation/Navigation';
import * as Expensicons from '../../components/Icon/Expensicons';
import ScreenWrapper from '../../components/ScreenWrapper';
import MenuItem from '../../components/MenuItem';
import ROUTES from '../../ROUTES';
import withLocalize, {withLocalizePropTypes} from '../../components/withLocalize';
import compose from '../../libs/compose';
import CONST from '../../CONST';
import Permissions from '../../libs/Permissions';
<<<<<<< HEAD
import * as App from '../../libs/actions/App';
import withCurrentUserPersonalDetails, {withCurrentUserPersonalDetailsPropTypes, withCurrentUserPersonalDetailsDefaultProps} from '../../components/withCurrentUserPersonalDetails';
=======
import withCurrentUserPersonalDetails, {withCurrentUserPersonalDetailsDefaultProps, withCurrentUserPersonalDetailsPropTypes} from '../../components/withCurrentUserPersonalDetails';
>>>>>>> 754b6edf
import * as PaymentMethods from '../../libs/actions/PaymentMethods';
import bankAccountPropTypes from '../../components/bankAccountPropTypes';
import cardPropTypes from '../../components/cardPropTypes';
import * as Wallet from '../../libs/actions/Wallet';
import walletTermsPropTypes from '../EnablePayments/walletTermsPropTypes';
import * as PolicyUtils from '../../libs/PolicyUtils';
import ConfirmModal from '../../components/ConfirmModal';
import * as ReportUtils from '../../libs/ReportUtils';
import * as Link from '../../libs/actions/Link';
import OfflineWithFeedback from '../../components/OfflineWithFeedback';
import * as ReimbursementAccountProps from '../ReimbursementAccount/reimbursementAccountPropTypes';
import * as UserUtils from '../../libs/UserUtils';
import policyMemberPropType from '../policyMemberPropType';
import * as ReportActionContextMenu from '../home/report/ContextMenu/ReportActionContextMenu';
import {CONTEXT_MENU_TYPES} from '../home/report/ContextMenu/ContextMenuActions';
import * as CurrencyUtils from '../../libs/CurrencyUtils';
import PressableWithoutFeedback from '../../components/Pressable/PressableWithoutFeedback';

const propTypes = {
    /** The session of the logged in person */
    session: PropTypes.shape({
        /** Email of the logged in person */
        email: PropTypes.string,
    }),

    /** The list of this user's policies */
    policies: PropTypes.objectOf(
        PropTypes.shape({
            /** The ID of the policy */
            ID: PropTypes.string,

            /** The name of the policy */
            name: PropTypes.string,

            /** The type of the policy */
            type: PropTypes.string,

            /** The user's role in the policy */
            role: PropTypes.string,

            /** The current action that is waiting to happen on the policy */
            pendingAction: PropTypes.oneOf(_.values(CONST.RED_BRICK_ROAD_PENDING_ACTION)),
        }),
    ),

    /** The user's wallet account */
    userWallet: PropTypes.shape({
        /** The user's current wallet balance */
        currentBalance: PropTypes.number,
    }),

    /** List of bank accounts */
    bankAccountList: PropTypes.objectOf(bankAccountPropTypes),

    /** List of cards */
    cardList: PropTypes.objectOf(cardPropTypes),

    /** Bank account attached to free plan */
    reimbursementAccount: ReimbursementAccountProps.reimbursementAccountPropTypes,

    /** List of betas available to current user */
    betas: PropTypes.arrayOf(PropTypes.string),

    /** Information about the user accepting the terms for payments */
    walletTerms: walletTermsPropTypes,

    /** Login list for the user that is signed in */
    loginList: PropTypes.shape({
        /** Date login was validated, used to show brickroad info status */
        validatedDate: PropTypes.string,

        /** Field-specific server side errors keyed by microtime */
        errorFields: PropTypes.objectOf(PropTypes.objectOf(PropTypes.string)),
    }),

    /** Members keyed by accountID for all policies */
    allPolicyMembers: PropTypes.objectOf(PropTypes.objectOf(policyMemberPropType)),

    ...withLocalizePropTypes,
    ...withCurrentUserPersonalDetailsPropTypes,
};

const defaultProps = {
    session: {},
    policies: {},
    userWallet: {
        currentBalance: 0,
    },
    reimbursementAccount: {},
    betas: [],
    walletTerms: {},
    bankAccountList: {},
    cardList: {},
    loginList: {},
    allPolicyMembers: {},
    ...withCurrentUserPersonalDetailsDefaultProps,
};

function InitialSettingsPage(props) {
    const popoverAnchor = useRef(null);

    const [shouldShowSignoutConfirmModal, setShouldShowSignoutConfirmModal] = useState(false);

    useEffect(() => {
        Wallet.openInitialSettingsPage();
    }, []);

    /**
     * @param {Boolean} isPaymentItem whether the item being rendered is the payments menu item
     * @returns {Number} the user wallet balance
     */
    const getWalletBalance = (isPaymentItem) => (isPaymentItem && Permissions.canUseWallet(props.betas) ? CurrencyUtils.convertToDisplayString(props.userWallet.currentBalance) : undefined);

    /**
     * Retuns a list of default menu items
     * @returns {Array} the default menu items
     */
    const getDefaultMenuItems = () => {
        const policiesAvatars = _.chain(props.policies)
            .filter((policy) => PolicyUtils.shouldShowPolicy(policy, props.network.isOffline))
            .sortBy((policy) => policy.name.toLowerCase())
            .map((policy) => ({
                source: policy.avatar || ReportUtils.getDefaultWorkspaceAvatar(policy.name),
                name: policy.name,
                type: CONST.ICON_TYPE_WORKSPACE,
            }))
            .value();

        const policyBrickRoadIndicator =
            !_.isEmpty(props.reimbursementAccount.errors) ||
            _.chain(props.policies)
                .filter((policy) => policy && policy.type === CONST.POLICY.TYPE.FREE && policy.role === CONST.POLICY.ROLE.ADMIN)
                .some((policy) => PolicyUtils.hasPolicyError(policy) || PolicyUtils.getPolicyBrickRoadIndicatorStatus(policy, props.allPolicyMembers))
                .value()
                ? CONST.BRICK_ROAD_INDICATOR_STATUS.ERROR
                : null;
        const profileBrickRoadIndicator = UserUtils.getLoginListBrickRoadIndicator(props.loginList);

        return [
            {
                translationKey: 'common.shareCode',
                icon: Expensicons.QrCode,
                action: () => {
                    Navigation.navigate(ROUTES.SETTINGS_SHARE_CODE);
                },
            },
            {
                translationKey: 'common.workspaces',
                icon: Expensicons.Building,
                action: () => {
                    Navigation.navigate(ROUTES.SETTINGS_WORKSPACES);
                },
                floatRightAvatars: policiesAvatars,
                shouldStackHorizontally: true,
                avatarSize: CONST.AVATAR_SIZE.SMALLER,
                brickRoadIndicator: policyBrickRoadIndicator,
            },
            {
                translationKey: 'common.profile',
                icon: Expensicons.Profile,
                action: () => {
                    App.openProfile();
                },
                brickRoadIndicator: profileBrickRoadIndicator,
            },
            {
                translationKey: 'common.preferences',
                icon: Expensicons.Gear,
                action: () => {
                    Navigation.navigate(ROUTES.SETTINGS_PREFERENCES);
                },
            },
            {
                translationKey: 'initialSettingsPage.security',
                icon: Expensicons.Lock,
                action: () => {
                    Navigation.navigate(ROUTES.SETTINGS_SECURITY);
                },
            },
            {
                translationKey: 'common.payments',
                icon: Expensicons.Wallet,
                action: () => {
                    Navigation.navigate(ROUTES.SETTINGS_PAYMENTS);
                },
                brickRoadIndicator:
                    PaymentMethods.hasPaymentMethodError(props.bankAccountList, props.cardList) || !_.isEmpty(props.userWallet.errors) || !_.isEmpty(props.walletTerms.errors)
                        ? 'error'
                        : null,
            },
            {
                translationKey: 'initialSettingsPage.help',
                icon: Expensicons.QuestionMark,
                action: () => {
                    Link.openExternalLink(CONST.NEWHELP_URL);
                },
                shouldShowRightIcon: true,
                iconRight: Expensicons.NewWindow,
                link: CONST.NEWHELP_URL,
            },
            {
                translationKey: 'initialSettingsPage.about',
                icon: Expensicons.Info,
                action: () => {
                    Navigation.navigate(ROUTES.SETTINGS_ABOUT);
                },
            },
            {
                translationKey: 'initialSettingsPage.signOut',
                icon: Expensicons.Exit,
                action: () => {
                    // eslint-disable-next-line no-use-before-define
                    signOut(false);
                },
            },
        ];
    };

    const getMenuItem = (item, index) => {
        const keyTitle = item.translationKey ? props.translate(item.translationKey) : item.title;
        const isPaymentItem = item.translationKey === 'common.payments';

        return (
            <MenuItem
                key={`${keyTitle}_${index}`}
                title={keyTitle}
                icon={item.icon}
                iconType={item.iconType}
                onPress={item.action}
                iconStyles={item.iconStyles}
                shouldShowRightIcon
                iconRight={item.iconRight}
                badgeText={getWalletBalance(isPaymentItem)}
                fallbackIcon={item.fallbackIcon}
                brickRoadIndicator={item.brickRoadIndicator}
                floatRightAvatars={item.floatRightAvatars}
                shouldStackHorizontally={item.shouldStackHorizontally}
                floatRightAvatarSize={item.avatarSize}
                ref={popoverAnchor}
                shouldBlockSelection={Boolean(item.link)}
                onSecondaryInteraction={!_.isEmpty(item.link) ? (e) => ReportActionContextMenu.showContextMenu(CONTEXT_MENU_TYPES.LINK, e, item.link, popoverAnchor.current) : undefined}
            />
        );
    };

    const toggleSignoutConfirmModal = (value) => {
        setShouldShowSignoutConfirmModal(value);
    };

    const signOut = (shouldForceSignout = false) => {
        if (props.network.isOffline || shouldForceSignout) {
            Session.signOutAndRedirectToSignIn();
            return;
        }

        // When offline, warn the user that any actions they took while offline will be lost if they sign out
        toggleSignoutConfirmModal(true);
    };

    const openProfileSettings = () => {
        Navigation.navigate(ROUTES.SETTINGS_PROFILE);
    };

<<<<<<< HEAD
    // On the very first sign in or after clearing storage these
    // details will not be present on the first render so we'll just
    // return nothing for now.
    if (_.isEmpty(props.currentUserPersonalDetails)) {
        return null;
    }

    return (
        <ScreenWrapper includeSafeAreaPaddingBottom={false}>
            {({safeAreaPaddingBottomStyle}) => (
                <>
                    <HeaderWithBackButton title={props.translate('common.settings')} />
                    <ScrollView
                        contentContainerStyle={safeAreaPaddingBottomStyle}
                        style={[styles.settingsPageBackground]}
                    >
                        <View style={styles.w100}>
                            <View style={styles.avatarSectionWrapper}>
                                <Tooltip text={props.translate('common.profile')}>
                                    <PressableWithoutFeedback
                                        style={[styles.mb3]}
                                        onPress={openProfileSettings}
                                        accessibilityLabel={props.translate('common.profile')}
                                        accessibilityRole={CONST.ACCESSIBILITY_ROLE.BUTTON}
                                    >
                                        <OfflineWithFeedback pendingAction={lodashGet(props.currentUserPersonalDetails, 'pendingFields.avatar', null)}>
                                            <Avatar
                                                imageStyles={[styles.avatarLarge]}
                                                source={UserUtils.getAvatar(props.currentUserPersonalDetails.avatar, props.session.accountID)}
                                                size={CONST.AVATAR_SIZE.LARGE}
                                            />
                                        </OfflineWithFeedback>
                                    </PressableWithoutFeedback>
                                </Tooltip>
                                <PressableWithoutFeedback
                                    style={[styles.mt1, styles.mw100]}
                                    onPress={openProfileSettings}
                                    accessibilityLabel={props.translate('common.profile')}
                                    accessibilityRole={CONST.ACCESSIBILITY_ROLE.LINK}
                                >
                                    <Tooltip text={props.translate('common.profile')}>
                                        <Text
                                            style={[styles.textHeadline, styles.pre]}
                                            numberOfLines={1}
                                        >
                                            {props.currentUserPersonalDetails.displayName ? props.currentUserPersonalDetails.displayName : props.formatPhoneNumber(props.session.email)}
                                        </Text>
                                    </Tooltip>
                                </PressableWithoutFeedback>
                                {Boolean(props.currentUserPersonalDetails.displayName) && (
                                    <Text
                                        style={[styles.textLabelSupporting, styles.mt1]}
                                        numberOfLines={1}
                                    >
                                        {props.formatPhoneNumber(props.session.email)}
                                    </Text>
                                )}
=======
    render() {
        return (
            <ScreenWrapper includeSafeAreaPaddingBottom={false}>
                {({safeAreaPaddingBottomStyle}) => (
                    <>
                        <HeaderWithBackButton title={this.props.translate('common.settings')} />
                        <ScrollView
                            contentContainerStyle={safeAreaPaddingBottomStyle}
                            style={[styles.settingsPageBackground]}
                        >
                            <View style={styles.w100}>
                                {_.isEmpty(this.props.currentUserPersonalDetails) || _.isUndefined(this.props.currentUserPersonalDetails.displayName) ? (
                                    <CurrentUserPersonalDetailsSkeletonView />
                                ) : (
                                    <View style={styles.avatarSectionWrapper}>
                                        <Tooltip text={this.props.translate('common.profile')}>
                                            <PressableWithoutFeedback
                                                style={[styles.mb3]}
                                                onPress={this.openProfileSettings}
                                                accessibilityLabel={this.props.translate('common.profile')}
                                                accessibilityRole={CONST.ACCESSIBILITY_ROLE.BUTTON}
                                            >
                                                <OfflineWithFeedback pendingAction={lodashGet(this.props.currentUserPersonalDetails, 'pendingFields.avatar', null)}>
                                                    <Avatar
                                                        imageStyles={[styles.avatarLarge]}
                                                        source={UserUtils.getAvatar(this.props.currentUserPersonalDetails.avatar, this.props.session.accountID)}
                                                        size={CONST.AVATAR_SIZE.LARGE}
                                                    />
                                                </OfflineWithFeedback>
                                            </PressableWithoutFeedback>
                                        </Tooltip>
                                        <PressableWithoutFeedback
                                            style={[styles.mt1, styles.mw100]}
                                            onPress={this.openProfileSettings}
                                            accessibilityLabel={this.props.translate('common.profile')}
                                            accessibilityRole={CONST.ACCESSIBILITY_ROLE.LINK}
                                        >
                                            <Tooltip text={this.props.translate('common.profile')}>
                                                <Text
                                                    style={[styles.textHeadline, styles.pre]}
                                                    numberOfLines={1}
                                                >
                                                    {this.props.currentUserPersonalDetails.displayName
                                                        ? this.props.currentUserPersonalDetails.displayName
                                                        : this.props.formatPhoneNumber(this.props.session.email)}
                                                </Text>
                                            </Tooltip>
                                        </PressableWithoutFeedback>
                                        {Boolean(this.props.currentUserPersonalDetails.displayName) && (
                                            <Text
                                                style={[styles.textLabelSupporting, styles.mt1]}
                                                numberOfLines={1}
                                            >
                                                {this.props.formatPhoneNumber(this.props.session.email)}
                                            </Text>
                                        )}
                                    </View>
                                )}
                                {_.map(this.getDefaultMenuItems(), (item, index) => this.getMenuItem(item, index))}

                                <ConfirmModal
                                    danger
                                    title={this.props.translate('common.areYouSure')}
                                    prompt={this.props.translate('initialSettingsPage.signOutConfirmationText')}
                                    confirmText={this.props.translate('initialSettingsPage.signOut')}
                                    cancelText={this.props.translate('common.cancel')}
                                    isVisible={this.state.shouldShowSignoutConfirmModal}
                                    onConfirm={() => this.signOut(true)}
                                    onCancel={() => this.toggleSignoutConfirmModal(false)}
                                />
>>>>>>> 754b6edf
                            </View>
                            {_.map(getDefaultMenuItems(), (item, index) => getMenuItem(item, index))}

                            <ConfirmModal
                                danger
                                title={props.translate('common.areYouSure')}
                                prompt={props.translate('initialSettingsPage.signOutConfirmationText')}
                                confirmText={props.translate('initialSettingsPage.signOut')}
                                cancelText={props.translate('common.cancel')}
                                isVisible={shouldShowSignoutConfirmModal}
                                onConfirm={() => signOut(true)}
                                onCancel={() => toggleSignoutConfirmModal(false)}
                            />
                        </View>
                    </ScrollView>
                </>
            )}
        </ScreenWrapper>
    );
}

InitialSettingsPage.propTypes = propTypes;
InitialSettingsPage.defaultProps = defaultProps;

export default compose(
    withLocalize,
    withCurrentUserPersonalDetails,
    withOnyx({
        session: {
            key: ONYXKEYS.SESSION,
        },
        policies: {
            key: ONYXKEYS.COLLECTION.POLICY,
        },
        allPolicyMembers: {
            key: ONYXKEYS.COLLECTION.POLICY_MEMBERS,
        },
        userWallet: {
            key: ONYXKEYS.USER_WALLET,
        },
        betas: {
            key: ONYXKEYS.BETAS,
        },
        bankAccountList: {
            key: ONYXKEYS.BANK_ACCOUNT_LIST,
        },
        reimbursementAccount: {
            key: ONYXKEYS.REIMBURSEMENT_ACCOUNT,
        },
        cardList: {
            key: ONYXKEYS.CARD_LIST,
        },
        walletTerms: {
            key: ONYXKEYS.WALLET_TERMS,
        },
        loginList: {
            key: ONYXKEYS.LOGIN_LIST,
        },
    }),
    withNetwork(),
)(InitialSettingsPage);<|MERGE_RESOLUTION|>--- conflicted
+++ resolved
@@ -1,11 +1,6 @@
 import lodashGet from 'lodash/get';
-<<<<<<< HEAD
 import React, {useState, useEffect, useRef} from 'react';
 import {View, ScrollView} from 'react-native';
-=======
-import React from 'react';
-import {ScrollView, View} from 'react-native';
->>>>>>> 754b6edf
 import PropTypes from 'prop-types';
 import _ from 'underscore';
 import {withOnyx} from 'react-native-onyx';
@@ -27,12 +22,8 @@
 import compose from '../../libs/compose';
 import CONST from '../../CONST';
 import Permissions from '../../libs/Permissions';
-<<<<<<< HEAD
 import * as App from '../../libs/actions/App';
-import withCurrentUserPersonalDetails, {withCurrentUserPersonalDetailsPropTypes, withCurrentUserPersonalDetailsDefaultProps} from '../../components/withCurrentUserPersonalDetails';
-=======
 import withCurrentUserPersonalDetails, {withCurrentUserPersonalDetailsDefaultProps, withCurrentUserPersonalDetailsPropTypes} from '../../components/withCurrentUserPersonalDetails';
->>>>>>> 754b6edf
 import * as PaymentMethods from '../../libs/actions/PaymentMethods';
 import bankAccountPropTypes from '../../components/bankAccountPropTypes';
 import cardPropTypes from '../../components/cardPropTypes';
@@ -50,6 +41,7 @@
 import {CONTEXT_MENU_TYPES} from '../home/report/ContextMenu/ContextMenuActions';
 import * as CurrencyUtils from '../../libs/CurrencyUtils';
 import PressableWithoutFeedback from '../../components/Pressable/PressableWithoutFeedback';
+import useLocalize from '../../hooks/useLocalize';
 
 const propTypes = {
     /** The session of the logged in person */
@@ -133,6 +125,7 @@
 
 function InitialSettingsPage(props) {
     const popoverAnchor = useRef(null);
+    const {translate} = useLocalize();
 
     const [shouldShowSignoutConfirmModal, setShouldShowSignoutConfirmModal] = useState(false);
 
@@ -252,7 +245,7 @@
     };
 
     const getMenuItem = (item, index) => {
-        const keyTitle = item.translationKey ? props.translate(item.translationKey) : item.title;
+        const keyTitle = item.translationKey ? translate(item.translationKey) : item.title;
         const isPaymentItem = item.translationKey === 'common.payments';
 
         return (
@@ -296,7 +289,6 @@
         Navigation.navigate(ROUTES.SETTINGS_PROFILE);
     };
 
-<<<<<<< HEAD
     // On the very first sign in or after clearing storage these
     // details will not be present on the first render so we'll just
     // return nothing for now.
@@ -308,133 +300,65 @@
         <ScreenWrapper includeSafeAreaPaddingBottom={false}>
             {({safeAreaPaddingBottomStyle}) => (
                 <>
-                    <HeaderWithBackButton title={props.translate('common.settings')} />
+                    <HeaderWithBackButton title={translate('common.settings')} />
                     <ScrollView
                         contentContainerStyle={safeAreaPaddingBottomStyle}
                         style={[styles.settingsPageBackground]}
                     >
                         <View style={styles.w100}>
-                            <View style={styles.avatarSectionWrapper}>
-                                <Tooltip text={props.translate('common.profile')}>
+                            {_.isEmpty(props.currentUserPersonalDetails) || _.isUndefined(props.currentUserPersonalDetails.displayName) ? (
+                                <CurrentUserPersonalDetailsSkeletonView />
+                            ) : (
+                                <View style={styles.avatarSectionWrapper}>
+                                    <Tooltip text={translate('common.profile')}>
+                                        <PressableWithoutFeedback
+                                            style={[styles.mb3]}
+                                            onPress={openProfileSettings}
+                                            accessibilityLabel={translate('common.profile')}
+                                            accessibilityRole={CONST.ACCESSIBILITY_ROLE.BUTTON}
+                                        >
+                                            <OfflineWithFeedback pendingAction={lodashGet(props.currentUserPersonalDetails, 'pendingFields.avatar', null)}>
+                                                <Avatar
+                                                    imageStyles={[styles.avatarLarge]}
+                                                    source={UserUtils.getAvatar(props.currentUserPersonalDetails.avatar, props.session.accountID)}
+                                                    size={CONST.AVATAR_SIZE.LARGE}
+                                                />
+                                            </OfflineWithFeedback>
+                                        </PressableWithoutFeedback>
+                                    </Tooltip>
                                     <PressableWithoutFeedback
-                                        style={[styles.mb3]}
+                                        style={[styles.mt1, styles.mw100]}
                                         onPress={openProfileSettings}
-                                        accessibilityLabel={props.translate('common.profile')}
-                                        accessibilityRole={CONST.ACCESSIBILITY_ROLE.BUTTON}
+                                        accessibilityLabel={translate('common.profile')}
+                                        accessibilityRole={CONST.ACCESSIBILITY_ROLE.LINK}
                                     >
-                                        <OfflineWithFeedback pendingAction={lodashGet(props.currentUserPersonalDetails, 'pendingFields.avatar', null)}>
-                                            <Avatar
-                                                imageStyles={[styles.avatarLarge]}
-                                                source={UserUtils.getAvatar(props.currentUserPersonalDetails.avatar, props.session.accountID)}
-                                                size={CONST.AVATAR_SIZE.LARGE}
-                                            />
-                                        </OfflineWithFeedback>
+                                        <Tooltip text={translate('common.profile')}>
+                                            <Text
+                                                style={[styles.textHeadline, styles.pre]}
+                                                numberOfLines={1}
+                                            >
+                                                {props.currentUserPersonalDetails.displayName ? props.currentUserPersonalDetails.displayName : props.formatPhoneNumber(props.session.email)}
+                                            </Text>
+                                        </Tooltip>
                                     </PressableWithoutFeedback>
-                                </Tooltip>
-                                <PressableWithoutFeedback
-                                    style={[styles.mt1, styles.mw100]}
-                                    onPress={openProfileSettings}
-                                    accessibilityLabel={props.translate('common.profile')}
-                                    accessibilityRole={CONST.ACCESSIBILITY_ROLE.LINK}
-                                >
-                                    <Tooltip text={props.translate('common.profile')}>
+                                    {Boolean(props.currentUserPersonalDetails.displayName) && (
                                         <Text
-                                            style={[styles.textHeadline, styles.pre]}
+                                            style={[styles.textLabelSupporting, styles.mt1]}
                                             numberOfLines={1}
                                         >
-                                            {props.currentUserPersonalDetails.displayName ? props.currentUserPersonalDetails.displayName : props.formatPhoneNumber(props.session.email)}
+                                            {props.formatPhoneNumber(props.session.email)}
                                         </Text>
-                                    </Tooltip>
-                                </PressableWithoutFeedback>
-                                {Boolean(props.currentUserPersonalDetails.displayName) && (
-                                    <Text
-                                        style={[styles.textLabelSupporting, styles.mt1]}
-                                        numberOfLines={1}
-                                    >
-                                        {props.formatPhoneNumber(props.session.email)}
-                                    </Text>
-                                )}
-=======
-    render() {
-        return (
-            <ScreenWrapper includeSafeAreaPaddingBottom={false}>
-                {({safeAreaPaddingBottomStyle}) => (
-                    <>
-                        <HeaderWithBackButton title={this.props.translate('common.settings')} />
-                        <ScrollView
-                            contentContainerStyle={safeAreaPaddingBottomStyle}
-                            style={[styles.settingsPageBackground]}
-                        >
-                            <View style={styles.w100}>
-                                {_.isEmpty(this.props.currentUserPersonalDetails) || _.isUndefined(this.props.currentUserPersonalDetails.displayName) ? (
-                                    <CurrentUserPersonalDetailsSkeletonView />
-                                ) : (
-                                    <View style={styles.avatarSectionWrapper}>
-                                        <Tooltip text={this.props.translate('common.profile')}>
-                                            <PressableWithoutFeedback
-                                                style={[styles.mb3]}
-                                                onPress={this.openProfileSettings}
-                                                accessibilityLabel={this.props.translate('common.profile')}
-                                                accessibilityRole={CONST.ACCESSIBILITY_ROLE.BUTTON}
-                                            >
-                                                <OfflineWithFeedback pendingAction={lodashGet(this.props.currentUserPersonalDetails, 'pendingFields.avatar', null)}>
-                                                    <Avatar
-                                                        imageStyles={[styles.avatarLarge]}
-                                                        source={UserUtils.getAvatar(this.props.currentUserPersonalDetails.avatar, this.props.session.accountID)}
-                                                        size={CONST.AVATAR_SIZE.LARGE}
-                                                    />
-                                                </OfflineWithFeedback>
-                                            </PressableWithoutFeedback>
-                                        </Tooltip>
-                                        <PressableWithoutFeedback
-                                            style={[styles.mt1, styles.mw100]}
-                                            onPress={this.openProfileSettings}
-                                            accessibilityLabel={this.props.translate('common.profile')}
-                                            accessibilityRole={CONST.ACCESSIBILITY_ROLE.LINK}
-                                        >
-                                            <Tooltip text={this.props.translate('common.profile')}>
-                                                <Text
-                                                    style={[styles.textHeadline, styles.pre]}
-                                                    numberOfLines={1}
-                                                >
-                                                    {this.props.currentUserPersonalDetails.displayName
-                                                        ? this.props.currentUserPersonalDetails.displayName
-                                                        : this.props.formatPhoneNumber(this.props.session.email)}
-                                                </Text>
-                                            </Tooltip>
-                                        </PressableWithoutFeedback>
-                                        {Boolean(this.props.currentUserPersonalDetails.displayName) && (
-                                            <Text
-                                                style={[styles.textLabelSupporting, styles.mt1]}
-                                                numberOfLines={1}
-                                            >
-                                                {this.props.formatPhoneNumber(this.props.session.email)}
-                                            </Text>
-                                        )}
-                                    </View>
-                                )}
-                                {_.map(this.getDefaultMenuItems(), (item, index) => this.getMenuItem(item, index))}
-
-                                <ConfirmModal
-                                    danger
-                                    title={this.props.translate('common.areYouSure')}
-                                    prompt={this.props.translate('initialSettingsPage.signOutConfirmationText')}
-                                    confirmText={this.props.translate('initialSettingsPage.signOut')}
-                                    cancelText={this.props.translate('common.cancel')}
-                                    isVisible={this.state.shouldShowSignoutConfirmModal}
-                                    onConfirm={() => this.signOut(true)}
-                                    onCancel={() => this.toggleSignoutConfirmModal(false)}
-                                />
->>>>>>> 754b6edf
-                            </View>
+                                    )}
+                                </View>
+                            )}
                             {_.map(getDefaultMenuItems(), (item, index) => getMenuItem(item, index))}
 
                             <ConfirmModal
                                 danger
-                                title={props.translate('common.areYouSure')}
-                                prompt={props.translate('initialSettingsPage.signOutConfirmationText')}
-                                confirmText={props.translate('initialSettingsPage.signOut')}
-                                cancelText={props.translate('common.cancel')}
+                                title={translate('common.areYouSure')}
+                                prompt={translate('initialSettingsPage.signOutConfirmationText')}
+                                confirmText={translate('initialSettingsPage.signOut')}
+                                cancelText={translate('common.cancel')}
                                 isVisible={shouldShowSignoutConfirmModal}
                                 onConfirm={() => signOut(true)}
                                 onCancel={() => toggleSignoutConfirmModal(false)}
