--- conflicted
+++ resolved
@@ -383,12 +383,8 @@
             title={translate('common.settings')}
             headerContent={headerContent}
             headerContainerStyles={[styles.staticHeaderImage, styles.justifyContentCenter]}
-<<<<<<< HEAD
-            backgroundColor={theme.PAGE_BACKGROUND_COLORS[SCREENS.SETTINGS.ROOT]}
             onBackButtonPress={() => Navigation.navigate(navigateBackTo)}
-=======
             backgroundColor={theme.PAGE_THEMES[SCREENS.SETTINGS.ROOT].backgroundColor}
->>>>>>> a2cf5916
         >
             <View style={styles.w100}>
                 {getMenuItems}
