--- conflicted
+++ resolved
@@ -138,7 +138,7 @@
             items: [
                 {
                     translationKey: 'exitSurvey.goToExpensifyClassic',
-                    icon: Expensicons.NewExpensify,
+                    icon: Expensicons.ExpensifyLogoNew,
                     routeName: ROUTES.SETTINGS_EXIT_SURVEY_REASON,
                 },
                 {
@@ -172,19 +172,6 @@
                     routeName: ROUTES.SETTINGS_SECURITY,
                 },
                 {
-<<<<<<< HEAD
-=======
-                    translationKey: 'initialSettingsPage.goToExpensifyClassic',
-                    icon: Expensicons.ExpensifyLogoNew,
-                    action: () => {
-                        Link.openOldDotLink(CONST.OLDDOT_URLS.INBOX);
-                    },
-                    link: () => Link.buildOldDotURL(CONST.OLDDOT_URLS.INBOX),
-                    iconRight: Expensicons.NewWindow,
-                    shouldShowRightIcon: true,
-                },
-                {
->>>>>>> c4cff437
                     translationKey: 'initialSettingsPage.signOut',
                     icon: Expensicons.Exit,
                     action: () => {
