--- conflicted
+++ resolved
@@ -321,7 +321,6 @@
                 },
             ],
         };
-<<<<<<< HEAD
     }, [
         styles.pt4,
         styles.popoverMenuIcon,
@@ -336,10 +335,8 @@
         setInitialURL,
         shouldOpenBookACall,
         signOut,
+        isActingAsDelegate
     ]);
-=======
-    }, [styles.pt4, signOut, setInitialURL, shouldOpenBookACall, isActingAsDelegate]);
->>>>>>> 9d418f5d
 
     /**
      * Retuns JSX.Element with menu items
