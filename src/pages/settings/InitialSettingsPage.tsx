--- conflicted
+++ resolved
@@ -9,11 +9,7 @@
 import AccountSwitcher from '@components/AccountSwitcher';
 import AccountSwitcherSkeletonView from '@components/AccountSwitcherSkeletonView';
 import ConfirmModal from '@components/ConfirmModal';
-<<<<<<< HEAD
-import DelegateNoAccessModal from '@components/DelegateNoAccessModal';
-=======
 import CustomStatusBarAndBackgroundContext from '@components/CustomStatusBarAndBackground/CustomStatusBarAndBackgroundContext';
->>>>>>> 7f80b75d
 import Icon from '@components/Icon';
 import * as Expensicons from '@components/Icon/Expensicons';
 import MenuItem from '@components/MenuItem';
@@ -294,11 +290,7 @@
                 },
             ],
         };
-<<<<<<< HEAD
-    }, [styles.pt4, isActingAsDelegate, shouldOpenBookACall, signOut]);
-=======
-    }, [styles.pt4, setRootStatusBarEnabled, shouldOpenBookACall, signOut]);
->>>>>>> 7f80b75d
+    }, [styles.pt4, shouldOpenBookACall, signOut]);
 
     /**
      * Retuns JSX.Element with menu items
