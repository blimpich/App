import {useRoute} from '@react-navigation/native';
import React, {useCallback, useContext, useEffect, useLayoutEffect, useMemo, useRef, useState} from 'react';
// eslint-disable-next-line no-restricted-imports
import type {GestureResponderEvent, ScrollView as RNScrollView, ScrollViewProps, StyleProp, ViewStyle} from 'react-native';
import {View} from 'react-native';
import type {OnyxCollection, OnyxEntry} from 'react-native-onyx';
import {withOnyx} from 'react-native-onyx';
import type {ValueOf} from 'type-fest';
import AvatarWithImagePicker from '@components/AvatarWithImagePicker';
import ConfirmModal from '@components/ConfirmModal';
import CurrentUserPersonalDetailsSkeletonView from '@components/CurrentUserPersonalDetailsSkeletonView';
import Icon from '@components/Icon';
import * as Expensicons from '@components/Icon/Expensicons';
import MenuItem from '@components/MenuItem';
import {PressableWithFeedback} from '@components/Pressable';
import ScreenWrapper from '@components/ScreenWrapper';
import {ScrollOffsetContext} from '@components/ScrollOffsetContextProvider';
import ScrollView from '@components/ScrollView';
import Text from '@components/Text';
import Tooltip from '@components/Tooltip';
import type {WithCurrentUserPersonalDetailsProps} from '@components/withCurrentUserPersonalDetails';
import withCurrentUserPersonalDetails from '@components/withCurrentUserPersonalDetails';
import useActiveRoute from '@hooks/useActiveRoute';
import useLocalize from '@hooks/useLocalize';
import useNetwork from '@hooks/useNetwork';
import useSingleExecution from '@hooks/useSingleExecution';
import useTheme from '@hooks/useTheme';
import useThemeStyles from '@hooks/useThemeStyles';
import useWaitForNavigation from '@hooks/useWaitForNavigation';
import * as CurrencyUtils from '@libs/CurrencyUtils';
import {splitTextWithEmojis} from '@libs/EmojiUtils';
import type {TextWithEmoji} from '@libs/EmojiUtils';
import Navigation from '@libs/Navigation/Navigation';
import shouldShowSubscriptionsMenu from '@libs/shouldShowSubscriptionsMenu';
import * as UserUtils from '@libs/UserUtils';
import {hasGlobalWorkspaceSettingsRBR} from '@libs/WorkspacesSettingsUtils';
import * as ReportActionContextMenu from '@pages/home/report/ContextMenu/ReportActionContextMenu';
import variables from '@styles/variables';
import * as Link from '@userActions/Link';
import * as PaymentMethods from '@userActions/PaymentMethods';
import * as PersonalDetails from '@userActions/PersonalDetails';
import * as Session from '@userActions/Session';
import * as Wallet from '@userActions/Wallet';
import CONST from '@src/CONST';
import type {TranslationPaths} from '@src/languages/types';
import ONYXKEYS from '@src/ONYXKEYS';
import type {Route} from '@src/ROUTES';
import ROUTES from '@src/ROUTES';
import type * as OnyxTypes from '@src/types/onyx';
import type {Icon as TIcon} from '@src/types/onyx/OnyxCommon';
import {isEmptyObject} from '@src/types/utils/EmptyObject';
import type IconAsset from '@src/types/utils/IconAsset';

type InitialSettingsPageOnyxProps = {
    /** The user's session */
    session: OnyxEntry<OnyxTypes.Session>;

    /** The user's wallet account */
    userWallet: OnyxEntry<OnyxTypes.UserWallet>;

    /** List of bank accounts */
    bankAccountList: OnyxEntry<OnyxTypes.BankAccountList>;

    /** List of user's cards */
    fundList: OnyxEntry<OnyxTypes.FundList>;

    /** Information about the user accepting the terms for payments */
    walletTerms: OnyxEntry<OnyxTypes.WalletTerms>;

    /** Login list for the user that is signed in */
    loginList: OnyxEntry<OnyxTypes.LoginList>;

    /** The policies which the user has access to */
    policies: OnyxCollection<OnyxTypes.Policy>;
};

type InitialSettingsPageProps = InitialSettingsPageOnyxProps & WithCurrentUserPersonalDetailsProps;

type MenuData = {
    translationKey: TranslationPaths;
    icon: IconAsset;
    routeName?: Route;
    brickRoadIndicator?: ValueOf<typeof CONST.BRICK_ROAD_INDICATOR_STATUS>;
    action?: () => void;
    link?: string | (() => Promise<string>);
    iconType?: typeof CONST.ICON_TYPE_ICON | typeof CONST.ICON_TYPE_AVATAR | typeof CONST.ICON_TYPE_WORKSPACE;
    iconStyles?: StyleProp<ViewStyle>;
    fallbackIcon?: IconAsset;
    shouldStackHorizontally?: boolean;
    avatarSize?: ValueOf<typeof CONST.AVATAR_SIZE>;
    floatRightAvatars?: TIcon[];
    title?: string;
    shouldShowRightIcon?: boolean;
    iconRight?: IconAsset;
};

type Menu = {sectionStyle: StyleProp<ViewStyle>; sectionTranslationKey: TranslationPaths; items: MenuData[]};

function InitialSettingsPage({session, userWallet, bankAccountList, fundList, walletTerms, loginList, currentUserPersonalDetails, policies}: InitialSettingsPageProps) {
    const network = useNetwork();
    const theme = useTheme();
    const styles = useThemeStyles();
    const {isExecuting, singleExecution} = useSingleExecution();
    const waitForNavigate = useWaitForNavigation();
    const popoverAnchor = useRef(null);
    const {translate, formatPhoneNumber} = useLocalize();
    const activeRoute = useActiveRoute();
    const emojiCode = currentUserPersonalDetails?.status?.emojiCode ?? '';

    const [shouldShowSignoutConfirmModal, setShouldShowSignoutConfirmModal] = useState(false);

    useEffect(() => {
        Wallet.openInitialSettingsPage();
    }, []);

    const toggleSignoutConfirmModal = (value: boolean) => {
        setShouldShowSignoutConfirmModal(value);
    };

    const signOut = useCallback(
        (shouldForceSignout = false) => {
            if (!network.isOffline || shouldForceSignout) {
                Session.signOutAndRedirectToSignIn();
                return;
            }

            // When offline, warn the user that any actions they took while offline will be lost if they sign out
            toggleSignoutConfirmModal(true);
        },
        [network.isOffline],
    );

    /**
     * Retuns a list of menu items data for account section
     * @returns object with translationKey, style and items for the account section
     */
    const accountMenuItemsData: Menu = useMemo(() => {
        const profileBrickRoadIndicator = UserUtils.getLoginListBrickRoadIndicator(loginList);
        const paymentCardList = fundList;
        const defaultMenu: Menu = {
            sectionStyle: styles.accountSettingsSectionContainer,
            sectionTranslationKey: 'initialSettingsPage.account',
            items: [
                {
                    translationKey: 'exitSurvey.goToExpensifyClassic',
                    icon: Expensicons.ExpensifyLogoNew,
                    routeName: ROUTES.SETTINGS_EXIT_SURVEY_REASON,
                },
                {
                    translationKey: 'common.profile',
                    icon: Expensicons.Profile,
                    routeName: ROUTES.SETTINGS_PROFILE,
                    brickRoadIndicator: profileBrickRoadIndicator,
                },
                {
                    translationKey: 'common.wallet',
                    icon: Expensicons.Wallet,
                    routeName: ROUTES.SETTINGS_WALLET,
                    brickRoadIndicator:
                        PaymentMethods.hasPaymentMethodError(bankAccountList, paymentCardList) || !isEmptyObject(userWallet?.errors) || !isEmptyObject(walletTerms?.errors)
                            ? 'error'
                            : undefined,
                },
                {
                    translationKey: 'common.preferences',
                    icon: Expensicons.Gear,
                    routeName: ROUTES.SETTINGS_PREFERENCES,
                },
                {
                    translationKey: 'initialSettingsPage.security',
                    icon: Expensicons.Lock,
                    routeName: ROUTES.SETTINGS_SECURITY,
                },
            ],
        };

        return defaultMenu;
    }, [loginList, fundList, styles.accountSettingsSectionContainer, bankAccountList, userWallet?.errors, walletTerms?.errors]);

    /**
     * Retuns a list of menu items data for workspace section
     * @returns object with translationKey, style and items for the workspace section
     */
    const workspaceMenuItemsData: Menu = useMemo(() => {
        const items: MenuData[] = [
            {
                translationKey: 'common.workspaces',
                icon: Expensicons.Building,
                routeName: ROUTES.SETTINGS_WORKSPACES,
                brickRoadIndicator: hasGlobalWorkspaceSettingsRBR(policies) ? CONST.BRICK_ROAD_INDICATOR_STATUS.ERROR : undefined,
            },
            {
                translationKey: 'allSettingsScreen.cardsAndDomains',
                icon: Expensicons.CardsAndDomains,
                action: () => {
                    Link.openOldDotLink(CONST.OLDDOT_URLS.ADMIN_DOMAINS_URL);
                },
                shouldShowRightIcon: true,
                iconRight: Expensicons.NewWindow,
                link: () => Link.buildOldDotURL(CONST.OLDDOT_URLS.ADMIN_DOMAINS_URL),
            },
        ];

        if (shouldShowSubscriptionsMenu) {
            items.splice(1, 0, {
                translationKey: 'allSettingsScreen.subscriptions',
                icon: Expensicons.MoneyBag,
                action: () => {
                    Link.openOldDotLink(CONST.OLDDOT_URLS.ADMIN_POLICIES_URL);
                },
                shouldShowRightIcon: true,
                iconRight: Expensicons.NewWindow,
                link: () => Link.buildOldDotURL(CONST.OLDDOT_URLS.ADMIN_POLICIES_URL),
            });
        }

        return {
            sectionStyle: styles.workspaceSettingsSectionContainer,
            sectionTranslationKey: 'common.workspaces',
            items,
        };
    }, [policies, styles.workspaceSettingsSectionContainer]);

    /**
     * Retuns a list of menu items data for general section
     * @returns object with translationKey, style and items for the general section
     */
    const generalMenuItemsData: Menu = useMemo(() => {
        const signOutTranslationKey = Session.isSupportAuthToken() && Session.hasStashedSession() ? 'initialSettingsPage.restoreStashed' : 'initialSettingsPage.signOut';
        const defaultMenu: Menu = {
            sectionStyle: {
                ...styles.pt4,
            },
            sectionTranslationKey: 'initialSettingsPage.general',
            items: [
                {
                    translationKey: 'initialSettingsPage.help',
                    icon: Expensicons.QuestionMark,
                    action: () => {
                        Link.openExternalLink(CONST.NEWHELP_URL);
                    },
                    iconRight: Expensicons.NewWindow,
                    shouldShowRightIcon: true,
                    link: CONST.NEWHELP_URL,
                },
                {
                    translationKey: 'initialSettingsPage.about',
                    icon: Expensicons.Info,
                    routeName: ROUTES.SETTINGS_ABOUT,
                },
                {
                    translationKey: 'initialSettingsPage.aboutPage.troubleshoot',
                    icon: Expensicons.Lightbulb,
                    routeName: ROUTES.SETTINGS_TROUBLESHOOT,
                },
                {
                    translationKey: 'sidebarScreen.saveTheWorld',
                    icon: Expensicons.Heart,
                    routeName: ROUTES.SETTINGS_SAVE_THE_WORLD,
                },
                {
                    translationKey: signOutTranslationKey,
                    icon: Expensicons.Exit,
                    action: () => {
                        signOut(false);
                    },
                },
            ],
        };

        return defaultMenu;
    }, [styles.pt4, signOut]);

    /**
     * Retuns JSX.Element with menu items
     * @param menuItemsData list with menu items data
     * @returns the menu items for passed data
     */
    const getMenuItemsSection = useCallback(
        (menuItemsData: Menu) => {
            /**
             * @param isPaymentItem whether the item being rendered is the payments menu item
             * @returns the user's wallet balance
             */
            const getWalletBalance = (isPaymentItem: boolean): string | undefined => (isPaymentItem ? CurrencyUtils.convertToDisplayString(userWallet?.currentBalance) : undefined);

            const openPopover = (link: string | (() => Promise<string>) | undefined, event: GestureResponderEvent | MouseEvent) => {
                if (typeof link === 'function') {
                    link?.()?.then((url) => ReportActionContextMenu.showContextMenu(CONST.CONTEXT_MENU_TYPES.LINK, event, url, popoverAnchor.current));
                } else if (link) {
                    ReportActionContextMenu.showContextMenu(CONST.CONTEXT_MENU_TYPES.LINK, event, link, popoverAnchor.current);
                }
            };

            return (
                <View style={[menuItemsData.sectionStyle, styles.pb4, styles.mh3]}>
                    <Text style={styles.sectionTitle}>{translate(menuItemsData.sectionTranslationKey)}</Text>
                    {menuItemsData.items.map((item) => {
                        const keyTitle = item.translationKey ? translate(item.translationKey) : item.title;
                        const isPaymentItem = item.translationKey === 'common.wallet';

                        return (
                            <MenuItem
                                key={keyTitle}
                                wrapperStyle={styles.sectionMenuItem}
                                title={keyTitle}
                                icon={item.icon}
                                iconType={item.iconType}
                                disabled={isExecuting}
                                onPress={singleExecution(() => {
                                    if (item.action) {
                                        item.action();
                                    } else {
                                        waitForNavigate(() => {
                                            Navigation.navigate(item.routeName);
                                        })();
                                    }
                                })}
                                iconStyles={item.iconStyles}
                                badgeText={getWalletBalance(isPaymentItem)}
                                fallbackIcon={item.fallbackIcon}
                                brickRoadIndicator={item.brickRoadIndicator}
                                floatRightAvatars={item.floatRightAvatars}
                                shouldStackHorizontally={item.shouldStackHorizontally}
                                floatRightAvatarSize={item.avatarSize}
                                ref={popoverAnchor}
                                hoverAndPressStyle={styles.hoveredComponentBG}
                                shouldBlockSelection={!!item.link}
                                onSecondaryInteraction={item.link ? (event) => openPopover(item.link, event) : undefined}
                                focused={
                                    !!activeRoute?.name && !!item.routeName && !!(activeRoute?.name.toLowerCase().replaceAll('_', '') === item.routeName.toLowerCase().replaceAll('/', ''))
                                }
                                isPaneMenu
                                iconRight={item.iconRight}
                                shouldShowRightIcon={item.shouldShowRightIcon}
                            />
                        );
                    })}
                </View>
            );
        },
        [
            styles.pb4,
            styles.mh3,
            styles.sectionTitle,
            styles.sectionMenuItem,
            styles.hoveredComponentBG,
            translate,
            userWallet?.currentBalance,
            isExecuting,
            singleExecution,
            activeRoute,
            waitForNavigate,
        ],
    );

    const accountMenuItems = useMemo(() => getMenuItemsSection(accountMenuItemsData), [accountMenuItemsData, getMenuItemsSection]);
    const generalMenuItems = useMemo(() => getMenuItemsSection(generalMenuItemsData), [generalMenuItemsData, getMenuItemsSection]);
    const workspaceMenuItems = useMemo(() => getMenuItemsSection(workspaceMenuItemsData), [workspaceMenuItemsData, getMenuItemsSection]);

    const currentUserDetails = currentUserPersonalDetails;
    const avatarURL = currentUserDetails?.avatar ?? '';
<<<<<<< HEAD
    const accountID = currentUserDetails?.accountID ?? '';
    const usernameContainEmojis = CONST.REGEX.EMOJIS.test(currentUserPersonalDetails?.displayName ?? '');
    let processedTextArray: TextWithEmoji[] = [];
    if (usernameContainEmojis) {
        processedTextArray = splitTextWithEmojis(currentUserPersonalDetails?.displayName ?? '');
    }
=======
    const accountID = currentUserDetails?.accountID ?? '-1';
>>>>>>> 2e857947

    const headerContent = (
        <View style={[styles.avatarSectionWrapperSettings, styles.justifyContentCenter, styles.ph5, styles.pb5]}>
            {isEmptyObject(currentUserPersonalDetails) || currentUserPersonalDetails.displayName === undefined ? (
                <CurrentUserPersonalDetailsSkeletonView avatarSize={CONST.AVATAR_SIZE.XLARGE} />
            ) : (
                <>
                    <View style={[styles.flexRow, styles.w100, styles.justifyContentBetween, styles.alignItemsCenter, styles.pb5]}>
                        <Tooltip text={translate('common.shareCode')}>
                            <PressableWithFeedback
                                accessibilityLabel={translate('common.shareCode')}
                                accessibilityRole="button"
                                accessible
                                onPress={() => Navigation.navigate(ROUTES.SETTINGS_SHARE_CODE)}
                            >
                                <View style={styles.primaryMediumIcon}>
                                    <Icon
                                        src={Expensicons.QrCode}
                                        width={variables.iconSizeNormal}
                                        height={variables.iconSizeNormal}
                                        fill={theme.icon}
                                    />
                                </View>
                            </PressableWithFeedback>
                        </Tooltip>
                        <Tooltip text={translate('statusPage.status')}>
                            <PressableWithFeedback
                                accessibilityLabel={translate('statusPage.status')}
                                accessibilityRole="button"
                                accessible
                                onPress={() => Navigation.navigate(ROUTES.SETTINGS_STATUS)}
                            >
                                <View style={styles.primaryMediumIcon}>
                                    {emojiCode ? (
                                        <Text style={styles.primaryMediumText}>{emojiCode}</Text>
                                    ) : (
                                        <Icon
                                            src={Expensicons.Emoji}
                                            width={variables.iconSizeNormal}
                                            height={variables.iconSizeNormal}
                                            fill={theme.icon}
                                        />
                                    )}
                                </View>
                            </PressableWithFeedback>
                        </Tooltip>
                    </View>
                    <View style={[styles.mb3, styles.w100]}>
                        <AvatarWithImagePicker
                            isUsingDefaultAvatar={UserUtils.isDefaultAvatar(currentUserDetails?.avatar ?? '')}
                            source={avatarURL}
                            avatarID={accountID}
                            onImageSelected={PersonalDetails.updateAvatar}
                            onImageRemoved={PersonalDetails.deleteAvatar}
                            size={CONST.AVATAR_SIZE.XLARGE}
                            avatarStyle={styles.avatarXLarge}
                            pendingAction={currentUserPersonalDetails?.pendingFields?.avatar ?? undefined}
                            errors={currentUserPersonalDetails?.errorFields?.avatar ?? null}
                            errorRowStyles={styles.mt6}
                            onErrorClose={PersonalDetails.clearAvatarErrors}
                            onViewPhotoPress={() => Navigation.navigate(ROUTES.PROFILE_AVATAR.getRoute(String(accountID)))}
                            previewSource={UserUtils.getFullSizeAvatar(avatarURL, accountID)}
                            originalFileName={currentUserDetails.originalFileName}
                            headerTitle={translate('profilePage.profileAvatar')}
                            fallbackIcon={currentUserDetails?.fallbackIcon}
                            editIconStyle={styles.smallEditIconAccount}
                        />
                    </View>
                    {currentUserPersonalDetails?.displayName && usernameContainEmojis ? (
                        <Text
                            style={[styles.textHeadline, styles.pre, styles.textAlignCenter]}
                            numberOfLines={1}
                        >
                            {processedTextArray.map(({text, isEmoji}) => (isEmoji ? <Text style={styles.initialSettingsUsernameEmoji}>{text}</Text> : text))}
                        </Text>
                    ) : (
                        <Text
                            style={[styles.textHeadline, styles.pre, styles.textAlignCenter]}
                            numberOfLines={1}
                        >
                            {currentUserPersonalDetails.displayName ? currentUserPersonalDetails.displayName : formatPhoneNumber(session?.email ?? '')}
                        </Text>
                    )}
                    {!!currentUserPersonalDetails.displayName && (
                        <Text
                            style={[styles.textLabelSupporting, styles.mt1, styles.w100, styles.textAlignCenter]}
                            numberOfLines={1}
                        >
                            {formatPhoneNumber(session?.email ?? '')}
                        </Text>
                    )}
                </>
            )}
        </View>
    );

    const {saveScrollOffset, getScrollOffset} = useContext(ScrollOffsetContext);
    const route = useRoute();
    const scrollViewRef = useRef<RNScrollView>(null);

    const onScroll = useCallback<NonNullable<ScrollViewProps['onScroll']>>(
        (e) => {
            // If the layout measurement is 0, it means the flashlist is not displayed but the onScroll may be triggered with offset value 0.
            // We should ignore this case.
            if (e.nativeEvent.layoutMeasurement.height === 0) {
                return;
            }
            saveScrollOffset(route, e.nativeEvent.contentOffset.y);
        },
        [route, saveScrollOffset],
    );

    useLayoutEffect(() => {
        const scrollOffset = getScrollOffset(route);
        if (!scrollOffset || !scrollViewRef.current) {
            return;
        }
        scrollViewRef.current.scrollTo({y: scrollOffset, animated: false});
    }, [getScrollOffset, route]);

    return (
        <ScreenWrapper
            style={[styles.w100, styles.pb0]}
            includePaddingTop={false}
            includeSafeAreaPaddingBottom={false}
            testID={InitialSettingsPage.displayName}
        >
            <ScrollView
                ref={scrollViewRef}
                onScroll={onScroll}
                scrollEventThrottle={16}
                contentContainerStyle={[styles.w100, styles.pt4]}
            >
                {headerContent}
                {accountMenuItems}
                {workspaceMenuItems}
                {generalMenuItems}
                <ConfirmModal
                    danger
                    title={translate('common.areYouSure')}
                    prompt={translate('initialSettingsPage.signOutConfirmationText')}
                    confirmText={translate('initialSettingsPage.signOut')}
                    cancelText={translate('common.cancel')}
                    isVisible={shouldShowSignoutConfirmModal}
                    onConfirm={() => signOut(true)}
                    onCancel={() => toggleSignoutConfirmModal(false)}
                />
            </ScrollView>
        </ScreenWrapper>
    );
}

InitialSettingsPage.displayName = 'InitialSettingsPage';

export default withCurrentUserPersonalDetails(
    withOnyx<InitialSettingsPageProps, InitialSettingsPageOnyxProps>({
        userWallet: {
            key: ONYXKEYS.USER_WALLET,
        },
        bankAccountList: {
            key: ONYXKEYS.BANK_ACCOUNT_LIST,
        },
        fundList: {
            key: ONYXKEYS.FUND_LIST,
        },
        walletTerms: {
            key: ONYXKEYS.WALLET_TERMS,
        },
        loginList: {
            key: ONYXKEYS.LOGIN_LIST,
        },
        session: {
            key: ONYXKEYS.SESSION,
        },
        policies: {
            key: ONYXKEYS.COLLECTION.POLICY,
        },
    })(InitialSettingsPage),
);<|MERGE_RESOLUTION|>--- conflicted
+++ resolved
@@ -360,16 +360,12 @@
 
     const currentUserDetails = currentUserPersonalDetails;
     const avatarURL = currentUserDetails?.avatar ?? '';
-<<<<<<< HEAD
-    const accountID = currentUserDetails?.accountID ?? '';
+    const accountID = currentUserDetails?.accountID ?? '-1';
     const usernameContainEmojis = CONST.REGEX.EMOJIS.test(currentUserPersonalDetails?.displayName ?? '');
     let processedTextArray: TextWithEmoji[] = [];
     if (usernameContainEmojis) {
         processedTextArray = splitTextWithEmojis(currentUserPersonalDetails?.displayName ?? '');
     }
-=======
-    const accountID = currentUserDetails?.accountID ?? '-1';
->>>>>>> 2e857947
 
     const headerContent = (
         <View style={[styles.avatarSectionWrapperSettings, styles.justifyContentCenter, styles.ph5, styles.pb5]}>
