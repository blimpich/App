--- conflicted
+++ resolved
@@ -7,12 +7,7 @@
 } from '../../components/withLocalize';
 import CONST from '../../CONST';
 import styles from '../../styles/styles';
-<<<<<<< HEAD
 import TextInput from '../../components/TextInput';
-import InlineErrorText from '../../components/InlineErrorText';
-=======
-import ExpensiTextInput from '../../components/ExpensiTextInput';
->>>>>>> 667570ca
 
 const propTypes = {
     /** String to control the first password box in the form */
@@ -73,49 +68,8 @@
 
     render() {
         return (
-<<<<<<< HEAD
-            <>
-                <View style={styles.mb6}>
-                    <TextInput
-                        label={`${this.props.translate('setPasswordPage.enterPassword')}`}
-                        secureTextEntry
-                        autoCompleteType="password"
-                        textContentType="password"
-                        value={this.props.password}
-                        onChangeText={password => this.props.updatePassword(password)}
-                        onBlur={() => this.onBlurNewPassword()}
-                    />
-                    <ExpensifyText
-                        style={[
-                            styles.textLabelSupporting,
-                            styles.mt1,
-                            this.isInvalidPassword() && styles.formError,
-                        ]}
-                    >
-                        {this.props.translate('setPasswordPage.newPasswordPrompt')}
-                    </ExpensifyText>
-                </View>
-                <View style={styles.mb6}>
-                    <TextInput
-                        label={`${this.props.translate('setPasswordPage.confirmNewPassword')}*`}
-                        secureTextEntry
-                        autoCompleteType="password"
-                        textContentType="password"
-                        value={this.state.confirmNewPassword}
-                        onChangeText={confirmNewPassword => this.setState({confirmNewPassword})}
-                        onSubmitEditing={() => this.props.onSubmitEditing()}
-                        onBlur={() => this.onBlurConfirmPassword()}
-                    />
-                    {this.showPasswordMatchError() && (
-                        <InlineErrorText>
-                            {this.props.translate('setPasswordPage.passwordsDontMatch')}
-                        </InlineErrorText>
-                    )}
-                </View>
-            </>
-=======
             <View style={styles.mb6}>
-                <ExpensiTextInput
+                <TextInput
                     label={`${this.props.translate('setPasswordPage.enterPassword')}`}
                     secureTextEntry
                     autoCompleteType="password"
@@ -135,7 +89,6 @@
                     {this.props.translate('setPasswordPage.newPasswordPrompt')}
                 </Text>
             </View>
->>>>>>> 667570ca
         );
     }
 }
