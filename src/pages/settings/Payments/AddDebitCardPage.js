--- conflicted
+++ resolved
@@ -27,12 +27,7 @@
         setupComplete: PropTypes.bool,
     }),
 
-<<<<<<< HEAD
     ...withLocalizePropTypes,
-=======
-    /** List of betas available to current user */
-    betas: PropTypes.arrayOf(PropTypes.string),
->>>>>>> 5a07bc0d
 };
 
 const defaultProps = {
@@ -96,13 +91,6 @@
             errors.addressState = 'addDebitCardPage.error.addressState';
         }
 
-<<<<<<< HEAD
-=======
-        if (!Permissions.canUsePasswordlessLogins(props.betas) && (!values.password || _.isEmpty(values.password.trim()))) {
-            errors.password = 'addDebitCardPage.error.password';
-        }
-
->>>>>>> 5a07bc0d
         if (!values.acceptTerms) {
             errors.acceptTerms = 'common.error.acceptTerms';
         }
@@ -194,23 +182,6 @@
                             secureTextEntry
                         />
                     </View>
-<<<<<<< HEAD
-                    <CheckboxWithLabel
-                        accessibilityLabel={`${this.props.translate('common.iAcceptThe')} ${this.props.translate('common.expensifyTermsOfService')}`}
-                        inputID="acceptTerms"
-                        LabelComponent={() => (
-                            <Text>
-                                {`${this.props.translate('common.iAcceptThe')}`}
-                                <TextLink href={CONST.TERMS_URL}>{`${this.props.translate('common.expensifyTermsOfService')}`}</TextLink>
-                            </Text>
-                        )}
-                        style={[styles.mt4]}
-                    />
-                </Form>
-            </ScreenWrapper>
-        );
-    }
-=======
                 )}
                 <CheckboxWithLabel
                     accessibilityLabel={`${translate('common.iAcceptThe')} ${translate('common.expensifyTermsOfService')}`}
@@ -226,28 +197,13 @@
             </Form>
         </ScreenWrapper>
     );
->>>>>>> 5a07bc0d
 }
 
 DebitCardPage.propTypes = propTypes;
 DebitCardPage.defaultProps = defaultProps;
 
-<<<<<<< HEAD
-export default compose(
-    withLocalize,
-    withOnyx({
-        formData: {
-            key: ONYXKEYS.FORMS.ADD_DEBIT_CARD_FORM,
-        },
-    }),
-)(DebitCardPage);
-=======
 export default withOnyx({
     formData: {
         key: ONYXKEYS.FORMS.ADD_DEBIT_CARD_FORM,
     },
-    betas: {
-        key: ONYXKEYS.BETAS,
-    },
-})(DebitCardPage);
->>>>>>> 5a07bc0d
+})(DebitCardPage);