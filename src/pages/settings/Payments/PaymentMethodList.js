--- conflicted
+++ resolved
@@ -87,38 +87,15 @@
 
         _.each(this.props.bankAccountList, (bankAccount) => {
             // Add all bank accounts besides the wallet
-<<<<<<< HEAD
-            if (bankAccount.type !== CONST.BANK_ACCOUNT_TYPES.WALLET) {
-                const formattedBankAccountNumber = bankAccount.accountNumber
-                    ? `${this.props.translate('paymentMethodList.accountLastFour')} ${
-                        bankAccount.accountNumber.slice(-4)
-                    }`
-                    : null;
-                const isDefault = this.props.userWallet.walletLinkedAccountType === 'bankAccount' && this.props.userWallet.walletLinkedAccountID === bankAccount.bankAccountID;
-                const {icon, iconSize} = getBankIcon(lodashGet(bankAccount, 'additionalData.bankName', ''));
-                combinedPaymentMethods.push({
-                    type: MENU_ITEM,
-                    title: bankAccount.addressName,
-
-                    // eslint-disable-next-line
-                    description: formattedBankAccountNumber,
-                    icon,
-                    iconSize,
-                    onPress: e => this.props.onPress(e, 'bankAccount', bankAccount),
-                    key: `bankAccount-${bankAccount.bankAccountID}`,
-                    isDefault,
-                });
-=======
             if (bankAccount.type === CONST.BANK_ACCOUNT_TYPES.WALLET) {
                 return;
->>>>>>> fab9cddd
             }
-
             const formattedBankAccountNumber = bankAccount.accountNumber
                 ? `${this.props.translate('paymentMethodList.accountLastFour')} ${
                     bankAccount.accountNumber.slice(-4)
                 }`
                 : null;
+            const isDefault = this.props.userWallet.walletLinkedAccountType === 'bankAccount' && this.props.userWallet.walletLinkedAccountID === bankAccount.bankAccountID;
             const {icon, iconSize} = getBankIcon(lodashGet(bankAccount, 'additionalData.bankName', ''));
             combinedPaymentMethods.push({
                 type: MENU_ITEM,
@@ -128,8 +105,9 @@
                 description: formattedBankAccountNumber,
                 icon,
                 iconSize,
-                onPress: e => this.props.onPress(e, bankAccount.bankAccountID),
+                onPress: e => this.props.onPress(e, 'bankAccount', bankAccount),
                 key: `bankAccount-${bankAccount.bankAccountID}`,
+                isDefault,
             });
         });
 
