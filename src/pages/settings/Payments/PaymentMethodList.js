import _ from 'underscore';
import React, {Component} from 'react';
import PropTypes from 'prop-types';
import {FlatList} from 'react-native';
import {withOnyx} from 'react-native-onyx';
import styles from '../../../styles/styles';
import * as StyleUtils from '../../../styles/StyleUtils';
import MenuItem from '../../../components/MenuItem';
import Text from '../../../components/Text';
import compose from '../../../libs/compose';
import withLocalize, {withLocalizePropTypes} from '../../../components/withLocalize';
import ONYXKEYS from '../../../ONYXKEYS';
import CONST from '../../../CONST';
import * as Expensicons from '../../../components/Icon/Expensicons';
import bankAccountPropTypes from '../../../components/bankAccountPropTypes';
import * as PaymentUtils from '../../../libs/PaymentUtils';

const MENU_ITEM = 'menuItem';

const propTypes = {
    /** What to do when a menu item is pressed */
    onPress: PropTypes.func.isRequired,

    /** Are we loading payments from the server? */
    isLoadingPayments: PropTypes.bool,

    /** Is the payment options menu open / active? */
    isAddPaymentMenuActive: PropTypes.bool,

    /** User's paypal.me username if they have one */
    payPalMeUsername: PropTypes.string,

    /** Array of bank account objects */
    bankAccountList: PropTypes.objectOf(bankAccountPropTypes),

    /** Array of card objects */
    cardList: PropTypes.objectOf(PropTypes.shape({
        /** The name of the institution (bank of america, etc */
        cardName: PropTypes.string,

        /** The masked credit card number */
        cardNumber: PropTypes.string,

        /** The ID of the card in the cards DB */
        cardID: PropTypes.number,
    })),

<<<<<<< HEAD
    /** Whether the add Payment button be shown on the list */
    shouldShowAddPaymentMethodButton: PropTypes.bool,

    /** Type to filter the payment Method list */
    filterType: PropTypes.oneOf([CONST.PAYMENT_METHODS.DEBIT_CARD, CONST.PAYMENT_METHODS.BANK_ACCOUNT, '']),
=======
    userWallet: PropTypes.shape({
        /** The ID of the linked account */
        walletLinkedAccountID: PropTypes.number,

        /** The type of the linked account (debitCard or bankAccount) */
        walletLinkedAccountType: PropTypes.string,
    }),
>>>>>>> 1a64fa79

    ...withLocalizePropTypes,
};

const defaultProps = {
    payPalMeUsername: '',
    bankAccountList: [],
    cardList: [],
    userWallet: {
        walletLinkedAccountID: 0,
        walletLinkedAccountType: '',
    },
    isLoadingPayments: false,
    isAddPaymentMenuActive: false,
    shouldShowAddPaymentMethodButton: true,
    filterType: '',
};

class PaymentMethodList extends Component {
    constructor(props) {
        super(props);

        this.renderItem = this.renderItem.bind(this);
    }

    /**
     * Take all of the different payment methods and create a list that can be easily digested by renderItem
     *
     * @returns {Array}
     */
    createPaymentMethodList() {
<<<<<<< HEAD
        let combinedPaymentMethods = PaymentUtils.formatPaymentMethods(this.props.bankAccountList, this.props.cardList, this.props.payPalMeUsername);

        if (!_.isEmpty(this.props.filterType)) {
            combinedPaymentMethods = _.filter(combinedPaymentMethods, paymentMethod => paymentMethod.type === this.props.filterType);
        }

=======
        let combinedPaymentMethods = PaymentUtils.formatPaymentMethods(this.props.bankAccountList, this.props.cardList, this.props.payPalMeUsername, this.props.userWallet);
>>>>>>> 1a64fa79
        combinedPaymentMethods = _.map(combinedPaymentMethods, paymentMethod => ({
            ...paymentMethod,
            type: MENU_ITEM,
            onPress: e => this.props.onPress(e, paymentMethod.accountType, paymentMethod.accountData),
        }));

        // If we have not added any payment methods, show a default empty state
        if (_.isEmpty(combinedPaymentMethods)) {
            combinedPaymentMethods.push({
                text: this.props.translate('paymentMethodList.addFirstPaymentMethod'),
            });
        }

        if (!this.props.shouldShowAddPaymentMethodButton) {
            return combinedPaymentMethods;
        }

        combinedPaymentMethods.push({
            type: MENU_ITEM,
            title: this.props.translate('paymentMethodList.addPaymentMethod'),
            icon: Expensicons.Plus,
            onPress: e => this.props.onPress(e),
            key: 'addPaymentMethodButton',
            disabled: this.props.isLoadingPayments,
            iconFill: this.props.isAddPaymentMenuActive ? StyleUtils.getIconFillColor(CONST.BUTTON_STATES.PRESSED) : null,
            wrapperStyle: this.props.isAddPaymentMenuActive ? [StyleUtils.getButtonBackgroundColorStyle(CONST.BUTTON_STATES.PRESSED)] : [],
        });

        return combinedPaymentMethods;
    }

    /**
     * Create a menuItem for each passed paymentMethod
     *
     * @param {Object} params
     * @param {Object} params.item
     *
     * @return {React.Component}
     */
    renderItem({item}) {
        if (item.type === MENU_ITEM) {
            return (
                <MenuItem
                    onPress={item.onPress}
                    title={item.title}
                    description={item.description}
                    icon={item.icon}
                    key={item.key}
                    disabled={item.disabled}
                    iconFill={item.iconFill}
                    iconHeight={item.iconSize}
                    iconWidth={item.iconSize}
                    badgeText={item.isDefault ? this.props.translate('paymentMethodList.defaultPaymentMethod') : null}
                    wrapperStyle={item.wrapperStyle}
                    shouldShowSelectedState={this.props.shouldShowSelectedState}
                    isSelected={this.props.selectedMethodID === item.methodID}
                />
            );
        }

        return (
            <Text
                style={[styles.popoverMenuItem]}
            >
                {item.text}
            </Text>
        );
    }

    render() {
        return (
            <FlatList
                data={this.createPaymentMethodList()}
                renderItem={this.renderItem}
            />
        );
    }
}

PaymentMethodList.propTypes = propTypes;
PaymentMethodList.defaultProps = defaultProps;

export default compose(
    withLocalize,
    withOnyx({
        bankAccountList: {
            key: ONYXKEYS.BANK_ACCOUNT_LIST,
        },
        cardList: {
            key: ONYXKEYS.CARD_LIST,
        },
        payPalMeUsername: {
            key: ONYXKEYS.NVP_PAYPAL_ME_ADDRESS,
        },
        userWallet: {
            key: ONYXKEYS.USER_WALLET,
        },
    }),
)(PaymentMethodList);<|MERGE_RESOLUTION|>--- conflicted
+++ resolved
@@ -45,13 +45,13 @@
         cardID: PropTypes.number,
     })),
 
-<<<<<<< HEAD
     /** Whether the add Payment button be shown on the list */
     shouldShowAddPaymentMethodButton: PropTypes.bool,
 
     /** Type to filter the payment Method list */
     filterType: PropTypes.oneOf([CONST.PAYMENT_METHODS.DEBIT_CARD, CONST.PAYMENT_METHODS.BANK_ACCOUNT, '']),
-=======
+
+    /** User wallet props */
     userWallet: PropTypes.shape({
         /** The ID of the linked account */
         walletLinkedAccountID: PropTypes.number,
@@ -59,7 +59,6 @@
         /** The type of the linked account (debitCard or bankAccount) */
         walletLinkedAccountType: PropTypes.string,
     }),
->>>>>>> 1a64fa79
 
     ...withLocalizePropTypes,
 };
@@ -91,16 +90,12 @@
      * @returns {Array}
      */
     createPaymentMethodList() {
-<<<<<<< HEAD
-        let combinedPaymentMethods = PaymentUtils.formatPaymentMethods(this.props.bankAccountList, this.props.cardList, this.props.payPalMeUsername);
+        let combinedPaymentMethods = PaymentUtils.formatPaymentMethods(this.props.bankAccountList, this.props.cardList, this.props.payPalMeUsername, this.props.userWallet);
 
         if (!_.isEmpty(this.props.filterType)) {
             combinedPaymentMethods = _.filter(combinedPaymentMethods, paymentMethod => paymentMethod.type === this.props.filterType);
         }
 
-=======
-        let combinedPaymentMethods = PaymentUtils.formatPaymentMethods(this.props.bankAccountList, this.props.cardList, this.props.payPalMeUsername, this.props.userWallet);
->>>>>>> 1a64fa79
         combinedPaymentMethods = _.map(combinedPaymentMethods, paymentMethod => ({
             ...paymentMethod,
             type: MENU_ITEM,
