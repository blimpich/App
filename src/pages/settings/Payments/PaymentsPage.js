import React from 'react';
import {View, TouchableOpacity, ScrollView} from 'react-native';
import {withOnyx} from 'react-native-onyx';
import PropTypes from 'prop-types';
import PaymentMethodList from './PaymentMethodList';
import ROUTES from '../../../ROUTES';
import HeaderWithCloseButton from '../../../components/HeaderWithCloseButton';
import PasswordPopover from '../../../components/PasswordPopover';
import ScreenWrapper from '../../../components/ScreenWrapper';
import Navigation from '../../../libs/Navigation/Navigation';
import styles from '../../../styles/styles';
import withLocalize, {withLocalizePropTypes} from '../../../components/withLocalize';
import compose from '../../../libs/compose';
import KeyboardAvoidingView from '../../../components/KeyboardAvoidingView/index';
<<<<<<< HEAD
import Text from '../../../components/Text';
import {deleteBankAccount} from '../../../libs/actions/BankAccounts';
import {
    deleteDebitCard,
    deletePayPalMe,
    getPaymentMethods,
    setWalletLinkedAccount,
} from '../../../libs/actions/PaymentMethods';
import Popover from '../../../components/Popover';
import {PayPal, Bank, CreditCard} from '../../../components/Icon/Expensicons';
import MenuItem from '../../../components/MenuItem';
=======
import ExpensifyText from '../../../components/ExpensifyText';
import * as PaymentMethods from '../../../libs/actions/PaymentMethods';
>>>>>>> 2a16ee53
import getClickedElementLocation from '../../../libs/getClickedElementLocation';
import withWindowDimensions, {windowDimensionsPropTypes} from '../../../components/withWindowDimensions';
import CurrentWalletBalance from '../../../components/CurrentWalletBalance';
import ONYXKEYS from '../../../ONYXKEYS';
import Permissions from '../../../libs/Permissions';
<<<<<<< HEAD
import ConfirmPopover from '../../../components/ConfirmPopover';

const PAYPAL = 'payPalMe';
const DEBIT_CARD = 'debitCard';
=======
import AddPaymentMethodMenu from '../../../components/AddPaymentMethodMenu';
import CONST from '../../../CONST';
>>>>>>> 2a16ee53

const propTypes = {
    ...windowDimensionsPropTypes,
    ...withLocalizePropTypes,

    /** List of betas available to current user */
    betas: PropTypes.arrayOf(PropTypes.string),

    /** Are we loading payment methods? */
    isLoadingPaymentMethods: PropTypes.bool,
};

const defaultProps = {
    betas: [],
    isLoadingPaymentMethods: true,
};

class PaymentsPage extends React.Component {
    constructor(props) {
        super(props);

        this.state = {
            shouldShowAddPaymentMenu: false,
            shouldShowDefaultDeleteMenu: false,
            shouldShowPasswordPrompt: false,
            shouldShowConfirmPopover: false,
            selectedPaymentMethod: {},
            formattedSelectedPaymentMethod: {},
            anchorPositionTop: 0,
            anchorPositionLeft: 0,
        };

        this.paymentMethodPressed = this.paymentMethodPressed.bind(this);
        this.addPaymentMethodTypePressed = this.addPaymentMethodTypePressed.bind(this);
        this.hideAddPaymentMenu = this.hideAddPaymentMenu.bind(this);
        this.hideDefaultDeleteMenu = this.hideDefaultDeleteMenu.bind(this);
        this.makeDefaultPaymentMethod = this.makeDefaultPaymentMethod.bind(this);
        this.deletePaymentMethod = this.deletePaymentMethod.bind(this);
        this.hidePasswordPrompt = this.hidePasswordPrompt.bind(this);
        this.callPasswordCallbackAndHidePopover = this.callPasswordCallbackAndHidePopover.bind(this);
    }

    componentDidMount() {
        PaymentMethods.getPaymentMethods();
    }

    /**
     * Display the delete/default menu, or the add payment method menu
     *
     * @param {Object} nativeEvent
     * @param {String} accountType
     * @param {String} account
     */
<<<<<<< HEAD
    paymentMethodPressed(nativeEvent, accountType, account) {
        const position = getClickedElementLocation(nativeEvent);
        if (accountType) {
            let formattedSelectedPaymentMethod;
            if (accountType === PAYPAL) {
                formattedSelectedPaymentMethod = {
                    title: 'PayPal.me',
                    icon: PayPal,
                };
            } else if (accountType === 'bankAccount') {
                formattedSelectedPaymentMethod = {
                    title: account.addressName,
                    icon: Bank,
                };
            } else {
                formattedSelectedPaymentMethod = {
                    title: account.cardName,
                    icon: CreditCard,
                };
=======
    paymentMethodPressed(nativeEvent, account) {
        if (account) {
            if (account === CONST.PAYMENT_METHODS.PAYPAL) {
                Navigation.navigate(ROUTES.SETTINGS_ADD_PAYPAL_ME);
>>>>>>> 2a16ee53
            }
            this.setState({
                shouldShowDefaultDeleteMenu: true,
                selectedPaymentMethod: account,
                selectedPaymentMethodType: accountType,
                anchorPositionTop: position.bottom,

                // We want the position to be 20px to the right of the left border
                anchorPositionLeft: position.left + 20,
                formattedSelectedPaymentMethod,
            });
        } else {
            this.setState({
                shouldShowAddPaymentMenu: true,
                anchorPositionTop: position.bottom,

                // We want the position to be 20px to the right of the left border
                anchorPositionLeft: position.left + 20,
            });
        }
    }

    /**
     * Navigate to the appropriate payment type addition screen
     *
     * @param {String} paymentType
     */
    addPaymentMethodTypePressed(paymentType) {
        this.hideAddPaymentMenu();

        if (paymentType === CONST.PAYMENT_METHODS.PAYPAL) {
            Navigation.navigate(ROUTES.SETTINGS_ADD_PAYPAL_ME);
            return;
        }

        if (paymentType === CONST.PAYMENT_METHODS.DEBIT_CARD) {
            Navigation.navigate(ROUTES.SETTINGS_ADD_DEBIT_CARD);
            return;
        }

        if (paymentType === CONST.PAYMENT_METHODS.BANK_ACCOUNT) {
            Navigation.navigate(ROUTES.SETTINGS_ADD_BANK_ACCOUNT);
            return;
        }

        throw new Error('Invalid payment method type selected');
    }

    /**
     * Hide the add payment modal
     */
    hideAddPaymentMenu() {
        this.setState({shouldShowAddPaymentMenu: false});
    }

    /**
     * Hide the default / delete modal
     */
    hideDefaultDeleteMenu() {
        this.setState({shouldShowDefaultDeleteMenu: false});
    }

    hidePasswordPrompt() {
        this.setState({shouldShowPasswordPrompt: false});
    }

    callPasswordCallbackAndHidePopover(password) {
        this.hidePasswordPrompt();
        this.state.passwordFormCallback(password);
    }

    makeDefaultPaymentMethod(password) {
        if (this.state.selectedPaymentMethodType === 'bankAccount') {
            setWalletLinkedAccount(password, this.state.selectedPaymentMethod.bankAccountID, null);
        } else if (this.state.selectedPaymentMethodType === 'card') {
            setWalletLinkedAccount(password, null, this.state.selectedPaymentMethod.fundID);
        }
    }

    deletePaymentMethod() {
        if (this.state.selectedPaymentMethodType === 'payPalMe') {
            deletePayPalMe();
        } else if (this.state.selectedPaymentMethodType === 'bankAccount') {
            deleteBankAccount(this.state.selectedPaymentMethod.bankAccountID);
        } else if (this.state.selectedPaymentMethodType === 'card') {
            deleteDebitCard(this.state.selectedPaymentMethod.fundID);
        }
    }

    render() {
        return (
            <ScreenWrapper>
                <KeyboardAvoidingView>
                    <HeaderWithCloseButton
                        title={this.props.translate('common.payments')}
                        shouldShowBackButton
                        onBackButtonPress={() => Navigation.navigate(ROUTES.SETTINGS)}
                        onCloseButtonPress={() => Navigation.dismissModal(true)}
                    />
                    <ScrollView style={styles.flex1}>
                        {
                            Permissions.canUseWallet(this.props.betas) && <CurrentWalletBalance />
                        }
                        <ExpensifyText
                            style={[styles.ph5, styles.formLabel]}
                        >
                            {this.props.translate('paymentsPage.paymentMethodsTitle')}
                        </ExpensifyText>
                        <PaymentMethodList
                            onPress={this.paymentMethodPressed}
                            style={[styles.flex4]}
                            isLoadingPayments={this.props.isLoadingPaymentMethods}
                            isAddPaymentMenuActive={this.state.shouldShowAddPaymentMenu}
                        />
                    </ScrollView>
                    <AddPaymentMethodMenu
                        isVisible={this.state.shouldShowAddPaymentMenu}
                        onClose={this.hideAddPaymentMenu}
                        anchorPosition={{
                            top: this.state.anchorPositionTop,
                            left: this.state.anchorPositionLeft,
                        }}
<<<<<<< HEAD
                    >
                        <View
                            style={[
                                styles.m2,
                                styles.defaultDeletePopover,
                            ]}
                        >
                            {!this.props.payPalMeUsername && (
                                <MenuItem
                                    title={this.props.translate('common.payPalMe')}
                                    icon={PayPal}
                                    onPress={() => this.addPaymentMethodTypePressed(PAYPAL)}
                                    wrapperStyle={styles.pr15}
                                />
                            )}
                            <MenuItem
                                title={this.props.translate('common.debitCard')}
                                icon={CreditCard}
                                onPress={() => this.addPaymentMethodTypePressed(DEBIT_CARD)}
                                wrapperStyle={styles.pr15}
                            />
                        </View>
                    </Popover>
                    <Popover
                        isVisible={this.state.shouldShowDefaultDeleteMenu}
                        onClose={this.hideDefaultDeleteMenu}
                        anchorPosition={{
                            top: this.state.anchorPositionTop,
                            left: this.state.anchorPositionLeft,
                        }}
                    >
                        <View
                            style={[
                                styles.m5,
                                !this.props.isSmallScreenWidth ? styles.defaultDeletePopover : '',
                            ]}
                        >
                            {this.props.isSmallScreenWidth && (
                                <MenuItem
                                    title={this.state.formattedSelectedPaymentMethod.title}
                                    icon={Bank}
                                    description={this.state.formattedSelectedPaymentMethod.description}
                                    onPress={() => {}}
                                />
                            )}
                            <TouchableOpacity
                                onPress={() => {
                                    this.setState({
                                        shouldShowPasswordPrompt: true,
                                        shouldShowDefaultDeleteMenu: false,
                                        passwordButtonText: 'Make Default Payment Method',
                                        isDangerousAction: false,
                                        passwordFormCallback: this.makeDefaultPaymentMethod,
                                    });
                                }}
                                style={[styles.button, styles.mv2, styles.alignSelfCenter, styles.defaultOrDeleteButton]}
                            >
                                <Text style={[styles.buttonText]}>
                                    Make Default Payment Method
                                </Text>
                            </TouchableOpacity>
                            <TouchableOpacity
                                onPress={() => {
                                    this.setState({
                                        shouldShowDefaultDeleteMenu: false,
                                        shouldShowConfirmPopover: true,
                                    });
                                }}
                                style={[
                                    styles.button,
                                    styles.buttonDanger,
                                    styles.mv2,
                                    styles.alignSelfCenter,
                                    styles.defaultOrDeleteButton,
                                ]}
                            >
                                <Text style={[styles.buttonText]}>
                                    {this.props.translate('common.delete')}
                                </Text>
                            </TouchableOpacity>
                        </View>
                    </Popover>
                    <PasswordPopover
                        isVisible={this.state.shouldShowPasswordPrompt}
                        onClose={this.hidePasswordPrompt}
                        anchorPosition={{
                            top: this.state.anchorPositionTop,
                            left: this.state.anchorPositionLeft,
                        }}
                        onSubmit={this.callPasswordCallbackAndHidePopover}
                        submitButtonText={this.state.passwordButtonText}
                        isDangerousAction={this.state.isDangerousAction}
                    />
                    <ConfirmPopover
                        isVisible={this.state.shouldShowConfirmPopover}
                        title="Are you sure you want to delete this account?"
                        confirmText="Delete"
                        cancelText="Cancel"
                        anchorPosition={{
                            top: this.state.anchorPositionTop,
                            left: this.state.anchorPositionLeft,
                        }}
                        onConfirm={() => {
                            this.setState({
                                shouldShowConfirmPopover: false,
                            });
                            this.deletePaymentMethod();
                        }}
                        onCancel={() => {
                            this.setState({shouldShowConfirmPopover: false});
                        }}
                        shouldShowCancelButton
                        danger
=======
                        onItemSelected={method => this.addPaymentMethodTypePressed(method)}
>>>>>>> 2a16ee53
                    />
                </KeyboardAvoidingView>
            </ScreenWrapper>
        );
    }
}

PaymentsPage.propTypes = propTypes;
PaymentsPage.defaultProps = defaultProps;

export default compose(
    withWindowDimensions,
    withLocalize,
    withOnyx({
        betas: {
            key: ONYXKEYS.BETAS,
        },
        isLoadingPaymentMethods: {
            key: ONYXKEYS.IS_LOADING_PAYMENT_METHODS,
            initWithStoredValues: false,
        },
    }),
)(PaymentsPage);<|MERGE_RESOLUTION|>--- conflicted
+++ resolved
@@ -12,7 +12,6 @@
 import withLocalize, {withLocalizePropTypes} from '../../../components/withLocalize';
 import compose from '../../../libs/compose';
 import KeyboardAvoidingView from '../../../components/KeyboardAvoidingView/index';
-<<<<<<< HEAD
 import Text from '../../../components/Text';
 import {deleteBankAccount} from '../../../libs/actions/BankAccounts';
 import {
@@ -24,24 +23,19 @@
 import Popover from '../../../components/Popover';
 import {PayPal, Bank, CreditCard} from '../../../components/Icon/Expensicons';
 import MenuItem from '../../../components/MenuItem';
-=======
 import ExpensifyText from '../../../components/ExpensifyText';
 import * as PaymentMethods from '../../../libs/actions/PaymentMethods';
->>>>>>> 2a16ee53
 import getClickedElementLocation from '../../../libs/getClickedElementLocation';
 import withWindowDimensions, {windowDimensionsPropTypes} from '../../../components/withWindowDimensions';
 import CurrentWalletBalance from '../../../components/CurrentWalletBalance';
 import ONYXKEYS from '../../../ONYXKEYS';
 import Permissions from '../../../libs/Permissions';
-<<<<<<< HEAD
 import ConfirmPopover from '../../../components/ConfirmPopover';
+import AddPaymentMethodMenu from '../../../components/AddPaymentMethodMenu';
+import CONST from '../../../CONST';
 
 const PAYPAL = 'payPalMe';
 const DEBIT_CARD = 'debitCard';
-=======
-import AddPaymentMethodMenu from '../../../components/AddPaymentMethodMenu';
-import CONST from '../../../CONST';
->>>>>>> 2a16ee53
 
 const propTypes = {
     ...windowDimensionsPropTypes,
@@ -95,16 +89,16 @@
      * @param {String} accountType
      * @param {String} account
      */
-<<<<<<< HEAD
     paymentMethodPressed(nativeEvent, accountType, account) {
         const position = getClickedElementLocation(nativeEvent);
         if (accountType) {
             let formattedSelectedPaymentMethod;
-            if (accountType === PAYPAL) {
+            if (accountType === CONST.PAYMENT_METHODS.PAYPAL) {
                 formattedSelectedPaymentMethod = {
                     title: 'PayPal.me',
                     icon: PayPal,
                 };
+                Navigation.navigate(ROUTES.SETTINGS_ADD_PAYPAL_ME);
             } else if (accountType === 'bankAccount') {
                 formattedSelectedPaymentMethod = {
                     title: account.addressName,
@@ -115,12 +109,6 @@
                     title: account.cardName,
                     icon: CreditCard,
                 };
-=======
-    paymentMethodPressed(nativeEvent, account) {
-        if (account) {
-            if (account === CONST.PAYMENT_METHODS.PAYPAL) {
-                Navigation.navigate(ROUTES.SETTINGS_ADD_PAYPAL_ME);
->>>>>>> 2a16ee53
             }
             this.setState({
                 shouldShowDefaultDeleteMenu: true,
@@ -243,30 +231,8 @@
                             top: this.state.anchorPositionTop,
                             left: this.state.anchorPositionLeft,
                         }}
-<<<<<<< HEAD
-                    >
-                        <View
-                            style={[
-                                styles.m2,
-                                styles.defaultDeletePopover,
-                            ]}
-                        >
-                            {!this.props.payPalMeUsername && (
-                                <MenuItem
-                                    title={this.props.translate('common.payPalMe')}
-                                    icon={PayPal}
-                                    onPress={() => this.addPaymentMethodTypePressed(PAYPAL)}
-                                    wrapperStyle={styles.pr15}
-                                />
-                            )}
-                            <MenuItem
-                                title={this.props.translate('common.debitCard')}
-                                icon={CreditCard}
-                                onPress={() => this.addPaymentMethodTypePressed(DEBIT_CARD)}
-                                wrapperStyle={styles.pr15}
-                            />
-                        </View>
-                    </Popover>
+                        onItemSelected={method => this.addPaymentMethodTypePressed(method)}
+                    />
                     <Popover
                         isVisible={this.state.shouldShowDefaultDeleteMenu}
                         onClose={this.hideDefaultDeleteMenu}
@@ -357,9 +323,6 @@
                         }}
                         shouldShowCancelButton
                         danger
-=======
-                        onItemSelected={method => this.addPaymentMethodTypePressed(method)}
->>>>>>> 2a16ee53
                     />
                 </KeyboardAvoidingView>
             </ScreenWrapper>
