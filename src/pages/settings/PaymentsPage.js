import React from 'react';
import {Pressable, TextInput, View} from 'react-native';
import PropTypes from 'prop-types';
import {withOnyx} from 'react-native-onyx';

import CONST from '../../CONST';
import ONYXKEYS from '../../ONYXKEYS';
import ROUTES from '../../ROUTES';
import HeaderGap from '../../components/HeaderGap';
import HeaderWithCloseButton from '../../components/HeaderWithCloseButton';
<<<<<<< HEAD
import Text from '../../components/Text';
import {redirect} from '../../libs/actions/App';
import NameValuePair from '../../libs/actions/NameValuePair';
import {fetch} from '../../libs/actions/User';
import styles from '../../styles/styles';

const propTypes = {
    // The PaypalMe Username
    paypalMeAddress: PropTypes.string,
};

const defaultProps = {
    paypalMeAddress: '',
};

class PaymentsPage extends React.Component {
    constructor(props) {
        super(props);

        this.state = {
            paypalMeAddress: props.paypalMeAddress,
        };
        this.setPaypalAccount = this.setPaypalAccount.bind(this);
    }

    componentDidMount() {
        fetch();
    }

    componentDidUpdate(prevProps) {
        if (prevProps.paypalMeAddress !== this.props.paypalMeAddress) {
            // eslint-disable-next-line react/no-did-update-set-state
            this.setState({paypalMeAddress: this.props.paypalMeAddress});
        }
    }

    /**
     * Sets the paypalMeAddress for the current user
     */
    setPaypalAccount() {
        NameValuePair.set(CONST.NVP.PAYPAL_ME_ADDRESS, this.state.paypalMeAddress, ONYXKEYS.NVP_PAYPAL_ME_ADDRESS);
    }

    render() {
        return (
            <>
                <HeaderGap />
                <HeaderWithCloseButton
                    title="Payments"
                    shouldShowBackButton
                    onBackButtonPress={() => redirect(ROUTES.SETTINGS)}
                    onCloseButtonPress={() => redirect(ROUTES.HOME)}
                />
                <View style={[styles.flex1, styles.w100, styles.p5]}>
                    <View style={[styles.flex1]}>
                        <Text style={[styles.textP, styles.mb4]}>
                            Enter your username to get paid back via Paypal.
                        </Text>
                        <Text style={[styles.formLabel]} numberOfLines={1}>
                            Paypal.me/
                        </Text>
                        <TextInput
                            style={[styles.textInput]}
                            value={this.state.paypalMeAddress}
                            placeholder="Your Paypal username"
                            onChangeText={text => this.setState({paypalMeAddress: text})}
                        />
                    </View>
                    <Pressable
                        onPress={this.setPaypalAccount}
                        style={({hovered}) => [
                            styles.button,
                            styles.buttonSuccess,
                            styles.w100,
                            styles.mt3,
                            hovered && styles.buttonSuccessHovered,
                        ]}
                    >
                        <Text style={[styles.buttonText, styles.buttonSuccessText]}>
                            Add Paypal Account
                        </Text>
                    </Pressable>
                </View>
            </>
        );
    }
}
=======
import Navigation from '../../libs/Navigation/Navigation';
import ROUTES from '../../ROUTES';
import ScreenWrapper from '../../components/ScreenWrapper';

const PaymentsPage = () => (
    <ScreenWrapper>
        {() => (
            <>
                <HeaderWithCloseButton
                    title="Payments"
                    shouldShowBackButton
                    onBackButtonPress={() => Navigation.navigate(ROUTES.SETTINGS)}
                    onCloseButtonPress={() => Navigation.dismissModal()}
                />
            </>
        )}
    </ScreenWrapper>
);
>>>>>>> 815d13d7

PaymentsPage.propTypes = propTypes;
PaymentsPage.defaultProps = defaultProps;
PaymentsPage.displayName = 'PaymentsPage';

export default withOnyx({
    paypalMeAddress: {
        key: ONYXKEYS.NVP_PAYPAL_ME_ADDRESS,
    },
})(PaymentsPage);<|MERGE_RESOLUTION|>--- conflicted
+++ resolved
@@ -6,13 +6,12 @@
 import CONST from '../../CONST';
 import ONYXKEYS from '../../ONYXKEYS';
 import ROUTES from '../../ROUTES';
-import HeaderGap from '../../components/HeaderGap';
 import HeaderWithCloseButton from '../../components/HeaderWithCloseButton';
-<<<<<<< HEAD
 import Text from '../../components/Text';
-import {redirect} from '../../libs/actions/App';
+import ScreenWrapper from '../../components/ScreenWrapper';
 import NameValuePair from '../../libs/actions/NameValuePair';
 import {fetch} from '../../libs/actions/User';
+import Navigation from '../../libs/Navigation/Navigation';
 import styles from '../../styles/styles';
 
 const propTypes = {
@@ -54,68 +53,52 @@
 
     render() {
         return (
-            <>
-                <HeaderGap />
-                <HeaderWithCloseButton
-                    title="Payments"
-                    shouldShowBackButton
-                    onBackButtonPress={() => redirect(ROUTES.SETTINGS)}
-                    onCloseButtonPress={() => redirect(ROUTES.HOME)}
-                />
-                <View style={[styles.flex1, styles.w100, styles.p5]}>
-                    <View style={[styles.flex1]}>
-                        <Text style={[styles.textP, styles.mb4]}>
-                            Enter your username to get paid back via Paypal.
-                        </Text>
-                        <Text style={[styles.formLabel]} numberOfLines={1}>
-                            Paypal.me/
-                        </Text>
-                        <TextInput
-                            style={[styles.textInput]}
-                            value={this.state.paypalMeAddress}
-                            placeholder="Your Paypal username"
-                            onChangeText={text => this.setState({paypalMeAddress: text})}
+            <ScreenWrapper>
+                {() => (
+                    <>
+                        <HeaderWithCloseButton
+                            title="Payments"
+                            shouldShowBackButton
+                            onBackButtonPress={() => Navigation.navigate(ROUTES.SETTINGS)}
+                            onCloseButtonPress={() => Navigation.dismissModal()}
                         />
-                    </View>
-                    <Pressable
-                        onPress={this.setPaypalAccount}
-                        style={({hovered}) => [
-                            styles.button,
-                            styles.buttonSuccess,
-                            styles.w100,
-                            styles.mt3,
-                            hovered && styles.buttonSuccessHovered,
-                        ]}
-                    >
-                        <Text style={[styles.buttonText, styles.buttonSuccessText]}>
-                            Add Paypal Account
-                        </Text>
-                    </Pressable>
-                </View>
-            </>
+                        <View style={[styles.flex1, styles.w100, styles.p5]}>
+                            <View style={[styles.flex1]}>
+                                <Text style={[styles.textP, styles.mb4]}>
+                                    Enter your username to get paid back via Paypal.
+                                </Text>
+                                <Text style={[styles.formLabel]} numberOfLines={1}>
+                                    Paypal.me/
+                                </Text>
+                                <TextInput
+                                    style={[styles.textInput]}
+                                    value={this.state.paypalMeAddress}
+                                    placeholder="Your Paypal username"
+                                    onChangeText={text => this.setState({paypalMeAddress: text})}
+                                />
+                            </View>
+                            <Pressable
+                                onPress={this.setPaypalAccount}
+                                style={({hovered}) => [
+                                    styles.button,
+                                    styles.buttonSuccess,
+                                    styles.w100,
+                                    styles.mt3,
+                                    hovered && styles.buttonSuccessHovered,
+                                ]}
+                            >
+                                <Text style={[styles.buttonText, styles.buttonSuccessText]}>
+                                    Add Paypal Account
+                                </Text>
+                            </Pressable>
+                        </View>
+                    </>
+
+                )}
+            </ScreenWrapper>
         );
     }
 }
-=======
-import Navigation from '../../libs/Navigation/Navigation';
-import ROUTES from '../../ROUTES';
-import ScreenWrapper from '../../components/ScreenWrapper';
-
-const PaymentsPage = () => (
-    <ScreenWrapper>
-        {() => (
-            <>
-                <HeaderWithCloseButton
-                    title="Payments"
-                    shouldShowBackButton
-                    onBackButtonPress={() => Navigation.navigate(ROUTES.SETTINGS)}
-                    onCloseButtonPress={() => Navigation.dismissModal()}
-                />
-            </>
-        )}
-    </ScreenWrapper>
-);
->>>>>>> 815d13d7
 
 PaymentsPage.propTypes = propTypes;
 PaymentsPage.defaultProps = defaultProps;
