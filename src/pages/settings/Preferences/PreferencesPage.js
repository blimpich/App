import lodashGet from 'lodash/get';
import PropTypes from 'prop-types';
import React from 'react';
import {View} from 'react-native';
import {withOnyx} from 'react-native-onyx';
import * as Illustrations from '@components/Icon/Illustrations';
import IllustratedHeaderPageLayout from '@components/IllustratedHeaderPageLayout';
import LottieAnimations from '@components/LottieAnimations';
import MenuItemWithTopDescription from '@components/MenuItemWithTopDescription';
import Switch from '@components/Switch';
import TestToolMenu from '@components/TestToolMenu';
import Text from '@components/Text';
import useEnvironment from '@hooks/useEnvironment';
import useLocalize from '@hooks/useLocalize';
import useTheme from '@hooks/useTheme';
import useThemeStyles from '@hooks/useThemeStyles';
import useWindowDimensions from '@hooks/useWindowDimensions';
import Navigation from '@libs/Navigation/Navigation';
import * as User from '@userActions/User';
import CONST from '@src/CONST';
import ONYXKEYS from '@src/ONYXKEYS';
import ROUTES from '@src/ROUTES';
import SCREENS from '@src/SCREENS';

const propTypes = {
    /** The chat priority mode */
    priorityMode: PropTypes.string,

    /** The app's color theme */
    preferredTheme: PropTypes.string,

    /** The details about the user that is signed in */
    user: PropTypes.shape({
        /** Whether or not the user is subscribed to news updates */
        isSubscribedToNewsletter: PropTypes.bool,
    }),
};

const defaultProps = {
    priorityMode: CONST.PRIORITY_MODE.DEFAULT,
    preferredTheme: CONST.DEFAULT_THEME,
    user: {},
};

function PreferencesPage(props) {
    const theme = useTheme();
    const styles = useThemeStyles();
    const {isProduction} = useEnvironment();
    const {translate, preferredLocale} = useLocalize();
    const {isSmallScreenWidth} = useWindowDimensions();

    return (
        <IllustratedHeaderPageLayout
            title={translate('common.preferences')}
            backgroundColor={theme.PAGE_THEMES[SCREENS.SETTINGS.PREFERENCES.ROOT].backgroundColor}
            illustration={LottieAnimations.PreferencesDJ}
            shouldShowBackButton={isSmallScreenWidth}
            shouldShowOfflineIndicatorInWideScreen
<<<<<<< HEAD
            icon={Illustrations.Gears}
=======
            testID={PreferencesPage.displayName}
>>>>>>> 500dd094
        >
            <View style={styles.mb6}>
                <Text
                    style={[styles.textLabelSupporting, styles.mb2, styles.ml5, styles.mr8]}
                    numberOfLines={1}
                >
                    {translate('common.notifications')}
                </Text>
                <View style={[styles.flexRow, styles.mb4, styles.justifyContentBetween, styles.ml5, styles.mr8]}>
                    <View style={styles.flex4}>
                        <Text>{translate('preferencesPage.receiveRelevantFeatureUpdatesAndExpensifyNews')}</Text>
                    </View>
                    <View style={[styles.flex1, styles.alignItemsEnd]}>
                        <Switch
                            accessibilityLabel={translate('preferencesPage.receiveRelevantFeatureUpdatesAndExpensifyNews')}
                            isOn={lodashGet(props.user, 'isSubscribedToNewsletter', true)}
                            onToggle={User.updateNewsletterSubscription}
                        />
                    </View>
                </View>
                <MenuItemWithTopDescription
                    shouldShowRightIcon
                    title={translate(`priorityModePage.priorityModes.${props.priorityMode}.label`)}
                    description={translate('priorityModePage.priorityMode')}
                    onPress={() => Navigation.navigate(ROUTES.SETTINGS_PRIORITY_MODE)}
                />
                <MenuItemWithTopDescription
                    shouldShowRightIcon
                    title={translate(`languagePage.languages.${preferredLocale}.label`)}
                    description={translate('languagePage.language')}
                    onPress={() => Navigation.navigate(ROUTES.SETTINGS_LANGUAGE)}
                />
                <MenuItemWithTopDescription
                    shouldShowRightIcon
                    title={translate(`themePage.themes.${props.preferredTheme || CONST.THEME.DEFAULT}.label`)}
                    description={translate('themePage.theme')}
                    onPress={() => Navigation.navigate(ROUTES.SETTINGS_THEME)}
                />
                {/* Enable additional test features in non-production environments */}
                {!isProduction && (
                    <View style={[styles.ml5, styles.mr8, styles.mt6]}>
                        <TestToolMenu />
                    </View>
                )}
            </View>
        </IllustratedHeaderPageLayout>
    );
}

PreferencesPage.propTypes = propTypes;
PreferencesPage.defaultProps = defaultProps;
PreferencesPage.displayName = 'PreferencesPage';

export default withOnyx({
    priorityMode: {
        key: ONYXKEYS.NVP_PRIORITY_MODE,
    },
    user: {
        key: ONYXKEYS.USER,
    },
    preferredTheme: {
        key: ONYXKEYS.PREFERRED_THEME,
    },
})(PreferencesPage);<|MERGE_RESOLUTION|>--- conflicted
+++ resolved
@@ -56,11 +56,8 @@
             illustration={LottieAnimations.PreferencesDJ}
             shouldShowBackButton={isSmallScreenWidth}
             shouldShowOfflineIndicatorInWideScreen
-<<<<<<< HEAD
             icon={Illustrations.Gears}
-=======
             testID={PreferencesPage.displayName}
->>>>>>> 500dd094
         >
             <View style={styles.mb6}>
                 <Text
