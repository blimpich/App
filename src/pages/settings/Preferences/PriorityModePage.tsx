--- conflicted
+++ resolved
@@ -22,15 +22,9 @@
     isSelected: boolean;
 };
 
-const priorityModeSelector = (mode: OnyxEntry<ValueOf<typeof CONST.PRIORITY_MODE>>) => mode ?? CONST.PRIORITY_MODE.DEFAULT;
-
 function PriorityModePage() {
     const {translate} = useLocalize();
-<<<<<<< HEAD
-    const [priorityMode] = useOnyx(ONYXKEYS.NVP_PRIORITY_MODE, {selector: priorityModeSelector});
-=======
-    const [priorityMode] = useOnyx(ONYXKEYS.NVP_PRIORITY_MODE, {selector: (mode) => mode ?? CONST.PRIORITY_MODE.DEFAULT, canBeMissing: true});
->>>>>>> 47f6827a
+    const [priorityMode = CONST.PRIORITY_MODE.DEFAULT] = useOnyx(ONYXKEYS.NVP_PRIORITY_MODE, {canBeMissing: true});
     const styles = useThemeStyles();
     const priorityModes = Object.values(CONST.PRIORITY_MODE).map<PriorityModeItem>((mode) => ({
         value: mode,
