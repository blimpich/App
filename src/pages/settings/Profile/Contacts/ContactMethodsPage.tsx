import {Str} from 'expensify-common';
import React, {useCallback, useState} from 'react';
import {View} from 'react-native';
import {useOnyx} from 'react-native-onyx';
import Button from '@components/Button';
import CopyTextToClipboard from '@components/CopyTextToClipboard';
import DelegateNoAccessModal from '@components/DelegateNoAccessModal';
import FixedFooter from '@components/FixedFooter';
import HeaderWithBackButton from '@components/HeaderWithBackButton';
import LockedAccountModal from '@components/LockedAccountModal';
import MenuItem from '@components/MenuItem';
import OfflineWithFeedback from '@components/OfflineWithFeedback';
import ScreenWrapper from '@components/ScreenWrapper';
import ScrollView from '@components/ScrollView';
import Text from '@components/Text';
import useLocalize from '@hooks/useLocalize';
import useThemeStyles from '@hooks/useThemeStyles';
import Navigation from '@libs/Navigation/Navigation';
import type {PlatformStackScreenProps} from '@libs/Navigation/PlatformStackNavigation/types';
import type {SettingsNavigatorParamList} from '@libs/Navigation/types';
import CONST from '@src/CONST';
import ONYXKEYS from '@src/ONYXKEYS';
import ROUTES from '@src/ROUTES';
import type SCREENS from '@src/SCREENS';
import {isEmptyObject} from '@src/types/utils/EmptyObject';

type ContactMethodsPageProps = PlatformStackScreenProps<SettingsNavigatorParamList, typeof SCREENS.SETTINGS.PROFILE.CONTACT_METHODS>;

function ContactMethodsPage({route}: ContactMethodsPageProps) {
    const styles = useThemeStyles();
    const {formatPhoneNumber, translate} = useLocalize();
<<<<<<< HEAD
    const [loginList] = useOnyx(ONYXKEYS.LOGIN_LIST, {canBeMissing: true});
    const [session] = useOnyx(ONYXKEYS.SESSION, {canBeMissing: true});
    const loginNames = Object.keys(loginList ?? {});
    const navigateBackTo = route?.params?.backTo;

    const [isActingAsDelegate] = useOnyx(ONYXKEYS.ACCOUNT, {selector: (account) => !!account?.delegatedAccess?.delegate, canBeMissing: true});
    const [isNoDelegateAccessMenuVisible, setIsNoDelegateAccessMenuVisible] = useState(false);

    const [lockAccountDetails] = useOnyx(ONYXKEYS.NVP_PRIVATE_LOCK_ACCOUNT_DETAILS, {canBeMissing: true});
    const isAccountLocked = lockAccountDetails?.isLocked ?? false;
    const [isLockedAccountModalOpen, setIsLockedAccountModalOpen] = useState(false);
=======
    const [loginList] = useOnyx(ONYXKEYS.LOGIN_LIST, {canBeMissing: false});
    const [session] = useOnyx(ONYXKEYS.SESSION, {canBeMissing: false});
    const loginNames = Object.keys(loginList ?? {});
    const navigateBackTo = route?.params?.backTo;

    const [isActingAsDelegate] = useOnyx(ONYXKEYS.ACCOUNT, {selector: (account) => !!account?.delegatedAccess?.delegate, canBeMissing: false});
    const [isNoDelegateAccessMenuVisible, setIsNoDelegateAccessMenuVisible] = useState(false);

    const [isUserValidated] = useOnyx(ONYXKEYS.ACCOUNT, {selector: (account) => account?.validated, canBeMissing: false});
>>>>>>> cfb0bfac

    // Sort the login names by placing the one corresponding to the default contact method as the first item before displaying the contact methods.
    // The default contact method is determined by checking against the session email (the current login).
    const sortedLoginNames = loginNames.sort((loginName) => (loginList?.[loginName].partnerUserID === session?.email ? -1 : 1));
    const loginMenuItems = sortedLoginNames.map((loginName) => {
        const login = loginList?.[loginName];
        const isDefaultContactMethod = session?.email === login?.partnerUserID;
        const pendingAction = login?.pendingFields?.deletedLogin ?? login?.pendingFields?.addedLogin ?? undefined;
        if (!login?.partnerUserID && !pendingAction) {
            return null;
        }

        let description = '';
        if (session?.email === login?.partnerUserID) {
            description = translate('contacts.getInTouch');
        } else if (login?.errorFields?.addedLogin) {
            description = translate('contacts.failedNewContact');
        } else if (!login?.validatedDate) {
            description = translate('contacts.pleaseVerify');
        }
        let indicator;
        if (Object.values(login?.errorFields ?? {}).some((errorField) => !isEmptyObject(errorField))) {
            indicator = CONST.BRICK_ROAD_INDICATOR_STATUS.ERROR;
        } else if (!login?.validatedDate && !isDefaultContactMethod) {
            indicator = CONST.BRICK_ROAD_INDICATOR_STATUS.INFO;
        } else if (!login?.validatedDate && isDefaultContactMethod && loginNames.length > 1) {
            indicator = CONST.BRICK_ROAD_INDICATOR_STATUS.INFO;
        }

        // Default to using login key if we deleted login.partnerUserID optimistically
        // but still need to show the pending login being deleted while offline.
        // eslint-disable-next-line @typescript-eslint/prefer-nullish-coalescing
        const partnerUserID = login?.partnerUserID || loginName;
        const menuItemTitle = Str.isSMSLogin(partnerUserID) ? formatPhoneNumber(partnerUserID) : partnerUserID;

        return (
            <OfflineWithFeedback
                pendingAction={pendingAction}
                key={partnerUserID}
            >
                <MenuItem
                    title={menuItemTitle}
                    description={description}
                    onPress={() => Navigation.navigate(ROUTES.SETTINGS_CONTACT_METHOD_DETAILS.getRoute(partnerUserID, navigateBackTo))}
                    brickRoadIndicator={indicator}
                    shouldShowBasicTitle
                    shouldShowRightIcon
                    disabled={!!pendingAction}
                />
            </OfflineWithFeedback>
        );
    });

    const onNewContactMethodButtonPress = useCallback(() => {
        if (isActingAsDelegate) {
            setIsNoDelegateAccessMenuVisible(true);
            return;
        } else if (isAccountLocked) {
            setIsLockedAccountModalOpen(true);
            return;
        }

        if (!isUserValidated) {
            Navigation.navigate(ROUTES.SETTINGS_CONTACT_METHOD_VERIFY_ACCOUNT.getRoute(Navigation.getActiveRoute(), ROUTES.SETTINGS_NEW_CONTACT_METHOD.getRoute(navigateBackTo)));
            return;
        }

        Navigation.navigate(ROUTES.SETTINGS_NEW_CONTACT_METHOD.getRoute(navigateBackTo));
<<<<<<< HEAD
    }, [navigateBackTo, isActingAsDelegate, isAccountLocked]);
=======
    }, [navigateBackTo, isActingAsDelegate, isUserValidated]);
>>>>>>> cfb0bfac

    return (
        <ScreenWrapper
            shouldEnableKeyboardAvoidingView={false}
            testID={ContactMethodsPage.displayName}
        >
            <HeaderWithBackButton
                title={translate('contacts.contactMethods')}
                onBackButtonPress={() => Navigation.goBack()}
            />
            <ScrollView contentContainerStyle={styles.flexGrow1}>
                <View style={[styles.ph5, styles.mv3, styles.flexRow, styles.flexWrap]}>
                    <Text>
                        {translate('contacts.helpTextBeforeEmail')}
                        <CopyTextToClipboard
                            text={CONST.EMAIL.RECEIPTS}
                            textStyles={[styles.textBlue]}
                        />
                        <Text>{translate('contacts.helpTextAfterEmail')}</Text>
                    </Text>
                </View>
                {loginMenuItems}
                <FixedFooter style={[styles.mtAuto, styles.pt5]}>
                    <Button
                        large
                        success
                        text={translate('contacts.newContactMethod')}
                        onPress={onNewContactMethodButtonPress}
                        pressOnEnter
                    />
                </FixedFooter>
            </ScrollView>
            <DelegateNoAccessModal
                isNoDelegateAccessMenuVisible={isNoDelegateAccessMenuVisible}
                onClose={() => setIsNoDelegateAccessMenuVisible(false)}
            />
            <LockedAccountModal
                isLockedAccountModalOpen={isLockedAccountModalOpen}
                onClose={() => setIsLockedAccountModalOpen(false)}
            />
        </ScreenWrapper>
    );
}

ContactMethodsPage.displayName = 'ContactMethodsPage';

export default ContactMethodsPage;<|MERGE_RESOLUTION|>--- conflicted
+++ resolved
@@ -29,19 +29,6 @@
 function ContactMethodsPage({route}: ContactMethodsPageProps) {
     const styles = useThemeStyles();
     const {formatPhoneNumber, translate} = useLocalize();
-<<<<<<< HEAD
-    const [loginList] = useOnyx(ONYXKEYS.LOGIN_LIST, {canBeMissing: true});
-    const [session] = useOnyx(ONYXKEYS.SESSION, {canBeMissing: true});
-    const loginNames = Object.keys(loginList ?? {});
-    const navigateBackTo = route?.params?.backTo;
-
-    const [isActingAsDelegate] = useOnyx(ONYXKEYS.ACCOUNT, {selector: (account) => !!account?.delegatedAccess?.delegate, canBeMissing: true});
-    const [isNoDelegateAccessMenuVisible, setIsNoDelegateAccessMenuVisible] = useState(false);
-
-    const [lockAccountDetails] = useOnyx(ONYXKEYS.NVP_PRIVATE_LOCK_ACCOUNT_DETAILS, {canBeMissing: true});
-    const isAccountLocked = lockAccountDetails?.isLocked ?? false;
-    const [isLockedAccountModalOpen, setIsLockedAccountModalOpen] = useState(false);
-=======
     const [loginList] = useOnyx(ONYXKEYS.LOGIN_LIST, {canBeMissing: false});
     const [session] = useOnyx(ONYXKEYS.SESSION, {canBeMissing: false});
     const loginNames = Object.keys(loginList ?? {});
@@ -51,7 +38,10 @@
     const [isNoDelegateAccessMenuVisible, setIsNoDelegateAccessMenuVisible] = useState(false);
 
     const [isUserValidated] = useOnyx(ONYXKEYS.ACCOUNT, {selector: (account) => account?.validated, canBeMissing: false});
->>>>>>> cfb0bfac
+
+    const [lockAccountDetails] = useOnyx(ONYXKEYS.NVP_PRIVATE_LOCK_ACCOUNT_DETAILS, {canBeMissing: true});
+    const isAccountLocked = lockAccountDetails?.isLocked ?? false;
+    const [isLockedAccountModalOpen, setIsLockedAccountModalOpen] = useState(false);
 
     // Sort the login names by placing the one corresponding to the default contact method as the first item before displaying the contact methods.
     // The default contact method is determined by checking against the session email (the current login).
@@ -109,7 +99,8 @@
         if (isActingAsDelegate) {
             setIsNoDelegateAccessMenuVisible(true);
             return;
-        } else if (isAccountLocked) {
+        }
+        if (isAccountLocked) {
             setIsLockedAccountModalOpen(true);
             return;
         }
@@ -120,11 +111,7 @@
         }
 
         Navigation.navigate(ROUTES.SETTINGS_NEW_CONTACT_METHOD.getRoute(navigateBackTo));
-<<<<<<< HEAD
-    }, [navigateBackTo, isActingAsDelegate, isAccountLocked]);
-=======
-    }, [navigateBackTo, isActingAsDelegate, isUserValidated]);
->>>>>>> cfb0bfac
+    }, [navigateBackTo, isActingAsDelegate, isAccountLocked, isUserValidated]);
 
     return (
         <ScreenWrapper
