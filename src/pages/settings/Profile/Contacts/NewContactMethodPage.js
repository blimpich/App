--- conflicted
+++ resolved
@@ -92,16 +92,11 @@
             Navigation.navigate(ROUTES.SETTINGS_CONTACT_METHODS);
             return;
         }
-<<<<<<< HEAD
 
-        const login = this.state.login.trim();
         const phoneLogin = LoginUtils.appendCountryCode(LoginUtils.getPhoneNumberWithoutSpecialChars(login));
         const parsedPhoneNumber = parsePhoneNumber(phoneLogin);
 
         User.addNewContactMethodAndNavigate(parsedPhoneNumber.possible ? parsedPhoneNumber.number.e164 : login, this.state.password);
-=======
-        User.addNewContactMethodAndNavigate(login, this.state.password);
->>>>>>> 6a111a5b
     }
 
     render() {
