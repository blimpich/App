import type {StackScreenProps} from '@react-navigation/stack';
import {Str} from 'expensify-common';
import React, {useCallback, useEffect, useRef, useState} from 'react';
import {View} from 'react-native';
import {useOnyx} from 'react-native-onyx';
import DotIndicatorMessage from '@components/DotIndicatorMessage';
import FormProvider from '@components/Form/FormProvider';
import InputWrapper from '@components/Form/InputWrapper';
import type {FormOnyxValues} from '@components/Form/types';
import HeaderWithBackButton from '@components/HeaderWithBackButton';
import type {AnimatedTextInputRef} from '@components/RNTextInput';
import ScreenWrapper from '@components/ScreenWrapper';
import Text from '@components/Text';
import TextInput from '@components/TextInput';
import ValidateCodeActionModal from '@components/ValidateCodeActionModal';
import useLocalize from '@hooks/useLocalize';
import useThemeStyles from '@hooks/useThemeStyles';
import * as ErrorUtils from '@libs/ErrorUtils';
import * as LoginUtils from '@libs/LoginUtils';
import Navigation from '@libs/Navigation/Navigation';
import type {SettingsNavigatorParamList} from '@libs/Navigation/types';
import {addSMSDomainIfPhoneNumber} from '@libs/PhoneNumber';
import * as UserUtils from '@libs/UserUtils';
import AccessOrNotFoundWrapper from '@pages/workspace/AccessOrNotFoundWrapper';
import * as User from '@userActions/User';
import CONST from '@src/CONST';
import ONYXKEYS from '@src/ONYXKEYS';
import ROUTES from '@src/ROUTES';
import type SCREENS from '@src/SCREENS';
import INPUT_IDS from '@src/types/form/NewContactMethodForm';
import type {Errors} from '@src/types/onyx/OnyxCommon';

type NewContactMethodPageProps = StackScreenProps<SettingsNavigatorParamList, typeof SCREENS.SETTINGS.PROFILE.NEW_CONTACT_METHOD>;

function NewContactMethodPage({route}: NewContactMethodPageProps) {
    const contactMethod = UserUtils.getContactMethod();
    const styles = useThemeStyles();
    const {translate} = useLocalize();
    const loginInputRef = useRef<AnimatedTextInputRef>(null);
    const [isValidateCodeActionModalVisible, setIsValidateCodeActionModalVisible] = useState(false);
    const [pendingContactAction] = useOnyx(ONYXKEYS.PENDING_CONTACT_ACTION);
    const [loginList] = useOnyx(ONYXKEYS.LOGIN_LIST);
    const loginData = loginList?.[pendingContactAction?.contactMethod ?? contactMethod];
<<<<<<< HEAD
    const validateLoginError = ErrorUtils.getLatestErrorField(loginData, 'addedLogin');
=======
    const validateLoginError = ErrorUtils.getEarliestErrorField(loginData, 'validateLogin');
    const [account] = useOnyx(ONYXKEYS.ACCOUNT);
    const isActingAsDelegate = !!account?.delegatedAccess?.delegate;
>>>>>>> 15355880

    const navigateBackTo = route?.params?.backTo ?? ROUTES.SETTINGS_PROFILE;

    const hasFailedToSendVerificationCode = !!pendingContactAction?.errorFields?.actionVerified;

    const handleValidateMagicCode = useCallback((values: FormOnyxValues<typeof ONYXKEYS.FORMS.NEW_CONTACT_METHOD_FORM>) => {
        const phoneLogin = LoginUtils.getPhoneLogin(values.phoneOrEmail);
        const validateIfnumber = LoginUtils.validateNumber(phoneLogin);
        const submitDetail = (validateIfnumber || values.phoneOrEmail).trim().toLowerCase();
        User.addPendingContactMethod(submitDetail);
        setIsValidateCodeActionModalVisible(true);
    }, []);

    const addNewContactMethod = useCallback(
        (magicCode: string) => {
            User.addNewContactMethod(addSMSDomainIfPhoneNumber(pendingContactAction?.contactMethod ?? ''), magicCode);
        },
        [pendingContactAction?.contactMethod],
    );

    useEffect(() => {
        if (!pendingContactAction?.actionVerified) {
            return;
        }

        Navigation.navigate(ROUTES.SETTINGS_CONTACT_METHODS.route);
        User.clearUnvalidatedNewContactMethodAction();
    }, [pendingContactAction?.actionVerified]);

    const validate = React.useCallback(
        (values: FormOnyxValues<typeof ONYXKEYS.FORMS.NEW_CONTACT_METHOD_FORM>): Errors => {
            const phoneLogin = LoginUtils.getPhoneLogin(values.phoneOrEmail);
            const validateIfnumber = LoginUtils.validateNumber(phoneLogin);

            const errors = {};

            if (!values.phoneOrEmail) {
                ErrorUtils.addErrorMessage(errors, 'phoneOrEmail', translate('contacts.genericFailureMessages.contactMethodRequired'));
            }

            if (!!values.phoneOrEmail && !(validateIfnumber || Str.isValidEmail(values.phoneOrEmail))) {
                ErrorUtils.addErrorMessage(errors, 'phoneOrEmail', translate('contacts.genericFailureMessages.invalidContactMethod'));
            }

            if (!!values.phoneOrEmail && loginList?.[validateIfnumber || values.phoneOrEmail.toLowerCase()]) {
                ErrorUtils.addErrorMessage(errors, 'phoneOrEmail', translate('contacts.genericFailureMessages.enteredMethodIsAlreadySubmited'));
            }

            return errors;
        },
        // We don't need `loginList` because when submitting this form
        // the loginList gets updated, causing this function to run again.
        // https://github.com/Expensify/App/issues/20610
        // eslint-disable-next-line react-compiler/react-compiler, react-hooks/exhaustive-deps
        [translate],
    );

    const onBackButtonPress = useCallback(() => {
        if (navigateBackTo === ROUTES.SETTINGS_PROFILE) {
            Navigation.goBack(ROUTES.SETTINGS_CONTACT_METHODS.route);
            return;
        }
        Navigation.goBack(ROUTES.SETTINGS_CONTACT_METHODS.getRoute(navigateBackTo));
    }, [navigateBackTo]);

    const sendValidateCode = () => {
        if (loginData?.validateCodeSent) {
            return;
        }

        User.requestValidateCodeAction();
    };

    return (
        <AccessOrNotFoundWrapper shouldBeBlocked={isActingAsDelegate}>
            <ScreenWrapper
                onEntryTransitionEnd={() => loginInputRef.current?.focus()}
                includeSafeAreaPaddingBottom={false}
                shouldEnableMaxHeight
                testID={NewContactMethodPage.displayName}
            >
<<<<<<< HEAD
                <Text style={styles.mb5}>{translate('common.pleaseEnterEmailOrPhoneNumber')}</Text>
                <View style={styles.mb6}>
                    <InputWrapper
                        InputComponent={TextInput}
                        label={`${translate('common.email')}/${translate('common.phoneNumber')}`}
                        aria-label={`${translate('common.email')}/${translate('common.phoneNumber')}`}
                        role={CONST.ROLE.PRESENTATION}
                        inputMode={CONST.INPUT_MODE.EMAIL}
                        ref={loginInputRef}
                        inputID={INPUT_IDS.PHONE_OR_EMAIL}
                        autoCapitalize="none"
                        enterKeyHint="done"
                        maxLength={CONST.LOGIN_CHARACTER_LIMIT}
                    />
                </View>
                {hasFailedToSendVerificationCode && (
                    <DotIndicatorMessage
                        messages={ErrorUtils.getLatestErrorField(pendingContactAction, 'actionVerified')}
                        type="error"
                    />
                )}
            </FormProvider>
            <ValidateCodeActionModal
                validatePendingAction={pendingContactAction?.pendingFields?.actionVerified}
                validateError={validateLoginError}
                handleSubmitForm={addNewContactMethod}
                clearError={() => User.clearContactMethodErrors(addSMSDomainIfPhoneNumber(pendingContactAction?.contactMethod ?? contactMethod), 'addedLogin')}
                onClose={() => {
                    if (loginData?.errorFields && pendingContactAction?.contactMethod) {
                        User.clearContactMethod(pendingContactAction?.contactMethod);
                        User.clearUnvalidatedNewContactMethodAction();
                    }
                    setIsValidateCodeActionModalVisible(false);
                }}
                isVisible={isValidateCodeActionModalVisible}
                title={contactMethod}
                sendValidateCode={sendValidateCode}
                description={translate('contacts.enterMagicCode', {contactMethod})}
            />
        </ScreenWrapper>
=======
                <HeaderWithBackButton
                    title={translate('contacts.newContactMethod')}
                    onBackButtonPress={onBackButtonPress}
                />
                <FormProvider
                    formID={ONYXKEYS.FORMS.NEW_CONTACT_METHOD_FORM}
                    validate={validate}
                    onSubmit={handleValidateMagicCode}
                    submitButtonText={translate('common.add')}
                    style={[styles.flexGrow1, styles.mh5]}
                >
                    <Text style={styles.mb5}>{translate('common.pleaseEnterEmailOrPhoneNumber')}</Text>
                    <View style={styles.mb6}>
                        <InputWrapper
                            InputComponent={TextInput}
                            label={`${translate('common.email')}/${translate('common.phoneNumber')}`}
                            aria-label={`${translate('common.email')}/${translate('common.phoneNumber')}`}
                            role={CONST.ROLE.PRESENTATION}
                            inputMode={CONST.INPUT_MODE.EMAIL}
                            ref={loginInputRef}
                            inputID={INPUT_IDS.PHONE_OR_EMAIL}
                            autoCapitalize="none"
                            enterKeyHint="done"
                            maxLength={CONST.LOGIN_CHARACTER_LIMIT}
                        />
                    </View>
                    {hasFailedToSendVerificationCode && (
                        <DotIndicatorMessage
                            messages={ErrorUtils.getLatestErrorField(pendingContactAction, 'actionVerified')}
                            type="error"
                        />
                    )}
                </FormProvider>
                <ValidateCodeActionModal
                    validatePendingAction={pendingContactAction?.pendingFields?.actionVerified}
                    validateError={validateLoginError}
                    handleSubmitForm={addNewContactMethod}
                    clearError={() => User.clearContactMethodErrors(contactMethod, 'validateLogin')}
                    onClose={() => setIsValidateCodeActionModalVisible(false)}
                    isVisible={isValidateCodeActionModalVisible}
                    title={contactMethod}
                    description={translate('contacts.enterMagicCode', {contactMethod})}
                />
            </ScreenWrapper>
        </AccessOrNotFoundWrapper>
>>>>>>> 15355880
    );
}

NewContactMethodPage.displayName = 'NewContactMethodPage';

export default NewContactMethodPage;<|MERGE_RESOLUTION|>--- conflicted
+++ resolved
@@ -41,13 +41,9 @@
     const [pendingContactAction] = useOnyx(ONYXKEYS.PENDING_CONTACT_ACTION);
     const [loginList] = useOnyx(ONYXKEYS.LOGIN_LIST);
     const loginData = loginList?.[pendingContactAction?.contactMethod ?? contactMethod];
-<<<<<<< HEAD
     const validateLoginError = ErrorUtils.getLatestErrorField(loginData, 'addedLogin');
-=======
-    const validateLoginError = ErrorUtils.getEarliestErrorField(loginData, 'validateLogin');
     const [account] = useOnyx(ONYXKEYS.ACCOUNT);
     const isActingAsDelegate = !!account?.delegatedAccess?.delegate;
->>>>>>> 15355880
 
     const navigateBackTo = route?.params?.backTo ?? ROUTES.SETTINGS_PROFILE;
 
@@ -129,48 +125,6 @@
                 shouldEnableMaxHeight
                 testID={NewContactMethodPage.displayName}
             >
-<<<<<<< HEAD
-                <Text style={styles.mb5}>{translate('common.pleaseEnterEmailOrPhoneNumber')}</Text>
-                <View style={styles.mb6}>
-                    <InputWrapper
-                        InputComponent={TextInput}
-                        label={`${translate('common.email')}/${translate('common.phoneNumber')}`}
-                        aria-label={`${translate('common.email')}/${translate('common.phoneNumber')}`}
-                        role={CONST.ROLE.PRESENTATION}
-                        inputMode={CONST.INPUT_MODE.EMAIL}
-                        ref={loginInputRef}
-                        inputID={INPUT_IDS.PHONE_OR_EMAIL}
-                        autoCapitalize="none"
-                        enterKeyHint="done"
-                        maxLength={CONST.LOGIN_CHARACTER_LIMIT}
-                    />
-                </View>
-                {hasFailedToSendVerificationCode && (
-                    <DotIndicatorMessage
-                        messages={ErrorUtils.getLatestErrorField(pendingContactAction, 'actionVerified')}
-                        type="error"
-                    />
-                )}
-            </FormProvider>
-            <ValidateCodeActionModal
-                validatePendingAction={pendingContactAction?.pendingFields?.actionVerified}
-                validateError={validateLoginError}
-                handleSubmitForm={addNewContactMethod}
-                clearError={() => User.clearContactMethodErrors(addSMSDomainIfPhoneNumber(pendingContactAction?.contactMethod ?? contactMethod), 'addedLogin')}
-                onClose={() => {
-                    if (loginData?.errorFields && pendingContactAction?.contactMethod) {
-                        User.clearContactMethod(pendingContactAction?.contactMethod);
-                        User.clearUnvalidatedNewContactMethodAction();
-                    }
-                    setIsValidateCodeActionModalVisible(false);
-                }}
-                isVisible={isValidateCodeActionModalVisible}
-                title={contactMethod}
-                sendValidateCode={sendValidateCode}
-                description={translate('contacts.enterMagicCode', {contactMethod})}
-            />
-        </ScreenWrapper>
-=======
                 <HeaderWithBackButton
                     title={translate('contacts.newContactMethod')}
                     onBackButtonPress={onBackButtonPress}
@@ -208,15 +162,21 @@
                     validatePendingAction={pendingContactAction?.pendingFields?.actionVerified}
                     validateError={validateLoginError}
                     handleSubmitForm={addNewContactMethod}
-                    clearError={() => User.clearContactMethodErrors(contactMethod, 'validateLogin')}
-                    onClose={() => setIsValidateCodeActionModalVisible(false)}
+                    clearError={() => User.clearContactMethodErrors(addSMSDomainIfPhoneNumber(pendingContactAction?.contactMethod ?? contactMethod), 'addedLogin')}
+                    onClose={() => {
+                    if (loginData?.errorFields && pendingContactAction?.contactMethod) {
+                        User.clearContactMethod(pendingContactAction?.contactMethod);
+                        User.clearUnvalidatedNewContactMethodAction();
+                    }
+                    setIsValidateCodeActionModalVisible(false);
+                }}
                     isVisible={isValidateCodeActionModalVisible}
                     title={contactMethod}
+                sendValidateCode={sendValidateCode}
                     description={translate('contacts.enterMagicCode', {contactMethod})}
                 />
             </ScreenWrapper>
         </AccessOrNotFoundWrapper>
->>>>>>> 15355880
     );
 }
 
