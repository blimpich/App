--- conflicted
+++ resolved
@@ -9,15 +9,6 @@
 import ScreenWrapper from '@components/ScreenWrapper';
 import useLocalize from '@hooks/useLocalize';
 import useThemeStyles from '@hooks/useThemeStyles';
-<<<<<<< HEAD
-import {updateDraftCustomStatus} from '@libs/actions/User';
-import DateUtils from '@libs/DateUtils';
-import Navigation from '@libs/Navigation/Navigation';
-import {getDatePassedError, getFieldRequiredErrors} from '@libs/ValidationUtils';
-import ONYXKEYS from '@src/ONYXKEYS';
-import ROUTES from '@src/ROUTES';
-import INPUT_IDS from '@src/types/form/SettingsStatusClearDateForm';
-=======
 import DateUtils from '@libs/DateUtils';
 import Navigation from '@libs/Navigation/Navigation';
 import {getDatePassedError, getFieldRequiredErrors} from '@libs/ValidationUtils';
@@ -26,23 +17,14 @@
 import ROUTES from '@src/ROUTES';
 import INPUT_IDS from '@src/types/form/SettingsStatusClearDateForm';
 import isLoadingOnyxValue from '@src/types/utils/isLoadingOnyxValue';
->>>>>>> a099aa11
 
 type DateTime = {
     dateTime: string;
 };
-<<<<<<< HEAD
-
-function SetDatePage() {
-    const styles = useThemeStyles();
-    const {translate} = useLocalize();
-    const [customStatus] = useOnyx(ONYXKEYS.CUSTOM_STATUS_DRAFT);
-=======
 function SetDatePage() {
     const styles = useThemeStyles();
     const {translate} = useLocalize();
     const [customStatus, customStatusMetadata] = useOnyx(ONYXKEYS.CUSTOM_STATUS_DRAFT);
->>>>>>> a099aa11
     const customClearAfter = customStatus?.clearAfter ?? '';
 
     const onSubmit = (value: DateTime) => {
