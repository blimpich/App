import lodashGet from 'lodash/get';
import React, {useCallback, useEffect, useMemo, useRef, useState} from 'react';
import {View} from 'react-native';
import {withOnyx} from 'react-native-onyx';
import EmojiPickerButtonDropdown from '@components/EmojiPicker/EmojiPickerButtonDropdown';
import FormProvider from '@components/Form/FormProvider';
import InputWrapper from '@components/Form/InputWrapper';
import HeaderPageLayout from '@components/HeaderPageLayout';
import HeaderWithBackButton from '@components/HeaderWithBackButton';
import * as Expensicons from '@components/Icon/Expensicons';
import MenuItem from '@components/MenuItem';
import MenuItemWithTopDescription from '@components/MenuItemWithTopDescription';
import ScreenWrapper from '@components/ScreenWrapper';
import Text from '@components/Text';
import TextInput from '@components/TextInput';
import withCurrentUserPersonalDetails, {withCurrentUserPersonalDetailsPropTypes} from '@components/withCurrentUserPersonalDetails';
import useLocalize from '@hooks/useLocalize';
import compose from '@libs/compose';
import DateUtils from '@libs/DateUtils';
import Navigation from '@libs/Navigation/Navigation';
import * as StyleUtils from '@styles/StyleUtils';
import useTheme from '@styles/themes/useTheme';
import useThemeStyles from '@styles/useThemeStyles';
import * as User from '@userActions/User';
import CONST from '@src/CONST';
import ONYXKEYS from '@src/ONYXKEYS';
import ROUTES from '@src/ROUTES';
import SCREENS from '@src/SCREENS';

const INPUT_IDS = {
    EMOJI_CODE: 'emojiCode',
    STATUS_TEXT: 'statusText',
};

const propTypes = {
    ...withCurrentUserPersonalDetailsPropTypes,
};

const initialEmoji = '💬';

function StatusPage({draftStatus, currentUserPersonalDetails}) {
    const theme = useTheme();
    const styles = useThemeStyles();
    const {translate} = useLocalize();
    const formRef = useRef(null);
    const [brickRoadIndicator, setBrickRoadIndicator] = useState('');
    const currentUserEmojiCode = lodashGet(currentUserPersonalDetails, 'status.emojiCode', '');
    const currentUserStatusText = lodashGet(currentUserPersonalDetails, 'status.text', '');
    const currentUserClearAfter = lodashGet(currentUserPersonalDetails, 'status.clearAfter', '');
    const draftEmojiCode = lodashGet(draftStatus, 'emojiCode');
    const draftText = lodashGet(draftStatus, 'text');
    const draftClearAfter = lodashGet(draftStatus, 'clearAfter');

    const defaultEmoji = draftEmojiCode || currentUserEmojiCode || initialEmoji;
    const defaultText = draftText || currentUserStatusText;

    const customClearAfter = useMemo(() => {
        const dataToShow = draftClearAfter || currentUserClearAfter;
        return DateUtils.getLocalizedTimePeriodDescription(dataToShow);
    }, [draftClearAfter, currentUserClearAfter]);

    const isValidClearAfterDate = useCallback(() => {
        const clearAfterTime = draftClearAfter || currentUserClearAfter;
        if (clearAfterTime === CONST.CUSTOM_STATUS_TYPES.NEVER || clearAfterTime === '') {
            return true;
        }

        return DateUtils.isTimeAtLeastOneMinuteInFuture({dateTimeString: clearAfterTime});
    }, [draftClearAfter, currentUserClearAfter]);

    const navigateBackToPreviousScreen = useCallback(() => Navigation.goBack(ROUTES.SETTINGS_PROFILE, false, true), []);
    const updateStatus = useCallback(
        ({emojiCode, statusText}) => {
            const clearAfterTime = draftClearAfter || currentUserClearAfter;
            const isValid = DateUtils.isTimeAtLeastOneMinuteInFuture({dateTimeString: clearAfterTime});
            if (!isValid && clearAfterTime !== CONST.CUSTOM_STATUS_TYPES.NEVER) {
                setBrickRoadIndicator(isValidClearAfterDate() ? null : CONST.BRICK_ROAD_INDICATOR_STATUS.ERROR);
                return;
            }

            User.updateCustomStatus({
                text: statusText,
                emojiCode,
                clearAfter: clearAfterTime !== CONST.CUSTOM_STATUS_TYPES.NEVER ? clearAfterTime : '',
            });

            User.clearDraftCustomStatus();
            navigateBackToPreviousScreen();
        },
        [currentUserClearAfter, draftClearAfter, isValidClearAfterDate, navigateBackToPreviousScreen],
    );

    const clearStatus = () => {
        User.clearCustomStatus();
        User.updateDraftCustomStatus({
            text: '',
            emojiCode: '',
            clearAfter: DateUtils.getEndOfToday(),
        });
        formRef.current.resetForm({[INPUT_IDS.EMOJI_CODE]: initialEmoji});
    };

    useEffect(() => setBrickRoadIndicator(isValidClearAfterDate() ? null : CONST.BRICK_ROAD_INDICATOR_STATUS.ERROR), [isValidClearAfterDate]);

    useEffect(() => {
        if (!currentUserEmojiCode && !currentUserClearAfter && !draftClearAfter) {
            User.updateDraftCustomStatus({clearAfter: DateUtils.getEndOfToday()});
        } else {
            User.updateDraftCustomStatus({clearAfter: currentUserClearAfter});
        }

        return () => User.clearDraftCustomStatus();
        // eslint-disable-next-line react-hooks/exhaustive-deps
    }, []);

    const validateForm = useCallback(() => {
        if (brickRoadIndicator) {
            return {clearAfter: ''};
        }
        return {};
    }, [brickRoadIndicator]);

    return (
<<<<<<< HEAD
        <ScreenWrapper
            style={[StyleUtils.getBackgroundColorStyle(theme.PAGE_BACKGROUND_COLORS[SCREENS.SETTINGS.STATUS])]}
            shouldEnablePickerAvoiding={false}
            includeSafeAreaPaddingBottom={false}
            testID={HeaderPageLayout.displayName}
=======
        <HeaderPageLayout
            title={translate('statusPage.status')}
            onBackButtonPress={navigateBackToSettingsPage}
            headerContent={
                <MobileBackgroundImage
                    pointerEvents="none"
                    style={styles.staticHeaderImage}
                />
            }
            headerContainerStyles={[styles.staticHeaderImage]}
            backgroundColor={theme.PAGE_THEMES[SCREENS.SETTINGS.STATUS].backgroundColor}
            footer={footerComponent}
>>>>>>> 2e8de3ff
        >
            <HeaderWithBackButton
                title={translate('statusPage.status')}
                onBackButtonPress={navigateBackToPreviousScreen}
            />
            <FormProvider
                formID={ONYXKEYS.FORMS.SETTINGS_STATUS_SET_FORM}
                style={[styles.flexGrow1, styles.flex1]}
                ref={formRef}
                submitButtonText={translate('statusPage.save')}
                submitButtonStyles={[styles.mh5, styles.flexGrow1]}
                onSubmit={updateStatus}
                validate={validateForm}
                enabledWhenOffline
            >
                <View style={[styles.mh5, styles.mv1]}>
                    <Text style={[styles.textNormal, styles.mt2]}>{translate('statusPage.statusExplanation')}</Text>
                </View>
                <View style={[styles.mb2, styles.mt4]}>
                    <View style={[styles.mb4, styles.ph5]}>
                        <InputWrapper
                            InputComponent={EmojiPickerButtonDropdown}
                            inputID={INPUT_IDS.EMOJI_CODE}
                            accessibilityLabel={INPUT_IDS.EMOJI_CODE}
                            role={CONST.ACCESSIBILITY_ROLE.TEXT}
                            defaultValue={defaultEmoji}
                            style={styles.mb3}
                        />
                        <InputWrapper
                            InputComponent={TextInput}
                            inputID={INPUT_IDS.STATUS_TEXT}
                            role={CONST.ACCESSIBILITY_ROLE.TEXT}
                            label={translate('statusPage.message')}
                            accessibilityLabel={INPUT_IDS.STATUS_TEXT}
                            defaultValue={defaultText}
                            maxLength={CONST.STATUS_TEXT_MAX_LENGTH}
                            autoFocus
                            shouldDelayFocus
                        />
                    </View>
                    <MenuItemWithTopDescription
                        title={customClearAfter}
                        description={translate('statusPage.clearAfter')}
                        shouldShowRightIcon
                        onPress={() => Navigation.navigate(ROUTES.SETTINGS_STATUS_CLEAR_AFTER)}
                        containerStyle={styles.pr2}
                        brickRoadIndicator={brickRoadIndicator}
                    />
                    {(!!currentUserEmojiCode || !!currentUserStatusText) && (
                        <MenuItem
                            title={translate('statusPage.clearStatus')}
                            titleStyle={styles.ml0}
                            icon={Expensicons.Trashcan}
                            onPress={clearStatus}
                            iconFill={theme.danger}
                            wrapperStyle={[styles.pl2]}
                        />
                    )}
                </View>
            </FormProvider>
        </ScreenWrapper>
    );
}

StatusPage.displayName = 'StatusPage';
StatusPage.propTypes = propTypes;

export default compose(
    withCurrentUserPersonalDetails,
    withOnyx({
        draftStatus: {
            key: () => ONYXKEYS.CUSTOM_STATUS_DRAFT,
        },
    }),
)(StatusPage);<|MERGE_RESOLUTION|>--- conflicted
+++ resolved
@@ -18,14 +18,12 @@
 import compose from '@libs/compose';
 import DateUtils from '@libs/DateUtils';
 import Navigation from '@libs/Navigation/Navigation';
-import * as StyleUtils from '@styles/StyleUtils';
 import useTheme from '@styles/themes/useTheme';
 import useThemeStyles from '@styles/useThemeStyles';
 import * as User from '@userActions/User';
 import CONST from '@src/CONST';
 import ONYXKEYS from '@src/ONYXKEYS';
 import ROUTES from '@src/ROUTES';
-import SCREENS from '@src/SCREENS';
 
 const INPUT_IDS = {
     EMOJI_CODE: 'emojiCode',
@@ -121,26 +119,10 @@
     }, [brickRoadIndicator]);
 
     return (
-<<<<<<< HEAD
         <ScreenWrapper
-            style={[StyleUtils.getBackgroundColorStyle(theme.PAGE_BACKGROUND_COLORS[SCREENS.SETTINGS.STATUS])]}
             shouldEnablePickerAvoiding={false}
             includeSafeAreaPaddingBottom={false}
             testID={HeaderPageLayout.displayName}
-=======
-        <HeaderPageLayout
-            title={translate('statusPage.status')}
-            onBackButtonPress={navigateBackToSettingsPage}
-            headerContent={
-                <MobileBackgroundImage
-                    pointerEvents="none"
-                    style={styles.staticHeaderImage}
-                />
-            }
-            headerContainerStyles={[styles.staticHeaderImage]}
-            backgroundColor={theme.PAGE_THEMES[SCREENS.SETTINGS.STATUS].backgroundColor}
-            footer={footerComponent}
->>>>>>> 2e8de3ff
         >
             <HeaderWithBackButton
                 title={translate('statusPage.status')}
