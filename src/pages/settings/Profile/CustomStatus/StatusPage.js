--- conflicted
+++ resolved
@@ -2,14 +2,14 @@
 import React, {useCallback, useEffect, useMemo, useRef, useState} from 'react';
 import {View} from 'react-native';
 import {withOnyx} from 'react-native-onyx';
+import MobileBackgroundImage from '@assets/images/money-stack.svg';
 import EmojiPickerButtonDropdown from '@components/EmojiPicker/EmojiPickerButtonDropdown';
 import FormProvider from '@components/Form/FormProvider';
 import InputWrapper from '@components/Form/InputWrapper';
-import HeaderWithBackButton from '@components/HeaderWithBackButton';
+import HeaderPageLayout from '@components/HeaderPageLayout';
 import * as Expensicons from '@components/Icon/Expensicons';
 import MenuItem from '@components/MenuItem';
 import MenuItemWithTopDescription from '@components/MenuItemWithTopDescription';
-import ScreenWrapper from '@components/ScreenWrapper';
 import Text from '@components/Text';
 import TextInput from '@components/TextInput';
 import withCurrentUserPersonalDetails, {withCurrentUserPersonalDetailsPropTypes} from '@components/withCurrentUserPersonalDetails';
@@ -23,6 +23,7 @@
 import CONST from '@src/CONST';
 import ONYXKEYS from '@src/ONYXKEYS';
 import ROUTES from '@src/ROUTES';
+import SCREENS from '@src/SCREENS';
 
 const INPUT_IDS = {
     EMOJI_CODE: 'emojiCode',
@@ -36,13 +37,9 @@
 const initialEmoji = '💬';
 
 function StatusPage({draftStatus, currentUserPersonalDetails}) {
-<<<<<<< HEAD
-    const localize = useLocalize();
+    const {translate} = useLocalize();
+    const formRef = useRef(null);
     const [brickRoadIndicator, setBrickRoadIndicator] = useState('');
-    const formRef = useRef(null);
-=======
-    const {translate} = useLocalize();
->>>>>>> d4a97bc7
     const currentUserEmojiCode = lodashGet(currentUserPersonalDetails, 'status.emojiCode', '');
     const currentUserStatusText = lodashGet(currentUserPersonalDetails, 'status.text', '');
     const currentUserClearAfter = lodashGet(currentUserPersonalDetails, 'status.clearAfter', '');
@@ -98,29 +95,9 @@
         formRef.current.resetForm({[INPUT_IDS.EMOJI_CODE]: initialEmoji});
     };
 
-<<<<<<< HEAD
     useEffect(() => setBrickRoadIndicator(isValidClearAfterDate() ? null : CONST.BRICK_ROAD_INDICATOR_STATUS.ERROR), [isValidClearAfterDate]);
-=======
-    const navigateBackToSettingsPage = useCallback(() => Navigation.goBack(ROUTES.SETTINGS_PROFILE, false, true), []);
-    const updateStatus = useCallback(() => {
-        User.updateCustomStatus({text: defaultText, emojiCode: defaultEmoji});
-
-        User.clearDraftCustomStatus();
-        Navigation.goBack(ROUTES.SETTINGS_PROFILE);
-    }, [defaultText, defaultEmoji]);
-    const footerComponent = useMemo(
-        () =>
-            hasDraftStatus ? (
-                <Button
-                    success
-                    text={translate('statusPage.save')}
-                    onPress={updateStatus}
-                />
-            ) : null,
-        [hasDraftStatus, translate, updateStatus],
-    );
->>>>>>> d4a97bc7
-
+
+    // <<<<<<< HEAD
     useEffect(() => {
         if (!currentUserEmojiCode && !currentUserClearAfter && !draftClearAfter) {
             User.updateDraftCustomStatus({clearAfter: DateUtils.getEndOfToday()});
@@ -139,19 +116,9 @@
         return {};
     }, [brickRoadIndicator]);
     return (
-<<<<<<< HEAD
-        <ScreenWrapper
-            testID={StatusPage.displayName}
-            includeSafeAreaPaddingBottom={false}
-            shouldEnableMaxHeight
-        >
-            <HeaderWithBackButton
-                title={localize.translate('statusPage.status')}
-                onBackButtonPress={navigateBackToPreviousScreen}
-=======
         <HeaderPageLayout
             title={translate('statusPage.status')}
-            onBackButtonPress={navigateBackToSettingsPage}
+            onBackButtonPress={navigateBackToPreviousScreen}
             headerContent={
                 <MobileBackgroundImage
                     pointerEvents="none"
@@ -160,33 +127,22 @@
             }
             headerContainerStyles={[styles.staticHeaderImage]}
             backgroundColor={themeColors.PAGE_BACKGROUND_COLORS[SCREENS.SETTINGS.STATUS]}
-            footer={footerComponent}
+            childrenContainerStyles={[styles.flex1]}
+            scrollViewContainerStyles={[styles.flex1]}
         >
-            <View style={[styles.mh5, styles.mb5]}>
-                <Text style={[styles.textHeadline]}>{translate('statusPage.setStatusTitle')}</Text>
-                <Text style={[styles.textNormal, styles.mt2]}>{translate('statusPage.statusExplanation')}</Text>
-            </View>
-            <MenuItemWithTopDescription
-                title={customStatus}
-                description={translate('statusPage.status')}
-                shouldShowRightIcon
-                inputID="test"
-                onPress={() => Navigation.navigate(ROUTES.SETTINGS_STATUS_SET)}
->>>>>>> d4a97bc7
-            />
             <FormProvider
                 formID={ONYXKEYS.FORMS.SETTINGS_STATUS_SET_FORM}
-                style={styles.flexGrow1}
+                style={[styles.flexGrow1, styles.flex1]}
                 ref={formRef}
-                submitButtonText={localize.translate('statusPage.save')}
-                submitButtonStyles={[styles.mh5]}
+                submitButtonText={translate('statusPage.save')}
+                submitButtonStyles={[styles.mh5, styles.flexGrow1]}
                 onSubmit={updateStatus}
                 validate={validateForm}
                 enabledWhenOffline
             >
-                <View style={styles.mh5}>
-                    <Text style={[styles.textHeadline]}>{localize.translate('statusPage.setStatusTitle')}</Text>
-                    <Text style={[styles.textNormal, styles.mt2]}>{localize.translate('statusPage.statusExplanation')}</Text>
+                <View style={[styles.mh5, styles.mb5]}>
+                    <Text style={[styles.textHeadline]}>{translate('statusPage.setStatusTitle')}</Text>
+                    <Text style={[styles.textNormal, styles.mt2]}>{translate('statusPage.statusExplanation')}</Text>
                 </View>
                 <View style={[styles.mb2, styles.mt6]}>
                     <View style={[styles.mb4, styles.ph5]}>
@@ -202,7 +158,7 @@
                             InputComponent={TextInput}
                             inputID={INPUT_IDS.STATUS_TEXT}
                             role={CONST.ACCESSIBILITY_ROLE.TEXT}
-                            label={localize.translate('statusPage.message')}
+                            label={translate('statusPage.message')}
                             accessibilityLabel={INPUT_IDS.STATUS_TEXT}
                             defaultValue={defaultText}
                             maxLength={CONST.STATUS_TEXT_MAX_LENGTH}
@@ -212,17 +168,16 @@
                     </View>
                     <MenuItemWithTopDescription
                         title={customClearAfter}
-                        description={localize.translate('statusPage.clearAfter')}
+                        description={translate('statusPage.clearAfter')}
                         shouldShowRightIcon
                         onPress={() => Navigation.navigate(ROUTES.SETTINGS_STATUS_CLEAR_AFTER)}
                         containerStyle={styles.pr2}
                         brickRoadIndicator={brickRoadIndicator}
                     />
 
-<<<<<<< HEAD
                     {(!!currentUserEmojiCode || !!currentUserStatusText) && (
                         <MenuItem
-                            title={localize.translate('statusPage.clearStatus')}
+                            title={translate('statusPage.clearStatus')}
                             titleStyle={styles.ml0}
                             icon={Expensicons.Trashcan}
                             onPress={clearStatus}
@@ -230,22 +185,10 @@
                             wrapperStyle={[styles.pl2]}
                         />
                     )}
+                    <View style={[styles.flexGrow1]} />
                 </View>
             </FormProvider>
-        </ScreenWrapper>
-=======
-            {(!!currentUserEmojiCode || !!currentUserStatusText) && (
-                <MenuItem
-                    title={translate('statusPage.clearStatus')}
-                    titleStyle={styles.ml0}
-                    icon={Expensicons.Close}
-                    onPress={clearStatus}
-                    iconFill={themeColors.danger}
-                    wrapperStyle={[styles.pl2]}
-                />
-            )}
         </HeaderPageLayout>
->>>>>>> d4a97bc7
     );
 }
 
