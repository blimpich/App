--- conflicted
+++ resolved
@@ -18,8 +18,8 @@
 import compose from '@libs/compose';
 import DateUtils from '@libs/DateUtils';
 import Navigation from '@libs/Navigation/Navigation';
-import * as StyleUtils from '@styles/StyleUtils';
 import useTheme from '@styles/themes/useTheme';
+import useStyleUtils from '@styles/useStyleUtils';
 import useThemeStyles from '@styles/useThemeStyles';
 import * as User from '@userActions/User';
 import CONST from '@src/CONST';
@@ -41,6 +41,7 @@
 function StatusPage({draftStatus, currentUserPersonalDetails}) {
     const theme = useTheme();
     const styles = useThemeStyles();
+    const StyleUtils = useStyleUtils();
     const {translate} = useLocalize();
     const formRef = useRef(null);
     const [brickRoadIndicator, setBrickRoadIndicator] = useState('');
@@ -121,26 +122,11 @@
     }, [brickRoadIndicator]);
 
     return (
-<<<<<<< HEAD
         <ScreenWrapper
-            style={[StyleUtils.getBackgroundColorStyle(theme.PAGE_THEMES[SCREENS.SETTINGS.STATUS].backgroundColor)]}
+            style={[StyleUtils.getBackgroundColorStyle(theme.PAGE_THEMES[SCREENS.SETTINGS.PROFILE.STATUS].backgroundColor)]}
             shouldEnablePickerAvoiding={false}
             includeSafeAreaPaddingBottom={false}
             testID={HeaderPageLayout.displayName}
-=======
-        <HeaderPageLayout
-            title={translate('statusPage.status')}
-            onBackButtonPress={navigateBackToSettingsPage}
-            headerContent={
-                <MobileBackgroundImage
-                    pointerEvents="none"
-                    style={styles.staticHeaderImage}
-                />
-            }
-            headerContainerStyles={[styles.staticHeaderImage]}
-            backgroundColor={theme.PAGE_THEMES[SCREENS.SETTINGS.PROFILE.STATUS].backgroundColor}
-            footer={footerComponent}
->>>>>>> 7f7cfb31
         >
             <HeaderWithBackButton
                 title={translate('statusPage.status')}
