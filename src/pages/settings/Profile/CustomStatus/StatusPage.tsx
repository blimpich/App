--- conflicted
+++ resolved
@@ -247,11 +247,8 @@
                             titleStyle={styles.ml0}
                             icon={Expensicons.Trashcan}
                             onPress={clearStatus}
-<<<<<<< HEAD
                             iconFill={theme.danger}
-=======
                             wrapperStyle={[styles.pl2]}
->>>>>>> 3a005921
                         />
                     )}
                 </View>
