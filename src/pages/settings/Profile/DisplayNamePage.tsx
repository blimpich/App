import React from 'react';
import {View} from 'react-native';
import FormProvider from '@components/Form/FormProvider';
import InputWrapper from '@components/Form/InputWrapper';
import type {FormInputErrors, FormOnyxValues} from '@components/Form/types';
import FullScreenLoadingIndicator from '@components/FullscreenLoadingIndicator';
import HeaderWithBackButton from '@components/HeaderWithBackButton';
import type {LocaleContextProps} from '@components/LocaleContextProvider';
import ScreenWrapper from '@components/ScreenWrapper';
import Text from '@components/Text';
import TextInput from '@components/TextInput';
import type {WithCurrentUserPersonalDetailsProps} from '@components/withCurrentUserPersonalDetails';
import withCurrentUserPersonalDetails from '@components/withCurrentUserPersonalDetails';
import useLocalize from '@hooks/useLocalize';
import useOnyx from '@hooks/useOnyx';
import useThemeStyles from '@hooks/useThemeStyles';
<<<<<<< HEAD
import {updateDisplayName as updateDisplayNameUtil} from '@libs/actions/PersonalDetails';
import {addErrorMessage} from '@libs/ErrorUtils';
import Navigation from '@libs/Navigation/Navigation';
import {doesContainReservedWord, isValidDisplayName} from '@libs/ValidationUtils';
=======
import {addErrorMessage} from '@libs/ErrorUtils';
import Navigation from '@libs/Navigation/Navigation';
import {doesContainReservedWord, isValidDisplayName} from '@libs/ValidationUtils';
import {updateDisplayName as updateDisplayNamePersonalDetails} from '@userActions/PersonalDetails';
>>>>>>> 8c9a198d
import CONST from '@src/CONST';
import ONYXKEYS from '@src/ONYXKEYS';
import INPUT_IDS from '@src/types/form/DisplayNameForm';

type DisplayNamePageProps = WithCurrentUserPersonalDetailsProps;

/**
 * Submit form to update user's first and last name (and display name)
 */
<<<<<<< HEAD
const updateDisplayName = (values: FormOnyxValues<typeof ONYXKEYS.FORMS.DISPLAY_NAME_FORM>) => {
    updateDisplayNameUtil(values.firstName.trim(), values.lastName.trim());
=======
const updateDisplayName = (values: FormOnyxValues<typeof ONYXKEYS.FORMS.DISPLAY_NAME_FORM>, formatPhoneNumber: LocaleContextProps['formatPhoneNumber']) => {
    updateDisplayNamePersonalDetails(values.firstName.trim(), values.lastName.trim(), formatPhoneNumber);
>>>>>>> 8c9a198d
    Navigation.goBack();
};

function DisplayNamePage({currentUserPersonalDetails}: DisplayNamePageProps) {
    const styles = useThemeStyles();
<<<<<<< HEAD
    const {translate} = useLocalize();
=======
    const {translate, formatPhoneNumber} = useLocalize();
>>>>>>> 8c9a198d
    const [isLoadingApp = true] = useOnyx(ONYXKEYS.IS_LOADING_APP, {canBeMissing: true});

    const currentUserDetails = currentUserPersonalDetails ?? {};

    const validate = (values: FormOnyxValues<typeof ONYXKEYS.FORMS.DISPLAY_NAME_FORM>) => {
        const errors: FormInputErrors<typeof ONYXKEYS.FORMS.DISPLAY_NAME_FORM> = {};

        // First we validate the first name field
        if (!isValidDisplayName(values.firstName)) {
            addErrorMessage(errors, 'firstName', translate('personalDetails.error.hasInvalidCharacter'));
<<<<<<< HEAD
        } else if (values.firstName.length > CONST.DISPLAY_NAME.MAX_LENGTH) {
            addErrorMessage(errors, 'firstName', translate('common.error.characterLimitExceedCounter', {length: values.firstName.length, limit: CONST.DISPLAY_NAME.MAX_LENGTH}));
=======
        } else if (values.firstName.length > CONST.TITLE_CHARACTER_LIMIT) {
            addErrorMessage(errors, 'firstName', translate('common.error.characterLimitExceedCounter', {length: values.firstName.length, limit: CONST.TITLE_CHARACTER_LIMIT}));
>>>>>>> 8c9a198d
        } else if (values.firstName.length === 0) {
            addErrorMessage(errors, 'firstName', translate('personalDetails.error.requiredFirstName'));
        }
        if (doesContainReservedWord(values.firstName, CONST.DISPLAY_NAME.RESERVED_NAMES)) {
            addErrorMessage(errors, 'firstName', translate('personalDetails.error.containsReservedWord'));
        }

        // Then we validate the last name field
        if (!isValidDisplayName(values.lastName)) {
            addErrorMessage(errors, 'lastName', translate('personalDetails.error.hasInvalidCharacter'));
<<<<<<< HEAD
        } else if (values.lastName.length > CONST.DISPLAY_NAME.MAX_LENGTH) {
            addErrorMessage(errors, 'lastName', translate('common.error.characterLimitExceedCounter', {length: values.lastName.length, limit: CONST.DISPLAY_NAME.MAX_LENGTH}));
=======
        } else if (values.lastName.length > CONST.TITLE_CHARACTER_LIMIT) {
            addErrorMessage(errors, 'lastName', translate('common.error.characterLimitExceedCounter', {length: values.lastName.length, limit: CONST.TITLE_CHARACTER_LIMIT}));
>>>>>>> 8c9a198d
        }
        if (doesContainReservedWord(values.lastName, CONST.DISPLAY_NAME.RESERVED_NAMES)) {
            addErrorMessage(errors, 'lastName', translate('personalDetails.error.containsReservedWord'));
        }
        return errors;
    };
    return (
        <ScreenWrapper
            includeSafeAreaPaddingBottom
            shouldEnableMaxHeight
            testID={DisplayNamePage.displayName}
        >
            <HeaderWithBackButton
                title={translate('displayNamePage.headerTitle')}
                onBackButtonPress={() => Navigation.goBack()}
            />
            {isLoadingApp ? (
                <FullScreenLoadingIndicator style={[styles.flex1, styles.pRelative]} />
            ) : (
                <FormProvider
                    style={[styles.flexGrow1, styles.ph5]}
                    formID={ONYXKEYS.FORMS.DISPLAY_NAME_FORM}
                    validate={validate}
                    onSubmit={(values) => updateDisplayName(values, formatPhoneNumber)}
                    submitButtonText={translate('common.save')}
                    enabledWhenOffline
                    shouldValidateOnBlur
                    shouldValidateOnChange
                >
                    <Text style={[styles.mb6]}>{translate('displayNamePage.isShownOnProfile')}</Text>
                    <View style={styles.mb4}>
                        <InputWrapper
                            InputComponent={TextInput}
                            inputID={INPUT_IDS.FIRST_NAME}
                            name="fname"
                            label={translate('common.firstName')}
                            aria-label={translate('common.firstName')}
                            role={CONST.ROLE.PRESENTATION}
                            defaultValue={currentUserDetails.firstName ?? ''}
                            spellCheck={false}
                            autoCapitalize="words"
                        />
                    </View>
                    <View>
                        <InputWrapper
                            InputComponent={TextInput}
                            inputID={INPUT_IDS.LAST_NAME}
                            name="lname"
                            label={translate('common.lastName')}
                            aria-label={translate('common.lastName')}
                            role={CONST.ROLE.PRESENTATION}
                            defaultValue={currentUserDetails.lastName ?? ''}
                            spellCheck={false}
                            autoCapitalize="words"
                        />
                    </View>
                </FormProvider>
            )}
        </ScreenWrapper>
    );
}

DisplayNamePage.displayName = 'DisplayNamePage';

export default withCurrentUserPersonalDetails(DisplayNamePage);<|MERGE_RESOLUTION|>--- conflicted
+++ resolved
@@ -14,17 +14,10 @@
 import useLocalize from '@hooks/useLocalize';
 import useOnyx from '@hooks/useOnyx';
 import useThemeStyles from '@hooks/useThemeStyles';
-<<<<<<< HEAD
-import {updateDisplayName as updateDisplayNameUtil} from '@libs/actions/PersonalDetails';
-import {addErrorMessage} from '@libs/ErrorUtils';
-import Navigation from '@libs/Navigation/Navigation';
-import {doesContainReservedWord, isValidDisplayName} from '@libs/ValidationUtils';
-=======
 import {addErrorMessage} from '@libs/ErrorUtils';
 import Navigation from '@libs/Navigation/Navigation';
 import {doesContainReservedWord, isValidDisplayName} from '@libs/ValidationUtils';
 import {updateDisplayName as updateDisplayNamePersonalDetails} from '@userActions/PersonalDetails';
->>>>>>> 8c9a198d
 import CONST from '@src/CONST';
 import ONYXKEYS from '@src/ONYXKEYS';
 import INPUT_IDS from '@src/types/form/DisplayNameForm';
@@ -34,23 +27,14 @@
 /**
  * Submit form to update user's first and last name (and display name)
  */
-<<<<<<< HEAD
-const updateDisplayName = (values: FormOnyxValues<typeof ONYXKEYS.FORMS.DISPLAY_NAME_FORM>) => {
-    updateDisplayNameUtil(values.firstName.trim(), values.lastName.trim());
-=======
 const updateDisplayName = (values: FormOnyxValues<typeof ONYXKEYS.FORMS.DISPLAY_NAME_FORM>, formatPhoneNumber: LocaleContextProps['formatPhoneNumber']) => {
     updateDisplayNamePersonalDetails(values.firstName.trim(), values.lastName.trim(), formatPhoneNumber);
->>>>>>> 8c9a198d
     Navigation.goBack();
 };
 
 function DisplayNamePage({currentUserPersonalDetails}: DisplayNamePageProps) {
     const styles = useThemeStyles();
-<<<<<<< HEAD
-    const {translate} = useLocalize();
-=======
     const {translate, formatPhoneNumber} = useLocalize();
->>>>>>> 8c9a198d
     const [isLoadingApp = true] = useOnyx(ONYXKEYS.IS_LOADING_APP, {canBeMissing: true});
 
     const currentUserDetails = currentUserPersonalDetails ?? {};
@@ -61,13 +45,8 @@
         // First we validate the first name field
         if (!isValidDisplayName(values.firstName)) {
             addErrorMessage(errors, 'firstName', translate('personalDetails.error.hasInvalidCharacter'));
-<<<<<<< HEAD
         } else if (values.firstName.length > CONST.DISPLAY_NAME.MAX_LENGTH) {
             addErrorMessage(errors, 'firstName', translate('common.error.characterLimitExceedCounter', {length: values.firstName.length, limit: CONST.DISPLAY_NAME.MAX_LENGTH}));
-=======
-        } else if (values.firstName.length > CONST.TITLE_CHARACTER_LIMIT) {
-            addErrorMessage(errors, 'firstName', translate('common.error.characterLimitExceedCounter', {length: values.firstName.length, limit: CONST.TITLE_CHARACTER_LIMIT}));
->>>>>>> 8c9a198d
         } else if (values.firstName.length === 0) {
             addErrorMessage(errors, 'firstName', translate('personalDetails.error.requiredFirstName'));
         }
@@ -78,13 +57,8 @@
         // Then we validate the last name field
         if (!isValidDisplayName(values.lastName)) {
             addErrorMessage(errors, 'lastName', translate('personalDetails.error.hasInvalidCharacter'));
-<<<<<<< HEAD
         } else if (values.lastName.length > CONST.DISPLAY_NAME.MAX_LENGTH) {
             addErrorMessage(errors, 'lastName', translate('common.error.characterLimitExceedCounter', {length: values.lastName.length, limit: CONST.DISPLAY_NAME.MAX_LENGTH}));
-=======
-        } else if (values.lastName.length > CONST.TITLE_CHARACTER_LIMIT) {
-            addErrorMessage(errors, 'lastName', translate('common.error.characterLimitExceedCounter', {length: values.lastName.length, limit: CONST.TITLE_CHARACTER_LIMIT}));
->>>>>>> 8c9a198d
         }
         if (doesContainReservedWord(values.lastName, CONST.DISPLAY_NAME.RESERVED_NAMES)) {
             addErrorMessage(errors, 'lastName', translate('personalDetails.error.containsReservedWord'));
