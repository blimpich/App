import _ from 'underscore';
import React, {useCallback} from 'react';
import PropTypes from 'prop-types';
import {View} from 'react-native';
import {withOnyx} from 'react-native-onyx';
import lodashGet from 'lodash/get';
import ScreenWrapper from '../../../../components/ScreenWrapper';
import HeaderWithBackButton from '../../../../components/HeaderWithBackButton';
import withLocalize, {withLocalizePropTypes} from '../../../../components/withLocalize';
import Form from '../../../../components/Form';
import ONYXKEYS from '../../../../ONYXKEYS';
import CONST from '../../../../CONST';
import * as ValidationUtils from '../../../../libs/ValidationUtils';
import TextInput from '../../../../components/TextInput';
import styles from '../../../../styles/styles';
import * as PersonalDetails from '../../../../libs/actions/PersonalDetails';
import compose from '../../../../libs/compose';
import Navigation from '../../../../libs/Navigation/Navigation';
import ROUTES from '../../../../ROUTES';

const propTypes = {
    /* Onyx Props */

    /** User's private personal details */
    privatePersonalDetails: PropTypes.shape({
        legalFirstName: PropTypes.string,
        legalLastName: PropTypes.string,
    }),

    ...withLocalizePropTypes,
};

const defaultProps = {
    privatePersonalDetails: {
        legalFirstName: '',
        legalLastName: '',
    },
};

const updateLegalName = (values) => {
    PersonalDetails.updateLegalName(
        values.legalFirstName.trim(),
        values.legalLastName.trim(),
    );
};

function LegalNamePage(props) {
    const legalFirstName = lodashGet(props.privatePersonalDetails, 'legalFirstName', '');
    const legalLastName = lodashGet(props.privatePersonalDetails, 'legalLastName', '');
    const translate = props.translate;

    const validate = useCallback((values) => {
        const errors = {};

        if (!ValidationUtils.isValidLegalName(values.legalFirstName)) {
            errors.legalFirstName = translate('privatePersonalDetails.error.hasInvalidCharacter');
        } else if (_.isEmpty(values.legalFirstName)) {
            errors.legalFirstName = translate('common.error.fieldRequired');
        }

        if (!ValidationUtils.isValidLegalName(values.legalLastName)) {
            errors.legalLastName = translate('privatePersonalDetails.error.hasInvalidCharacter');
        } else if (_.isEmpty(values.legalLastName)) {
            errors.legalLastName = translate('common.error.fieldRequired');
        }

        return errors;
    }, [translate]);

<<<<<<< HEAD
        return (
            <ScreenWrapper includeSafeAreaPaddingBottom={false}>
                <HeaderWithBackButton
                    title={this.props.translate('privatePersonalDetails.legalName')}
                    onBackButtonPress={() => Navigation.goBack(ROUTES.SETTINGS_PERSONAL_DETAILS)}
                />
                <Form
                    style={[styles.flexGrow1, styles.ph5]}
                    formID={ONYXKEYS.FORMS.LEGAL_NAME_FORM}
                    validate={this.validate}
                    onSubmit={this.updateLegalName}
                    submitButtonText={this.props.translate('common.save')}
                    enabledWhenOffline
                >
                    <View style={[styles.mb4]}>
                        <TextInput
                            inputID="legalFirstName"
                            name="lfname"
                            label={this.props.translate('privatePersonalDetails.legalFirstName')}
                            defaultValue={privateDetails.legalFirstName || ''}
                            maxLength={CONST.DISPLAY_NAME.MAX_LENGTH}
                        />
                    </View>
                    <View>
                        <TextInput
                            inputID="legalLastName"
                            name="llname"
                            label={this.props.translate('privatePersonalDetails.legalLastName')}
                            defaultValue={privateDetails.legalLastName || ''}
                            maxLength={CONST.DISPLAY_NAME.MAX_LENGTH}
                        />
                    </View>
                </Form>
            </ScreenWrapper>
        );
    }
=======
    return (
        <ScreenWrapper includeSafeAreaPaddingBottom={false}>
            <HeaderWithCloseButton
                title={props.translate('privatePersonalDetails.legalName')}
                shouldShowBackButton
                onBackButtonPress={() => Navigation.navigate(ROUTES.SETTINGS_PERSONAL_DETAILS)}
                onCloseButtonPress={() => Navigation.dismissModal(true)}
            />
            <Form
                style={[styles.flexGrow1, styles.ph5]}
                formID={ONYXKEYS.FORMS.LEGAL_NAME_FORM}
                validate={validate}
                onSubmit={updateLegalName}
                submitButtonText={props.translate('common.save')}
                enabledWhenOffline
            >
                <View style={[styles.mb4]}>
                    <TextInput
                        inputID="legalFirstName"
                        name="lfname"
                        label={props.translate('privatePersonalDetails.legalFirstName')}
                        defaultValue={legalFirstName}
                        maxLength={CONST.DISPLAY_NAME.MAX_LENGTH}
                    />
                </View>
                <View>
                    <TextInput
                        inputID="legalLastName"
                        name="llname"
                        label={props.translate('privatePersonalDetails.legalLastName')}
                        defaultValue={legalLastName}
                        maxLength={CONST.DISPLAY_NAME.MAX_LENGTH}
                    />
                </View>
            </Form>
        </ScreenWrapper>
    );
>>>>>>> 25b3cb95
}

LegalNamePage.propTypes = propTypes;
LegalNamePage.defaultProps = defaultProps;

export default compose(
    withLocalize,
    withOnyx({
        privatePersonalDetails: {
            key: ONYXKEYS.PRIVATE_PERSONAL_DETAILS,
        },
    }),
)(LegalNamePage);<|MERGE_RESOLUTION|>--- conflicted
+++ resolved
@@ -67,51 +67,11 @@
         return errors;
     }, [translate]);
 
-<<<<<<< HEAD
-        return (
-            <ScreenWrapper includeSafeAreaPaddingBottom={false}>
-                <HeaderWithBackButton
-                    title={this.props.translate('privatePersonalDetails.legalName')}
-                    onBackButtonPress={() => Navigation.goBack(ROUTES.SETTINGS_PERSONAL_DETAILS)}
-                />
-                <Form
-                    style={[styles.flexGrow1, styles.ph5]}
-                    formID={ONYXKEYS.FORMS.LEGAL_NAME_FORM}
-                    validate={this.validate}
-                    onSubmit={this.updateLegalName}
-                    submitButtonText={this.props.translate('common.save')}
-                    enabledWhenOffline
-                >
-                    <View style={[styles.mb4]}>
-                        <TextInput
-                            inputID="legalFirstName"
-                            name="lfname"
-                            label={this.props.translate('privatePersonalDetails.legalFirstName')}
-                            defaultValue={privateDetails.legalFirstName || ''}
-                            maxLength={CONST.DISPLAY_NAME.MAX_LENGTH}
-                        />
-                    </View>
-                    <View>
-                        <TextInput
-                            inputID="legalLastName"
-                            name="llname"
-                            label={this.props.translate('privatePersonalDetails.legalLastName')}
-                            defaultValue={privateDetails.legalLastName || ''}
-                            maxLength={CONST.DISPLAY_NAME.MAX_LENGTH}
-                        />
-                    </View>
-                </Form>
-            </ScreenWrapper>
-        );
-    }
-=======
     return (
         <ScreenWrapper includeSafeAreaPaddingBottom={false}>
-            <HeaderWithCloseButton
+            <HeaderWithBackButton
                 title={props.translate('privatePersonalDetails.legalName')}
-                shouldShowBackButton
-                onBackButtonPress={() => Navigation.navigate(ROUTES.SETTINGS_PERSONAL_DETAILS)}
-                onCloseButtonPress={() => Navigation.dismissModal(true)}
+                onBackButtonPress={() => Navigation.goBack(ROUTES.SETTINGS_PERSONAL_DETAILS)}
             />
             <Form
                 style={[styles.flexGrow1, styles.ph5]}
@@ -142,7 +102,6 @@
             </Form>
         </ScreenWrapper>
     );
->>>>>>> 25b3cb95
 }
 
 LegalNamePage.propTypes = propTypes;
