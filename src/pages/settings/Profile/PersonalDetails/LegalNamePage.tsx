--- conflicted
+++ resolved
@@ -1,12 +1,7 @@
 import React, {useCallback, useState} from 'react';
 import {View} from 'react-native';
-<<<<<<< HEAD
-import type {OnyxEntry} from 'react-native-onyx';
-import {useOnyx, withOnyx} from 'react-native-onyx';
+import {useOnyx} from 'react-native-onyx';
 import DelegateNoAccessModal from '@components/DelegateNoAccessModal';
-=======
-import {useOnyx} from 'react-native-onyx';
->>>>>>> 3ebe8520
 import FormProvider from '@components/Form/FormProvider';
 import InputWrapper from '@components/Form/InputWrapper';
 import type {FormOnyxValues} from '@components/Form/types';
@@ -29,15 +24,11 @@
 const updateLegalName = (values: PrivatePersonalDetails) => {
     PersonalDetails.updateLegalName(values.legalFirstName?.trim() ?? '', values.legalLastName?.trim() ?? '');
 };
-<<<<<<< HEAD
-function LegalNamePage({privatePersonalDetails, isLoadingApp = true}: LegalNamePageProps) {
-=======
 
 function LegalNamePage() {
     const [privatePersonalDetails] = useOnyx(ONYXKEYS.PRIVATE_PERSONAL_DETAILS);
     const [isLoadingApp] = useOnyx(ONYXKEYS.IS_LOADING_APP, {initialValue: true});
 
->>>>>>> 3ebe8520
     const styles = useThemeStyles();
     const {translate} = useLocalize();
     const legalFirstName = privatePersonalDetails?.legalFirstName ?? '';
@@ -90,7 +81,6 @@
 
     // For delegates, modifying legal Name is a restricted action.
     // So, on pressing submit, skip validation and show delegateNoAccessModal
-
     const skipValidation = isActingAsDelegate;
     const handleSubmit = (values: PrivatePersonalDetails) => {
         if (isActingAsDelegate) {
