--- conflicted
+++ resolved
@@ -46,17 +46,10 @@
     const {safeAreaPaddingBottomStyle} = useSafeAreaPaddings();
     const scrollEnabled = useScrollEnabled();
     const [loginList] = useOnyx(ONYXKEYS.LOGIN_LIST, {canBeMissing: true});
-<<<<<<< HEAD
-    const [privatePersonalDetails] = useOnyx(ONYXKEYS.PRIVATE_PERSONAL_DETAILS, {canBeMissing: true});
-    const currentUserPersonalDetails = useCurrentUserPersonalDetails();
-    const route = useRoute<PlatformStackRouteProp<SettingsNavigatorParamList, typeof SCREENS.SETTINGS.PROFILE.ROOT>>();
-    const [isLoadingApp] = useOnyx(ONYXKEYS.IS_LOADING_APP, {canBeMissing: true});
-=======
     const [privatePersonalDetails] = useOnyx(ONYXKEYS.PRIVATE_PERSONAL_DETAILS, {canBeMissing: false});
     const currentUserPersonalDetails = useCurrentUserPersonalDetails();
     const route = useRoute<PlatformStackRouteProp<SettingsSplitNavigatorParamList, typeof SCREENS.SETTINGS.PROFILE.ROOT>>();
     const [isLoadingApp] = useOnyx(ONYXKEYS.IS_LOADING_APP, {canBeMissing: false});
->>>>>>> 731370b9
 
     const getPronouns = (): string => {
         const pronounsKey = currentUserPersonalDetails?.pronouns?.replace(CONST.PRONOUNS.PREFIX, '') ?? '';
@@ -71,11 +64,7 @@
     const privateDetails = privatePersonalDetails ?? {};
     const legalName = `${privateDetails.legalFirstName ?? ''} ${privateDetails.legalLastName ?? ''}`.trim();
 
-<<<<<<< HEAD
-    const [isActingAsDelegate] = useOnyx(ONYXKEYS.ACCOUNT, {selector: (account) => !!account?.delegatedAccess?.delegate, canBeMissing: true});
-=======
     const [isActingAsDelegate] = useOnyx(ONYXKEYS.ACCOUNT, {selector: (account) => !!account?.delegatedAccess?.delegate, canBeMissing: false});
->>>>>>> 731370b9
     const [isNoDelegateAccessMenuVisible, setIsNoDelegateAccessMenuVisible] = useState(false);
 
     const publicOptions = [
