import React, {useState} from 'react';
import type {ValueOf} from 'type-fest';
import HeaderWithBackButton from '@components/HeaderWithBackButton';
import ScreenWrapper from '@components/ScreenWrapper';
import SelectionList from '@components/SelectionList';
import SingleSelectListItem from '@components/SelectionList/SingleSelectListItem';
import type {WithCurrentUserPersonalDetailsProps} from '@components/withCurrentUserPersonalDetails';
import withCurrentUserPersonalDetails from '@components/withCurrentUserPersonalDetails';
import useInitialValue from '@hooks/useInitialValue';
import useLocalize from '@hooks/useLocalize';
import Navigation from '@libs/Navigation/Navigation';
import {updateSelectedTimezone} from '@userActions/PersonalDetails';
import CONST from '@src/CONST';
import ROUTES from '@src/ROUTES';
import TIMEZONES from '@src/TIMEZONES';
import type {SelectedTimezone} from '@src/types/onyx/PersonalDetails';

type TimezoneSelectPageProps = Pick<WithCurrentUserPersonalDetailsProps, 'currentUserPersonalDetails'>;

/**
 * We add the current time to the key to fix a bug where the list options don't update unless the key is updated.
 */
const getKey = (text: string): string => `${text}-${new Date().getTime()}`;

const getUserTimezone = (currentUserPersonalDetails: ValueOf<WithCurrentUserPersonalDetailsProps, 'currentUserPersonalDetails'>) =>
    currentUserPersonalDetails?.timezone ?? CONST.DEFAULT_TIME_ZONE;

function TimezoneSelectPage({currentUserPersonalDetails}: TimezoneSelectPageProps) {
    const {translate} = useLocalize();
    const timezone = getUserTimezone(currentUserPersonalDetails);
    const allTimezones = useInitialValue(() =>
        TIMEZONES.filter((tz: string) => !tz.startsWith('Etc/GMT')).map((text: string) => ({
            text,
            keyForList: getKey(text),
            isSelected: text === timezone.selected,
        })),
    );
    const [timezoneInputText, setTimezoneInputText] = useState('');
    const [timezoneOptions, setTimezoneOptions] = useState(allTimezones);

    const saveSelectedTimezone = ({text}: {text: string}) => {
<<<<<<< HEAD
        updateSelectedTimezone(text as SelectedTimezone, currentUserPersonalDetails.accountID);
=======
        updateSelectedTimezone(text as SelectedTimezone);
>>>>>>> d8ce56dd
    };

    const filterShownTimezones = (searchText: string) => {
        setTimezoneInputText(searchText);
        const searchWords = searchText.toLowerCase().match(/[a-z0-9]+/g) ?? [];
        setTimezoneOptions(
            allTimezones.filter((tz) =>
                searchWords.every((word) =>
                    tz.text
                        .toLowerCase()
                        .replace(/[^a-z0-9]/g, ' ')
                        .includes(word),
                ),
            ),
        );
    };

    return (
        <ScreenWrapper
            includeSafeAreaPaddingBottom={false}
            testID={TimezoneSelectPage.displayName}
        >
            <HeaderWithBackButton
                title={translate('timezonePage.timezone')}
                onBackButtonPress={() => Navigation.goBack(ROUTES.SETTINGS_TIMEZONE)}
            />
            <SelectionList
                headerMessage={timezoneInputText.trim() && !timezoneOptions.length ? translate('common.noResultsFound') : ''}
                textInputLabel={translate('timezonePage.timezone')}
                textInputValue={timezoneInputText}
                onChangeText={filterShownTimezones}
                onSelectRow={saveSelectedTimezone}
                shouldSingleExecuteRowSelect
                sections={[{data: timezoneOptions, isDisabled: timezone.automatic}]}
                initiallyFocusedOptionKey={timezoneOptions.find((tz) => tz.text === timezone.selected)?.keyForList}
                showScrollIndicator
                shouldShowTooltips={false}
                ListItem={SingleSelectListItem}
                shouldPreventActiveCellVirtualization
            />
        </ScreenWrapper>
    );
}

TimezoneSelectPage.displayName = 'TimezoneSelectPage';

export default withCurrentUserPersonalDetails(TimezoneSelectPage);<|MERGE_RESOLUTION|>--- conflicted
+++ resolved
@@ -39,11 +39,7 @@
     const [timezoneOptions, setTimezoneOptions] = useState(allTimezones);
 
     const saveSelectedTimezone = ({text}: {text: string}) => {
-<<<<<<< HEAD
         updateSelectedTimezone(text as SelectedTimezone, currentUserPersonalDetails.accountID);
-=======
-        updateSelectedTimezone(text as SelectedTimezone);
->>>>>>> d8ce56dd
     };
 
     const filterShownTimezones = (searchText: string) => {
