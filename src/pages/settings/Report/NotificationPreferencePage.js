--- conflicted
+++ resolved
@@ -43,14 +43,8 @@
                 />
                 <SelectionList
                     sections={[{data: notificationPreferenceOptions}]}
-<<<<<<< HEAD
-                    onSelectRow={(option) =>
-                        Report.updateNotificationPreference(props.report.reportID, props.report.notificationPreference, option.value, true, undefined, undefined, props.report)
-                    }
+                    onSelectRow={(option) => Report.updateNotificationPreference(props.reportID, props.report.notificationPreference, option.value, true, undefined, undefined, props.report)}
                     shouldDebounceRowSelect
-=======
-                    onSelectRow={(option) => Report.updateNotificationPreference(props.reportID, props.report.notificationPreference, option.value, true, undefined, undefined, props.report)}
->>>>>>> 149eda17
                     initiallyFocusedOptionKey={_.find(notificationPreferenceOptions, (locale) => locale.isSelected).keyForList}
                 />
             </FullPageNotFoundView>
