--- conflicted
+++ resolved
@@ -54,12 +54,8 @@
                 />
                 <OptionsList
                     sections={[{data: notificationPreferenceOptions}]}
-<<<<<<< HEAD
-                    onSelectRow={(option) => Report.updateNotificationPreferenceAndNavigate(props.report.reportID, props.report.notificationPreference, option.value)}
+                    onSelectRow={(option) => Report.updateNotificationPreference(props.report.reportID, props.report.notificationPreference, option.value, true)}
                     shouldDebounceRowSelect
-=======
-                    onSelectRow={(option) => Report.updateNotificationPreference(props.report.reportID, props.report.notificationPreference, option.value, true)}
->>>>>>> 09e3d0d4
                     hideSectionHeaders
                     optionHoveredStyle={{
                         ...styles.hoveredComponentBG,
