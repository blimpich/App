import {useRoute} from '@react-navigation/native';
import React, {useCallback} from 'react';
import {useOnyx} from 'react-native-onyx';
import type {ValueOf} from 'type-fest';
import FullPageNotFoundView from '@components/BlockingViews/FullPageNotFoundView';
import HeaderWithBackButton from '@components/HeaderWithBackButton';
import ScreenWrapper from '@components/ScreenWrapper';
import SelectionList from '@components/SelectionList';
import RadioListItem from '@components/SelectionList/RadioListItem';
import useLocalize from '@hooks/useLocalize';
import type {PlatformStackRouteProp, PlatformStackScreenProps} from '@libs/Navigation/PlatformStackNavigation/types';
import * as ReportUtils from '@libs/ReportUtils';
import type {ReportSettingsNavigatorParamList} from '@navigation/types';
import withReportOrNotFound from '@pages/home/report/withReportOrNotFound';
import type {WithReportOrNotFoundProps} from '@pages/home/report/withReportOrNotFound';
import * as ReportActions from '@userActions/Report';
import CONST from '@src/CONST';
import ONYXKEYS from '@src/ONYXKEYS';
import type SCREENS from '@src/SCREENS';

type NotificationPreferencePageProps = WithReportOrNotFoundProps & PlatformStackScreenProps<ReportSettingsNavigatorParamList, typeof SCREENS.REPORT_SETTINGS.NOTIFICATION_PREFERENCES>;

function NotificationPreferencePage({report}: NotificationPreferencePageProps) {
    const route = useRoute<PlatformStackRouteProp<ReportSettingsNavigatorParamList, typeof SCREENS.REPORT_SETTINGS.NOTIFICATION_PREFERENCES>>();
    const {translate} = useLocalize();
    const [reportNameValuePairs] = useOnyx(`${ONYXKEYS.COLLECTION.REPORT_NAME_VALUE_PAIRS}${report.reportID || undefined}`);
    const isMoneyRequestReport = ReportUtils.isMoneyRequestReport(report);
    const currentNotificationPreference = ReportUtils.getReportNotificationPreference(report);
    const shouldDisableNotificationPreferences =
<<<<<<< HEAD
        ReportUtils.isArchivedRoom(reportNameValuePairs) || ReportUtils.isSelfDM(report) || (!isMoneyRequestReport && ReportUtils.isHiddenForCurrentUser(currentNotificationPreference));
=======
        ReportUtils.isArchivedNonExpenseReport(report, reportNameValuePairs) ||
        ReportUtils.isSelfDM(report) ||
        (!isMoneyRequestReport && ReportUtils.isHiddenForCurrentUser(currentNotificationPreference));
>>>>>>> 92e5d458
    const notificationPreferenceOptions = Object.values(CONST.REPORT.NOTIFICATION_PREFERENCE)
        .filter((pref) => !ReportUtils.isHiddenForCurrentUser(pref))
        .map((preference) => ({
            value: preference,
            text: translate(`notificationPreferencesPage.notificationPreferences.${preference}`),
            keyForList: preference,
            isSelected: preference === currentNotificationPreference,
        }));

    const goBack = useCallback(() => {
        ReportUtils.goBackToDetailsPage(report, route.params.backTo);
    }, [report, route.params.backTo]);

    const updateNotificationPreference = useCallback(
        (value: ValueOf<typeof CONST.REPORT.NOTIFICATION_PREFERENCE>) => {
            ReportActions.updateNotificationPreference(report.reportID, currentNotificationPreference, value, undefined, undefined);
            goBack();
        },
        [report.reportID, currentNotificationPreference, goBack],
    );

    return (
        <ScreenWrapper
            includeSafeAreaPaddingBottom={false}
            testID={NotificationPreferencePage.displayName}
        >
            <FullPageNotFoundView shouldShow={shouldDisableNotificationPreferences}>
                <HeaderWithBackButton
                    title={translate('notificationPreferencesPage.header')}
                    onBackButtonPress={goBack}
                />
                <SelectionList
                    sections={[{data: notificationPreferenceOptions}]}
                    ListItem={RadioListItem}
                    onSelectRow={(option) => updateNotificationPreference(option.value)}
                    shouldSingleExecuteRowSelect
                    initiallyFocusedOptionKey={notificationPreferenceOptions.find((locale) => locale.isSelected)?.keyForList}
                />
            </FullPageNotFoundView>
        </ScreenWrapper>
    );
}

NotificationPreferencePage.displayName = 'NotificationPreferencePage';

export default withReportOrNotFound()(NotificationPreferencePage);<|MERGE_RESOLUTION|>--- conflicted
+++ resolved
@@ -27,13 +27,9 @@
     const isMoneyRequestReport = ReportUtils.isMoneyRequestReport(report);
     const currentNotificationPreference = ReportUtils.getReportNotificationPreference(report);
     const shouldDisableNotificationPreferences =
-<<<<<<< HEAD
-        ReportUtils.isArchivedRoom(reportNameValuePairs) || ReportUtils.isSelfDM(report) || (!isMoneyRequestReport && ReportUtils.isHiddenForCurrentUser(currentNotificationPreference));
-=======
         ReportUtils.isArchivedNonExpenseReport(report, reportNameValuePairs) ||
         ReportUtils.isSelfDM(report) ||
         (!isMoneyRequestReport && ReportUtils.isHiddenForCurrentUser(currentNotificationPreference));
->>>>>>> 92e5d458
     const notificationPreferenceOptions = Object.values(CONST.REPORT.NOTIFICATION_PREFERENCE)
         .filter((pref) => !ReportUtils.isHiddenForCurrentUser(pref))
         .map((preference) => ({
