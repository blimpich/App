--- conflicted
+++ resolved
@@ -52,7 +52,6 @@
     policies: {},
 };
 
-<<<<<<< HEAD
 function ReportSettingsPage(props) {
     const {report, policies} = props;
     const {translate} = useLocalize();
@@ -103,38 +102,6 @@
                         title={notificationPreference}
                         description={translate('notificationPreferencesPage.label')}
                         onPress={() => Navigation.navigate(ROUTES.getReportSettingsNotificationPreferencesRoute(report.reportID))}
-=======
-class ReportSettingsPage extends Component {
-    /**
-     * We only want policy owners and admins to be able to modify the welcome message.
-     *
-     * @param {Object|null} linkedWorkspace - the workspace the report is on, null if the user isn't a member of the workspace
-     * @returns {Boolean}
-     */
-    shouldDisableWelcomeMessage(linkedWorkspace) {
-        return ReportUtils.isArchivedRoom(this.props.report) || !ReportUtils.isChatRoom(this.props.report) || _.isEmpty(linkedWorkspace) || linkedWorkspace.role !== CONST.POLICY.ROLE.ADMIN;
-    }
-
-    render() {
-        const shouldShowRoomName = !ReportUtils.isPolicyExpenseChat(this.props.report) && !ReportUtils.isChatThread(this.props.report);
-        const linkedWorkspace = _.find(this.props.policies, (policy) => policy && policy.id === this.props.report.policyID);
-        const shouldDisableRename = ReportUtils.shouldDisableRename(this.props.report, linkedWorkspace) || ReportUtils.isChatThread(this.props.report);
-        const notificationPreference = this.props.translate(`notificationPreferencesPage.notificationPreferences.${this.props.report.notificationPreference}`);
-        const shouldDisableWelcomeMessage = this.shouldDisableWelcomeMessage(linkedWorkspace);
-        const writeCapability = ReportUtils.isAdminRoom(this.props.report)
-            ? CONST.REPORT.WRITE_CAPABILITIES.ADMINS
-            : this.props.report.writeCapability || CONST.REPORT.WRITE_CAPABILITIES.ALL;
-
-        const writeCapabilityText = this.props.translate(`writeCapabilityPage.writeCapability.${writeCapability}`);
-        const shouldAllowWriteCapabilityEditing = lodashGet(linkedWorkspace, 'role', '') === CONST.POLICY.ROLE.ADMIN && !ReportUtils.isAdminRoom(this.props.report);
-
-        return (
-            <ScreenWrapper>
-                <FullPageNotFoundView shouldShow={_.isEmpty(this.props.report)}>
-                    <HeaderWithBackButton
-                        title={this.props.translate('common.settings')}
-                        onBackButtonPress={() => Navigation.goBack(ROUTES.getReportDetailsRoute(this.props.report.reportID))}
->>>>>>> 82fd2f9f
                     />
                     {shouldShowRoomName && (
                         <OfflineWithFeedback
