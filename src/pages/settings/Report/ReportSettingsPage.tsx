import React, {useMemo} from 'react';
import {View} from 'react-native';
import FullPageNotFoundView from '@components/BlockingViews/FullPageNotFoundView';
import HeaderWithBackButton from '@components/HeaderWithBackButton';
import MenuItemWithTopDescription from '@components/MenuItemWithTopDescription';
import ScreenWrapper from '@components/ScreenWrapper';
import ScrollView from '@components/ScrollView';
import Text from '@components/Text';
import useLocalize from '@hooks/useLocalize';
import useReportIsArchived from '@hooks/useReportIsArchived';
import useThemeStyles from '@hooks/useThemeStyles';
import Navigation from '@libs/Navigation/Navigation';
import type {PlatformStackScreenProps} from '@libs/Navigation/PlatformStackNavigation/types';
import {
    canEditRoomVisibility,
    canEditWriteCapability,
    getReportNotificationPreference,
    isAdminRoom,
<<<<<<< HEAD
    isArchivedNonExpenseReport as isArchivedNonExpenseReportUtils,
    isHiddenForCurrentUser,
    isMoneyRequestReport as isMoneyRequestReportUtils,
=======
    isArchivedNonExpenseReport,
    isArchivedReport,
    isHiddenForCurrentUser,
    isMoneyRequestReport as isMoneyRequestReportUtil,
>>>>>>> 21262905
    isSelfDM,
} from '@libs/ReportUtils';
import type {ReportSettingsNavigatorParamList} from '@navigation/types';
import withReportOrNotFound from '@pages/home/report/withReportOrNotFound';
import type {WithReportOrNotFoundProps} from '@pages/home/report/withReportOrNotFound';
import CONST from '@src/CONST';
import ROUTES from '@src/ROUTES';
import type SCREENS from '@src/SCREENS';
import {isEmptyObject} from '@src/types/utils/EmptyObject';

type ReportSettingsPageProps = WithReportOrNotFoundProps & PlatformStackScreenProps<ReportSettingsNavigatorParamList, typeof SCREENS.REPORT_SETTINGS.ROOT>;

function ReportSettingsPage({report, policy, route}: ReportSettingsPageProps) {
    const backTo = route.params.backTo;
    const reportID = report?.reportID;
    const styles = useThemeStyles();
    const {translate} = useLocalize();
<<<<<<< HEAD
    const isReportArchived = useReportIsArchived(reportID);
    const isArchivedNonExpenseReport = isArchivedNonExpenseReportUtils(report, isReportArchived);
    // The workspace the report is on, null if the user isn't a member of the workspace
    const linkedWorkspace = useMemo(() => Object.values(policies ?? {}).find((policy) => policy && policy.id === report?.policyID), [policies, report?.policyID]);
    const isMoneyRequestReport = isMoneyRequestReportUtils(report);
    const shouldDisableSettings = isArchivedNonExpenseReport || isEmptyObject(report) || isSelfDM(report);
=======
    const [reportNameValuePairs] = useOnyx(`${ONYXKEYS.COLLECTION.REPORT_NAME_VALUE_PAIRS}${reportID}`, {canBeMissing: true});
    // The workspace the report is on, null if the user isn't a member of the workspace
    const linkedWorkspace = useMemo(() => (report?.policyID && policy?.id === report?.policyID ? policy : undefined), [policy, report?.policyID]);
    const isMoneyRequestReport = isMoneyRequestReportUtil(report);

    const shouldDisableSettings = isEmptyObject(report) || isArchivedNonExpenseReport(report, reportNameValuePairs) || isSelfDM(report);
>>>>>>> 21262905
    const notificationPreferenceValue = getReportNotificationPreference(report);
    const notificationPreference =
        notificationPreferenceValue && !isHiddenForCurrentUser(notificationPreferenceValue)
            ? translate(`notificationPreferencesPage.notificationPreferences.${notificationPreferenceValue}`)
            : '';
    const writeCapability = isAdminRoom(report) ? CONST.REPORT.WRITE_CAPABILITIES.ADMINS : (report?.writeCapability ?? CONST.REPORT.WRITE_CAPABILITIES.ALL);
<<<<<<< HEAD
    const writeCapabilityText = translate(`writeCapabilityPage.writeCapability.${writeCapability}`);
    const shouldAllowWriteCapabilityEditing = useMemo(() => canEditWriteCapability(report, linkedWorkspace), [report, linkedWorkspace]);
    const shouldAllowChangeVisibility = useMemo(() => canEditRoomVisibility(linkedWorkspace, isArchivedNonExpenseReport), [linkedWorkspace, isArchivedNonExpenseReport]);
=======

    const writeCapabilityText = translate(`writeCapabilityPage.writeCapability.${writeCapability}`);
    const isReportArchived = isArchivedReport(reportNameValuePairs);
    const shouldAllowWriteCapabilityEditing = useMemo(() => canEditWriteCapability(report, linkedWorkspace, isReportArchived), [report, linkedWorkspace, isReportArchived]);
    const shouldAllowChangeVisibility = useMemo(() => canEditRoomVisibility(report, linkedWorkspace), [report, linkedWorkspace]);
>>>>>>> 21262905

    const shouldShowNotificationPref = !isMoneyRequestReport && !isHiddenForCurrentUser(notificationPreferenceValue);

    const shouldShowWriteCapability = !isMoneyRequestReport;

    return (
        <ScreenWrapper testID={ReportSettingsPage.displayName}>
            <FullPageNotFoundView shouldShow={shouldDisableSettings}>
                <HeaderWithBackButton
                    title={translate('common.settings')}
                    onBackButtonPress={() => Navigation.goBack(ROUTES.REPORT_WITH_ID_DETAILS.getRoute(reportID, backTo))}
                />
                <ScrollView style={[styles.flex1]}>
                    {shouldShowNotificationPref && (
                        <MenuItemWithTopDescription
                            shouldShowRightIcon
                            title={notificationPreference}
                            description={translate('notificationPreferencesPage.label')}
                            onPress={() => Navigation.navigate(ROUTES.REPORT_SETTINGS_NOTIFICATION_PREFERENCES.getRoute(reportID, backTo))}
                        />
                    )}
                    {shouldShowWriteCapability &&
                        (shouldAllowWriteCapabilityEditing ? (
                            <MenuItemWithTopDescription
                                shouldShowRightIcon
                                title={writeCapabilityText}
                                description={translate('writeCapabilityPage.label')}
                                onPress={() => Navigation.navigate(ROUTES.REPORT_SETTINGS_WRITE_CAPABILITY.getRoute(reportID, backTo))}
                            />
                        ) : (
                            <View style={[styles.ph5, styles.pv3]}>
                                <Text
                                    style={[styles.textLabelSupporting, styles.lh16, styles.mb1]}
                                    numberOfLines={1}
                                >
                                    {translate('writeCapabilityPage.label')}
                                </Text>
                                <Text
                                    numberOfLines={1}
                                    style={[styles.optionAlternateText, styles.pre]}
                                >
                                    {writeCapabilityText}
                                </Text>
                            </View>
                        ))}
                    {!!report?.visibility &&
                        report.chatType !== CONST.REPORT.CHAT_TYPE.INVOICE &&
                        (shouldAllowChangeVisibility ? (
                            <MenuItemWithTopDescription
                                shouldShowRightIcon
                                title={translate(`newRoomPage.visibilityOptions.${report.visibility}`)}
                                description={translate('newRoomPage.visibility')}
                                onPress={() => Navigation.navigate(ROUTES.REPORT_SETTINGS_VISIBILITY.getRoute(report.reportID, backTo))}
                            />
                        ) : (
                            <View style={[styles.pv3, styles.ph5]}>
                                <Text
                                    style={[styles.textLabelSupporting, styles.lh16, styles.mb1]}
                                    numberOfLines={1}
                                >
                                    {translate('newRoomPage.visibility')}
                                </Text>
                                <Text
                                    numberOfLines={1}
                                    style={[styles.reportSettingsVisibilityText]}
                                >
                                    {translate(`newRoomPage.visibilityOptions.${report.visibility}`)}
                                </Text>
                                <Text style={[styles.textLabelSupporting, styles.mt1]}>{translate(`newRoomPage.${report.visibility}Description`)}</Text>
                            </View>
                        ))}
                </ScrollView>
            </FullPageNotFoundView>
        </ScreenWrapper>
    );
}

ReportSettingsPage.displayName = 'ReportSettingsPage';

export default withReportOrNotFound()(ReportSettingsPage);<|MERGE_RESOLUTION|>--- conflicted
+++ resolved
@@ -16,16 +16,9 @@
     canEditWriteCapability,
     getReportNotificationPreference,
     isAdminRoom,
-<<<<<<< HEAD
     isArchivedNonExpenseReport as isArchivedNonExpenseReportUtils,
     isHiddenForCurrentUser,
     isMoneyRequestReport as isMoneyRequestReportUtils,
-=======
-    isArchivedNonExpenseReport,
-    isArchivedReport,
-    isHiddenForCurrentUser,
-    isMoneyRequestReport as isMoneyRequestReportUtil,
->>>>>>> 21262905
     isSelfDM,
 } from '@libs/ReportUtils';
 import type {ReportSettingsNavigatorParamList} from '@navigation/types';
@@ -43,38 +36,21 @@
     const reportID = report?.reportID;
     const styles = useThemeStyles();
     const {translate} = useLocalize();
-<<<<<<< HEAD
     const isReportArchived = useReportIsArchived(reportID);
     const isArchivedNonExpenseReport = isArchivedNonExpenseReportUtils(report, isReportArchived);
     // The workspace the report is on, null if the user isn't a member of the workspace
     const linkedWorkspace = useMemo(() => Object.values(policies ?? {}).find((policy) => policy && policy.id === report?.policyID), [policies, report?.policyID]);
     const isMoneyRequestReport = isMoneyRequestReportUtils(report);
     const shouldDisableSettings = isArchivedNonExpenseReport || isEmptyObject(report) || isSelfDM(report);
-=======
-    const [reportNameValuePairs] = useOnyx(`${ONYXKEYS.COLLECTION.REPORT_NAME_VALUE_PAIRS}${reportID}`, {canBeMissing: true});
-    // The workspace the report is on, null if the user isn't a member of the workspace
-    const linkedWorkspace = useMemo(() => (report?.policyID && policy?.id === report?.policyID ? policy : undefined), [policy, report?.policyID]);
-    const isMoneyRequestReport = isMoneyRequestReportUtil(report);
-
-    const shouldDisableSettings = isEmptyObject(report) || isArchivedNonExpenseReport(report, reportNameValuePairs) || isSelfDM(report);
->>>>>>> 21262905
     const notificationPreferenceValue = getReportNotificationPreference(report);
     const notificationPreference =
         notificationPreferenceValue && !isHiddenForCurrentUser(notificationPreferenceValue)
             ? translate(`notificationPreferencesPage.notificationPreferences.${notificationPreferenceValue}`)
             : '';
     const writeCapability = isAdminRoom(report) ? CONST.REPORT.WRITE_CAPABILITIES.ADMINS : (report?.writeCapability ?? CONST.REPORT.WRITE_CAPABILITIES.ALL);
-<<<<<<< HEAD
     const writeCapabilityText = translate(`writeCapabilityPage.writeCapability.${writeCapability}`);
     const shouldAllowWriteCapabilityEditing = useMemo(() => canEditWriteCapability(report, linkedWorkspace), [report, linkedWorkspace]);
     const shouldAllowChangeVisibility = useMemo(() => canEditRoomVisibility(linkedWorkspace, isArchivedNonExpenseReport), [linkedWorkspace, isArchivedNonExpenseReport]);
-=======
-
-    const writeCapabilityText = translate(`writeCapabilityPage.writeCapability.${writeCapability}`);
-    const isReportArchived = isArchivedReport(reportNameValuePairs);
-    const shouldAllowWriteCapabilityEditing = useMemo(() => canEditWriteCapability(report, linkedWorkspace, isReportArchived), [report, linkedWorkspace, isReportArchived]);
-    const shouldAllowChangeVisibility = useMemo(() => canEditRoomVisibility(report, linkedWorkspace), [report, linkedWorkspace]);
->>>>>>> 21262905
 
     const shouldShowNotificationPref = !isMoneyRequestReport && !isHiddenForCurrentUser(notificationPreferenceValue);
 
