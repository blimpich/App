import {useIsFocused} from '@react-navigation/native';
import PropTypes from 'prop-types';
import React, {useCallback, useRef} from 'react';
import {View} from 'react-native';
import {withOnyx} from 'react-native-onyx';
import FullPageNotFoundView from '@components/BlockingViews/FullPageNotFoundView';
import FormProvider from '@components/Form/FormProvider';
import HeaderWithBackButton from '@components/HeaderWithBackButton';
import RoomNameInput from '@components/RoomNameInput';
import ScreenWrapper from '@components/ScreenWrapper';
import withLocalize, {withLocalizePropTypes} from '@components/withLocalize';
import compose from '@libs/compose';
import * as ErrorUtils from '@libs/ErrorUtils';
import Navigation from '@libs/Navigation/Navigation';
import * as ReportUtils from '@libs/ReportUtils';
import * as ValidationUtils from '@libs/ValidationUtils';
import withReportOrNotFound from '@pages/home/report/withReportOrNotFound';
import reportPropTypes from '@pages/reportPropTypes';
import useThemeStyles from '@styles/useThemeStyles';
import * as Report from '@userActions/Report';
import CONST from '@src/CONST';
import ONYXKEYS from '@src/ONYXKEYS';
import ROUTES from '@src/ROUTES';

const propTypes = {
    ...withLocalizePropTypes,

    /** The room report for which the name is being edited */
    report: reportPropTypes.isRequired,

    /** All reports shared with the user */
    reports: PropTypes.objectOf(reportPropTypes),

    /** Policy of the report for which the name is being edited */
    policy: PropTypes.shape({
        role: PropTypes.string,
        owner: PropTypes.string,
    }),
};
const defaultProps = {
    reports: {},
    policy: {},
};

<<<<<<< HEAD
function RoomNamePage({policy, report, reports, translate}) {
=======
function RoomNamePage(props) {
    const styles = useThemeStyles();
    const policy = props.policy;
    const report = props.report;
    const reports = props.reports;
    const translate = props.translate;

>>>>>>> e79d5c7e
    const roomNameInputRef = useRef(null);
    const isFocused = useIsFocused();

    const validate = useCallback(
        (values) => {
            const errors = {};

            // We should skip validation hence we return an empty errors and we skip Form submission on the onSubmit method
            if (values.roomName === report.reportName) {
                return errors;
            }

            if (!values.roomName || values.roomName === CONST.POLICY.ROOM_PREFIX) {
                // We error if the user doesn't enter a room name or left blank
                ErrorUtils.addErrorMessage(errors, 'roomName', 'newRoomPage.pleaseEnterRoomName');
            } else if (!ValidationUtils.isValidRoomName(values.roomName)) {
                // We error if the room name has invalid characters
                ErrorUtils.addErrorMessage(errors, 'roomName', 'newRoomPage.roomNameInvalidError');
            } else if (ValidationUtils.isReservedRoomName(values.roomName)) {
                // Certain names are reserved for default rooms and should not be used for policy rooms.
                ErrorUtils.addErrorMessage(errors, 'roomName', ['newRoomPage.roomNameReservedError', {reservedName: values.roomName}]);
            } else if (ValidationUtils.isExistingRoomName(values.roomName, reports, report.policyID)) {
                // The room name can't be set to one that already exists on the policy
                ErrorUtils.addErrorMessage(errors, 'roomName', 'newRoomPage.roomAlreadyExistsError');
            }

            return errors;
        },
        [report, reports],
    );

    return (
        <ScreenWrapper
            onEntryTransitionEnd={() => roomNameInputRef.current && roomNameInputRef.current.focus()}
            includeSafeAreaPaddingBottom={false}
            testID={RoomNamePage.displayName}
        >
            <FullPageNotFoundView shouldShow={ReportUtils.shouldDisableRename(report, policy)}>
                <HeaderWithBackButton
                    title={translate('newRoomPage.roomName')}
                    onBackButtonPress={() => Navigation.goBack(ROUTES.REPORT_SETTINGS.getRoute(report.reportID))}
                />
                <FormProvider
                    style={[styles.flexGrow1, styles.ph5]}
                    formID={ONYXKEYS.FORMS.ROOM_NAME_FORM}
                    onSubmit={(values) => Report.updatePolicyRoomNameAndNavigate(report, values.roomName)}
                    validate={validate}
                    submitButtonText={translate('common.save')}
                    enabledWhenOffline
                >
                    <View style={styles.mb4}>
                        <RoomNameInput
                            ref={roomNameInputRef}
                            inputID="roomName"
                            defaultValue={report.reportName}
                            isFocused={isFocused}
                            roomName={report.reportName.slice(1)}
                        />
                    </View>
                </FormProvider>
            </FullPageNotFoundView>
        </ScreenWrapper>
    );
}

RoomNamePage.propTypes = propTypes;
RoomNamePage.defaultProps = defaultProps;
RoomNamePage.displayName = 'RoomNamePage';

export default compose(
    withLocalize,
    withReportOrNotFound(),
    withOnyx({
        reports: {
            key: ONYXKEYS.COLLECTION.REPORT,
        },
        policy: {
            key: ({report}) => `${ONYXKEYS.COLLECTION.POLICY}${report.policyID}`,
        },
    }),
)(RoomNamePage);<|MERGE_RESOLUTION|>--- conflicted
+++ resolved
@@ -42,17 +42,8 @@
     policy: {},
 };
 
-<<<<<<< HEAD
 function RoomNamePage({policy, report, reports, translate}) {
-=======
-function RoomNamePage(props) {
     const styles = useThemeStyles();
-    const policy = props.policy;
-    const report = props.report;
-    const reports = props.reports;
-    const translate = props.translate;
-
->>>>>>> e79d5c7e
     const roomNameInputRef = useRef(null);
     const isFocused = useIsFocused();
 
