--- conflicted
+++ resolved
@@ -18,11 +18,7 @@
 import ROUTES from '../../../ROUTES';
 import * as Report from '../../../libs/actions/Report';
 import RoomNameInput from '../../../components/RoomNameInput';
-<<<<<<< HEAD
-import * as Policy from '../../../libs/actions/Policy';
-=======
 import * as ReportUtils from '../../../libs/ReportUtils';
->>>>>>> dd3d99f0
 import FullPageNotFoundView from '../../../components/BlockingViews/FullPageNotFoundView';
 
 const propTypes = {
@@ -34,11 +30,7 @@
     /** All reports shared with the user */
     reports: PropTypes.objectOf(reportPropTypes),
 
-<<<<<<< HEAD
-    /** */
-=======
     /** Policy of the report for which the name is being edited */
->>>>>>> dd3d99f0
     policy: PropTypes.shape({
         role: PropTypes.string,
         owner: PropTypes.string,
@@ -86,16 +78,11 @@
     );
 
     return (
-<<<<<<< HEAD
         <ScreenWrapper
             onEntryTransitionEnd={() => roomNameInputRef.current && roomNameInputRef.current.focus()}
             includeSafeAreaPaddingBottom={false}
         >
             <FullPageNotFoundView shouldShow={Policy.shouldDisableRename(policy, report)}>
-=======
-        <ScreenWrapper includeSafeAreaPaddingBottom={false}>
-            <FullPageNotFoundView shouldShow={ReportUtils.shouldDisableRename(report, policy)}>
->>>>>>> dd3d99f0
                 <HeaderWithBackButton
                     title={translate('newRoomPage.roomName')}
                     onBackButtonPress={() => Navigation.goBack(ROUTES.getReportSettingsRoute(report.reportID))}
@@ -110,13 +97,8 @@
                 >
                     <View style={styles.mb4}>
                         <RoomNameInput
-<<<<<<< HEAD
-                            inputID="roomName"
-                            autoFocus
-=======
                             ref={(ref) => (roomNameInputRef.current = ref)}
                             inputID="roomName"
->>>>>>> dd3d99f0
                             defaultValue={report.reportName}
                         />
                     </View>
