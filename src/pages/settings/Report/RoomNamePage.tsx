--- conflicted
+++ resolved
@@ -15,7 +15,6 @@
 import useThemeStyles from '@hooks/useThemeStyles';
 import * as ErrorUtils from '@libs/ErrorUtils';
 import Navigation from '@libs/Navigation/Navigation';
-import type {PlatformStackScreenProps} from '@libs/Navigation/PlatformStackNavigation/types';
 import * as ReportUtils from '@libs/ReportUtils';
 import * as ValidationUtils from '@libs/ValidationUtils';
 import * as ReportActions from '@userActions/Report';
@@ -30,13 +29,9 @@
     reports: OnyxCollection<Report>;
 };
 
-<<<<<<< HEAD
-type RoomNamePageProps = RoomNamePageOnyxProps & WithReportOrNotFoundProps & PlatformStackScreenProps<ReportSettingsNavigatorParamList, typeof SCREENS.REPORT_SETTINGS.ROOM_NAME>;
-=======
 type RoomNamePageProps = RoomNamePageOnyxProps & {
     report: Report;
 };
->>>>>>> d5cfecfc
 
 function RoomNamePage({report, reports}: RoomNamePageProps) {
     const styles = useThemeStyles();
