--- conflicted
+++ resolved
@@ -27,11 +27,7 @@
     const [reportNameValuePairs] = useOnyx(`${ONYXKEYS.COLLECTION.REPORT_NAME_VALUE_PAIRS}${report?.reportID || undefined}`);
     const shouldGoBackToDetailsPage = useRef(false);
 
-<<<<<<< HEAD
-    const shouldDisableVisibility = ReportUtils.isArchivedRoom(reportNameValuePairs);
-=======
     const shouldDisableVisibility = ReportUtils.isArchivedNonExpenseReport(report, reportNameValuePairs);
->>>>>>> 92e5d458
     const {translate} = useLocalize();
 
     const visibilityOptions = useMemo(
