--- conflicted
+++ resolved
@@ -50,12 +50,6 @@
             personalDetails,
             currentUserOption,
             headerMessage,
-<<<<<<< HEAD
-            tagOptions: [],
-            taxRatesOptions: [],
-=======
-            categoryOptions: [],
->>>>>>> e8ac6d4c
         };
     }, [optionsList.reports, optionsList.personalDetails, betas, existingDelegates, isLoading]);
 
