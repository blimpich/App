--- conflicted
+++ resolved
@@ -76,11 +76,7 @@
                     title={translate('delegate.role', {role})}
                     description={translate('delegate.accessLevel')}
                     helperText={translate('delegate.roleDescription', {role})}
-<<<<<<< HEAD
-                    onPress={() => Navigation.navigate(ROUTES.SETTINGS_DELEGATE_ROLE.getRoute(login, role))}
-=======
                     onPress={() => Navigation.navigate(ROUTES.SETTINGS_DELEGATE_ROLE.getRoute(login, role), CONST.NAVIGATION.ACTION_TYPE.PUSH)}
->>>>>>> c6c8d7c9
                     shouldShowRightIcon
                 />
                 <DelegateMagicCodeModal
