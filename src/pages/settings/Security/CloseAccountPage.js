import React, {useState, useEffect} from 'react';
import {View} from 'react-native';
import {withOnyx} from 'react-native-onyx';
import PropTypes from 'prop-types';
import _ from 'underscore';
import Str from 'expensify-common/lib/str';
import HeaderWithBackButton from '../../../components/HeaderWithBackButton';
import Navigation from '../../../libs/Navigation/Navigation';
import ROUTES from '../../../ROUTES';
import * as User from '../../../libs/actions/User';
import compose from '../../../libs/compose';
import styles from '../../../styles/styles';
import ScreenWrapper from '../../../components/ScreenWrapper';
import TextInput from '../../../components/TextInput';
import Text from '../../../components/Text';
import withLocalize, {withLocalizePropTypes} from '../../../components/withLocalize';
import withWindowDimensions, {windowDimensionsPropTypes} from '../../../components/withWindowDimensions';
import * as CloseAccount from '../../../libs/actions/CloseAccount';
import ONYXKEYS from '../../../ONYXKEYS';
import Form from '../../../components/Form';
import CONST from '../../../CONST';
import ConfirmModal from '../../../components/ConfirmModal';

const propTypes = {
    /** Session of currently logged in user */
    session: PropTypes.shape({
        /** Email address */
        email: PropTypes.string.isRequired,
    }),

    ...windowDimensionsPropTypes,
    ...withLocalizePropTypes,
};

const defaultProps = {
    session: {
        email: null,
    },
};

function CloseAccountPage(props) {
    const [isConfirmModalVisible, setConfirmModalVisibility] = useState(false);
    const [reasonForLeaving, setReasonForLeaving] = useState('');

    // If you are new to hooks this might look weird but basically it is something that only runs when the component unmounts
    // nothing runs on mount and we pass empty dependencies to prevent this from running on every re-render.
    // TODO: We should refactor this so that the data in instead passed directly as a prop instead of "side loading" the data
    // here, we left this as is during refactor to limit the breaking changes.
    useEffect(() => () => CloseAccount.clearError(), []);

    const hideConfirmModal = () => {
        setConfirmModalVisibility(false);
    };

    const onConfirm = () => {
        User.closeAccount(reasonForLeaving);
        hideConfirmModal();
    };

    const showConfirmModal = (values) => {
        setConfirmModalVisibility(true);
        setReasonForLeaving(values.reasonForLeaving);
    };

    const validate = (values) => {
        const userEmailOrPhone = props.formatPhoneNumber(props.session.email);
        const errors = {};

        if (_.isEmpty(values.phoneOrEmail) || userEmailOrPhone.toLowerCase() !== values.phoneOrEmail.toLowerCase()) {
<<<<<<< HEAD
            errors.phoneOrEmail = props.translate('closeAccountPage.enterYourDefaultContactMethod');
=======
            errors.phoneOrEmail = 'closeAccountPage.enterYourDefaultContactMethod';
>>>>>>> f92ea4b6
        }
        return errors;
    };

    const userEmailOrPhone = props.formatPhoneNumber(props.session.email);

<<<<<<< HEAD
    return (
        <ScreenWrapper includeSafeAreaPaddingBottom={false}>
            <HeaderWithCloseButton
                title={props.translate('closeAccountPage.closeAccount')}
                shouldShowBackButton
                onBackButtonPress={() => Navigation.navigate(ROUTES.SETTINGS_SECURITY)}
                onCloseButtonPress={() => Navigation.dismissModal(true)}
            />
            <Form
                formID={ONYXKEYS.FORMS.CLOSE_ACCOUNT_FORM}
                validate={validate}
                onSubmit={showConfirmModal}
                submitButtonText={props.translate('closeAccountPage.closeAccount')}
                style={[styles.flexGrow1, styles.mh5]}
                isSubmitActionDangerous
            >
                <View style={[styles.flexGrow1]}>
                    <Text>{props.translate('closeAccountPage.reasonForLeavingPrompt')}</Text>
                    <TextInput
                        inputID="reasonForLeaving"
                        multiline
                        numberOfLines={6}
                        textAlignVertical="top"
                        label={props.translate('closeAccountPage.enterMessageHere')}
                        containerStyles={[styles.mt5, styles.closeAccountMessageInput]}
                    />
                    <Text style={[styles.mt5]}>
                        {props.translate('closeAccountPage.enterDefaultContactToConfirm')} <Text style={[styles.textStrong]}>{userEmailOrPhone}</Text>.
                    </Text>
                    <TextInput
                        inputID="phoneOrEmail"
                        autoCapitalize="none"
                        label={props.translate('closeAccountPage.enterDefaultContact')}
                        containerStyles={[styles.mt5]}
                        autoCorrect={false}
                        keyboardType={CONST.KEYBOARD_TYPE.EMAIL_ADDRESS}
                    />
                    <ConfirmModal
                        title={props.translate('closeAccountPage.closeAccountWarning')}
                        onConfirm={onConfirm}
                        onCancel={hideConfirmModal}
                        isVisible={isConfirmModalVisible}
                        prompt={props.translate('closeAccountPage.closeAccountPermanentlyDeleteData')}
                        confirmText={props.translate('common.yes')}
                        cancelText={props.translate('common.cancel')}
                        shouldShowCancelButton
                    />
                </View>
            </Form>
        </ScreenWrapper>
    );
=======
    render() {
        const userEmailOrPhone = this.props.formatPhoneNumber(this.props.session.email);
        return (
            <ScreenWrapper includeSafeAreaPaddingBottom={false}>
                <HeaderWithBackButton
                    title={this.props.translate('closeAccountPage.closeAccount')}
                    onBackButtonPress={() => Navigation.goBack(ROUTES.SETTINGS_SECURITY)}
                />
                <Form
                    formID={ONYXKEYS.FORMS.CLOSE_ACCOUNT_FORM}
                    validate={this.validate}
                    onSubmit={this.showConfirmModal}
                    submitButtonText={this.props.translate('closeAccountPage.closeAccount')}
                    style={[styles.flexGrow1, styles.mh5]}
                    isSubmitActionDangerous
                >
                    <View style={[styles.flexGrow1]}>
                        <Text>{this.props.translate('closeAccountPage.reasonForLeavingPrompt')}</Text>
                        <TextInput
                            inputID="reasonForLeaving"
                            autoGrowHeight
                            textAlignVertical="top"
                            label={this.props.translate('closeAccountPage.enterMessageHere')}
                            containerStyles={[styles.mt5, styles.autoGrowHeightMultilineInput]}
                        />
                        <Text style={[styles.mt5]}>
                            {this.props.translate('closeAccountPage.enterDefaultContactToConfirm')} <Text style={[styles.textStrong]}>{userEmailOrPhone}</Text>.
                        </Text>
                        <TextInput
                            inputID="phoneOrEmail"
                            autoCapitalize="none"
                            label={this.props.translate('closeAccountPage.enterDefaultContact')}
                            containerStyles={[styles.mt5]}
                            autoCorrect={false}
                            keyboardType={Str.isValidEmail(userEmailOrPhone) ? CONST.KEYBOARD_TYPE.EMAIL_ADDRESS : CONST.KEYBOARD_TYPE.DEFAULT}
                        />
                        <ConfirmModal
                            title={this.props.translate('closeAccountPage.closeAccountWarning')}
                            onConfirm={this.onConfirm}
                            onCancel={this.hideConfirmModal}
                            isVisible={this.state.isConfirmModalVisible}
                            prompt={this.props.translate('closeAccountPage.closeAccountPermanentlyDeleteData')}
                            confirmText={this.props.translate('common.yesContinue')}
                            cancelText={this.props.translate('common.cancel')}
                            shouldShowCancelButton
                            danger
                        />
                    </View>
                </Form>
            </ScreenWrapper>
        );
    }
>>>>>>> f92ea4b6
}

CloseAccountPage.propTypes = propTypes;
CloseAccountPage.defaultProps = defaultProps;

export default compose(
    withLocalize,
    withWindowDimensions,
    withOnyx({
        session: {
            key: ONYXKEYS.SESSION,
        },
    }),
)(CloseAccountPage);<|MERGE_RESOLUTION|>--- conflicted
+++ resolved
@@ -67,18 +67,13 @@
         const errors = {};
 
         if (_.isEmpty(values.phoneOrEmail) || userEmailOrPhone.toLowerCase() !== values.phoneOrEmail.toLowerCase()) {
-<<<<<<< HEAD
-            errors.phoneOrEmail = props.translate('closeAccountPage.enterYourDefaultContactMethod');
-=======
             errors.phoneOrEmail = 'closeAccountPage.enterYourDefaultContactMethod';
->>>>>>> f92ea4b6
         }
         return errors;
     };
 
     const userEmailOrPhone = props.formatPhoneNumber(props.session.email);
 
-<<<<<<< HEAD
     return (
         <ScreenWrapper includeSafeAreaPaddingBottom={false}>
             <HeaderWithCloseButton
@@ -130,60 +125,6 @@
             </Form>
         </ScreenWrapper>
     );
-=======
-    render() {
-        const userEmailOrPhone = this.props.formatPhoneNumber(this.props.session.email);
-        return (
-            <ScreenWrapper includeSafeAreaPaddingBottom={false}>
-                <HeaderWithBackButton
-                    title={this.props.translate('closeAccountPage.closeAccount')}
-                    onBackButtonPress={() => Navigation.goBack(ROUTES.SETTINGS_SECURITY)}
-                />
-                <Form
-                    formID={ONYXKEYS.FORMS.CLOSE_ACCOUNT_FORM}
-                    validate={this.validate}
-                    onSubmit={this.showConfirmModal}
-                    submitButtonText={this.props.translate('closeAccountPage.closeAccount')}
-                    style={[styles.flexGrow1, styles.mh5]}
-                    isSubmitActionDangerous
-                >
-                    <View style={[styles.flexGrow1]}>
-                        <Text>{this.props.translate('closeAccountPage.reasonForLeavingPrompt')}</Text>
-                        <TextInput
-                            inputID="reasonForLeaving"
-                            autoGrowHeight
-                            textAlignVertical="top"
-                            label={this.props.translate('closeAccountPage.enterMessageHere')}
-                            containerStyles={[styles.mt5, styles.autoGrowHeightMultilineInput]}
-                        />
-                        <Text style={[styles.mt5]}>
-                            {this.props.translate('closeAccountPage.enterDefaultContactToConfirm')} <Text style={[styles.textStrong]}>{userEmailOrPhone}</Text>.
-                        </Text>
-                        <TextInput
-                            inputID="phoneOrEmail"
-                            autoCapitalize="none"
-                            label={this.props.translate('closeAccountPage.enterDefaultContact')}
-                            containerStyles={[styles.mt5]}
-                            autoCorrect={false}
-                            keyboardType={Str.isValidEmail(userEmailOrPhone) ? CONST.KEYBOARD_TYPE.EMAIL_ADDRESS : CONST.KEYBOARD_TYPE.DEFAULT}
-                        />
-                        <ConfirmModal
-                            title={this.props.translate('closeAccountPage.closeAccountWarning')}
-                            onConfirm={this.onConfirm}
-                            onCancel={this.hideConfirmModal}
-                            isVisible={this.state.isConfirmModalVisible}
-                            prompt={this.props.translate('closeAccountPage.closeAccountPermanentlyDeleteData')}
-                            confirmText={this.props.translate('common.yesContinue')}
-                            cancelText={this.props.translate('common.cancel')}
-                            shouldShowCancelButton
-                            danger
-                        />
-                    </View>
-                </Form>
-            </ScreenWrapper>
-        );
-    }
->>>>>>> f92ea4b6
 }
 
 CloseAccountPage.propTypes = propTypes;
