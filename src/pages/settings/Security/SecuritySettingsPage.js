--- conflicted
+++ resolved
@@ -1,18 +1,4 @@
 import PropTypes from 'prop-types';
-<<<<<<< HEAD
-import Navigation from '../../../libs/Navigation/Navigation';
-import ROUTES from '../../../ROUTES';
-import SCREENS from '../../../SCREENS';
-import styles from '../../../styles/styles';
-import * as Expensicons from '../../../components/Icon/Expensicons';
-import themeColors from '../../../styles/themes/default';
-import withLocalize, {withLocalizePropTypes} from '../../../components/withLocalize';
-import MenuItem from '../../../components/MenuItem';
-import compose from '../../../libs/compose';
-import ONYXKEYS from '../../../ONYXKEYS';
-import IllustratedHeaderPageLayout from '../../../components/IllustratedHeaderPageLayout';
-import * as LottieAnimations from '../../../components/LottieAnimations';
-=======
 import React, {useMemo} from 'react';
 import {ScrollView, View} from 'react-native';
 import {withOnyx} from 'react-native-onyx';
@@ -30,7 +16,6 @@
 import ONYXKEYS from '@src/ONYXKEYS';
 import ROUTES from '@src/ROUTES';
 import SCREENS from '@src/SCREENS';
->>>>>>> 3634718d
 
 const propTypes = {
     ...withLocalizePropTypes,
@@ -80,10 +65,7 @@
         <IllustratedHeaderPageLayout
             title={translate('initialSettingsPage.security')}
             onBackButtonPress={() => Navigation.goBack(ROUTES.SETTINGS)}
-<<<<<<< HEAD
-=======
             shouldShowBackButton
->>>>>>> 3634718d
             illustration={LottieAnimations.Safe}
             backgroundColor={themeColors.PAGE_BACKGROUND_COLORS[SCREENS.SETTINGS.SECURITY]}
         >
