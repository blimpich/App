--- conflicted
+++ resolved
@@ -119,19 +119,6 @@
                 icon: Expensicons.Shield,
                 action: isActingAsDelegate ? showDelegateNoAccessMenu : waitForNavigate(() => Navigation.navigate(ROUTES.SETTINGS_2FA_ROOT.getRoute())),
             },
-<<<<<<< HEAD
-            {
-                translationKey: 'mergeAccountsPage.mergeAccount',
-                icon: Expensicons.ArrowCollapse,
-                action: waitForNavigate(() => Navigation.navigate(ROUTES.SETTINGS_MERGE_ACCOUNTS.route)),
-            },
-            {
-                translationKey: 'closeAccountPage.closeAccount',
-                icon: Expensicons.ClosedSign,
-                action: isActingAsDelegate ? showDelegateNoAccessMenu : waitForNavigate(() => Navigation.navigate(ROUTES.SETTINGS_CLOSE)),
-            },
-=======
->>>>>>> 6434667d
         ];
 
         if (canUseMergeAccounts) {
