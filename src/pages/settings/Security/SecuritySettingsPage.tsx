--- conflicted
+++ resolved
@@ -76,6 +76,7 @@
         }
 
         const position = getClickedTargetLocation(delegateButtonRef.current);
+
         setAnchorPosition({
             horizontal: windowWidth - position.x,
             vertical: position.y + position.height,
@@ -174,11 +175,7 @@
                 }),
         // eslint-disable-next-line react-compiler/react-compiler
         // eslint-disable-next-line react-hooks/exhaustive-deps
-<<<<<<< HEAD
-        [delegates, translate, styles, personalDetails, windowWidth],
-=======
-        [delegates, translate, styles, personalDetails, errorFields],
->>>>>>> b8210689
+        [delegates, translate, styles, personalDetails, errorFields, windowWidth],
     );
 
     const delegatorMenuItems: MenuItemProps[] = useMemo(
@@ -257,53 +254,6 @@
                                     shouldUseSingleExecution
                                 />
                             </Section>
-<<<<<<< HEAD
-                            {canUseNewDotCopilot && (
-                                <View style={safeAreaPaddingBottomStyle}>
-                                    <Section
-                                        title={translate('delegate.copilotDelegatedAccess')}
-                                        renderSubtitle={() => (
-                                            <Text style={[styles.flexRow, styles.alignItemsCenter, styles.w100, styles.mt2]}>
-                                                <Text style={[styles.textNormal, styles.colorMuted]}>{translate('delegate.copilotDelegatedAccessDescription')} </Text>
-                                                <TextLink
-                                                    style={[styles.link]}
-                                                    href={CONST.COPILOT_HELP_URL}
-                                                >
-                                                    {translate('common.learnMore')}
-                                                </TextLink>
-                                            </Text>
-                                        )}
-                                        isCentralPane
-                                        subtitleMuted
-                                        titleStyles={styles.accountSettingsSectionTitle}
-                                        childrenStyles={styles.pt5}
-                                    >
-                                        {hasDelegates && (
-                                            <>
-                                                <Text style={[styles.textLabelSupporting, styles.pv1]}>{translate('delegate.membersCanAccessYourAccount')}</Text>
-                                                <MenuItemList menuItems={delegateMenuItems} />
-                                            </>
-                                        )}
-                                        {!isActingAsDelegate && (
-                                            <MenuItem
-                                                title={translate('delegate.addCopilot')}
-                                                icon={Expensicons.UserPlus}
-                                                onPress={() => Navigation.navigate(ROUTES.SETTINGS_ADD_DELEGATE)}
-                                                shouldShowRightIcon
-                                                wrapperStyle={[styles.sectionMenuItemTopDescription, styles.mb6]}
-                                            />
-                                        )}
-                                        {hasDelegators && (
-                                            <>
-                                                <Text style={[styles.textLabelSupporting, styles.pv1]}>{translate('delegate.youCanAccessTheseAccounts')}</Text>
-                                                <MenuItemList menuItems={delegatorMenuItems} />
-                                            </>
-                                        )}
-                                    </Section>
-                                </View>
-                            )}
-                            <PopoverMenu
-=======
                             <View style={safeAreaPaddingBottomStyle}>
                                 <Section
                                     title={translate('delegate.copilotDelegatedAccess')}
@@ -346,8 +296,7 @@
                                     )}
                                 </Section>
                             </View>
-                            <Popover
->>>>>>> b8210689
+                            <PopoverMenu
                                 isVisible={shouldShowDelegatePopoverMenu}
                                 anchorRef={delegateButtonRef as RefObject<View>}
                                 anchorPosition={{
