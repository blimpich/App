import React, {useEffect, useState} from 'react';
import {withOnyx} from 'react-native-onyx';
import {ActivityIndicator, View} from 'react-native';
import {ScrollView} from 'react-native-gesture-handler';
import _ from 'underscore';
import PropTypes from 'prop-types';
import HeaderWithCloseButton from '../../../../components/HeaderWithCloseButton';
import Navigation from '../../../../libs/Navigation/Navigation';
import ScreenWrapper from '../../../../components/ScreenWrapper';
import * as Expensicons from '../../../../components/Icon/Expensicons';
import withLocalize, {withLocalizePropTypes} from '../../../../components/withLocalize';
import compose from '../../../../libs/compose';
import ROUTES from '../../../../ROUTES';
import FullPageOfflineBlockingView from '../../../../components/BlockingViews/FullPageOfflineBlockingView';
import * as Illustrations from '../../../../components/Icon/Illustrations';
import withWindowDimensions, {windowDimensionsPropTypes} from '../../../../components/withWindowDimensions';
import styles from '../../../../styles/styles';
import FixedFooter from '../../../../components/FixedFooter';
import Button from '../../../../components/Button';
import PressableWithDelayToggle from '../../../../components/PressableWithDelayToggle';
import Text from '../../../../components/Text';
import Section from '../../../../components/Section';
import ONYXKEYS from '../../../../ONYXKEYS';
import Clipboard from '../../../../libs/Clipboard';
import themeColors from '../../../../styles/themes/default';
import localFileDownload from '../../../../libs/localFileDownload';
import * as TwoFactorAuthActions from '../../../../libs/actions/TwoFactorAuthActions';

const propTypes = {
    ...withLocalizePropTypes,
    ...windowDimensionsPropTypes,
    account: PropTypes.shape({
        /** User recovery codes for setting up 2-FA */
        recoveryCodes: PropTypes.string,

        /** If recovery codes are loading */
        isLoading: PropTypes.bool,
    }),
};

const defaultProps = {
    account: {
        recoveryCodes: '',
    },
};

function CodesPage(props) {
    const [isNextButtonDisabled, setIsNextButtonDisabled] = useState(true);

    // Here, this eslint rule will make the unmount effect unreadable, possibly confusing with mount
    // eslint-disable-next-line arrow-body-style
    useEffect(() => {
        return () => {
            TwoFactorAuthActions.clearTwoFactorAuthData();
        };
    }, []);

    return (
        <ScreenWrapper>
            <HeaderWithCloseButton
                title={props.translate('twoFactorAuth.headerTitle')}
                shouldShowStepCounter
                stepCounter={{
                    step: 1,
                    text: props.translate('twoFactorAuth.stepCodes'),
                }}
                shouldShowBackButton
                onBackButtonPress={() => Navigation.navigate(ROUTES.SETTINGS_SECURITY)}
                onCloseButtonPress={() => Navigation.dismissModal(true)}
            />
            <FullPageOfflineBlockingView>
                <ScrollView contentContainerStyle={styles.flex1}>
                    <Section
                        title={props.translate('twoFactorAuth.keepCodesSafe')}
                        icon={Illustrations.ShieldYellow}
                        containerStyles={[styles.twoFactorAuthSection]}
                        iconContainerStyles={[styles.ml6]}
                    >
                        <View style={styles.mv3}>
                            <Text>{props.translate('twoFactorAuth.codesLoseAccess')}</Text>
                        </View>
                        <View style={[styles.twoFactorAuthCodesBox(props)]}>
                            {props.account.isLoading ? (
                                <View style={styles.twoFactorLoadingContainer}>
                                    <ActivityIndicator color={themeColors.spinner} />
                                </View>
<<<<<<< HEAD
                                <View style={styles.twoFactorAuthCodesButtonsContainer}>
                                    <PressableWithDelayToggle
                                        text={props.translate('twoFactorAuth.copyCodes')}
                                        icon={Expensicons.Copy}
                                        inline={false}
                                        onPress={() => {
                                            Clipboard.setString(props.account.recoveryCodes);
                                            setIsNextButtonDisabled(false);
                                        }}
                                        styles={[styles.button, styles.buttonMedium, styles.twoFactorAuthCodesButton]}
                                        textStyles={[styles.buttonMediumText]}
                                    />
                                    <PressableWithDelayToggle
                                        text={props.translate('common.download')}
                                        icon={Expensicons.Download}
                                        onPress={() => {
                                            localFileDownload('two-factor-auth-codes', props.account.recoveryCodes);
                                            setIsNextButtonDisabled(false);
                                        }}
                                        inline={false}
                                        styles={[styles.button, styles.buttonMedium, styles.twoFactorAuthCodesButton]}
                                        textStyles={[styles.buttonMediumText]}
                                    />
                                </View>
                            </>
                        )}
                    </View>
                </Section>
                <FixedFooter style={[styles.twoFactorAuthFooter]}>
                    <Button
                        success
                        text={props.translate('common.next')}
                        onPress={() => Navigation.navigate(ROUTES.SETTINGS_2FA_VERIFY)}
                        isDisabled={isNextButtonDisabled}
                    />
                </FixedFooter>
=======
                            ) : (
                                <>
                                    <View style={styles.twoFactorAuthCodesContainer}>
                                        {Boolean(props.account.recoveryCodes) &&
                                            _.map(props.account.recoveryCodes.split(', '), (code) => (
                                                <Text
                                                    style={styles.twoFactorAuthCode}
                                                    key={code}
                                                >
                                                    {code}
                                                </Text>
                                            ))}
                                    </View>
                                    <View style={styles.twoFactorAuthCodesButtonsContainer}>
                                        <Button
                                            text={props.translate('twoFactorAuth.copyCodes')}
                                            medium
                                            onPress={() => {
                                                Clipboard.setString(props.account.recoveryCodes);
                                                setIsNextButtonDisabled(false);
                                            }}
                                            style={styles.twoFactorAuthCodesButton}
                                        />
                                        <Button
                                            text={props.translate('common.download')}
                                            medium
                                            onPress={() => {
                                                localFileDownload('two-factor-auth-codes', props.account.recoveryCodes);
                                                setIsNextButtonDisabled(false);
                                            }}
                                            style={styles.twoFactorAuthCodesButton}
                                        />
                                    </View>
                                </>
                            )}
                        </View>
                    </Section>
                    <FixedFooter style={[styles.twoFactorAuthFooter]}>
                        <Button
                            success
                            text={props.translate('common.next')}
                            onPress={() => Navigation.navigate(ROUTES.SETTINGS_2FA_VERIFY)}
                            isDisabled={isNextButtonDisabled}
                        />
                    </FixedFooter>
                </ScrollView>
>>>>>>> 96adb8e5
            </FullPageOfflineBlockingView>
        </ScreenWrapper>
    );
}

CodesPage.propTypes = propTypes;
CodesPage.defaultProps = defaultProps;

export default compose(
    withLocalize,
    withWindowDimensions,
    withOnyx({
        account: {key: ONYXKEYS.ACCOUNT},
    }),
)(CodesPage);<|MERGE_RESOLUTION|>--- conflicted
+++ resolved
@@ -84,44 +84,6 @@
                                 <View style={styles.twoFactorLoadingContainer}>
                                     <ActivityIndicator color={themeColors.spinner} />
                                 </View>
-<<<<<<< HEAD
-                                <View style={styles.twoFactorAuthCodesButtonsContainer}>
-                                    <PressableWithDelayToggle
-                                        text={props.translate('twoFactorAuth.copyCodes')}
-                                        icon={Expensicons.Copy}
-                                        inline={false}
-                                        onPress={() => {
-                                            Clipboard.setString(props.account.recoveryCodes);
-                                            setIsNextButtonDisabled(false);
-                                        }}
-                                        styles={[styles.button, styles.buttonMedium, styles.twoFactorAuthCodesButton]}
-                                        textStyles={[styles.buttonMediumText]}
-                                    />
-                                    <PressableWithDelayToggle
-                                        text={props.translate('common.download')}
-                                        icon={Expensicons.Download}
-                                        onPress={() => {
-                                            localFileDownload('two-factor-auth-codes', props.account.recoveryCodes);
-                                            setIsNextButtonDisabled(false);
-                                        }}
-                                        inline={false}
-                                        styles={[styles.button, styles.buttonMedium, styles.twoFactorAuthCodesButton]}
-                                        textStyles={[styles.buttonMediumText]}
-                                    />
-                                </View>
-                            </>
-                        )}
-                    </View>
-                </Section>
-                <FixedFooter style={[styles.twoFactorAuthFooter]}>
-                    <Button
-                        success
-                        text={props.translate('common.next')}
-                        onPress={() => Navigation.navigate(ROUTES.SETTINGS_2FA_VERIFY)}
-                        isDisabled={isNextButtonDisabled}
-                    />
-                </FixedFooter>
-=======
                             ) : (
                                 <>
                                     <View style={styles.twoFactorAuthCodesContainer}>
@@ -136,23 +98,27 @@
                                             ))}
                                     </View>
                                     <View style={styles.twoFactorAuthCodesButtonsContainer}>
-                                        <Button
+                                        <PressableWithDelayToggle
                                             text={props.translate('twoFactorAuth.copyCodes')}
-                                            medium
+                                            icon={Expensicons.Copy}
+                                            inline={false}
                                             onPress={() => {
                                                 Clipboard.setString(props.account.recoveryCodes);
                                                 setIsNextButtonDisabled(false);
                                             }}
-                                            style={styles.twoFactorAuthCodesButton}
+                                            styles={[styles.button, styles.buttonMedium, styles.twoFactorAuthCodesButton]}
+                                            textStyles={[styles.buttonMediumText]}
                                         />
-                                        <Button
+                                        <PressableWithDelayToggle
                                             text={props.translate('common.download')}
-                                            medium
+                                            icon={Expensicons.Download}
                                             onPress={() => {
                                                 localFileDownload('two-factor-auth-codes', props.account.recoveryCodes);
                                                 setIsNextButtonDisabled(false);
                                             }}
-                                            style={styles.twoFactorAuthCodesButton}
+                                            inline={false}
+                                            styles={[styles.button, styles.buttonMedium, styles.twoFactorAuthCodesButton]}
+                                            textStyles={[styles.buttonMediumText]}
                                         />
                                     </View>
                                 </>
@@ -168,7 +134,6 @@
                         />
                     </FixedFooter>
                 </ScrollView>
->>>>>>> 96adb8e5
             </FullPageOfflineBlockingView>
         </ScreenWrapper>
     );
