--- conflicted
+++ resolved
@@ -44,13 +44,8 @@
             return;
         }
         Session.toggleTwoFactorAuth(true);
-<<<<<<< HEAD
-        // eslint-disable-next-line react-hooks/exhaustive-deps -- We want to run this when component mounts
+        // eslint-disable-next-line react-compiler/react-compiler, react-hooks/exhaustive-deps -- We want to run this when component mounts
     }, [isUserValidated]);
-=======
-        // eslint-disable-next-line react-compiler/react-compiler, react-hooks/exhaustive-deps -- We want to run this when component mounts
-    }, []);
->>>>>>> ccf9591f
 
     return (
         <StepWrapper
