import React, {useEffect, useMemo, useState} from 'react';
import {View} from 'react-native';
import {useOnyx} from 'react-native-onyx';
import Button from '@components/Button';
import Icon from '@components/Icon';
import * as Expensicons from '@components/Icon/Expensicons';
import MenuItem from '@components/MenuItem';
import Section from '@components/Section';
import Text from '@components/Text';
import useLocalize from '@hooks/useLocalize';
import useNetwork from '@hooks/useNetwork';
import useTheme from '@hooks/useTheme';
import useThemeStyles from '@hooks/useThemeStyles';
import DateUtils from '@libs/DateUtils';
import Navigation from '@libs/Navigation/Navigation';
import * as SubscriptionUtils from '@libs/SubscriptionUtils';
import * as Subscription from '@userActions/Subscription';
import CONST from '@src/CONST';
import ONYXKEYS from '@src/ONYXKEYS';
import ROUTES from '@src/ROUTES';
import {isEmptyObject} from '@src/types/utils/EmptyObject';
import PreTrialBillingBanner from './BillingBanner/PreTrialBillingBanner';
import SubscriptionBillingBanner from './BillingBanner/SubscriptionBillingBanner';
import CardSectionActions from './CardSectionActions';
import CardSectionDataEmpty from './CardSectionDataEmpty';
import type {BillingStatusResult} from './utils';
import CardSectionUtils from './utils';

function CardSection() {
    const {translate, preferredLocale} = useLocalize();
    const styles = useThemeStyles();
    const theme = useTheme();
    const [account] = useOnyx(ONYXKEYS.ACCOUNT);
    const [privateSubscription] = useOnyx(ONYXKEYS.NVP_PRIVATE_SUBSCRIPTION);
<<<<<<< HEAD
    const [subscriptionRetryBillingStatusPending] = useOnyx(ONYXKEYS.SUBSCRIPTION_RETRY_BILLING_STATUS_PENDING);
    const [subscriptionRetryBillingStatusSuccessful] = useOnyx(ONYXKEYS.SUBSCRIPTION_RETRY_BILLING_STATUS_SUCCESSFUL);
    const [subscriptionRetryBillingStatusFailed] = useOnyx(ONYXKEYS.SUBSCRIPTION_RETRY_BILLING_STATUS_FAILED);
    const {isOffline} = useNetwork();
    const defaultCard = SubscriptionUtils.getCardForSubscriptionBilling();
=======
    const [fundList] = useOnyx(ONYXKEYS.FUND_LIST);

    const defaultCard = useMemo(() => Object.values(fundList ?? {}).find((card) => card.accountData?.additionalData?.isBillingCard), [fundList]);
>>>>>>> a2633b75

    const cardMonth = useMemo(() => DateUtils.getMonthNames(preferredLocale)[(defaultCard?.accountData?.cardMonth ?? 1) - 1], [defaultCard?.accountData?.cardMonth, preferredLocale]);

    const [billingStatus, setBillingStatus] = useState<BillingStatusResult | undefined>(CardSectionUtils.getBillingStatus(translate, defaultCard?.accountData?.cardNumber ?? ''));

    const nextPaymentDate = !isEmptyObject(privateSubscription) ? CardSectionUtils.getNextBillingDate() : undefined;

    const sectionSubtitle = defaultCard && !!nextPaymentDate ? translate('subscription.cardSection.cardNextPayment', {nextPaymentDate}) : translate('subscription.cardSection.subtitle');

    useEffect(() => {
        setBillingStatus(CardSectionUtils.getBillingStatus(translate, defaultCard?.accountData?.cardNumber ?? ''));
    }, [subscriptionRetryBillingStatusPending, subscriptionRetryBillingStatusSuccessful, subscriptionRetryBillingStatusFailed, defaultCard?.accountData?.cardNumber, translate]);

    const handleRetryPayment = () => {
        Subscription.clearOutstandingBalance();
    };

    const handleBillingBannerClose = () => {
        setBillingStatus(undefined);
    };

    let BillingBanner: React.ReactNode | undefined;
    if (CardSectionUtils.shouldShowPreTrialBillingBanner()) {
        BillingBanner = <PreTrialBillingBanner />;
    } else if (billingStatus?.title && billingStatus?.subtitle) {
        BillingBanner = (
            <SubscriptionBillingBanner
                title={billingStatus.title}
                subtitle={billingStatus.subtitle}
                isError={billingStatus.isError}
                icon={billingStatus.icon}
                rightIcon={billingStatus.rightIcon}
                onRightIconPress={handleBillingBannerClose}
                rightIconAccessibilityLabel={translate('common.close')}
            />
        );
    }

    return (
        <Section
            title={translate('subscription.cardSection.title')}
            subtitle={sectionSubtitle}
            isCentralPane
            titleStyles={styles.textStrong}
            subtitleMuted
            banner={BillingBanner}
        >
            <View style={[styles.mt8, styles.mb3, styles.flexRow]}>
                {!isEmptyObject(defaultCard?.accountData) && (
                    <>
                        <View style={[styles.flexRow, styles.flex1, styles.gap3]}>
                            <Icon
                                src={Expensicons.CreditCard}
                                additionalStyles={styles.subscriptionAddedCardIcon}
                                fill={theme.text}
                                medium
                            />
                            <View style={styles.flex1}>
                                <Text style={styles.textStrong}>{translate('subscription.cardSection.cardEnding', {cardNumber: defaultCard?.accountData?.cardNumber})}</Text>
                                <Text style={styles.mutedNormalTextLabel}>
                                    {translate('subscription.cardSection.cardInfo', {
                                        name: defaultCard?.accountData?.addressName,
                                        expiration: `${cardMonth} ${defaultCard?.accountData?.cardYear}`,
                                        currency: defaultCard?.accountData?.currency,
                                    })}
                                </Text>
                            </View>
                        </View>
                        <CardSectionActions />
                    </>
                )}
                {isEmptyObject(defaultCard?.accountData) && <CardSectionDataEmpty />}
                {billingStatus?.isRetryAvailable && (
                    <Button
                        text={translate('subscription.cardSection.retryPaymentButton')}
                        isDisabled={isOffline}
                        isLoading={subscriptionRetryBillingStatusPending}
                        onPress={handleRetryPayment}
                        style={styles.w100}
                        success
                        large
                    />
                )}
            </View>
            {!!account?.hasPurchases && (
                <MenuItem
                    shouldShowRightIcon
                    icon={Expensicons.History}
                    iconStyles={[]}
                    wrapperStyle={styles.sectionMenuItemTopDescription}
                    style={styles.mt5}
                    title={translate('subscription.cardSection.viewPaymentHistory')}
                    titleStyle={styles.textStrong}
                    onPress={() => Navigation.navigate(ROUTES.SEARCH.getRoute(CONST.SEARCH.TAB.ALL))}
                    hoverAndPressStyle={styles.hoveredComponentBG}
                />
            )}
        </Section>
    );
}

CardSection.displayName = 'CardSection';

export default CardSection;<|MERGE_RESOLUTION|>--- conflicted
+++ resolved
@@ -32,17 +32,12 @@
     const theme = useTheme();
     const [account] = useOnyx(ONYXKEYS.ACCOUNT);
     const [privateSubscription] = useOnyx(ONYXKEYS.NVP_PRIVATE_SUBSCRIPTION);
-<<<<<<< HEAD
+    const [fundList] = useOnyx(ONYXKEYS.FUND_LIST);
     const [subscriptionRetryBillingStatusPending] = useOnyx(ONYXKEYS.SUBSCRIPTION_RETRY_BILLING_STATUS_PENDING);
     const [subscriptionRetryBillingStatusSuccessful] = useOnyx(ONYXKEYS.SUBSCRIPTION_RETRY_BILLING_STATUS_SUCCESSFUL);
     const [subscriptionRetryBillingStatusFailed] = useOnyx(ONYXKEYS.SUBSCRIPTION_RETRY_BILLING_STATUS_FAILED);
     const {isOffline} = useNetwork();
-    const defaultCard = SubscriptionUtils.getCardForSubscriptionBilling();
-=======
-    const [fundList] = useOnyx(ONYXKEYS.FUND_LIST);
-
     const defaultCard = useMemo(() => Object.values(fundList ?? {}).find((card) => card.accountData?.additionalData?.isBillingCard), [fundList]);
->>>>>>> a2633b75
 
     const cardMonth = useMemo(() => DateUtils.getMonthNames(preferredLocale)[(defaultCard?.accountData?.cardMonth ?? 1) - 1], [defaultCard?.accountData?.cardMonth, preferredLocale]);
 
