--- conflicted
+++ resolved
@@ -1,25 +1,11 @@
-<<<<<<< HEAD
-import React, {useMemo, useRef} from 'react';
-import {View} from 'react-native';
-=======
 import React, {useMemo} from 'react';
->>>>>>> e9a3ad15
 import * as Expensicons from '@components/Icon/Expensicons';
 import ThreeDotsMenu from '@components/ThreeDotsMenu';
 import type ThreeDotsMenuProps from '@components/ThreeDotsMenu/types';
 import useLocalize from '@hooks/useLocalize';
-<<<<<<< HEAD
-import usePopoverPosition from '@hooks/usePopoverPosition';
-=======
->>>>>>> e9a3ad15
 import Navigation from '@navigation/Navigation';
 import CONST from '@src/CONST';
 import ROUTES from '@src/ROUTES';
-
-const anchorAlignment = {
-    horizontal: CONST.MODAL.ANCHOR_ORIGIN_HORIZONTAL.RIGHT,
-    vertical: CONST.MODAL.ANCHOR_ORIGIN_VERTICAL.TOP,
-};
 
 function CardSectionActions() {
     const {translate} = useLocalize();
@@ -40,27 +26,16 @@
         [translate],
     );
 
-<<<<<<< HEAD
-    const {calculatePopoverPosition} = usePopoverPosition();
-
-    return (
-        <View ref={threeDotsMenuContainerRef}>
-            <ThreeDotsMenu
-                getAnchorPosition={() => calculatePopoverPosition(threeDotsMenuContainerRef, anchorAlignment)}
-                menuItems={overflowMenu}
-                anchorAlignment={anchorAlignment}
-                shouldOverlay
-            />
-        </View>
-=======
     return (
         <ThreeDotsMenu
             shouldSelfPosition
             menuItems={overflowMenu}
-            anchorAlignment={anchorAlignment}
+            anchorAlignment={{
+                horizontal: CONST.MODAL.ANCHOR_ORIGIN_HORIZONTAL.RIGHT,
+                vertical: CONST.MODAL.ANCHOR_ORIGIN_VERTICAL.TOP,
+            }}
             shouldOverlay
         />
->>>>>>> e9a3ad15
     );
 }
 
