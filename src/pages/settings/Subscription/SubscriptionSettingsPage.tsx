--- conflicted
+++ resolved
@@ -6,13 +6,10 @@
 import useResponsiveLayout from '@hooks/useResponsiveLayout';
 import useSubscriptionPlan from '@hooks/useSubscriptionPlan';
 import Navigation from '@libs/Navigation/Navigation';
-<<<<<<< HEAD
-import SubscriptionSettingsSection from './SubscriptionSettingsSection';
-=======
 import NotFoundPage from '@pages/ErrorPage/NotFoundPage';
 import * as Subscription from '@userActions/Subscription';
 import SubscriptionPlan from './SubscriptionPlan';
->>>>>>> 97d6d875
+import SubscriptionSettingsSection from './SubscriptionSettingsSection';
 
 function SubscriptionSettingsPage() {
     const {shouldUseNarrowLayout} = useResponsiveLayout();
@@ -35,11 +32,8 @@
                 shouldShowBackButton={shouldUseNarrowLayout}
                 icon={Illustrations.CreditCardsNew}
             />
-<<<<<<< HEAD
+            <SubscriptionPlan />
             <SubscriptionSettingsSection />
-=======
-            <SubscriptionPlan />
->>>>>>> 97d6d875
         </ScreenWrapper>
     );
 }
