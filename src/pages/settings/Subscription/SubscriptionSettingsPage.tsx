--- conflicted
+++ resolved
@@ -42,11 +42,8 @@
             />
             <ScrollView style={styles.pt3}>
                 <View style={[styles.flex1, isSmallScreenWidth ? styles.workspaceSectionMobile : styles.workspaceSection]}>
-<<<<<<< HEAD
-=======
                     <ReducedFunctionalityMessage />
                     <CardSection />
->>>>>>> 4fcc5a9f
                     <SubscriptionPlan />
                     <SubscriptionDetails />
                 </View>
