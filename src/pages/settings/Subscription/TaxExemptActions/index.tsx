--- conflicted
+++ resolved
@@ -1,30 +1,18 @@
-<<<<<<< HEAD
 import React, {useMemo, useRef} from 'react';
-=======
-import React, {useMemo} from 'react';
->>>>>>> e9a3ad15
 import {View} from 'react-native';
 import * as Expensicons from '@components/Icon/Expensicons';
 import ThreeDotsMenu from '@components/ThreeDotsMenu';
 import type ThreeDotsMenuProps from '@components/ThreeDotsMenu/types';
 import useLocalize from '@hooks/useLocalize';
-<<<<<<< HEAD
-import usePopoverPosition from '@hooks/usePopoverPosition';
-=======
->>>>>>> e9a3ad15
 import useThemeStyles from '@hooks/useThemeStyles';
 import {navigateToConciergeChat} from '@userActions/Report';
 import {requestTaxExempt} from '@userActions/Subscription';
 import CONST from '@src/CONST';
 
-const anchorAlignment = {
-    horizontal: CONST.MODAL.ANCHOR_ORIGIN_HORIZONTAL.RIGHT,
-    vertical: CONST.MODAL.ANCHOR_ORIGIN_VERTICAL.TOP,
-};
-
 function TaxExemptActions() {
     const styles = useThemeStyles();
     const {translate} = useLocalize();
+    const threeDotsMenuContainerRef = useRef<View>(null);
 
     const overflowMenu: ThreeDotsMenuProps['menuItems'] = useMemo(
         () => [
@@ -41,21 +29,18 @@
         [translate],
     );
 
-<<<<<<< HEAD
-    const {calculatePopoverPosition} = usePopoverPosition();
-
-=======
->>>>>>> e9a3ad15
     return (
-        <View style={[styles.mtn2, styles.pAbsolute, styles.rn3]}>
+        <View
+            ref={threeDotsMenuContainerRef}
+            style={[styles.mtn2, styles.pAbsolute, styles.rn3]}
+        >
             <ThreeDotsMenu
-<<<<<<< HEAD
-                getAnchorPosition={() => calculatePopoverPosition(threeDotsMenuContainerRef, anchorAlignment)}
-=======
                 shouldSelfPosition
->>>>>>> e9a3ad15
                 menuItems={overflowMenu}
-                anchorAlignment={anchorAlignment}
+                anchorAlignment={{
+                    horizontal: CONST.MODAL.ANCHOR_ORIGIN_HORIZONTAL.RIGHT,
+                    vertical: CONST.MODAL.ANCHOR_ORIGIN_VERTICAL.TOP,
+                }}
                 shouldOverlay
             />
         </View>
