--- conflicted
+++ resolved
@@ -190,15 +190,9 @@
 
                         {hasDetectedDomainFraud ? (
                             <DotIndicatorMessage
-<<<<<<< HEAD
-                                style={[styles.pageWrapper]}
-                                textStyle={[styles.walletLockedMessage]}
-                                messages={{0: 'cardPage.cardLocked'}}
-=======
                                 style={styles.pageWrapper}
                                 textStyles={styles.walletLockedMessage}
-                                messages={{0: translate('cardPage.cardLocked')}}
->>>>>>> 6365aebb
+                                messages={{0: 'cardPage.cardLocked'}}
                                 type="error"
                             />
                         ) : null}
