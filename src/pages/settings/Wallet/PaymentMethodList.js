import _ from 'underscore';
import React, {useCallback, useMemo} from 'react';
import PropTypes from 'prop-types';
import {FlatList} from 'react-native';
import lodashGet from 'lodash/get';
import {withOnyx} from 'react-native-onyx';
import {withNetwork} from '../../../components/OnyxProvider';
import styles from '../../../styles/styles';
import * as StyleUtils from '../../../styles/StyleUtils';
import MenuItem from '../../../components/MenuItem';
import Button from '../../../components/Button';
import Text from '../../../components/Text';
import compose from '../../../libs/compose';
import withLocalize, {withLocalizePropTypes} from '../../../components/withLocalize';
import ONYXKEYS from '../../../ONYXKEYS';
import CONST from '../../../CONST';
import * as Expensicons from '../../../components/Icon/Expensicons';
import bankAccountPropTypes from '../../../components/bankAccountPropTypes';
import cardPropTypes from '../../../components/cardPropTypes';
import * as PaymentUtils from '../../../libs/PaymentUtils';
import FormAlertWrapper from '../../../components/FormAlertWrapper';
import OfflineWithFeedback from '../../../components/OfflineWithFeedback';
import * as PaymentMethods from '../../../libs/actions/PaymentMethods';
import Log from '../../../libs/Log';
import stylePropTypes from '../../../styles/stylePropTypes';
import Navigation from '../../../libs/Navigation/Navigation';
import ROUTES from '../../../ROUTES';
import getBankIcon from '../../../components/Icon/BankIcons';
import assignedCardPropTypes from './assignedCardPropTypes';
import * as CardUtils from '../../../libs/CardUtils';

const propTypes = {
    /** What to do when a menu item is pressed */
    onPress: PropTypes.func.isRequired,

    /** List of bank accounts */
    bankAccountList: PropTypes.objectOf(bankAccountPropTypes),

    /** List of assigned cards */
    cardList: PropTypes.objectOf(assignedCardPropTypes),

    /** List of user's cards */
    fundList: PropTypes.objectOf(cardPropTypes),

    /** Whether the add bank account button should be shown on the list */
    shouldShowAddBankAccount: PropTypes.bool,

    /** Whether the add Payment button be shown on the list */
    shouldShowAddPaymentMethodButton: PropTypes.bool,

    /** Whether the assigned cards should be shown on the list */
    shouldShowAssignedCards: PropTypes.bool,

    /** Whether the empty list message should be shown when the list is empty */
    shouldShowEmptyListMessage: PropTypes.bool,

    /** Are we loading payment methods? */
    isLoadingPaymentMethods: PropTypes.bool,

    /** Type to filter the payment Method list */
    filterType: PropTypes.oneOf([CONST.PAYMENT_METHODS.DEBIT_CARD, CONST.PAYMENT_METHODS.BANK_ACCOUNT, '']),

    /** User wallet props */
    userWallet: PropTypes.shape({
        /** The ID of the linked account */
        walletLinkedAccountID: PropTypes.number,

        /** The type of the linked account (debitCard or bankAccount) */
        walletLinkedAccountType: PropTypes.string,
    }),

    /** Type of active/highlighted payment method */
    actionPaymentMethodType: PropTypes.oneOf([..._.values(CONST.PAYMENT_METHODS), '']),

    /** ID of active/highlighted payment method */
    activePaymentMethodID: PropTypes.oneOfType([PropTypes.string, PropTypes.number]),

    /** ID of selected payment method */
    selectedMethodID: PropTypes.oneOfType([PropTypes.string, PropTypes.number]),

    /** Content for the FlatList header component */
    listHeaderComponent: PropTypes.func,

    /** Callback for whenever FlatList component size changes */
    onListContentSizeChange: PropTypes.func,

    /** React ref being forwarded to the PaymentMethodList Button */
    buttonRef: PropTypes.oneOfType([PropTypes.func, PropTypes.object]),

    /** To enable/disable scrolling */
    shouldEnableScroll: PropTypes.bool,

    /** List container style */
    style: stylePropTypes,

    ...withLocalizePropTypes,
};

const defaultProps = {
    bankAccountList: {},
    cardList: {},
    fundList: null,
    userWallet: {
        walletLinkedAccountID: 0,
        walletLinkedAccountType: '',
    },
    isLoadingPaymentMethods: true,
    shouldShowAddBankAccount: true,
    shouldShowAddPaymentMethodButton: true,
    shouldShowAssignedCards: false,
    shouldShowEmptyListMessage: true,
    filterType: '',
    actionPaymentMethodType: '',
    activePaymentMethodID: '',
    selectedMethodID: '',
    listHeaderComponent: null,
    buttonRef: () => {},
    onListContentSizeChange: () => {},
    shouldEnableScroll: true,
    style: {},
};

/**
 * Dismisses the error on the payment method
 * @param {Object} item
 */
function dismissError(item) {
    const isBankAccount = item.accountType === CONST.PAYMENT_METHODS.BANK_ACCOUNT;
    const paymentList = isBankAccount ? ONYXKEYS.BANK_ACCOUNT_LIST : ONYXKEYS.FUND_LIST;
    const paymentID = isBankAccount ? lodashGet(item, ['accountData', 'bankAccountID'], '') : lodashGet(item, ['accountData', 'fundID'], '');

    if (!paymentID) {
        Log.info('Unable to clear payment method error: ', item);
        return;
    }

    if (item.pendingAction === CONST.RED_BRICK_ROAD_PENDING_ACTION.DELETE) {
        PaymentMethods.clearDeletePaymentMethodError(paymentList, paymentID);
        if (!isBankAccount) {
            PaymentMethods.clearDeletePaymentMethodError(ONYXKEYS.FUND_LIST, paymentID);
        }
    } else {
        PaymentMethods.clearAddPaymentMethodError(paymentList, paymentID);
        if (!isBankAccount) {
            PaymentMethods.clearAddPaymentMethodError(ONYXKEYS.FUND_LIST, paymentID);
        }
    }
}

/**
 * @param {Array} filteredPaymentMethods
 * @param {Boolean} isDefault
 * @returns {Boolean}
 */
function shouldShowDefaultBadge(filteredPaymentMethods, isDefault = false) {
    if (!isDefault) {
        return false;
    }

    const defaultablePaymentMethodCount = _.filter(
        filteredPaymentMethods,
        (method) => method.accountType === CONST.PAYMENT_METHODS.BANK_ACCOUNT || method.accountType === CONST.PAYMENT_METHODS.DEBIT_CARD,
    ).length;
    return defaultablePaymentMethodCount > 1;
}

/**
 * @param {String} actionPaymentMethodType
 * @param {String|Number} activePaymentMethodID
 * @param {String} paymentMethod
 * @return {Boolean}
 */
function isPaymentMethodActive(actionPaymentMethodType, activePaymentMethodID, paymentMethod) {
    return paymentMethod.accountType === actionPaymentMethodType && paymentMethod.methodID === activePaymentMethodID;
}
function PaymentMethodList({
    actionPaymentMethodType,
    activePaymentMethodID,
    bankAccountList,
    buttonRef,
    cardList,
    fundList,
    filterType,
    isLoadingPaymentMethods,
    listHeaderComponent,
    network,
    onListContentSizeChange,
    onPress,
    shouldEnableScroll,
    shouldShowSelectedState,
    shouldShowAddPaymentMethodButton,
    shouldShowAddBankAccount,
    shouldShowEmptyListMessage,
    shouldShowAssignedCards,
    selectedMethodID,
    style,
    translate,
}) {
    const filteredPaymentMethods = useMemo(() => {
        const paymentCardList = fundList || {};

        if (shouldShowAssignedCards) {
            const assignedCards = _.chain(cardList)
                .filter((card) => CONST.EXPENSIFY_CARD.ACTIVE_STATES.includes(card.state))
                .sortBy((card) => (CardUtils.isExpensifyCard(card.cardID) ? 0 : 1))
                .value();

            return _.map(assignedCards, (card) => {
                const icon = getBankIcon(card.bank);
                const isExpensifyCard = CardUtils.isExpensifyCard(card.cardID);
                return {
                    key: card.cardID,
                    title: isExpensifyCard ? translate('walletPage.expensifyCard') : card.cardName,
                    description: card.domainName,
<<<<<<< HEAD
                    onPress: () => Navigation.navigate(ROUTES.SETTINGS_WALLET_DOMAINCARD.getRoute(card.domainName)),
=======
                    onPress: isExpensifyCard ? () => Navigation.navigate(ROUTES.SETTINGS_WALLET_DOMAINCARDS.getRoute(card.domainName)) : () => {},
                    shouldShowRightIcon: isExpensifyCard,
                    interactive: isExpensifyCard,
                    canDismissError: isExpensifyCard,
                    errors: card.errors,
>>>>>>> e92c44f2
                    ...icon,
                };
            });
        }

        // Hide any billing cards that are not P2P debit cards for now because you cannot make them your default method, or delete them
        const filteredCardList = _.filter(paymentCardList, (card) => card.accountData.additionalData.isP2PDebitCard);
        let combinedPaymentMethods = PaymentUtils.formatPaymentMethods(bankAccountList, filteredCardList);

        if (!_.isEmpty(filterType)) {
            combinedPaymentMethods = _.filter(combinedPaymentMethods, (paymentMethod) => paymentMethod.accountType === filterType);
        }

        if (!network.isOffline) {
            combinedPaymentMethods = _.filter(
                combinedPaymentMethods,
                (paymentMethod) => paymentMethod.pendingAction !== CONST.RED_BRICK_ROAD_PENDING_ACTION.DELETE || !_.isEmpty(paymentMethod.errors),
            );
        }

        combinedPaymentMethods = _.map(combinedPaymentMethods, (paymentMethod) => ({
            ...paymentMethod,
            onPress: (e) => onPress(e, paymentMethod.accountType, paymentMethod.accountData, paymentMethod.isDefault, paymentMethod.methodID),
            iconFill: isPaymentMethodActive(actionPaymentMethodType, activePaymentMethodID, paymentMethod) ? StyleUtils.getIconFillColor(CONST.BUTTON_STATES.PRESSED) : null,
            wrapperStyle: isPaymentMethodActive(actionPaymentMethodType, activePaymentMethodID, paymentMethod)
                ? [StyleUtils.getButtonBackgroundColorStyle(CONST.BUTTON_STATES.PRESSED)]
                : null,
            disabled: paymentMethod.pendingAction === CONST.RED_BRICK_ROAD_PENDING_ACTION.DELETE,
        }));

        return combinedPaymentMethods;
    }, [fundList, shouldShowAssignedCards, bankAccountList, filterType, network.isOffline, cardList, translate, actionPaymentMethodType, activePaymentMethodID, onPress]);

    /**
     * Render placeholder when there are no payments methods
     *
     * @return {React.Component}
     */
    const renderListEmptyComponent = () => <Text style={[styles.popoverMenuItem]}>{translate('paymentMethodList.addFirstPaymentMethod')}</Text>;

    const renderListFooterComponent = useCallback(
        () => (
            <MenuItem
                onPress={onPress}
                title={translate('walletPage.addBankAccount')}
                icon={Expensicons.Plus}
                wrapperStyle={styles.paymentMethod}
            />
        ),
        [onPress, translate],
    );

    /**
     * Create a menuItem for each passed paymentMethod
     *
     * @param {Object} params
     * @param {Object} params.item
     *
     * @return {React.Component}
     */
    const renderItem = useCallback(
        ({item}) => (
            <OfflineWithFeedback
                onClose={() => dismissError(item)}
                pendingAction={item.pendingAction}
                errors={item.errors}
                errorRowStyles={styles.ph6}
                canDismissError={item.canDismissError}
            >
                <MenuItem
                    onPress={item.onPress}
                    title={item.title}
                    description={item.description}
                    icon={item.icon}
                    disabled={item.disabled}
                    iconFill={item.iconFill}
                    iconHeight={item.iconSize}
                    iconWidth={item.iconSize}
                    badgeText={shouldShowDefaultBadge(filteredPaymentMethods, item.isDefault) ? translate('paymentMethodList.defaultPaymentMethod') : null}
                    wrapperStyle={styles.paymentMethod}
                    shouldShowRightIcon={item.shouldShowRightIcon}
                    shouldShowSelectedState={shouldShowSelectedState}
                    isSelected={selectedMethodID === item.methodID}
                    interactive={item.interactive}
                />
            </OfflineWithFeedback>
        ),
        [filteredPaymentMethods, translate, shouldShowSelectedState, selectedMethodID],
    );

    return (
        <>
            <FlatList
                data={filteredPaymentMethods}
                renderItem={renderItem}
                keyExtractor={(item) => item.key}
                ListEmptyComponent={shouldShowEmptyListMessage ? renderListEmptyComponent : null}
                ListHeaderComponent={listHeaderComponent}
                ListFooterComponent={shouldShowAddBankAccount ? renderListFooterComponent : null}
                onContentSizeChange={onListContentSizeChange}
                scrollEnabled={shouldEnableScroll}
                style={style}
            />
            {shouldShowAddPaymentMethodButton && (
                <FormAlertWrapper>
                    {(isOffline) => (
                        <Button
                            text={translate('paymentMethodList.addPaymentMethod')}
                            icon={Expensicons.CreditCard}
                            onPress={onPress}
                            isDisabled={isLoadingPaymentMethods || isOffline}
                            style={[styles.mh4, styles.buttonCTA]}
                            iconStyles={[styles.buttonCTAIcon]}
                            key="addPaymentMethodButton"
                            success
                            shouldShowRightIcon
                            large
                            ref={buttonRef}
                        />
                    )}
                </FormAlertWrapper>
            )}
        </>
    );
}

PaymentMethodList.propTypes = propTypes;
PaymentMethodList.defaultProps = defaultProps;
PaymentMethodList.displayName = 'PaymentMethodList';

export default compose(
    withLocalize,
    withNetwork(),
    withOnyx({
        bankAccountList: {
            key: ONYXKEYS.BANK_ACCOUNT_LIST,
        },
        cardList: {
            key: ONYXKEYS.CARD_LIST,
        },
        fundList: {
            key: ONYXKEYS.FUND_LIST,
        },
        isLoadingPaymentMethods: {
            key: ONYXKEYS.IS_LOADING_PAYMENT_METHODS,
        },
        userWallet: {
            key: ONYXKEYS.USER_WALLET,
        },
    }),
)(PaymentMethodList);<|MERGE_RESOLUTION|>--- conflicted
+++ resolved
@@ -212,15 +212,11 @@
                     key: card.cardID,
                     title: isExpensifyCard ? translate('walletPage.expensifyCard') : card.cardName,
                     description: card.domainName,
-<<<<<<< HEAD
-                    onPress: () => Navigation.navigate(ROUTES.SETTINGS_WALLET_DOMAINCARD.getRoute(card.domainName)),
-=======
                     onPress: isExpensifyCard ? () => Navigation.navigate(ROUTES.SETTINGS_WALLET_DOMAINCARDS.getRoute(card.domainName)) : () => {},
                     shouldShowRightIcon: isExpensifyCard,
                     interactive: isExpensifyCard,
                     canDismissError: isExpensifyCard,
                     errors: card.errors,
->>>>>>> e92c44f2
                     ...icon,
                 };
             });
