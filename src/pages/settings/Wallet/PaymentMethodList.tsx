import {FlashList} from '@shopify/flash-list';
import lodashSortBy from 'lodash/sortBy';
import type {ReactElement} from 'react';
import React, {useCallback, useMemo} from 'react';
import type {GestureResponderEvent, StyleProp, ViewStyle} from 'react-native';
import {View} from 'react-native';
import type {ValueOf} from 'type-fest';
import type {RenderSuggestionMenuItemProps} from '@components/AutoCompleteSuggestions/types';
import * as Expensicons from '@components/Icon/Expensicons';
import MenuItem from '@components/MenuItem';
import OfflineWithFeedback from '@components/OfflineWithFeedback';
import Text from '@components/Text';
import useLocalize from '@hooks/useLocalize';
import useNetwork from '@hooks/useNetwork';
import useOnyx from '@hooks/useOnyx';
import useStyleUtils from '@hooks/useStyleUtils';
import useThemeIllustrations from '@hooks/useThemeIllustrations';
import useThemeStyles from '@hooks/useThemeStyles';
import {clearAddPaymentMethodError, clearDeletePaymentMethodError} from '@libs/actions/PaymentMethods';
import {getAssignedCardSortKey, getCardFeedIcon, getPlaidInstitutionIconUrl, isExpensifyCard, lastFourNumbersFromCardName, maskCardNumber} from '@libs/CardUtils';
import Log from '@libs/Log';
import Navigation from '@libs/Navigation/Navigation';
import {formatPaymentMethods} from '@libs/PaymentUtils';
import {getDescriptionForPolicyDomainCard} from '@libs/PolicyUtils';
import variables from '@styles/variables';
import CONST from '@src/CONST';
import ONYXKEYS from '@src/ONYXKEYS';
import ROUTES from '@src/ROUTES';
import type {BankAccount, BankAccountList, CardList, CompanyCardFeed} from '@src/types/onyx';
import type {BankIcon} from '@src/types/onyx/Bank';
import type {Errors} from '@src/types/onyx/OnyxCommon';
import type PaymentMethod from '@src/types/onyx/PaymentMethod';
import {getEmptyObject, isEmptyObject} from '@src/types/utils/EmptyObject';
import type IconAsset from '@src/types/utils/IconAsset';
import isLoadingOnyxValue from '@src/types/utils/isLoadingOnyxValue';
import type {CardPressHandlerParams, PaymentMethodPressHandlerParams} from './WalletPage/types';

type PaymentMethodPressHandler = ({event, accountType, accountData, methodID, icon, description, isDefault}: PaymentMethodPressHandlerParams) => void;

type CardPressHandler = ({event, cardID, cardData, icon}: CardPressHandlerParams) => void;

type PaymentMethodListProps = {
    /** Type of active/highlighted payment method */
    actionPaymentMethodType?: string;

    /** ID of active/highlighted payment method */
    activePaymentMethodID?: string | number;

    /** ID of selected payment method */
    selectedMethodID?: string | number;

    /** Content for the FlatList header component */
    listHeaderComponent?: ReactElement;

    /** Callback for whenever FlatList component size changes */
    onListContentSizeChange?: () => void;

    /** Should menu items be selectable with a checkbox */
    shouldShowSelectedState?: boolean;

    /** List container style */
    style?: StyleProp<ViewStyle>;

    /** List item style */
    listItemStyle?: StyleProp<ViewStyle>;

    /** Whether the add bank account button should be shown on the list */
    shouldShowAddBankAccount?: boolean;

    /** Whether the assigned cards should be shown on the list */
    shouldShowAssignedCards?: boolean;

    /** Whether the right icon should be shown in PaymentMethodItem */
    shouldShowRightIcon?: boolean;

    /** What to do when a menu item is pressed */
    onPress: PaymentMethodPressHandler | CardPressHandler;

    /** The policy invoice's transfer bank accountID */
    invoiceTransferBankAccountID?: number;

    /** Whether the bank accounts should be displayed in private and business sections */
    shouldShowBankAccountSections?: boolean;

<<<<<<< HEAD
    /** The policy ID associated with the workspace, if component is rendered in workspace context */
    policyID?: string;
=======
    /** Function to be called when the user presses the add bank account button */
    onAddBankAccountPress?: () => void;

    /** The icon to be displayed in the right side of the payment method item */
    itemIconRight?: IconAsset;

    /** Type of payment method to filter by */
    filterType?: ValueOf<typeof CONST.BANK_ACCOUNT.TYPE>;

    /** Whether to show the default badge for the payment method */
    shouldHideDefaultBadge?: boolean;
>>>>>>> ae3b0770
};

type PaymentMethodItem = PaymentMethod & {
    key?: string;
    title?: string;
    description: string;
    onPress?: (e: GestureResponderEvent | KeyboardEvent | undefined) => void;
    isGroupedCardDomain?: boolean;
    canDismissError?: boolean;
    disabled?: boolean;
    shouldShowRightIcon?: boolean;
    interactive?: boolean;
    brickRoadIndicator?: ValueOf<typeof CONST.BRICK_ROAD_INDICATOR_STATUS>;
    errors?: Errors;
    iconRight?: IconAsset;
    isMethodActive?: boolean;
    cardID?: number;
    plaidUrl?: string;
} & BankIcon;

function dismissError(item: PaymentMethodItem) {
    if (item.cardID) {
        clearDeletePaymentMethodError(ONYXKEYS.CARD_LIST, item.cardID);
        return;
    }

    const isBankAccount = item.accountType === CONST.PAYMENT_METHODS.PERSONAL_BANK_ACCOUNT;
    const paymentList = isBankAccount ? ONYXKEYS.BANK_ACCOUNT_LIST : ONYXKEYS.FUND_LIST;
    const paymentID = isBankAccount ? item.accountData?.bankAccountID : item.accountData?.fundID;

    if (!paymentID) {
        Log.info('Unable to clear payment method error: ', undefined, item);
        return;
    }

    if (item.pendingAction === CONST.RED_BRICK_ROAD_PENDING_ACTION.DELETE) {
        clearDeletePaymentMethodError(paymentList, paymentID);
        if (!isBankAccount) {
            clearDeletePaymentMethodError(ONYXKEYS.FUND_LIST, paymentID);
        }
    } else {
        clearAddPaymentMethodError(paymentList, paymentID);
        if (!isBankAccount) {
            clearAddPaymentMethodError(ONYXKEYS.FUND_LIST, paymentID);
        }
    }
}

function shouldShowDefaultBadge(filteredPaymentMethods: PaymentMethod[], isDefault = false, shouldHideDefaultBadge = false): boolean {
    if (!isDefault || shouldHideDefaultBadge) {
        return false;
    }
    const defaultPaymentMethodCount = filteredPaymentMethods.filter(
        (method) => method.accountType === CONST.PAYMENT_METHODS.PERSONAL_BANK_ACCOUNT || method.accountType === CONST.PAYMENT_METHODS.DEBIT_CARD,
    ).length;
    return defaultPaymentMethodCount > 1;
}

function isPaymentMethodActive(actionPaymentMethodType: string, activePaymentMethodID: string | number, paymentMethod: PaymentMethod) {
    return paymentMethod.accountType === actionPaymentMethodType && paymentMethod.methodID === activePaymentMethodID;
}

function keyExtractor(item: PaymentMethod | string) {
    if (typeof item === 'string') {
        return item;
    }
    return item.key ?? '';
}

function PaymentMethodList({
    actionPaymentMethodType = '',
    activePaymentMethodID = '',
    listHeaderComponent,
    onPress,
    shouldShowSelectedState = false,
    shouldShowAddBankAccount = true,
    shouldShowAssignedCards = false,
    selectedMethodID = '',
    onListContentSizeChange = () => {},
    style = {},
    listItemStyle = {},
    shouldShowRightIcon = true,
    invoiceTransferBankAccountID,
    shouldShowBankAccountSections = false,
<<<<<<< HEAD
    policyID = '',
=======
    onAddBankAccountPress = () => {},
    itemIconRight,
    filterType,
    shouldHideDefaultBadge = false,
>>>>>>> ae3b0770
}: PaymentMethodListProps) {
    const styles = useThemeStyles();
    const StyleUtils = useStyleUtils();
    const {translate} = useLocalize();
    const {isOffline} = useNetwork();
    const illustrations = useThemeIllustrations();

    const [isUserValidated] = useOnyx(ONYXKEYS.ACCOUNT, {
        selector: (account) => account?.validated,
        canBeMissing: true,
    });
    const [bankAccountList = getEmptyObject<BankAccountList>(), bankAccountListResult] = useOnyx(ONYXKEYS.BANK_ACCOUNT_LIST, {canBeMissing: true});
    const [userWallet] = useOnyx(ONYXKEYS.USER_WALLET, {canBeMissing: true});
    const isLoadingBankAccountList = isLoadingOnyxValue(bankAccountListResult);
    const [cardList = getEmptyObject<CardList>(), cardListResult] = useOnyx(ONYXKEYS.CARD_LIST, {canBeMissing: true});
    const isLoadingCardList = isLoadingOnyxValue(cardListResult);
    // Temporarily disabled because P2P debit cards are disabled.
    // const [fundList = getEmptyObject<FundList>()] = useOnyx(ONYXKEYS.FUND_LIST);

    const filteredPaymentMethods = useMemo(() => {
        if (shouldShowAssignedCards) {
            const assignedCards = Object.values(isLoadingCardList ? {} : (cardList ?? {}))
                // Filter by active cards associated with a domain
                .filter((card) => !!card.domainName && CONST.EXPENSIFY_CARD.ACTIVE_STATES.includes(card.state ?? 0));

            const assignedCardsSorted = lodashSortBy(assignedCards, getAssignedCardSortKey);

            const assignedCardsGrouped: PaymentMethodItem[] = [];
            assignedCardsSorted.forEach((card) => {
                const isDisabled = card.pendingAction === CONST.RED_BRICK_ROAD_PENDING_ACTION.DELETE || !!card.errors;
                const icon = getCardFeedIcon(card.bank as CompanyCardFeed, illustrations);

                if (!isExpensifyCard(card)) {
                    const pressHandler = onPress as CardPressHandler;
                    const lastFourPAN = lastFourNumbersFromCardName(card.cardName);
                    const plaidUrl = getPlaidInstitutionIconUrl(card.bank);
                    assignedCardsGrouped.push({
                        key: card.cardID.toString(),
                        plaidUrl,
                        title: maskCardNumber(card.cardName, card.bank),
                        description: lastFourPAN
                            ? `${lastFourPAN} ${CONST.DOT_SEPARATOR} ${getDescriptionForPolicyDomainCard(card.domainName)}`
                            : getDescriptionForPolicyDomainCard(card.domainName),
                        interactive: !isDisabled,
                        disabled: isDisabled,
                        canDismissError: false,
                        shouldShowRightIcon,
                        errors: card.errors,
                        pendingAction: card.pendingAction,
                        brickRoadIndicator:
                            card.fraud === CONST.EXPENSIFY_CARD.FRAUD_TYPES.DOMAIN || card.fraud === CONST.EXPENSIFY_CARD.FRAUD_TYPES.INDIVIDUAL
                                ? CONST.BRICK_ROAD_INDICATOR_STATUS.ERROR
                                : undefined,
                        icon,
                        iconStyles: [styles.cardIcon],
                        iconWidth: variables.cardIconWidth,
                        iconHeight: variables.cardIconHeight,
                        iconRight: itemIconRight ?? Expensicons.ThreeDots,
                        isMethodActive: activePaymentMethodID === card.cardID,
                        onPress: (e: GestureResponderEvent | KeyboardEvent | undefined) =>
                            pressHandler({
                                event: e,
                                cardData: card,
                                icon: {
                                    icon,
                                    iconStyles: [styles.cardIcon],
                                    iconWidth: variables.cardIconWidth,
                                    iconHeight: variables.cardIconHeight,
                                },
                                cardID: card.cardID,
                            }),
                    });
                    return;
                }

                const isAdminIssuedVirtualCard = !!card?.nameValuePairs?.issuedBy && !!card?.nameValuePairs?.isVirtual;
                const isTravelCard = !!card?.nameValuePairs?.isVirtual && !!card?.nameValuePairs?.isTravelCard;

                // The card should be grouped to a specific domain and such domain already exists in a assignedCardsGrouped
                if (assignedCardsGrouped.some((item) => item.isGroupedCardDomain && item.description === card.domainName) && !isAdminIssuedVirtualCard && !isTravelCard) {
                    const domainGroupIndex = assignedCardsGrouped.findIndex((item) => item.isGroupedCardDomain && item.description === card.domainName);
                    const assignedCardsGroupedItem = assignedCardsGrouped.at(domainGroupIndex);
                    if (domainGroupIndex >= 0 && assignedCardsGroupedItem) {
                        assignedCardsGroupedItem.errors = {...assignedCardsGrouped.at(domainGroupIndex)?.errors, ...card.errors};
                        if (card.fraud === CONST.EXPENSIFY_CARD.FRAUD_TYPES.DOMAIN || card.fraud === CONST.EXPENSIFY_CARD.FRAUD_TYPES.INDIVIDUAL) {
                            assignedCardsGroupedItem.brickRoadIndicator = CONST.BRICK_ROAD_INDICATOR_STATUS.ERROR;
                        }
                    }
                    return;
                }

                // The card shouldn't be grouped or it's domain group doesn't exist yet
                const cardDescription =
                    card?.nameValuePairs?.issuedBy && card?.lastFourPAN
                        ? `${card?.lastFourPAN} ${CONST.DOT_SEPARATOR} ${getDescriptionForPolicyDomainCard(card.domainName)}`
                        : getDescriptionForPolicyDomainCard(card.domainName);
                assignedCardsGrouped.push({
                    key: card.cardID.toString(),
                    // eslint-disable-next-line @typescript-eslint/prefer-nullish-coalescing
                    title: isTravelCard ? translate('cardPage.expensifyTravelCard') : card?.nameValuePairs?.cardTitle || card.bank,
                    description: isTravelCard ? translate('cardPage.expensifyTravelCard') : cardDescription,
                    onPress: () => Navigation.navigate(ROUTES.SETTINGS_WALLET_DOMAIN_CARD.getRoute(String(card.cardID))),
                    cardID: card.cardID,
                    isGroupedCardDomain: !isAdminIssuedVirtualCard && !isTravelCard,
                    shouldShowRightIcon: true,
                    interactive: !isDisabled,
                    disabled: isDisabled,
                    canDismissError: true,
                    errors: card.errors,
                    pendingAction: card.pendingAction,
                    brickRoadIndicator:
                        card.fraud === CONST.EXPENSIFY_CARD.FRAUD_TYPES.DOMAIN || card.fraud === CONST.EXPENSIFY_CARD.FRAUD_TYPES.INDIVIDUAL
                            ? CONST.BRICK_ROAD_INDICATOR_STATUS.ERROR
                            : undefined,
                    icon,
                    iconStyles: [styles.cardIcon],
                    iconWidth: variables.cardIconWidth,
                    iconHeight: variables.cardIconHeight,
                });
            });
            return assignedCardsGrouped;
        }

        // Hide any billing cards that are not P2P debit cards for now because you cannot make them your default method, or delete them
        // All payment cards are temporarily disabled for use as a payment method
        // const paymentCardList = fundList ?? {};
        // const filteredCardList = Object.values(paymentCardList).filter((card) => !!card.accountData?.additionalData?.isP2PDebitCard);
        const filteredCardList = {};
        let combinedPaymentMethods = formatPaymentMethods(isLoadingBankAccountList ? {} : (bankAccountList ?? {}), filteredCardList, styles);

        if (!isOffline) {
            combinedPaymentMethods = combinedPaymentMethods.filter(
                (paymentMethod) => paymentMethod.pendingAction !== CONST.RED_BRICK_ROAD_PENDING_ACTION.DELETE || !isEmptyObject(paymentMethod.errors),
            );
        }

        if (filterType) {
            combinedPaymentMethods = combinedPaymentMethods.filter((paymentMethod) => (paymentMethod as BankAccount).accountData?.type === filterType);
        }

        combinedPaymentMethods = combinedPaymentMethods.map((paymentMethod) => {
            const pressHandler = onPress as PaymentMethodPressHandler;
            const isMethodActive = isPaymentMethodActive(actionPaymentMethodType, activePaymentMethodID, paymentMethod);
            return {
                ...paymentMethod,
                onPress: (e: GestureResponderEvent) =>
                    pressHandler({
                        event: e,
                        accountType: paymentMethod.accountType,
                        accountData: paymentMethod.accountData,
                        icon: {
                            icon: paymentMethod.icon,
                            iconHeight: paymentMethod?.iconHeight,
                            iconWidth: paymentMethod?.iconWidth,
                            iconStyles: paymentMethod?.iconStyles,
                            iconSize: paymentMethod?.iconSize,
                        },
                        isDefault: paymentMethod.isDefault,
                        methodID: paymentMethod.methodID,
                        description: paymentMethod.description,
                    }),
                wrapperStyle: isMethodActive ? [StyleUtils.getButtonBackgroundColorStyle(CONST.BUTTON_STATES.PRESSED)] : null,
                disabled: paymentMethod.pendingAction === CONST.RED_BRICK_ROAD_PENDING_ACTION.DELETE,
                isMethodActive,
                iconRight: itemIconRight ?? Expensicons.ThreeDots,
                shouldShowRightIcon,
            };
        });
        return combinedPaymentMethods;
    }, [
        shouldShowAssignedCards,
        isLoadingBankAccountList,
        bankAccountList,
        styles,
        isOffline,
        filterType,
        isLoadingCardList,
        cardList,
        illustrations,
        translate,
        onPress,
        shouldShowRightIcon,
        itemIconRight,
        activePaymentMethodID,
        actionPaymentMethodType,
        StyleUtils,
    ]);

    const onPressItem = useCallback(() => {
        if (!isUserValidated) {
            const path = Navigation.getActiveRoute();
            if (path.includes(ROUTES.WORKSPACES_LIST.route) && policyID) {
                Navigation.navigate(ROUTES.WORKSPACE_INVOICES_VERIFY_ACCOUNT.getRoute(policyID));
            } else {
                Navigation.navigate(ROUTES.SETTINGS_ADD_BANK_ACCOUNT_VERIFY_ACCOUNT);
            }
            return;
        }
<<<<<<< HEAD
        onPress();
    }, [isUserValidated, onPress, policyID]);
=======
        onAddBankAccountPress();
    }, [isUserValidated, onAddBankAccountPress]);
>>>>>>> ae3b0770

    const renderListFooterComponent = useCallback(
        () => (
            <MenuItem
                onPress={onPressItem}
                title={translate('bankAccount.addBankAccount')}
                icon={Expensicons.Plus}
                wrapperStyle={[styles.paymentMethod, listItemStyle]}
            />
        ),

        [onPressItem, translate, styles.paymentMethod, listItemStyle],
    );

    const itemsToRender = useMemo(() => {
        if (!shouldShowBankAccountSections) {
            return filteredPaymentMethods;
        }
        if (
            filteredPaymentMethods.find((method) => (method as BankAccount).accountData?.type === CONST.BANK_ACCOUNT.TYPE.PERSONAL) &&
            filteredPaymentMethods.find((method) => (method as BankAccount).accountData?.type === CONST.BANK_ACCOUNT.TYPE.BUSINESS)
        ) {
            return [
                translate('walletPage.personalBankAccounts'),
                ...filteredPaymentMethods.filter((method) => (method as BankAccount).accountData?.type === CONST.BANK_ACCOUNT.TYPE.PERSONAL),
                translate('walletPage.businessBankAccounts'),
                ...filteredPaymentMethods.filter((method) => (method as BankAccount).accountData?.type === CONST.BANK_ACCOUNT.TYPE.BUSINESS),
            ];
        }
        return filteredPaymentMethods;
    }, [filteredPaymentMethods, shouldShowBankAccountSections, translate]);

    /**
     * Create a menuItem for each passed paymentMethod
     */
    const renderItem = useCallback(
        ({item, index}: RenderSuggestionMenuItemProps<PaymentMethodItem | string>) => {
            if (typeof item === 'string') {
                return (
                    <View style={[listItemStyle, index === 0 ? styles.mt4 : styles.mt6, styles.mb1]}>
                        <Text style={[styles.textLabel, styles.colorMuted]}>{item}</Text>
                    </View>
                );
            }
            return (
                <OfflineWithFeedback
                    onClose={() => dismissError(item)}
                    pendingAction={item.pendingAction}
                    errors={item.errors}
                    errorRowStyles={styles.ph6}
                    canDismissError={item.canDismissError}
                >
                    <MenuItem
                        onPress={item.onPress}
                        title={item.title}
                        description={item.description}
                        icon={item.icon}
                        plaidUrl={item.plaidUrl}
                        disabled={item.disabled}
                        iconType={item.plaidUrl ? CONST.ICON_TYPE_PLAID : CONST.ICON_TYPE_ICON}
                        displayInDefaultIconColor
                        iconHeight={item.iconHeight ?? item.iconSize}
                        iconWidth={item.iconWidth ?? item.iconSize}
                        iconStyles={item.iconStyles}
                        badgeText={
                            shouldShowDefaultBadge(
                                filteredPaymentMethods,
                                invoiceTransferBankAccountID ? invoiceTransferBankAccountID === item.methodID : item.methodID === userWallet?.walletLinkedAccountID,
                                shouldHideDefaultBadge,
                            )
                                ? translate('paymentMethodList.defaultPaymentMethod')
                                : undefined
                        }
                        wrapperStyle={[styles.paymentMethod, listItemStyle]}
                        iconRight={item.iconRight}
                        badgeStyle={styles.badgeBordered}
                        shouldShowRightIcon={item.shouldShowRightIcon}
                        shouldShowSelectedState={shouldShowSelectedState}
                        isSelected={selectedMethodID.toString() === item.methodID?.toString()}
                        interactive={item.interactive}
                        brickRoadIndicator={item.brickRoadIndicator}
                        success={item.isMethodActive}
                    />
                </OfflineWithFeedback>
            );
        },
        [
            styles.ph6,
            styles.paymentMethod,
            styles.badgeBordered,
            styles.mt4,
            styles.mt6,
            styles.mb1,
            styles.textLabel,
            styles.colorMuted,
            filteredPaymentMethods,
            invoiceTransferBankAccountID,
            userWallet?.walletLinkedAccountID,
            translate,
            listItemStyle,
            shouldShowSelectedState,
            selectedMethodID,
            shouldHideDefaultBadge,
        ],
    );

    return (
        <View style={[style, {minHeight: (filteredPaymentMethods.length + (shouldShowAddBankAccount ? 1 : 0)) * variables.optionRowHeight}]}>
            <FlashList<PaymentMethod | string>
                data={itemsToRender}
                renderItem={renderItem}
                keyExtractor={keyExtractor}
                ListHeaderComponent={listHeaderComponent}
                ListFooterComponent={shouldShowAddBankAccount ? renderListFooterComponent : null}
                onContentSizeChange={onListContentSizeChange}
            />
        </View>
    );
}

PaymentMethodList.displayName = 'PaymentMethodList';

export default PaymentMethodList;<|MERGE_RESOLUTION|>--- conflicted
+++ resolved
@@ -82,10 +82,9 @@
     /** Whether the bank accounts should be displayed in private and business sections */
     shouldShowBankAccountSections?: boolean;
 
-<<<<<<< HEAD
     /** The policy ID associated with the workspace, if component is rendered in workspace context */
     policyID?: string;
-=======
+
     /** Function to be called when the user presses the add bank account button */
     onAddBankAccountPress?: () => void;
 
@@ -97,7 +96,6 @@
 
     /** Whether to show the default badge for the payment method */
     shouldHideDefaultBadge?: boolean;
->>>>>>> ae3b0770
 };
 
 type PaymentMethodItem = PaymentMethod & {
@@ -182,14 +180,11 @@
     shouldShowRightIcon = true,
     invoiceTransferBankAccountID,
     shouldShowBankAccountSections = false,
-<<<<<<< HEAD
     policyID = '',
-=======
     onAddBankAccountPress = () => {},
     itemIconRight,
     filterType,
     shouldHideDefaultBadge = false,
->>>>>>> ae3b0770
 }: PaymentMethodListProps) {
     const styles = useThemeStyles();
     const StyleUtils = useStyleUtils();
@@ -388,13 +383,8 @@
             }
             return;
         }
-<<<<<<< HEAD
-        onPress();
-    }, [isUserValidated, onPress, policyID]);
-=======
         onAddBankAccountPress();
     }, [isUserValidated, onAddBankAccountPress]);
->>>>>>> ae3b0770
 
     const renderListFooterComponent = useCallback(
         () => (
