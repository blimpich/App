import lodashSortBy from 'lodash/sortBy';
import type {ReactElement, Ref} from 'react';
import React, {useCallback, useMemo} from 'react';
import type {GestureResponderEvent, StyleProp, ViewStyle} from 'react-native';
import {FlatList, View} from 'react-native';
import {useOnyx} from 'react-native-onyx';
import type {SvgProps} from 'react-native-svg/lib/typescript/ReactNativeSVG';
import type {ValueOf} from 'type-fest';
import type {RenderSuggestionMenuItemProps} from '@components/AutoCompleteSuggestions/types';
import Button from '@components/Button';
import FormAlertWrapper from '@components/FormAlertWrapper';
import * as Expensicons from '@components/Icon/Expensicons';
import MenuItem from '@components/MenuItem';
import OfflineWithFeedback from '@components/OfflineWithFeedback';
import Text from '@components/Text';
import useLocalize from '@hooks/useLocalize';
import useNetwork from '@hooks/useNetwork';
import type {FormattedSelectedPaymentMethodIcon} from '@hooks/usePaymentMethodState/types';
import useStyleUtils from '@hooks/useStyleUtils';
import useThemeStyles from '@hooks/useThemeStyles';
import {clearAddPaymentMethodError, clearDeletePaymentMethodError} from '@libs/actions/PaymentMethods';
import {getCardFeedIcon, getDescriptionForPolicyDomainCard, isExpensifyCard, maskCardNumber} from '@libs/CardUtils';
import Log from '@libs/Log';
import Navigation from '@libs/Navigation/Navigation';
import {formatPaymentMethods} from '@libs/PaymentUtils';
import variables from '@styles/variables';
import CONST from '@src/CONST';
import ONYXKEYS from '@src/ONYXKEYS';
import ROUTES from '@src/ROUTES';
import type {AccountData, Card, CompanyCardFeed} from '@src/types/onyx';
import type {BankIcon} from '@src/types/onyx/Bank';
import type {Errors} from '@src/types/onyx/OnyxCommon';
import type PaymentMethod from '@src/types/onyx/PaymentMethod';
import type {FilterMethodPaymentType} from '@src/types/onyx/WalletTransfer';
import {isEmptyObject} from '@src/types/utils/EmptyObject';
import isLoadingOnyxValue from '@src/types/utils/isLoadingOnyxValue';

type PaymentMethodPressHandler = (
    event?: GestureResponderEvent | KeyboardEvent,
    accountType?: string,
    accountData?: AccountData,
    icon?: FormattedSelectedPaymentMethodIcon,
    isDefault?: boolean,
    methodID?: number,
) => void;

type CardPressHandler = (event?: GestureResponderEvent | KeyboardEvent, cardData?: Card, icon?: FormattedSelectedPaymentMethodIcon, cardID?: number) => void;

type PaymentMethodListProps = {
    /** Type of active/highlighted payment method */
    actionPaymentMethodType?: string;

    /** ID of active/highlighted payment method */
    activePaymentMethodID?: string | number;

    /** ID of selected payment method */
    selectedMethodID?: string | number;

    /** Content for the FlatList header component */
    listHeaderComponent?: ReactElement;

    /** Callback for whenever FlatList component size changes */
    onListContentSizeChange?: () => void;

    /** Should menu items be selectable with a checkbox */
    shouldShowSelectedState?: boolean;

    /** React ref being forwarded to the PaymentMethodList Button */
    buttonRef?: Ref<View>;

    /** To enable/disable scrolling */
    shouldEnableScroll?: boolean;

    /** List container style */
    style?: StyleProp<ViewStyle>;

    /** List item style */
    listItemStyle?: StyleProp<ViewStyle>;

    /** Type to filter the payment Method list */
    filterType?: FilterMethodPaymentType;

    /** Whether the add bank account button should be shown on the list */
    shouldShowAddBankAccount?: boolean;

    /** Whether the add Payment button be shown on the list */
    shouldShowAddPaymentMethodButton?: boolean;

    /** Whether the add Bank account button be shown on the list */
    shouldShowAddBankAccountButton?: boolean;

    /** Whether the assigned cards should be shown on the list */
    shouldShowAssignedCards?: boolean;

    /** Whether the empty list message should be shown when the list is empty */
    shouldShowEmptyListMessage?: boolean;

    /** Whether the right icon should be shown in PaymentMethodItem */
    shouldShowRightIcon?: boolean;

    /** What to do when a menu item is pressed */
<<<<<<< HEAD
    onPress: PaymentMethodPressHandler | CardPressHandler;
=======
    onPress: (
        event?: GestureResponderEvent | KeyboardEvent,
        accountType?: string,
        accountData?: AccountData,
        icon?: FormattedSelectedPaymentMethodIcon,
        isDefault?: boolean,
        methodID?: number,
        description?: string,
    ) => void;
>>>>>>> 2c501df6

    /** The policy invoice's transfer bank accountID */
    invoiceTransferBankAccountID?: number;
};

type PaymentMethodItem = PaymentMethod & {
    key?: string;
    title?: string;
    description: string;
    onPress?: (e: GestureResponderEvent | KeyboardEvent | undefined) => void;
    isGroupedCardDomain?: boolean;
    canDismissError?: boolean;
    disabled?: boolean;
    shouldShowRightIcon?: boolean;
    interactive?: boolean;
    brickRoadIndicator?: ValueOf<typeof CONST.BRICK_ROAD_INDICATOR_STATUS>;
    errors?: Errors;
    iconRight?: React.FC<SvgProps>;
    isMethodActive?: boolean;
    cardID?: number;
} & BankIcon;

function dismissError(item: PaymentMethodItem) {
    if (item.cardID) {
        clearDeletePaymentMethodError(ONYXKEYS.CARD_LIST, item.cardID);
        return;
    }

    const isBankAccount = item.accountType === CONST.PAYMENT_METHODS.PERSONAL_BANK_ACCOUNT;
    const paymentList = isBankAccount ? ONYXKEYS.BANK_ACCOUNT_LIST : ONYXKEYS.FUND_LIST;
    const paymentID = isBankAccount ? item.accountData?.bankAccountID : item.accountData?.fundID;

    if (!paymentID) {
        Log.info('Unable to clear payment method error: ', undefined, item);
        return;
    }

    if (item.pendingAction === CONST.RED_BRICK_ROAD_PENDING_ACTION.DELETE) {
        clearDeletePaymentMethodError(paymentList, paymentID);
        if (!isBankAccount) {
            clearDeletePaymentMethodError(ONYXKEYS.FUND_LIST, paymentID);
        }
    } else {
        clearAddPaymentMethodError(paymentList, paymentID);
        if (!isBankAccount) {
            clearAddPaymentMethodError(ONYXKEYS.FUND_LIST, paymentID);
        }
    }
}

function shouldShowDefaultBadge(filteredPaymentMethods: PaymentMethod[], isDefault = false): boolean {
    if (!isDefault) {
        return false;
    }
    const defaultablePaymentMethodCount = filteredPaymentMethods.filter(
        (method) => method.accountType === CONST.PAYMENT_METHODS.PERSONAL_BANK_ACCOUNT || method.accountType === CONST.PAYMENT_METHODS.DEBIT_CARD,
    ).length;
    return defaultablePaymentMethodCount > 1;
}

function isPaymentMethodActive(actionPaymentMethodType: string, activePaymentMethodID: string | number, paymentMethod: PaymentMethod) {
    return paymentMethod.accountType === actionPaymentMethodType && paymentMethod.methodID === activePaymentMethodID;
}

function keyExtractor(item: PaymentMethod) {
    return item.key ?? '';
}

function PaymentMethodList({
    actionPaymentMethodType = '',
    activePaymentMethodID = '',
    buttonRef = () => {},
    filterType = '',
    listHeaderComponent,
    onPress,
    shouldShowSelectedState = false,
    shouldShowAddPaymentMethodButton = true,
    shouldShowAddBankAccountButton = false,
    shouldShowAddBankAccount = true,
    shouldShowEmptyListMessage = true,
    shouldShowAssignedCards = false,
    selectedMethodID = '',
    onListContentSizeChange = () => {},
    shouldEnableScroll = true,
    style = {},
    listItemStyle = {},
    shouldShowRightIcon = true,
    invoiceTransferBankAccountID,
}: PaymentMethodListProps) {
    const styles = useThemeStyles();
    const StyleUtils = useStyleUtils();
    const {translate} = useLocalize();
    const {isOffline} = useNetwork();

    const [isUserValidated] = useOnyx(ONYXKEYS.USER, {selector: (user) => !!user?.validated});
    const [bankAccountList = {}, bankAccountListResult] = useOnyx(ONYXKEYS.BANK_ACCOUNT_LIST);
    const [userWallet] = useOnyx(ONYXKEYS.USER_WALLET);
    const isLoadingBankAccountList = isLoadingOnyxValue(bankAccountListResult);
    const [cardList = {}, cardListResult] = useOnyx(ONYXKEYS.CARD_LIST);
    const isLoadingCardList = isLoadingOnyxValue(cardListResult);
    // Temporarily disabled because P2P debit cards are disabled.
    // const [fundList = {}] = useOnyx(ONYXKEYS.FUND_LIST);
    const [isLoadingPaymentMethods = true, isLoadingPaymentMethodsResult] = useOnyx(ONYXKEYS.IS_LOADING_PAYMENT_METHODS);
    const isLoadingPaymentMethodsOnyx = isLoadingOnyxValue(isLoadingPaymentMethodsResult);

    const filteredPaymentMethods = useMemo(() => {
        if (shouldShowAssignedCards) {
            const assignedCards = Object.values(isLoadingCardList ? {} : cardList ?? {})
                // Filter by active cards associated with a domain
                .filter((card) => !!card.domainName && CONST.EXPENSIFY_CARD.ACTIVE_STATES.includes(card.state ?? 0));
            const assignedCardsSorted = lodashSortBy(assignedCards, (card) => !isExpensifyCard(card.cardID));

            const assignedCardsGrouped: PaymentMethodItem[] = [];
            assignedCardsSorted.forEach((card) => {
                const icon = getCardFeedIcon(card.bank as CompanyCardFeed);

                if (!isExpensifyCard(card.cardID)) {
                    const pressHandler = onPress as CardPressHandler;
                    assignedCardsGrouped.push({
                        key: card.cardID.toString(),
                        title: maskCardNumber(card.cardName, card.bank),
                        description: getDescriptionForPolicyDomainCard(card.domainName),
                        interactive: true,
                        canDismissError: false,
                        shouldShowRightIcon,
                        errors: card.errors,
                        pendingAction: card.pendingAction,
                        brickRoadIndicator:
                            card.fraud === CONST.EXPENSIFY_CARD.FRAUD_TYPES.DOMAIN || card.fraud === CONST.EXPENSIFY_CARD.FRAUD_TYPES.INDIVIDUAL
                                ? CONST.BRICK_ROAD_INDICATOR_STATUS.ERROR
                                : undefined,
                        icon,
                        iconStyles: [styles.cardIcon],
                        iconWidth: variables.cardIconWidth,
                        iconHeight: variables.cardIconHeight,
                        iconRight: Expensicons.ThreeDots,
                        isMethodActive: activePaymentMethodID === card.cardID,
                        onPress: (e: GestureResponderEvent | KeyboardEvent | undefined) =>
                            pressHandler(
                                e,
                                card,
                                {
                                    icon,
                                    iconStyles: [styles.cardIcon],
                                    iconWidth: variables.cardIconWidth,
                                    iconHeight: variables.cardIconHeight,
                                },
                                card.cardID,
                            ),
                    });
                    return;
                }

                const isAdminIssuedVirtualCard = !!card?.nameValuePairs?.issuedBy && !!card?.nameValuePairs?.isVirtual;

                // The card should be grouped to a specific domain and such domain already exists in a assignedCardsGrouped
                if (assignedCardsGrouped.some((item) => item.isGroupedCardDomain && item.description === card.domainName) && !isAdminIssuedVirtualCard) {
                    const domainGroupIndex = assignedCardsGrouped.findIndex((item) => item.isGroupedCardDomain && item.description === card.domainName);
                    const assignedCardsGroupedItem = assignedCardsGrouped.at(domainGroupIndex);
                    if (domainGroupIndex >= 0 && assignedCardsGroupedItem) {
                        assignedCardsGroupedItem.errors = {...assignedCardsGrouped.at(domainGroupIndex)?.errors, ...card.errors};
                        if (card.fraud === CONST.EXPENSIFY_CARD.FRAUD_TYPES.DOMAIN || card.fraud === CONST.EXPENSIFY_CARD.FRAUD_TYPES.INDIVIDUAL) {
                            assignedCardsGroupedItem.brickRoadIndicator = CONST.BRICK_ROAD_INDICATOR_STATUS.ERROR;
                        }
                    }
                    return;
                }

                // The card shouldn't be grouped or it's domain group doesn't exist yet
                assignedCardsGrouped.push({
                    key: card.cardID.toString(),
                    // eslint-disable-next-line @typescript-eslint/prefer-nullish-coalescing
                    title: card?.nameValuePairs?.cardTitle || card.bank,
                    description: getDescriptionForPolicyDomainCard(card.domainName),
                    onPress: () => Navigation.navigate(ROUTES.SETTINGS_WALLET_DOMAINCARD.getRoute(String(card.cardID))),
                    cardID: card.cardID,
                    isGroupedCardDomain: !isAdminIssuedVirtualCard,
                    shouldShowRightIcon: true,
                    interactive: true,
                    canDismissError: true,
                    errors: card.errors,
                    pendingAction: card.pendingAction,
                    brickRoadIndicator:
                        card.fraud === CONST.EXPENSIFY_CARD.FRAUD_TYPES.DOMAIN || card.fraud === CONST.EXPENSIFY_CARD.FRAUD_TYPES.INDIVIDUAL
                            ? CONST.BRICK_ROAD_INDICATOR_STATUS.ERROR
                            : undefined,
                    icon,
                    iconStyles: [styles.cardIcon],
                    iconWidth: variables.cardIconWidth,
                    iconHeight: variables.cardIconHeight,
                });
            });
            return assignedCardsGrouped;
        }

        // Hide any billing cards that are not P2P debit cards for now because you cannot make them your default method, or delete them
        // All payment cards are temporarily disabled for use as a payment method
        // const paymentCardList = fundList ?? {};
        // const filteredCardList = Object.values(paymentCardList).filter((card) => !!card.accountData?.additionalData?.isP2PDebitCard);
        const filteredCardList = {};
        let combinedPaymentMethods = formatPaymentMethods(isLoadingBankAccountList ? {} : bankAccountList ?? {}, filteredCardList, styles);

        if (filterType !== '') {
            combinedPaymentMethods = combinedPaymentMethods.filter((paymentMethod) => paymentMethod.accountType === filterType);
        }

        if (!isOffline) {
            combinedPaymentMethods = combinedPaymentMethods.filter(
                (paymentMethod) => paymentMethod.pendingAction !== CONST.RED_BRICK_ROAD_PENDING_ACTION.DELETE || !isEmptyObject(paymentMethod.errors),
            );
        }
        combinedPaymentMethods = combinedPaymentMethods.map((paymentMethod) => {
            const pressHandler = onPress as PaymentMethodPressHandler;
            const isMethodActive = isPaymentMethodActive(actionPaymentMethodType, activePaymentMethodID, paymentMethod);
            return {
                ...paymentMethod,
                onPress: (e: GestureResponderEvent) =>
                    pressHandler(
                        e,
                        paymentMethod.accountType,
                        paymentMethod.accountData,
                        {
                            icon: paymentMethod.icon,
                            iconHeight: paymentMethod?.iconHeight,
                            iconWidth: paymentMethod?.iconWidth,
                            iconStyles: paymentMethod?.iconStyles,
                            iconSize: paymentMethod?.iconSize,
                        },
                        paymentMethod.isDefault,
                        paymentMethod.methodID,
                        paymentMethod.description,
                    ),
                wrapperStyle: isMethodActive ? [StyleUtils.getButtonBackgroundColorStyle(CONST.BUTTON_STATES.PRESSED)] : null,
                disabled: paymentMethod.pendingAction === CONST.RED_BRICK_ROAD_PENDING_ACTION.DELETE,
                isMethodActive,
                iconRight: Expensicons.ThreeDots,
                shouldShowRightIcon,
            };
        });
        return combinedPaymentMethods;
    }, [
        shouldShowAssignedCards,
        bankAccountList,
        styles,
        filterType,
        isOffline,
        cardList,
        actionPaymentMethodType,
        activePaymentMethodID,
        StyleUtils,
        shouldShowRightIcon,
        onPress,
        isLoadingBankAccountList,
        isLoadingCardList,
    ]);

    /**
     * Render placeholder when there are no payments methods
     */
    const renderListEmptyComponent = () => <Text style={styles.popoverMenuItem}>{translate('paymentMethodList.addFirstPaymentMethod')}</Text>;

    const onPressItem = useCallback(() => {
        if (!isUserValidated) {
            Navigation.navigate(ROUTES.SETTINGS_WALLET_VERIFY_ACCOUNT.getRoute(Navigation.getActiveRoute(), ROUTES.SETTINGS_ADD_BANK_ACCOUNT));
            return;
        }
        onPress();
    }, [isUserValidated, onPress]);

    const renderListFooterComponent = useCallback(
        () =>
            shouldShowAddBankAccountButton ? (
                <Button
                    ref={buttonRef}
                    key="addBankAccountButton"
                    text={translate('walletPage.addBankAccount')}
                    large
                    success
                    onPress={onPress}
                />
            ) : (
                <MenuItem
                    onPress={onPressItem}
                    title={translate('walletPage.addBankAccount')}
                    icon={Expensicons.Plus}
                    wrapperStyle={[styles.paymentMethod, listItemStyle]}
                    ref={buttonRef}
                />
            ),

        [shouldShowAddBankAccountButton, onPressItem, translate, onPress, buttonRef, styles.paymentMethod, listItemStyle],
    );

    /**
     * Create a menuItem for each passed paymentMethod
     */
    const renderItem = useCallback(
        ({item}: RenderSuggestionMenuItemProps<PaymentMethodItem>) => (
            <OfflineWithFeedback
                onClose={() => dismissError(item)}
                pendingAction={item.pendingAction}
                errors={item.errors}
                errorRowStyles={styles.ph6}
                canDismissError={item.canDismissError}
            >
                <MenuItem
                    onPress={item.onPress}
                    title={item.title}
                    description={item.description}
                    icon={item.icon}
                    disabled={item.disabled}
                    displayInDefaultIconColor
                    iconHeight={item.iconHeight ?? item.iconSize}
                    iconWidth={item.iconWidth ?? item.iconSize}
                    iconStyles={item.iconStyles}
                    badgeText={
                        shouldShowDefaultBadge(
                            filteredPaymentMethods,
                            invoiceTransferBankAccountID ? invoiceTransferBankAccountID === item.methodID : item.methodID === userWallet?.walletLinkedAccountID,
                        )
                            ? translate('paymentMethodList.defaultPaymentMethod')
                            : undefined
                    }
                    wrapperStyle={[styles.paymentMethod, listItemStyle]}
                    iconRight={item.iconRight}
                    badgeStyle={styles.badgeBordered}
                    shouldShowRightIcon={item.shouldShowRightIcon}
                    shouldShowSelectedState={shouldShowSelectedState}
                    isSelected={selectedMethodID.toString() === item.methodID?.toString()}
                    interactive={item.interactive}
                    brickRoadIndicator={item.brickRoadIndicator}
                    success={item.isMethodActive}
                />
            </OfflineWithFeedback>
        ),

        [
            styles.ph6,
            styles.paymentMethod,
            styles.badgeBordered,
            filteredPaymentMethods,
            invoiceTransferBankAccountID,
            translate,
            listItemStyle,
            shouldShowSelectedState,
            selectedMethodID,
            userWallet?.walletLinkedAccountID,
        ],
    );

    return (
        <>
            <View style={[style, {minHeight: (filteredPaymentMethods.length + (shouldShowAddBankAccount ? 1 : 0)) * variables.optionRowHeight}]}>
                <FlatList
                    data={filteredPaymentMethods}
                    renderItem={renderItem}
                    keyExtractor={keyExtractor}
                    ListEmptyComponent={shouldShowEmptyListMessage ? renderListEmptyComponent : null}
                    ListHeaderComponent={listHeaderComponent}
                    onContentSizeChange={onListContentSizeChange}
                    scrollEnabled={shouldEnableScroll}
                />
                {shouldShowAddBankAccount && renderListFooterComponent()}
            </View>
            {shouldShowAddPaymentMethodButton && (
                <FormAlertWrapper>
                    {(isFormOffline) => (
                        <Button
                            text={translate('paymentMethodList.addPaymentMethod')}
                            icon={Expensicons.CreditCard}
                            onPress={onPress}
                            // eslint-disable-next-line @typescript-eslint/prefer-nullish-coalescing
                            isDisabled={isLoadingPaymentMethods || isFormOffline || isLoadingPaymentMethodsOnyx}
                            style={[styles.mh4, styles.buttonCTA]}
                            key="addPaymentMethodButton"
                            success
                            shouldShowRightIcon
                            large
                            ref={buttonRef}
                        />
                    )}
                </FormAlertWrapper>
            )}
        </>
    );
}

PaymentMethodList.displayName = 'PaymentMethodList';

export default PaymentMethodList;<|MERGE_RESOLUTION|>--- conflicted
+++ resolved
@@ -42,6 +42,7 @@
     icon?: FormattedSelectedPaymentMethodIcon,
     isDefault?: boolean,
     methodID?: number,
+    description?: string,
 ) => void;
 
 type CardPressHandler = (event?: GestureResponderEvent | KeyboardEvent, cardData?: Card, icon?: FormattedSelectedPaymentMethodIcon, cardID?: number) => void;
@@ -99,19 +100,7 @@
     shouldShowRightIcon?: boolean;
 
     /** What to do when a menu item is pressed */
-<<<<<<< HEAD
     onPress: PaymentMethodPressHandler | CardPressHandler;
-=======
-    onPress: (
-        event?: GestureResponderEvent | KeyboardEvent,
-        accountType?: string,
-        accountData?: AccountData,
-        icon?: FormattedSelectedPaymentMethodIcon,
-        isDefault?: boolean,
-        methodID?: number,
-        description?: string,
-    ) => void;
->>>>>>> 2c501df6
 
     /** The policy invoice's transfer bank accountID */
     invoiceTransferBankAccountID?: number;
