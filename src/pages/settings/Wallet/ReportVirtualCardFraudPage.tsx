--- conflicted
+++ resolved
@@ -102,11 +102,7 @@
             <DelegateNoAccessWrapper accessDeniedVariants={[CONST.DELEGATE.DENIED_ACCESS_VARIANTS.DELEGATE]}>
                 <HeaderWithBackButton
                     title={translate('reportFraudPage.title')}
-<<<<<<< HEAD
-                    onBackButtonPress={() => Navigation.goBack(ROUTES.SETTINGS_WALLET_DOMAIN_CARD.getRoute(cardID))}
-=======
                     onBackButtonPress={() => Navigation.goBack(backTo)}
->>>>>>> 1d2dda7f
                 />
                 <View style={[styles.flex1, styles.justifyContentBetween]}>
                     <Text style={[styles.webViewStyles.baseFontStyle, styles.mh5]}>{translate('reportFraudPage.description')}</Text>
