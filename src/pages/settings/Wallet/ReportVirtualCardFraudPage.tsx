--- conflicted
+++ resolved
@@ -42,9 +42,8 @@
 
     const virtualCard = cardList?.[cardID];
     const latestIssuedVirtualCardID = Object.keys(cardList ?? {})?.pop();
+    const virtualCardError = getLatestErrorMessage(virtualCard);
     const validateError = getLatestErrorMessageField(virtualCard);
-    const virtualCardError = getLatestErrorMessage(virtualCard);
-    const [validateCodeAction] = useOnyx(ONYXKEYS.VALIDATE_ACTION_CODE);
 
     const [isValidateCodeActionModalVisible, setIsValidateCodeActionModalVisible] = useState(false);
 
@@ -60,7 +59,7 @@
         if (!prevIsLoading || formData?.isLoading) {
             return;
         }
-        if (!isEmptyObject(virtualCard?.errors) || !isEmptyObject(validateCodeAction?.errorFields)) {
+        if (!isEmptyObject(virtualCard?.errors)) {
             return;
         }
 
@@ -69,7 +68,7 @@
             Navigation.goBack(ROUTES.SETTINGS_REPORT_FRAUD_CONFIRMATION.getRoute(latestIssuedVirtualCardID));
             setIsValidateCodeActionModalVisible(false);
         }
-    }, [formData?.isLoading, latestIssuedVirtualCardID, prevIsLoading, virtualCard?.errors, validateCodeAction?.errorFields]);
+    }, [formData?.isLoading, latestIssuedVirtualCardID, prevIsLoading, virtualCard?.errors]);
 
     const handleValidateCodeEntered = useCallback(
         (validateCode: string) => {
@@ -105,28 +104,6 @@
                     title={translate('reportFraudPage.title')}
                     onBackButtonPress={() => Navigation.goBack(ROUTES.SETTINGS_WALLET_DOMAINCARD.getRoute(cardID))}
                 />
-<<<<<<< HEAD
-                <ValidateCodeActionModal
-                    handleSubmitForm={handleValidateCodeEntered}
-                    sendValidateCode={sendValidateCode}
-                    validateCodeAction={validateCodeAction}
-                    validateCodeActionErrorField="reportVirtualCard"
-                    validateError={validateError}
-                    clearError={() => {
-                        if (!virtualCard?.cardID) {
-                            return;
-                        }
-                        clearCardListErrors(virtualCard.cardID);
-                    }}
-                    onClose={() => setIsValidateCodeActionModalVisible(false)}
-                    isVisible={isValidateCodeActionModalVisible}
-                    title={translate('cardPage.validateCardTitle')}
-                    descriptionPrimary={translate('cardPage.enterMagicCode', {contactMethod: primaryLogin})}
-                    hasMagicCodeBeenSent={!!loginData?.validateCodeSent}
-                    isLoading={formData?.isLoading}
-                />
-            </View>
-=======
                 <View style={[styles.flex1, styles.justifyContentBetween]}>
                     <Text style={[styles.webViewStyles.baseFontStyle, styles.mh5]}>{translate('reportFraudPage.description')}</Text>
                     <FormAlertWithSubmitButton
@@ -139,6 +116,7 @@
                     <ValidateCodeActionModal
                         handleSubmitForm={handleValidateCodeEntered}
                         sendValidateCode={sendValidateCode}
+                        validateCodeActionErrorField="reportVirtualCard"
                         validateError={validateError}
                         clearError={() => {
                             if (!virtualCard?.cardID) {
@@ -155,7 +133,6 @@
                     />
                 </View>
             </DelegateNoAccessWrapper>
->>>>>>> dc8eb79b
         </ScreenWrapper>
     );
 }
