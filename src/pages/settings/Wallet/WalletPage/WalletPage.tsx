--- conflicted
+++ resolved
@@ -42,26 +42,11 @@
 import ONYXKEYS from '@src/ONYXKEYS';
 import ROUTES from '@src/ROUTES';
 import type {AccountData} from '@src/types/onyx';
-<<<<<<< HEAD
-import type {WalletPageOnyxProps, WalletPageProps} from './types';
-=======
-import type {FormattedSelectedPaymentMethodIcon, WalletPageProps} from './types';
-
-type FormattedSelectedPaymentMethod = {
-    title: string;
-    icon?: FormattedSelectedPaymentMethodIcon;
-    description?: string;
-    type?: string;
+
+type WalletPageProps = {
+    /** Listen for window resize event on web and desktop. */
+    shouldListenForResize?: boolean;
 };
-
-type PaymentMethodState = {
-    isSelectedPaymentMethodDefault: boolean;
-    selectedPaymentMethod: AccountData;
-    formattedSelectedPaymentMethod: FormattedSelectedPaymentMethod;
-    methodID: string | number;
-    selectedPaymentMethodType: string;
-};
->>>>>>> 57e13130
 
 function WalletPage({shouldListenForResize = false}: WalletPageProps) {
     const [bankAccountList] = useOnyx(ONYXKEYS.BANK_ACCOUNT_LIST, {initialValue: {}});
