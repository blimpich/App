--- conflicted
+++ resolved
@@ -3,13 +3,8 @@
 import type {ForwardedRef, RefObject} from 'react';
 import React, {useCallback, useContext, useEffect, useLayoutEffect, useRef, useState} from 'react';
 import type {GestureResponderEvent} from 'react-native';
-<<<<<<< HEAD
 import {View} from 'react-native';
 import ActivityIndicator from '@components/ActivityIndicator';
-import AddPaymentMethodMenu from '@components/AddPaymentMethodMenu';
-=======
-import {ActivityIndicator, View} from 'react-native';
->>>>>>> 85da740f
 import ConfirmModal from '@components/ConfirmModal';
 import FullScreenLoadingIndicator from '@components/FullscreenLoadingIndicator';
 import HeaderWithBackButton from '@components/HeaderWithBackButton';
@@ -440,80 +435,6 @@
                             </Section>
                         ) : null}
 
-<<<<<<< HEAD
-                            {hasAssignedCard ? (
-                                <Section
-                                    subtitle={translate('walletPage.assignedCardsDescription')}
-                                    title={translate('walletPage.assignedCards')}
-                                    isCentralPane
-                                    subtitleMuted
-                                    titleStyles={styles.accountSettingsSectionTitle}
-                                >
-                                    <PaymentMethodList
-                                        shouldShowAddBankAccount={false}
-                                        shouldShowAddPaymentMethodButton={false}
-                                        shouldShowAssignedCards
-                                        shouldShowEmptyListMessage={false}
-                                        onPress={assignedCardPressed}
-                                        style={[styles.mt5, [shouldUseNarrowLayout ? styles.mhn5 : styles.mhn8]]}
-                                        listItemStyle={shouldUseNarrowLayout ? styles.ph5 : styles.ph8}
-                                        actionPaymentMethodType={shouldShowCardMenu ? paymentMethod.selectedPaymentMethodType : ''}
-                                        activePaymentMethodID={shouldShowCardMenu ? paymentMethod.methodID : ''}
-                                        buttonRef={addPaymentMethodAnchorRef}
-                                        onListContentSizeChange={shouldShowCardMenu ? setMenuPosition : () => {}}
-                                    />
-                                </Section>
-                            ) : null}
-
-                            {hasWallet && (
-                                <Section
-                                    subtitle={translate(`walletPage.sendAndReceiveMoney`)}
-                                    title={translate('walletPage.expensifyWallet')}
-                                    isCentralPane
-                                    subtitleMuted
-                                    titleStyles={styles.accountSettingsSectionTitle}
-                                    childrenStyles={shouldShowLoadingSpinner ? styles.mt7 : styles.mt5}
-                                >
-                                    <>
-                                        {shouldShowLoadingSpinner && (
-                                            <ActivityIndicator
-                                                size={CONST.ACTIVITY_INDICATOR_SIZE.LARGE}
-                                                style={[styles.mb5]}
-                                            />
-                                        )}
-                                        {!shouldShowLoadingSpinner && hasActivatedWallet && (
-                                            <OfflineWithFeedback
-                                                pendingAction={CONST.RED_BRICK_ROAD_PENDING_ACTION.ADD}
-                                                errors={walletTerms?.errors}
-                                                onClose={clearWalletTermsError}
-                                                errorRowStyles={[styles.ml10, styles.mr2]}
-                                                style={[styles.mb2]}
-                                            >
-                                                <MenuItemWithTopDescription
-                                                    description={translate('walletPage.balance')}
-                                                    title={convertToDisplayString(userWallet?.currentBalance ?? 0)}
-                                                    titleStyle={styles.textHeadlineH2}
-                                                    interactive={false}
-                                                    wrapperStyle={styles.sectionMenuItemTopDescription}
-                                                    copyValue={convertToDisplayString(userWallet?.currentBalance ?? 0)}
-                                                />
-                                            </OfflineWithFeedback>
-                                        )}
-
-                                        <KYCWall
-                                            onSuccessfulKYC={(_iouPaymentType?: PaymentMethodType, source?: Source) => navigateToWalletOrTransferBalancePage(source)}
-                                            onSelectPaymentMethod={(selectedPaymentMethod: string) => {
-                                                if (hasActivatedWallet || selectedPaymentMethod !== CONST.PAYMENT_METHODS.PERSONAL_BANK_ACCOUNT) {
-                                                    return;
-                                                }
-                                                // To allow upgrading to a gold wallet, continue with the KYC flow after adding a bank account
-                                                setPersonalBankAccountContinueKYCOnSuccess(ROUTES.SETTINGS_WALLET);
-                                            }}
-                                            enablePaymentsRoute={ROUTES.SETTINGS_ENABLE_PAYMENTS}
-                                            addDebitCardRoute={ROUTES.SETTINGS_ADD_DEBIT_CARD}
-                                            source={hasActivatedWallet ? CONST.KYC_WALL_SOURCE.TRANSFER_BALANCE : CONST.KYC_WALL_SOURCE.ENABLE_WALLET}
-                                            shouldIncludeDebitCard={hasActivatedWallet}
-=======
                         {hasWallet && (
                             <Section
                                 subtitle={translate(`walletPage.sendAndReceiveMoney`)}
@@ -526,7 +447,6 @@
                                 <>
                                     {shouldShowLoadingSpinner && (
                                         <ActivityIndicator
-                                            color={theme.spinner}
                                             size={CONST.ACTIVITY_INDICATOR_SIZE.LARGE}
                                             style={[styles.mb5]}
                                         />
@@ -538,7 +458,6 @@
                                             onClose={clearWalletTermsError}
                                             errorRowStyles={[styles.ml10, styles.mr2]}
                                             style={[styles.mb2]}
->>>>>>> 85da740f
                                         >
                                             <MenuItemWithTopDescription
                                                 description={translate('walletPage.balance')}
