--- conflicted
+++ resolved
@@ -15,12 +15,8 @@
 import withLocalize, {withLocalizePropTypes} from '../../components/withLocalize';
 import getEmailKeyboardType from '../../libs/getEmailKeyboardType';
 import ExpensiTextInput from '../../components/ExpensiTextInput';
-<<<<<<< HEAD
 import * as ValidationUtils from '../../libs/ValidationUtils';
-=======
-import {isNumericWithSpecialChars} from '../../libs/ValidationUtils';
 import LoginUtil from '../../libs/LoginUtil';
->>>>>>> c95c2ddb
 
 const propTypes = {
     /* Onyx Props */
@@ -84,16 +80,11 @@
             return;
         }
 
-<<<<<<< HEAD
-        if (!Str.isValidEmail(this.state.login) && !Str.isValidPhone(this.state.login)) {
-            if (ValidationUtils.isNumericWithSpecialChars(this.state.login)) {
-=======
         const phoneLogin = LoginUtil.getPhoneNumberWithoutSpecialChars(this.state.login);
         const isValidPhoneLogin = Str.isValidPhone(phoneLogin);
 
         if (!Str.isValidEmail(this.state.login) && !isValidPhoneLogin) {
-            if (isNumericWithSpecialChars(this.state.login)) {
->>>>>>> c95c2ddb
+            if (ValidationUtils.isNumericWithSpecialChars(this.state.login)) {
                 this.setState({formError: 'messages.errorMessageInvalidPhone'});
             } else {
                 this.setState({formError: 'loginForm.error.invalidFormatEmailLogin'});
@@ -106,11 +97,7 @@
         });
 
         // Check if this login has an account associated with it or not
-<<<<<<< HEAD
-        Session.fetchAccountDetails(this.state.login);
-=======
-        fetchAccountDetails(isValidPhoneLogin ? phoneLogin : this.state.login);
->>>>>>> c95c2ddb
+        Session.fetchAccountDetails(isValidPhoneLogin ? phoneLogin : this.state.login);
     }
 
     render() {
