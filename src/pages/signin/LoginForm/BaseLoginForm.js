import {useIsFocused} from '@react-navigation/native';
import Str from 'expensify-common/lib/str';
import PropTypes from 'prop-types';
import React, {forwardRef, useCallback, useEffect, useImperativeHandle, useMemo, useRef, useState} from 'react';
import {View} from 'react-native';
import {withOnyx} from 'react-native-onyx';
import _ from 'underscore';
import DotIndicatorMessage from '@components/DotIndicatorMessage';
import FormAlertWithSubmitButton from '@components/FormAlertWithSubmitButton';
import networkPropTypes from '@components/networkPropTypes';
import {withNetwork} from '@components/OnyxProvider';
import AppleSignIn from '@components/SignInButtons/AppleSignIn';
import GoogleSignIn from '@components/SignInButtons/GoogleSignIn';
import Text from '@components/Text';
import TextInput from '@components/TextInput';
import withLocalize, {withLocalizePropTypes} from '@components/withLocalize';
import withToggleVisibilityView from '@components/withToggleVisibilityView';
import withWindowDimensions, {windowDimensionsPropTypes} from '@components/withWindowDimensions';
import usePrevious from '@hooks/usePrevious';
import useThemeStyles from '@hooks/useThemeStyles';
import canFocusInputOnScreenFocus from '@libs/canFocusInputOnScreenFocus';
import compose from '@libs/compose';
import * as ErrorUtils from '@libs/ErrorUtils';
import isInputAutoFilled from '@libs/isInputAutoFilled';
import Log from '@libs/Log';
import * as LoginUtils from '@libs/LoginUtils';
import {parsePhoneNumber} from '@libs/PhoneNumber';
import * as PolicyUtils from '@libs/PolicyUtils';
import * as ValidationUtils from '@libs/ValidationUtils';
import Visibility from '@libs/Visibility';
import * as CloseAccount from '@userActions/CloseAccount';
import * as MemoryOnlyKeys from '@userActions/MemoryOnlyKeys/MemoryOnlyKeys';
import * as Session from '@userActions/Session';
import CONFIG from '@src/CONFIG';
import CONST from '@src/CONST';
import ONYXKEYS from '@src/ONYXKEYS';

const propTypes = {
    /** Should we dismiss the keyboard when transitioning away from the page? */
    blurOnSubmit: PropTypes.bool,

    /** A reference so we can expose if the form input is focused */
    innerRef: PropTypes.oneOfType([PropTypes.func, PropTypes.object]),

    /* Onyx Props */

    /** The details about the account that the user is signing in with */
    account: PropTypes.shape({
        /** An error message to display to the user */
        errors: PropTypes.objectOf(PropTypes.string),

        /** Success message to display when necessary */
        success: PropTypes.string,

        /** Whether a sign on form is loading (being submitted) */
        isLoading: PropTypes.bool,
    }),

    closeAccount: PropTypes.shape({
        /** Message to display when user successfully closed their account */
        success: PropTypes.string,
    }),

    /** The credentials of the logged in person */
    credentials: PropTypes.shape({
        /** The email the user logged in with */
        login: PropTypes.string,
    }),

    /** Props to detect online status */
    network: networkPropTypes.isRequired,

    /** Whether or not the sign in page is being rendered in the RHP modal */
    isInModal: PropTypes.bool,

    isVisible: PropTypes.bool.isRequired,

    ...windowDimensionsPropTypes,

    ...withLocalizePropTypes,
};

const defaultProps = {
    account: {},
    credentials: {
        login: '',
    },
    closeAccount: {},
    blurOnSubmit: false,
    innerRef: () => {},
    isInModal: false,
};

function LoginForm(props) {
    const styles = useThemeStyles();
    const input = useRef();
    const [login, setLogin] = useState(() => Str.removeSMSDomain(props.credentials.login || ''));
    const [formError, setFormError] = useState(false);
    const prevIsVisible = usePrevious(props.isVisible);
    const firstBlurred = useRef(false);
    const isFocused = useIsFocused();
    const isLoading = useRef(false);

    const {translate} = props;

    /**
     * Validate the input value and set the error for formError
     *
     * @param {String} value
     */
    const validate = useCallback(
        (value) => {
            const loginTrim = value.trim();
            if (!loginTrim) {
                setFormError('common.pleaseEnterEmailOrPhoneNumber');
                return false;
            }

            const phoneLogin = LoginUtils.appendCountryCode(LoginUtils.getPhoneNumberWithoutSpecialChars(loginTrim));
            const parsedPhoneNumber = parsePhoneNumber(phoneLogin);

            if (!Str.isValidEmail(loginTrim) && !parsedPhoneNumber.possible) {
                if (ValidationUtils.isNumericWithSpecialChars(loginTrim)) {
                    setFormError('common.error.phoneNumber');
                } else {
                    setFormError('loginForm.error.invalidFormatEmailLogin');
                }
                return false;
            }

            setFormError(null);
            return true;
        },
        [setFormError],
    );

    /**
     * Handle text input and validate the text input if it is blurred
     *
     * @param {String} text
     */
    const onTextInput = useCallback(
        (text) => {
            setLogin(text);
            if (firstBlurred.current) {
                validate(text);
            }

            if (props.account.errors || props.account.message) {
                Session.clearAccountMessages();
            }

            // Clear the "Account successfully closed" message when the user starts typing
            if (props.closeAccount.success && !isInputAutoFilled(input.current)) {
                CloseAccount.setDefaultData();
            }
        },
        [props.account, props.closeAccount, input, setLogin, validate],
    );

    function getSignInWithStyles() {
        return props.isSmallScreenWidth ? [styles.mt1] : [styles.mt5, styles.mb5];
    }

    /**
     * Check that all the form fields are valid, then trigger the submit callback
     */
    const validateAndSubmitForm = useCallback(() => {
        if (props.network.isOffline || props.account.isLoading || isLoading.current) {
            return;
        }
        isLoading.current = true;

        // If account was closed and have success message in Onyx, we clear it here
        if (!_.isEmpty(props.closeAccount.success)) {
            CloseAccount.setDefaultData();
        }

        // For native, the single input doesn't lost focus when we click outside.
        // So we need to change firstBlurred here to make the validate function is called whenever the text input is changed after the first validation.
        if (!firstBlurred.current) {
            firstBlurred.current = true;
        }

        if (!validate(login)) {
            isLoading.current = false;
            return;
        }

        const loginTrim = login.trim();

        // If the user has entered a guide email, then we are going to enable an experimental Onyx mode to help with performance
        if (PolicyUtils.isExpensifyGuideTeam(loginTrim)) {
            Log.info('Detected guide email in login field, setting memory only keys.');
            MemoryOnlyKeys.enable();
        }

        const phoneLogin = LoginUtils.appendCountryCode(LoginUtils.getPhoneNumberWithoutSpecialChars(loginTrim));
        const parsedPhoneNumber = parsePhoneNumber(phoneLogin);

        // Check if this login has an account associated with it or not
        Session.beginSignIn(parsedPhoneNumber.possible ? parsedPhoneNumber.number.e164 : loginTrim);
    }, [login, props.account, props.closeAccount, props.network, validate]);

    useEffect(() => {
        // Just call clearAccountMessages on the login page (home route), because when the user is in the transition route and not yet authenticated,
        // this component will also be mounted, resetting account.isLoading will cause the app to briefly display the session expiration page.

        if (isFocused && props.isVisible) {
            Session.clearAccountMessages();
        }
        if (!canFocusInputOnScreenFocus() || !input.current || !props.isVisible || !isFocused) {
            return;
        }
        let focusTimeout;
        if (props.isInModal) {
            focusTimeout = setTimeout(() => input.current.focus(), CONST.ANIMATED_TRANSITION);
        } else {
            input.current.focus();
        }
        return () => clearTimeout(focusTimeout);
        // eslint-disable-next-line react-hooks/exhaustive-deps -- we just want to call this function when component is mounted
    }, []);

    useEffect(() => {
        if (props.account.isLoading !== false) {
            return;
        }
        isLoading.current = false;
    }, [props.account.isLoading]);

    useEffect(() => {
        if (props.blurOnSubmit) {
            input.current.blur();
        }

        // Only focus the input if the form becomes visible again, to prevent the keyboard from automatically opening on touchscreen devices after signing out
        if (!input.current || prevIsVisible || !props.isVisible) {
            return;
        }
        input.current.focus();
    }, [props.blurOnSubmit, props.isVisible, prevIsVisible]);

    useImperativeHandle(props.innerRef, () => ({
        isInputFocused() {
            return input.current && input.current.isFocused();
        },
        clearDataAndFocus(clearLogin = true) {
            if (!input.current) {
                return;
            }
            if (clearLogin) {
                Session.clearSignInData();
            }
            input.current.focus();
        },
    }));

    const formErrorText = useMemo(() => (formError ? translate(formError) : ''), [formError, translate]);
    const serverErrorText = useMemo(() => ErrorUtils.getLatestErrorMessage(props.account), [props.account]);
    const shouldShowServerError = !_.isEmpty(serverErrorText) && _.isEmpty(formErrorText);

    return (
        <>
            <View
                accessibilityLabel={translate('loginForm.loginForm')}
                style={[styles.mt3]}
            >
                <TextInput
                    ref={input}
                    label={translate('loginForm.phoneOrEmail')}
                    accessibilityLabel={translate('loginForm.phoneOrEmail')}
                    value={login}
                    returnKeyType="go"
                    autoCompleteType="username"
                    textContentType="username"
                    id="username"
                    name="username"
<<<<<<< HEAD
                    onBlur={() =>
                        // This delay is to avoid the validate being called before google iframe is rendered to
                        // avoid error message appearing after pressing google signin button.
                        setTimeout(() => {
                            if (firstBlurred.current || !Visibility.isVisible() || !Visibility.hasFocus()) {
                                return;
                            }
                            firstBlurred.current = true;
                            validate(login);
                        }, 500)
                    }
=======
                    testID="username"
                    onBlur={() => {
                        if (firstBlurred.current || !Visibility.isVisible() || !Visibility.hasFocus()) {
                            return;
                        }
                        firstBlurred.current = true;
                        validate(login);
                    }}
>>>>>>> 9d4c634a
                    onChangeText={onTextInput}
                    onSubmitEditing={validateAndSubmitForm}
                    autoCapitalize="none"
                    autoCorrect={false}
                    inputMode={CONST.INPUT_MODE.EMAIL}
                    errorText={formErrorText}
                    hasError={shouldShowServerError}
                    maxLength={CONST.LOGIN_CHARACTER_LIMIT}
                />
            </View>
            {!_.isEmpty(props.account.success) && <Text style={[styles.formSuccess]}>{props.account.success}</Text>}
            {!_.isEmpty(props.closeAccount.success || props.account.message) && (
                // DotIndicatorMessage mostly expects onyxData errors, so we need to mock an object so that the messages looks similar to prop.account.errors
                <DotIndicatorMessage
                    style={[styles.mv2]}
                    type="success"
                    messages={{0: props.closeAccount.success || props.account.message}}
                />
            )}
            {
                // We need to unmount the submit button when the component is not visible so that the Enter button
                // key handler gets unsubscribed
                props.isVisible && (
                    <View style={[shouldShowServerError ? {} : styles.mt5]}>
                        <FormAlertWithSubmitButton
                            buttonText={translate('common.continue')}
                            isLoading={props.account.isLoading && props.account.loadingForm === CONST.FORMS.LOGIN_FORM}
                            onSubmit={validateAndSubmitForm}
                            message={serverErrorText}
                            isAlertVisible={shouldShowServerError}
                            buttonStyles={[shouldShowServerError ? styles.mt3 : {}]}
                            containerStyles={[styles.mh0]}
                        />
                        {
                            // This feature has a few behavioral differences in development mode. To prevent confusion
                            // for developers about possible regressions, we won't render buttons in development mode.
                            // For more information about these differences and how to test in development mode,
                            // see`Expensify/App/contributingGuides/APPLE_GOOGLE_SIGNIN.md`
                            CONFIG.ENVIRONMENT !== CONST.ENVIRONMENT.DEV && (
                                <View style={[getSignInWithStyles()]}>
                                    <Text
                                        accessibilityElementsHidden
                                        importantForAccessibility="no-hide-descendants"
                                        style={[styles.textLabelSupporting, styles.textAlignCenter, styles.mb3, styles.mt2]}
                                    >
                                        {props.translate('common.signInWith')}
                                    </Text>

                                    <View style={props.isSmallScreenWidth ? styles.loginButtonRowSmallScreen : styles.loginButtonRow}>
                                        <View>
                                            <AppleSignIn />
                                        </View>
                                        <View>
                                            <GoogleSignIn />
                                        </View>
                                    </View>
                                </View>
                            )
                        }
                    </View>
                )
            }
        </>
    );
}

LoginForm.propTypes = propTypes;
LoginForm.defaultProps = defaultProps;
LoginForm.displayName = 'LoginForm';

const LoginFormWithRef = forwardRef((props, ref) => (
    <LoginForm
        // eslint-disable-next-line react/jsx-props-no-spreading
        {...props}
        innerRef={ref}
    />
));

LoginFormWithRef.displayName = 'LoginFormWithRef';

export default compose(
    withOnyx({
        account: {key: ONYXKEYS.ACCOUNT},
        credentials: {key: ONYXKEYS.CREDENTIALS},
        closeAccount: {key: ONYXKEYS.FORMS.CLOSE_ACCOUNT_FORM},
    }),
    withWindowDimensions,
    withLocalize,
    withToggleVisibilityView,
    withNetwork(),
)(LoginFormWithRef);<|MERGE_RESOLUTION|>--- conflicted
+++ resolved
@@ -276,7 +276,7 @@
                     textContentType="username"
                     id="username"
                     name="username"
-<<<<<<< HEAD
+                    testID="username"
                     onBlur={() =>
                         // This delay is to avoid the validate being called before google iframe is rendered to
                         // avoid error message appearing after pressing google signin button.
@@ -288,16 +288,6 @@
                             validate(login);
                         }, 500)
                     }
-=======
-                    testID="username"
-                    onBlur={() => {
-                        if (firstBlurred.current || !Visibility.isVisible() || !Visibility.hasFocus()) {
-                            return;
-                        }
-                        firstBlurred.current = true;
-                        validate(login);
-                    }}
->>>>>>> 9d4c634a
                     onChangeText={onTextInput}
                     onSubmitEditing={validateAndSubmitForm}
                     autoCapitalize="none"
