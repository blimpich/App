import React, {useEffect} from 'react';
import PropTypes from 'prop-types';
import _ from 'underscore';
import {withOnyx} from 'react-native-onyx';
import {View} from 'react-native';
import Str from 'expensify-common/lib/str';
import {useSafeAreaInsets} from 'react-native-safe-area-context';
import ONYXKEYS from '../../ONYXKEYS';
import styles from '../../styles/styles';
import SignInPageLayout from './SignInPageLayout';
import LoginForm from './LoginForm';
import ValidateCodeForm from './ValidateCodeForm';
import Performance from '../../libs/Performance';
import * as App from '../../libs/actions/App';
import UnlinkLoginForm from './UnlinkLoginForm';
import EmailDeliveryFailurePage from './EmailDeliveryFailurePage';
import * as Localize from '../../libs/Localize';
import * as StyleUtils from '../../styles/StyleUtils';
import useLocalize from '../../hooks/useLocalize';
import useWindowDimensions from '../../hooks/useWindowDimensions';
import Log from '../../libs/Log';

const propTypes = {
    /** The details about the account that the user is signing in with */
    account: PropTypes.shape({
        /** Error to display when there is an account error returned */
        errors: PropTypes.objectOf(PropTypes.string),

        /** Whether the account is validated */
        validated: PropTypes.bool,

        /** The primaryLogin associated with the account */
        primaryLogin: PropTypes.string,

        /** Does this account require 2FA? */
        requiresTwoFactorAuth: PropTypes.bool,

        /** Is this account having trouble receiving emails */
        hasEmailDeliveryFailure: PropTypes.bool,
    }),

    /** The credentials of the person signing in */
    credentials: PropTypes.shape({
        login: PropTypes.string,
        twoFactorAuthCode: PropTypes.string,
        validateCode: PropTypes.string,
    }),

<<<<<<< HEAD
    /** Whether or not the sign in page is being rendered in the RHP modal */
    isInModal: PropTypes.bool,
=======
    /** Override the green headline copy */
    customHeadline: PropTypes.string,
>>>>>>> 08b75f39
};

const defaultProps = {
    account: {},
    credentials: {},
<<<<<<< HEAD
    isInModal: false,
=======
    customHeadline: '',
>>>>>>> 08b75f39
};

/**
 * @param {Boolean} hasLogin
 * @param {Boolean} hasValidateCode
 * @param {Boolean} isPrimaryLogin
 * @param {Boolean} isAccountValidated
 * @param {Boolean} hasEmailDeliveryFailure
 * @returns {Object}
 */
function getRenderOptions({hasLogin, hasValidateCode, hasAccount, isPrimaryLogin, isAccountValidated, hasEmailDeliveryFailure}) {
    const shouldShowLoginForm = !hasLogin && !hasValidateCode;
    const shouldShowEmailDeliveryFailurePage = hasLogin && hasEmailDeliveryFailure;
    const isUnvalidatedSecondaryLogin = hasLogin && !isPrimaryLogin && !isAccountValidated && !hasEmailDeliveryFailure;
    const shouldShowValidateCodeForm = hasAccount && (hasLogin || hasValidateCode) && !isUnvalidatedSecondaryLogin && !hasEmailDeliveryFailure;
    const shouldShowWelcomeHeader = shouldShowLoginForm || shouldShowValidateCodeForm || isUnvalidatedSecondaryLogin;
    const shouldShowWelcomeText = shouldShowLoginForm || shouldShowValidateCodeForm;
    return {
        shouldShowLoginForm,
        shouldShowEmailDeliveryFailurePage,
        shouldShowUnlinkLoginForm: isUnvalidatedSecondaryLogin,
        shouldShowValidateCodeForm,
        shouldShowWelcomeHeader,
        shouldShowWelcomeText,
    };
}

<<<<<<< HEAD
function SignInPage({credentials, account, isInModal}) {
=======
function SignInPage({credentials, account, customHeadline}) {
>>>>>>> 08b75f39
    const {translate, formatPhoneNumber} = useLocalize();
    const {isSmallScreenWidth} = useWindowDimensions();
    const shouldShowSmallScreen = isSmallScreenWidth || isInModal;
    const safeAreaInsets = useSafeAreaInsets();

    useEffect(() => Performance.measureTTI(), []);
    useEffect(() => {
        App.setLocale(Localize.getDevicePreferredLocale());
    }, []);

    const {shouldShowLoginForm, shouldShowEmailDeliveryFailurePage, shouldShowUnlinkLoginForm, shouldShowValidateCodeForm, shouldShowWelcomeHeader, shouldShowWelcomeText} = getRenderOptions(
        {
            hasLogin: Boolean(credentials.login),
            hasValidateCode: Boolean(credentials.validateCode),
            hasAccount: !_.isEmpty(account),
            isPrimaryLogin: !account.primaryLogin || account.primaryLogin === credentials.login,
            isAccountValidated: Boolean(account.validated),
            hasEmailDeliveryFailure: Boolean(account.hasEmailDeliveryFailure),
        },
    );

    let welcomeHeader = '';
    let welcomeText = '';
    const headerText = customHeadline || translate('login.hero.header');
    if (shouldShowLoginForm) {
        welcomeHeader = isSmallScreenWidth ? headerText : translate('welcomeText.getStarted');
        welcomeText = isSmallScreenWidth ? translate('welcomeText.getStarted') : '';
    } else if (shouldShowValidateCodeForm) {
        if (account.requiresTwoFactorAuth) {
            // We will only know this after a user signs in successfully, without their 2FA code
            welcomeHeader = isSmallScreenWidth ? '' : translate('welcomeText.welcomeBack');
            welcomeText = translate('validateCodeForm.enterAuthenticatorCode');
        } else {
            const userLogin = Str.removeSMSDomain(credentials.login || '');

            // replacing spaces with "hard spaces" to prevent breaking the number
            const userLoginToDisplay = Str.isSMSLogin(userLogin) ? formatPhoneNumber(userLogin).replace(/ /g, '\u00A0') : userLogin;
            if (account.validated) {
                welcomeHeader = shouldShowSmallScreen ? '' : translate('welcomeText.welcomeBack');
                welcomeText = shouldShowSmallScreen
                    ? `${translate('welcomeText.welcomeBack')} ${translate('welcomeText.welcomeEnterMagicCode', {login: userLoginToDisplay})}`
                    : translate('welcomeText.welcomeEnterMagicCode', {login: userLoginToDisplay});
            } else {
                welcomeHeader = shouldShowSmallScreen ? '' : translate('welcomeText.welcome');
                welcomeText = shouldShowSmallScreen
                    ? `${translate('welcomeText.welcome')} ${translate('welcomeText.newFaceEnterMagicCode', {login: userLoginToDisplay})}`
                    : translate('welcomeText.newFaceEnterMagicCode', {login: userLoginToDisplay});
            }
        }
    } else if (shouldShowUnlinkLoginForm || shouldShowEmailDeliveryFailurePage) {
<<<<<<< HEAD
        welcomeHeader = shouldShowSmallScreen ? translate('login.hero.header') : translate('welcomeText.welcomeBack');
=======
        welcomeHeader = isSmallScreenWidth ? headerText : translate('welcomeText.welcomeBack');
>>>>>>> 08b75f39

        // Don't show any welcome text if we're showing the user the email delivery failed view
        if (shouldShowEmailDeliveryFailurePage) {
            welcomeText = '';
        }
    } else {
        Log.warn('SignInPage in unexpected state!');
    }

    return (
        // Bottom SafeAreaView is removed so that login screen svg displays correctly on mobile.
        // The SVG should flow under the Home Indicator on iOS.
        <View style={[styles.signInPage, StyleUtils.getSafeAreaPadding({...safeAreaInsets, bottom: 0}, 1)]}>
            <SignInPageLayout
                welcomeHeader={welcomeHeader}
                welcomeText={welcomeText}
                shouldShowWelcomeHeader={shouldShowWelcomeHeader || !isSmallScreenWidth || !isInModal}
                shouldShowWelcomeText={shouldShowWelcomeText}
<<<<<<< HEAD
                isInModal={isInModal}
=======
                customHeadline={customHeadline}
>>>>>>> 08b75f39
            >
                {/* LoginForm must use the isVisible prop. This keeps it mounted, but visually hidden
                    so that password managers can access the values. Conditionally rendering this component will break this feature. */}
                <LoginForm
                    isVisible={shouldShowLoginForm}
                    blurOnSubmit={account.validated === false}
                />
                {shouldShowValidateCodeForm && <ValidateCodeForm />}
                {shouldShowUnlinkLoginForm && <UnlinkLoginForm />}
                {shouldShowEmailDeliveryFailurePage && <EmailDeliveryFailurePage />}
            </SignInPageLayout>
        </View>
    );
}

SignInPage.propTypes = propTypes;
SignInPage.defaultProps = defaultProps;
SignInPage.displayName = 'SignInPage';

export default withOnyx({
    account: {key: ONYXKEYS.ACCOUNT},
    credentials: {key: ONYXKEYS.CREDENTIALS},
})(SignInPage);<|MERGE_RESOLUTION|>--- conflicted
+++ resolved
@@ -46,23 +46,18 @@
         validateCode: PropTypes.string,
     }),
 
-<<<<<<< HEAD
     /** Whether or not the sign in page is being rendered in the RHP modal */
     isInModal: PropTypes.bool,
-=======
+
     /** Override the green headline copy */
     customHeadline: PropTypes.string,
->>>>>>> 08b75f39
 };
 
 const defaultProps = {
     account: {},
     credentials: {},
-<<<<<<< HEAD
     isInModal: false,
-=======
     customHeadline: '',
->>>>>>> 08b75f39
 };
 
 /**
@@ -90,11 +85,7 @@
     };
 }
 
-<<<<<<< HEAD
-function SignInPage({credentials, account, isInModal}) {
-=======
-function SignInPage({credentials, account, customHeadline}) {
->>>>>>> 08b75f39
+function SignInPage({credentials, account, isInModal, customHeadline}) {
     const {translate, formatPhoneNumber} = useLocalize();
     const {isSmallScreenWidth} = useWindowDimensions();
     const shouldShowSmallScreen = isSmallScreenWidth || isInModal;
@@ -145,11 +136,7 @@
             }
         }
     } else if (shouldShowUnlinkLoginForm || shouldShowEmailDeliveryFailurePage) {
-<<<<<<< HEAD
-        welcomeHeader = shouldShowSmallScreen ? translate('login.hero.header') : translate('welcomeText.welcomeBack');
-=======
-        welcomeHeader = isSmallScreenWidth ? headerText : translate('welcomeText.welcomeBack');
->>>>>>> 08b75f39
+        welcomeHeader = shouldShowSmallScreen ? headerText : translate('welcomeText.welcomeBack');
 
         // Don't show any welcome text if we're showing the user the email delivery failed view
         if (shouldShowEmailDeliveryFailurePage) {
@@ -168,11 +155,8 @@
                 welcomeText={welcomeText}
                 shouldShowWelcomeHeader={shouldShowWelcomeHeader || !isSmallScreenWidth || !isInModal}
                 shouldShowWelcomeText={shouldShowWelcomeText}
-<<<<<<< HEAD
                 isInModal={isInModal}
-=======
                 customHeadline={customHeadline}
->>>>>>> 08b75f39
             >
                 {/* LoginForm must use the isVisible prop. This keeps it mounted, but visually hidden
                     so that password managers can access the values. Conditionally rendering this component will break this feature. */}
