--- conflicted
+++ resolved
@@ -151,11 +151,8 @@
                 welcomeText={welcomeText}
                 shouldShowWelcomeHeader={shouldShowWelcomeHeader || !isSmallScreenWidth}
                 shouldShowWelcomeText={shouldShowWelcomeText}
-<<<<<<< HEAD
                 ref={signInPageLayoutRef}
-=======
                 customHeadline={customHeadline}
->>>>>>> c435734d
             >
                 {/* LoginForm must use the isVisible prop. This keeps it mounted, but visually hidden
                     so that password managers can access the values. Conditionally rendering this component will break this feature. */}
