--- conflicted
+++ resolved
@@ -15,12 +15,9 @@
 import Performance from '../../libs/Performance';
 import * as App from '../../libs/actions/App';
 import Permissions from '../../libs/Permissions';
-<<<<<<< HEAD
 import withWindowDimensions, {windowDimensionsPropTypes} from '../../components/withWindowDimensions';
 import ScreenWrapper from '../../components/ScreenWrapper';
-=======
 import * as Localize from '../../libs/Localize';
->>>>>>> b96c5167
 
 const propTypes = {
     /* Onyx Props */
