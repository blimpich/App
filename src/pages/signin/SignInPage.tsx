--- conflicted
+++ resolved
@@ -1,18 +1,12 @@
 import {Str} from 'expensify-common';
-<<<<<<< HEAD
 import type {Ref} from 'react';
 import React, {useEffect, useImperativeHandle, useRef, useState} from 'react';
-=======
-import React, {useEffect, useImperativeHandle, useRef, useState} from 'react';
-import type {ForwardedRef} from 'react';
->>>>>>> 95070e85
 import type {OnyxEntry} from 'react-native-onyx';
 import ColorSchemeWrapper from '@components/ColorSchemeWrapper';
 import CustomStatusBarAndBackground from '@components/CustomStatusBarAndBackground';
 import ScreenWrapper from '@components/ScreenWrapper';
 import ThemeProvider from '@components/ThemeProvider';
 import ThemeStylesProvider from '@components/ThemeStylesProvider';
-import useHandleBackButton from '@hooks/useHandleBackButton';
 import useLocalize from '@hooks/useLocalize';
 import useOnyx from '@hooks/useOnyx';
 import useResponsiveLayout from '@hooks/useResponsiveLayout';
@@ -44,14 +38,8 @@
 import ValidateCodeForm from './ValidateCodeForm';
 import type {BaseValidateCodeFormRef} from './ValidateCodeForm/BaseValidateCodeForm';
 
-<<<<<<< HEAD
 type SignInPageProps = {
     ref?: Ref<SignInPageRef>;
-=======
-type SignInPageInnerProps = {
-    shouldEnableMaxHeight?: boolean;
-    ref?: ForwardedRef<SignInPageRef>;
->>>>>>> 95070e85
 };
 
 type SignInPageRef = {
@@ -154,13 +142,7 @@
     };
 }
 
-<<<<<<< HEAD
 function SignInPage({ref}: SignInPageProps) {
-=======
-function SignInPage({shouldEnableMaxHeight = true, ref}: SignInPageInnerProps) {
-    const styles = useThemeStyles();
-    const StyleUtils = useStyleUtils();
->>>>>>> 95070e85
     const {translate, formatPhoneNumber} = useLocalize();
     const {shouldUseNarrowLayout} = useResponsiveLayout();
     const signInPageLayoutRef = useRef<SignInPageLayoutRef>(null);
@@ -309,7 +291,6 @@
     useImperativeHandle(ref, () => ({
         navigateBack,
     }));
-<<<<<<< HEAD
 
     return (
         <ColorSchemeWrapper>
@@ -360,9 +341,6 @@
     const StyleUtils = useStyleUtils();
     const safeAreaInsets = useSafeAreaInsets();
     const {isInNarrowPaneModal} = useResponsiveLayout();
-=======
-    useHandleBackButton(navigateBack);
->>>>>>> 95070e85
 
     return (
         // Bottom SafeAreaView is removed so that login screen svg displays correctly on mobile.
@@ -378,17 +356,9 @@
     );
 }
 
-<<<<<<< HEAD
 // WithTheme is a HOC that provides theme-related contexts (e.g. to the SignInPageWrapper component since these contexts are required for variable declarations).
 function WithTheme(Component: React.ComponentType<SignInPageProps>) {
     return ({ref}: SignInPageProps) => (
-=======
-type SignInPageProps = SignInPageInnerProps;
-const SignInPageWithRef = SignInPage;
-
-function SignInPageWrapper({ref, ...props}: SignInPageProps) {
-    return (
->>>>>>> 95070e85
         <ThemeProvider theme={CONST.THEME.DARK}>
             <ThemeStylesProvider>
                 <Component ref={ref} />
@@ -401,10 +371,6 @@
 
 export {SignInPageThemed as SignInPage};
 
-<<<<<<< HEAD
 export default WithTheme(SignInPageWrapper);
-=======
-export default SignInPageWrapper;
->>>>>>> 95070e85
 
 export type {SignInPageRef};