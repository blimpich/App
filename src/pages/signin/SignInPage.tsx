import Str from 'expensify-common/lib/str';
import React, {useEffect, useRef, useState} from 'react';
import {withOnyx} from 'react-native-onyx';
import type {OnyxEntry} from 'react-native-onyx';
import ColorSchemeWrapper from '@components/ColorSchemeWrapper';
import CustomStatusBarAndBackground from '@components/CustomStatusBarAndBackground';
import ScreenWrapper from '@components/ScreenWrapper';
import ThemeProvider from '@components/ThemeProvider';
import ThemeStylesProvider from '@components/ThemeStylesProvider';
import useLocalize from '@hooks/useLocalize';
import useResponsiveLayout from '@hooks/useResponsiveLayout';
import useSafeAreaInsets from '@hooks/useSafeAreaInsets';
import useStyleUtils from '@hooks/useStyleUtils';
import useThemeStyles from '@hooks/useThemeStyles';
import * as ActiveClientManager from '@libs/ActiveClientManager';
import * as Localize from '@libs/Localize';
import Log from '@libs/Log';
import Navigation from '@libs/Navigation/Navigation';
import Performance from '@libs/Performance';
import Visibility from '@libs/Visibility';
import * as App from '@userActions/App';
import * as Session from '@userActions/Session';
import CONST from '@src/CONST';
import ONYXKEYS from '@src/ONYXKEYS';
import ROUTES from '@src/ROUTES';
import type {Account, Credentials, Locale} from '@src/types/onyx';
import {isEmptyObject} from '@src/types/utils/EmptyObject';
import ChooseSSOOrMagicCode from './ChooseSSOOrMagicCode';
import EmailDeliveryFailurePage from './EmailDeliveryFailurePage';
import LoginForm from './LoginForm';
import type {InputHandle} from './LoginForm/types';
import SignInPageLayout from './SignInPageLayout';
import type {SignInPageLayoutRef} from './SignInPageLayout/types';
import UnlinkLoginForm from './UnlinkLoginForm';
import ValidateCodeForm from './ValidateCodeForm';

type SignInPageInnerOnyxProps = {
    /** The details about the account that the user is signing in with */
    account: OnyxEntry<Account>;

    /** The credentials of the person signing in */
    credentials: OnyxEntry<Credentials>;

    /** Active Clients connected to ONYX Database */
    activeClients: OnyxEntry<string[]>;

    /** The user's preferred locale */
    preferredLocale: OnyxEntry<Locale>;
};

type SignInPageInnerProps = SignInPageInnerOnyxProps & {
    shouldEnableMaxHeight?: boolean;
};

type RenderOption = {
    shouldShowLoginForm: boolean;
    shouldShowEmailDeliveryFailurePage: boolean;
    shouldShowUnlinkLoginForm: boolean;
    shouldShowValidateCodeForm: boolean;
    shouldShowChooseSSOOrMagicCode: boolean;
    shouldInitiateSAMLLogin: boolean;
    shouldShowWelcomeHeader: boolean;
    shouldShowWelcomeText: boolean;
};

type GetRenderOptionsParams = {
    hasLogin: boolean;
    hasValidateCode: boolean;
    account: OnyxEntry<Account>;
    isPrimaryLogin: boolean;
    isUsingMagicCode: boolean;
    hasInitiatedSAMLLogin: boolean;
    shouldShowAnotherLoginPageOpenedMessage: boolean;
};

/**
 * @param hasLogin
 * @param hasValidateCode
 * @param account
 * @param isPrimaryLogin
 * @param isUsingMagicCode
 * @param hasInitiatedSAMLLogin
 * @param hasEmailDeliveryFailure
 */
function getRenderOptions({
    hasLogin,
    hasValidateCode,
    account,
    isPrimaryLogin,
    isUsingMagicCode,
    hasInitiatedSAMLLogin,
    shouldShowAnotherLoginPageOpenedMessage,
}: GetRenderOptionsParams): RenderOption {
    const hasAccount = !isEmptyObject(account);
    const isSAMLEnabled = !!account?.isSAMLEnabled;
    const isSAMLRequired = !!account?.isSAMLRequired;
    const hasEmailDeliveryFailure = !!account?.hasEmailDeliveryFailure;

    // True, if the user has SAML required, and we haven't yet initiated SAML for their account
    const shouldInitiateSAMLLogin = hasAccount && hasLogin && isSAMLRequired && !hasInitiatedSAMLLogin && !!account.isLoading;
    const shouldShowChooseSSOOrMagicCode = hasAccount && hasLogin && isSAMLEnabled && !isSAMLRequired && !isUsingMagicCode;

    // SAML required users may reload the login page after having already entered their login details, in which
    // case we want to clear their sign in data so they don't end up in an infinite loop redirecting back to their
    // SSO provider's login page
    if (hasLogin && isSAMLRequired && !shouldInitiateSAMLLogin && !hasInitiatedSAMLLogin && !account.isLoading) {
        Session.clearSignInData();
    }

    const shouldShowLoginForm = !shouldShowAnotherLoginPageOpenedMessage && !hasLogin && !hasValidateCode;
    const shouldShowEmailDeliveryFailurePage = hasLogin && hasEmailDeliveryFailure && !shouldShowChooseSSOOrMagicCode && !shouldInitiateSAMLLogin;
    const isUnvalidatedSecondaryLogin = hasLogin && !isPrimaryLogin && !account?.validated && !hasEmailDeliveryFailure;
    const shouldShowValidateCodeForm =
        hasAccount && (hasLogin || hasValidateCode) && !isUnvalidatedSecondaryLogin && !hasEmailDeliveryFailure && !shouldShowChooseSSOOrMagicCode && !isSAMLRequired;
    const shouldShowWelcomeHeader = shouldShowLoginForm || shouldShowValidateCodeForm || shouldShowChooseSSOOrMagicCode || isUnvalidatedSecondaryLogin;
    const shouldShowWelcomeText = shouldShowLoginForm || shouldShowValidateCodeForm || shouldShowChooseSSOOrMagicCode || shouldShowAnotherLoginPageOpenedMessage;
    return {
        shouldShowLoginForm,
        shouldShowEmailDeliveryFailurePage,
        shouldShowUnlinkLoginForm: isUnvalidatedSecondaryLogin,
        shouldShowValidateCodeForm,
        shouldShowChooseSSOOrMagicCode,
        shouldInitiateSAMLLogin,
        shouldShowWelcomeHeader,
        shouldShowWelcomeText,
    };
}

function SignInPageInner({credentials, account, activeClients = [], preferredLocale, shouldEnableMaxHeight = true}: SignInPageInnerProps) {
    const styles = useThemeStyles();
    const StyleUtils = useStyleUtils();
    const {translate, formatPhoneNumber} = useLocalize();
    const {shouldUseNarrowLayout, isInModal} = useResponsiveLayout();
    const safeAreaInsets = useSafeAreaInsets();
    const signInPageLayoutRef = useRef<SignInPageLayoutRef>(null);
    const loginFormRef = useRef<InputHandle>(null);
    /** This state is needed to keep track of if user is using recovery code instead of 2fa code,
     * and we need it here since welcome text(`welcomeText`) also depends on it */
    const [isUsingRecoveryCode, setIsUsingRecoveryCode] = useState(false);

    /** This state is needed to keep track of whether the user has opted to use magic codes
     * instead of signing in via SAML when SAML is enabled and not required */
    const [isUsingMagicCode, setIsUsingMagicCode] = useState(false);

    /** This state is needed to keep track of whether the user has been directed to their SSO provider's login page and
     *  if we need to clear their sign in details so they can enter a login */
    const [hasInitiatedSAMLLogin, setHasInitiatedSAMLLogin] = useState(false);

    const isClientTheLeader = !!activeClients && ActiveClientManager.isClientTheLeader();
    // We need to show "Another login page is opened" message if the page isn't active and visible
    // eslint-disable-next-line rulesdir/no-negated-variables
    const shouldShowAnotherLoginPageOpenedMessage = Visibility.isVisible() && !isClientTheLeader;

    useEffect(() => Performance.measureTTI(), []);
    useEffect(() => {
        if (preferredLocale) {
            return;
        }
        App.setLocale(Localize.getDevicePreferredLocale());
    }, [preferredLocale]);
    useEffect(() => {
        if (credentials?.login) {
            return;
        }

        // If we don't have a login set, reset the user's SAML login preferences
        if (isUsingMagicCode) {
            setIsUsingMagicCode(false);
        }
        if (hasInitiatedSAMLLogin) {
            setHasInitiatedSAMLLogin(false);
        }
    }, [credentials?.login, isUsingMagicCode, setIsUsingMagicCode, hasInitiatedSAMLLogin, setHasInitiatedSAMLLogin]);

    const {
        shouldShowLoginForm,
        shouldShowEmailDeliveryFailurePage,
        shouldShowUnlinkLoginForm,
        shouldShowValidateCodeForm,
        shouldShowChooseSSOOrMagicCode,
        shouldInitiateSAMLLogin,
        shouldShowWelcomeHeader,
        shouldShowWelcomeText,
    } = getRenderOptions({
        hasLogin: !!credentials?.login,
        hasValidateCode: !!credentials?.validateCode,
        account,
        isPrimaryLogin: !account?.primaryLogin || account.primaryLogin === credentials?.login,
        isUsingMagicCode,
        hasInitiatedSAMLLogin,
        shouldShowAnotherLoginPageOpenedMessage,
    });

    if (shouldInitiateSAMLLogin) {
        setHasInitiatedSAMLLogin(true);
        Navigation.isNavigationReady().then(() => Navigation.navigate(ROUTES.SAML_SIGN_IN));
    }

    let welcomeHeader = '';
    let welcomeText = '';
    const headerText = translate('login.hero.header');

    if (shouldShowAnotherLoginPageOpenedMessage) {
        welcomeHeader = translate('welcomeText.anotherLoginPageIsOpen');
        welcomeText = translate('welcomeText.anotherLoginPageIsOpenExplanation');
    } else if (shouldShowLoginForm) {
        welcomeHeader = shouldUseNarrowLayout ? headerText : translate('welcomeText.getStarted');
        welcomeText = shouldUseNarrowLayout ? translate('welcomeText.getStarted') : '';
    } else if (shouldShowValidateCodeForm) {
        if (account?.requiresTwoFactorAuth) {
            // We will only know this after a user signs in successfully, without their 2FA code
            welcomeHeader = shouldUseNarrowLayout ? '' : translate('welcomeText.welcomeBack');
            welcomeText = isUsingRecoveryCode ? translate('validateCodeForm.enterRecoveryCode') : translate('validateCodeForm.enterAuthenticatorCode');
        } else {
            const userLogin = Str.removeSMSDomain(credentials?.login ?? '');

            // replacing spaces with "hard spaces" to prevent breaking the number
            const userLoginToDisplay = Str.isSMSLogin(userLogin) ? formatPhoneNumber(userLogin).replace(/ /g, '\u00A0') : userLogin;
            if (account?.validated) {
                welcomeHeader = shouldUseNarrowLayout ? '' : translate('welcomeText.welcomeBack');
                welcomeText = shouldUseNarrowLayout
                    ? `${translate('welcomeText.welcomeBack')} ${translate('welcomeText.welcomeEnterMagicCode', {login: userLoginToDisplay})}`
                    : translate('welcomeText.welcomeEnterMagicCode', {login: userLoginToDisplay});
            } else {
                welcomeHeader = shouldUseNarrowLayout ? '' : translate('welcomeText.welcome');
                welcomeText = shouldUseNarrowLayout
                    ? `${translate('welcomeText.welcome')} ${translate('welcomeText.newFaceEnterMagicCode', {login: userLoginToDisplay})}`
                    : translate('welcomeText.newFaceEnterMagicCode', {login: userLoginToDisplay});
            }
        }
    } else if (shouldShowUnlinkLoginForm || shouldShowEmailDeliveryFailurePage || shouldShowChooseSSOOrMagicCode) {
        welcomeHeader = shouldUseNarrowLayout ? headerText : translate('welcomeText.welcomeBack');

        // Don't show any welcome text if we're showing the user the email delivery failed view
        if (shouldShowEmailDeliveryFailurePage || shouldShowChooseSSOOrMagicCode) {
            welcomeText = '';
        }
    } else if (!shouldInitiateSAMLLogin && !hasInitiatedSAMLLogin) {
        Log.warn('SignInPage in unexpected state!');
    }

    const navigateFocus = () => {
        signInPageLayoutRef.current?.scrollPageToTop();
        loginFormRef.current?.clearDataAndFocus();
    };

    return (
        // Bottom SafeAreaView is removed so that login screen svg displays correctly on mobile.
        // The SVG should flow under the Home Indicator on iOS.
<<<<<<< HEAD
        <ScreenWrapper
            shouldEnableMaxHeight={shouldEnableMaxHeight}
            style={[styles.signInPage, StyleUtils.getSafeAreaPadding({...safeAreaInsets, bottom: 0, top: shouldUseNarrowLayout ? 0 : safeAreaInsets.top}, 1)]}
=======
        <View
            style={[styles.signInPage, StyleUtils.getSafeAreaPadding({...safeAreaInsets, bottom: 0, top: isInModal ? 0 : safeAreaInsets.top}, 1)]}
>>>>>>> 2fc1d538
            testID={SignInPageInner.displayName}
        >
            <SignInPageLayout
                welcomeHeader={welcomeHeader}
                welcomeText={welcomeText}
                shouldShowWelcomeHeader={shouldShowWelcomeHeader || !shouldUseNarrowLayout}
                shouldShowWelcomeText={shouldShowWelcomeText}
                ref={signInPageLayoutRef}
                navigateFocus={navigateFocus}
            >
                {/* LoginForm must use the isVisible prop. This keeps it mounted, but visually hidden
             so that password managers can access the values. Conditionally rendering this component will break this feature. */}
                <LoginForm
                    ref={loginFormRef}
                    isVisible={shouldShowLoginForm}
                    blurOnSubmit={account?.validated === false}
                    scrollPageToTop={signInPageLayoutRef.current?.scrollPageToTop}
                />
                {shouldShowValidateCodeForm && (
                    <ValidateCodeForm
                        // @ts-expect-error TODO: Remove this once https://github.com/Expensify/App/pull/35404 is merged
                        isVisible={!shouldShowAnotherLoginPageOpenedMessage}
                        isUsingRecoveryCode={isUsingRecoveryCode}
                        setIsUsingRecoveryCode={setIsUsingRecoveryCode}
                    />
                )}
                {!shouldShowAnotherLoginPageOpenedMessage && (
                    <>
                        {shouldShowUnlinkLoginForm && <UnlinkLoginForm />}
                        {shouldShowChooseSSOOrMagicCode && <ChooseSSOOrMagicCode setIsUsingMagicCode={setIsUsingMagicCode} />}
                        {shouldShowEmailDeliveryFailurePage && <EmailDeliveryFailurePage />}
                    </>
                )}
            </SignInPageLayout>
        </ScreenWrapper>
    );
}

SignInPageInner.displayName = 'SignInPage';

type SignInPageProps = SignInPageInnerProps;
type SignInPageOnyxProps = SignInPageInnerOnyxProps;

function SignInPage(props: SignInPageProps) {
    return (
        <ThemeProvider theme={CONST.THEME.DARK}>
            <ThemeStylesProvider>
                <ColorSchemeWrapper>
                    <CustomStatusBarAndBackground isNested />
                    <SignInPageInner
                        // eslint-disable-next-line react/jsx-props-no-spreading
                        {...props}
                    />
                </ColorSchemeWrapper>
            </ThemeStylesProvider>
        </ThemeProvider>
    );
}

export default withOnyx<SignInPageProps, SignInPageOnyxProps>({
    account: {key: ONYXKEYS.ACCOUNT},
    credentials: {key: ONYXKEYS.CREDENTIALS},
    /**
      This variable is only added to make sure the component is re-rendered
      whenever the activeClients change, so that we call the
      ActiveClientManager.isClientTheLeader function
      everytime the leader client changes.
      We use that function to prevent repeating code that checks which client is the leader.
    */
    activeClients: {key: ONYXKEYS.ACTIVE_CLIENTS},
    preferredLocale: {
        key: ONYXKEYS.NVP_PREFERRED_LOCALE,
    },
})(SignInPage);<|MERGE_RESOLUTION|>--- conflicted
+++ resolved
@@ -247,14 +247,9 @@
     return (
         // Bottom SafeAreaView is removed so that login screen svg displays correctly on mobile.
         // The SVG should flow under the Home Indicator on iOS.
-<<<<<<< HEAD
         <ScreenWrapper
             shouldEnableMaxHeight={shouldEnableMaxHeight}
-            style={[styles.signInPage, StyleUtils.getSafeAreaPadding({...safeAreaInsets, bottom: 0, top: shouldUseNarrowLayout ? 0 : safeAreaInsets.top}, 1)]}
-=======
-        <View
-            style={[styles.signInPage, StyleUtils.getSafeAreaPadding({...safeAreaInsets, bottom: 0, top: isInModal ? 0 : safeAreaInsets.top}, 1)]}
->>>>>>> 2fc1d538
+            style={[styles.signInPage, StyleUtils.getSafeAreaPadding({ ...safeAreaInsets, bottom: 0, top: isInModal ? 0 : safeAreaInsets.top }, 1)]}
             testID={SignInPageInner.displayName}
         >
             <SignInPageLayout
