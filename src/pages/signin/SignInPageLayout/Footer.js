--- conflicted
+++ resolved
@@ -190,12 +190,9 @@
                             >
                                 <Text style={[styles.textHeadline, styles.footerTitle]}>{props.translate(column.translationPath)}</Text>
                                 <View style={[styles.footerRow]}>
-<<<<<<< HEAD
-                                    {_.map(column.rows, row => (
-                                        <Hoverable
-                                            key={row.translationPath}
-                                        >
-                                            {hovered => (
+                                    {_.map(column.rows, (row) => (
+                                        <Hoverable key={row.translationPath}>
+                                            {(hovered) => (
                                                 <View>
                                                     <TextLink
                                                         style={[styles.footerRow, hovered ? styles.textBlue : {}]}
@@ -205,18 +202,6 @@
                                                         {props.translate(row.translationPath)}
                                                     </TextLink>
                                                 </View>
-=======
-                                    {_.map(column.rows, (row) => (
-                                        <Hoverable key={row.translationPath}>
-                                            {(hovered) => (
-                                                <TextLink
-                                                    style={[styles.footerRow, hovered ? styles.textBlue : {}]}
-                                                    href={row.link}
-                                                    onPress={row.onPress ? () => row.onPress(props.scrollViewRef) : undefined}
-                                                >
-                                                    {props.translate(row.translationPath)}
-                                                </TextLink>
->>>>>>> 1b1e562a
                                             )}
                                         </Hoverable>
                                     ))}
