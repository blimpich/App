import PropTypes from 'prop-types';
import React from 'react';
import {View} from 'react-native';
import {withSafeAreaInsets} from 'react-native-safe-area-context';
import ExpensifyWordmark from '@components/ExpensifyWordmark';
import FormElement from '@components/FormElement';
import OfflineIndicator from '@components/OfflineIndicator';
import Text from '@components/Text';
import withLocalize, {withLocalizePropTypes} from '@components/withLocalize';
import useResponsiveLayout from '@hooks/useResponsiveLayout';
import useStyleUtils from '@hooks/useStyleUtils';
import useThemeStyles from '@hooks/useThemeStyles';
import compose from '@libs/compose';
import SignInHeroImage from '@pages/signin/SignInHeroImage';
import variables from '@styles/variables';

const propTypes = {
    /** The children to show inside the layout */
    children: PropTypes.node.isRequired,

    /** Welcome text to show in the header of the form, changes depending
     * on form type (for example, sign in) */
    welcomeText: PropTypes.string.isRequired,

    /** Welcome header to show in the header of the form, changes depending
     * on form type (for example. sign in) and small vs large screens */
    welcomeHeader: PropTypes.string.isRequired,

    /** Whether to show welcome text on a particular page */
    shouldShowWelcomeText: PropTypes.bool.isRequired,

    /** Whether to show welcome header on a particular page */
    shouldShowWelcomeHeader: PropTypes.bool.isRequired,

    ...withLocalizePropTypes,
};

function SignInPageContent(props) {
    const {shouldUseNarrowLayout} = useResponsiveLayout();
    const styles = useThemeStyles();
    const StyleUtils = useStyleUtils();

    return (
        <View style={[styles.flex1, styles.signInPageLeftContainer]}>
            <View style={[styles.flex1, styles.alignSelfCenter, styles.signInPageWelcomeFormContainer]}>
                {/* This empty view creates margin on the top of the sign in form which will shrink and grow depending on if the keyboard is open or not */}
                <View style={[styles.flexGrow1, shouldUseNarrowLayout ? styles.signInPageContentTopSpacerSmallScreens : styles.signInPageContentTopSpacer]} />
                <View style={[styles.flexGrow2, styles.mb8]}>
<<<<<<< HEAD
                    <FormElement style={[styles.alignSelfStretch]}>
                        <View style={[isSmallScreenWidth ? styles.mb8 : styles.mb15, isSmallScreenWidth ? styles.alignItemsCenter : styles.alignSelfStart]}>
=======
                    <SignInPageForm style={[styles.alignSelfStretch]}>
                        <View style={[shouldUseNarrowLayout ? styles.mb8 : styles.mb15, shouldUseNarrowLayout ? styles.alignItemsCenter : styles.alignSelfStart]}>
>>>>>>> e6c321fe
                            <ExpensifyWordmark />
                        </View>
                        <View style={[styles.signInPageWelcomeTextContainer]}>
                            {props.shouldShowWelcomeHeader && props.welcomeHeader ? (
                                <Text
                                    style={[
                                        styles.loginHeroHeader,
                                        StyleUtils.getLineHeightStyle(variables.lineHeightSignInHeroXSmall),
                                        StyleUtils.getFontSizeStyle(variables.fontSizeSignInHeroXSmall),
                                        !props.welcomeText ? styles.mb5 : {},
                                        !shouldUseNarrowLayout ? styles.textAlignLeft : {},
                                        styles.mb5,
                                    ]}
                                >
                                    {props.welcomeHeader}
                                </Text>
                            ) : null}
                            {props.shouldShowWelcomeText && props.welcomeText ? (
                                <Text style={[styles.loginHeroBody, styles.mb5, styles.textNormal, !shouldUseNarrowLayout ? styles.textAlignLeft : {}]}>{props.welcomeText}</Text>
                            ) : null}
                        </View>
                        {props.children}
                    </FormElement>
                    <View style={[styles.mb8, styles.signInPageWelcomeTextContainer, styles.alignSelfCenter]}>
                        <OfflineIndicator style={[styles.m0, styles.pl0, styles.alignItemsStart]} />
                    </View>
                    {shouldUseNarrowLayout ? (
                        <View style={[styles.mt8]}>
                            <SignInHeroImage />
                        </View>
                    ) : null}
                </View>
            </View>
        </View>
    );
}

SignInPageContent.propTypes = propTypes;
SignInPageContent.displayName = 'SignInPageContent';

export default compose(withLocalize, withSafeAreaInsets)(SignInPageContent);<|MERGE_RESOLUTION|>--- conflicted
+++ resolved
@@ -46,13 +46,8 @@
                 {/* This empty view creates margin on the top of the sign in form which will shrink and grow depending on if the keyboard is open or not */}
                 <View style={[styles.flexGrow1, shouldUseNarrowLayout ? styles.signInPageContentTopSpacerSmallScreens : styles.signInPageContentTopSpacer]} />
                 <View style={[styles.flexGrow2, styles.mb8]}>
-<<<<<<< HEAD
                     <FormElement style={[styles.alignSelfStretch]}>
-                        <View style={[isSmallScreenWidth ? styles.mb8 : styles.mb15, isSmallScreenWidth ? styles.alignItemsCenter : styles.alignSelfStart]}>
-=======
-                    <SignInPageForm style={[styles.alignSelfStretch]}>
                         <View style={[shouldUseNarrowLayout ? styles.mb8 : styles.mb15, shouldUseNarrowLayout ? styles.alignItemsCenter : styles.alignSelfStart]}>
->>>>>>> e6c321fe
                             <ExpensifyWordmark />
                         </View>
                         <View style={[styles.signInPageWelcomeTextContainer]}>
