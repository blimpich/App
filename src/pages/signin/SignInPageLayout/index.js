--- conflicted
+++ resolved
@@ -68,10 +68,6 @@
                             contentContainerStyle={[styles.flex1]}
                             ref={scrollViewRef}
                         >
-<<<<<<< HEAD
-                            <SignInPageGraphics />
-                            <Footer scrollViewRef={scrollViewRef} />
-=======
                             <View style={[styles.flex1]}>
                                 <View style={styles.signInPageHeroCenter}>
                                     <SignInHeroBackgroundImage
@@ -94,7 +90,6 @@
                                     </View>
                                 </View>
                             </View>
->>>>>>> f5991465
                         </ScrollView>
                     </View>
                 ) : (
