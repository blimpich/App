import PropTypes from 'prop-types';
import React, {forwardRef, useEffect, useImperativeHandle, useMemo, useRef} from 'react';
import {ScrollView, View} from 'react-native';
import {withSafeAreaInsets} from 'react-native-safe-area-context';
import SignInGradient from '@assets/images/home-fade-gradient.svg';
import ImageSVG from '@components/ImageSVG';
import withLocalize, {withLocalizePropTypes} from '@components/withLocalize';
import usePrevious from '@hooks/usePrevious';
import useStyleUtils from '@hooks/useStyleUtils';
import useTheme from '@hooks/useTheme';
import useThemeStyles from '@hooks/useThemeStyles';
import useWindowDimensions from '@hooks/useWindowDimensions';
import compose from '@libs/compose';
import SignInPageHero from '@pages/signin/SignInPageHero';
import variables from '@styles/variables';
import CONST from '@src/CONST';
import BackgroundImage from './BackgroundImage';
import Footer from './Footer';
import SignInPageContent from './SignInPageContent';
import scrollViewContentContainerStyles from './signInPageStyles';

const propTypes = {
    /** The children to show inside the layout */
    children: PropTypes.node.isRequired,

    /** Welcome text to show in the header of the form, changes depending
     * on form type (for example, sign in) */
    welcomeText: PropTypes.string.isRequired,

    /** Welcome header to show in the header of the form, changes depending
     * on form type (for example, sign in) and small vs large screens */
    welcomeHeader: PropTypes.string.isRequired,

    /** Whether to show welcome text on a particular page */
    shouldShowWelcomeText: PropTypes.bool.isRequired,

    /** Whether to show welcome header on a particular page */
    shouldShowWelcomeHeader: PropTypes.bool.isRequired,

    /** A reference so we can expose scrollPageToTop */
    innerRef: PropTypes.oneOfType([PropTypes.func, PropTypes.object]),

    /** Whether or not the sign in page is being rendered in the RHP modal */
    shouldShowSmallScreen: PropTypes.bool,

    /** Override the green headline copy */
    customHeadline: PropTypes.string,

    /** Override the smaller hero body copy below the headline */
    customHeroBody: PropTypes.string,

    ...withLocalizePropTypes,
};

const defaultProps = {
    innerRef: () => {},
    shouldShowSmallScreen: false,
    customHeadline: '',
    customHeroBody: '',
};

function SignInPageLayout(props) {
    const theme = useTheme();
    const styles = useThemeStyles();
    const StyleUtils = useStyleUtils();
    const scrollViewRef = useRef();
    const prevPreferredLocale = usePrevious(props.preferredLocale);
    let containerStyles = [styles.flex1, styles.signInPageInner];
    let contentContainerStyles = [styles.flex1, styles.flexRow];
    const {windowHeight} = useWindowDimensions();

    // To scroll on both mobile and web, we need to set the container height manually
    const containerHeight = windowHeight - props.insets.top - props.insets.bottom;

    if (props.shouldShowSmallScreen) {
        containerStyles = [styles.flex1];
        contentContainerStyles = [styles.flex1, styles.flexColumn];
    }

    const scrollPageToTop = (animated = false) => {
        if (!scrollViewRef.current) {
            return;
        }
        scrollViewRef.current.scrollTo({y: 0, animated});
    };

    useImperativeHandle(props.innerRef, () => ({
        scrollPageToTop,
    }));

    useEffect(() => {
        if (prevPreferredLocale !== props.preferredLocale) {
            return;
        }

        scrollPageToTop();
    }, [props.welcomeHeader, props.welcomeText, prevPreferredLocale, props.preferredLocale]);

    const scrollViewStyles = useMemo(() => scrollViewContentContainerStyles(styles), [styles]);

    const backgroundImageHeight = Math.max(variables.signInContentMinHeight, containerHeight);

    return (
        <View style={containerStyles}>
            {!props.shouldShowSmallScreen ? (
                <View style={contentContainerStyles}>
                    <ScrollView
                        keyboardShouldPersistTaps="handled"
                        style={[styles.signInPageLeftContainerWide, styles.flex1]}
                        contentContainerStyle={[styles.flex1]}
                    >
                        <SignInPageContent
                            welcomeHeader={props.welcomeHeader}
                            welcomeText={props.welcomeText}
                            shouldShowWelcomeText={props.shouldShowWelcomeText}
                            shouldShowWelcomeHeader={props.shouldShowWelcomeHeader}
                            shouldShowSmallScreen={props.shouldShowSmallScreen}
                        >
                            {props.children}
                        </SignInPageContent>
                    </ScrollView>
                    <ScrollView
                        style={[styles.flex1, StyleUtils.getBackgroundColorStyle(theme.signInPage)]}
                        contentContainerStyle={[styles.flex1]}
                        ref={scrollViewRef}
                    >
                        <View style={[styles.flex1]}>
                            <View style={styles.signInPageHeroCenter}>
                                <BackgroundImage
                                    isSmallScreen={false}
                                    pointerEvents="none"
                                    width={variables.signInHeroBackgroundWidth}
                                    transitionDuration={CONST.BACKGROUND_IMAGE_TRANSITION_DURATION}
                                />
                            </View>
                            <View>
                                <View style={[styles.t0, styles.l0, styles.h100, styles.pAbsolute, styles.signInPageGradient]}>
                                    <ImageSVG
                                        src={SignInGradient}
                                        height="100%"
                                        preserveAspectRatio="none"
                                    />
                                </View>
                                <View
                                    style={[
                                        styles.alignSelfCenter,
                                        StyleUtils.getMaximumWidth(variables.signInContentMaxWidth),
                                        props.isMediumScreenWidth ? styles.ph10 : {},
                                        props.isLargeScreenWidth ? styles.ph25 : {},
                                    ]}
                                >
                                    <SignInPageHero
                                        customHeadline={props.customHeadline}
                                        customHeroBody={props.customHeroBody}
                                    />
                                    <Footer navigateFocus={props.navigateFocus} />
                                </View>
                            </View>
                        </View>
                    </ScrollView>
                </View>
            ) : (
                <ScrollView
                    contentContainerStyle={scrollViewStyles}
                    keyboardShouldPersistTaps="handled"
                    ref={scrollViewRef}
                >
<<<<<<< HEAD
                    <View style={[styles.flex1, styles.flexColumn, styles.overflowHidden, StyleUtils.getMinimumHeight(backgroundImageHeight), StyleUtils.getSignInBgStyles(theme)]}>
                        <View style={[styles.pAbsolute, styles.w100, StyleUtils.getHeight(backgroundImageHeight), StyleUtils.getBackgroundColorStyle(theme.highlightBG)]}>
                            <BackgroundImage
                                isSmallScreen
                                pointerEvents="none"
                                width={variables.signInHeroBackgroundWidthMobile}
                            />
                        </View>
=======
                    <View style={[styles.flex1, styles.flexColumn, styles.overflowHidden, StyleUtils.getMinimumHeight(Math.max(variables.signInContentMinHeight, containerHeight))]}>
                        <BackgroundImage
                            isSmallScreen
                            pointerEvents="none"
                            width={variables.signInHeroBackgroundWidthMobile}
                            transitionDuration={CONST.BACKGROUND_IMAGE_TRANSITION_DURATION}
                        />
>>>>>>> 3ab4e6e1
                        <SignInPageContent
                            welcomeHeader={props.welcomeHeader}
                            welcomeText={props.welcomeText}
                            shouldShowWelcomeText={props.shouldShowWelcomeText}
                            shouldShowWelcomeHeader={props.shouldShowWelcomeHeader}
                            shouldShowSmallScreen={props.shouldShowSmallScreen}
                        >
                            {props.children}
                        </SignInPageContent>
                    </View>
                    <View style={[styles.flex0]}>
                        <Footer
                            navigateFocus={props.navigateFocus}
                            shouldShowSmallScreen
                        />
                    </View>
                </ScrollView>
            )}
        </View>
    );
}

SignInPageLayout.propTypes = propTypes;
SignInPageLayout.displayName = 'SignInPageLayout';
SignInPageLayout.defaultProps = defaultProps;

const SignInPageLayoutWithRef = forwardRef((props, ref) => (
    <SignInPageLayout
        // eslint-disable-next-line react/jsx-props-no-spreading
        {...props}
        innerRef={ref}
    />
));

SignInPageLayoutWithRef.displayName = 'SignInPageLayoutWithRef';

export default compose(withSafeAreaInsets, withLocalize)(SignInPageLayoutWithRef);<|MERGE_RESOLUTION|>--- conflicted
+++ resolved
@@ -165,24 +165,15 @@
                     keyboardShouldPersistTaps="handled"
                     ref={scrollViewRef}
                 >
-<<<<<<< HEAD
                     <View style={[styles.flex1, styles.flexColumn, styles.overflowHidden, StyleUtils.getMinimumHeight(backgroundImageHeight), StyleUtils.getSignInBgStyles(theme)]}>
                         <View style={[styles.pAbsolute, styles.w100, StyleUtils.getHeight(backgroundImageHeight), StyleUtils.getBackgroundColorStyle(theme.highlightBG)]}>
                             <BackgroundImage
                                 isSmallScreen
                                 pointerEvents="none"
                                 width={variables.signInHeroBackgroundWidthMobile}
+                                transitionDuration={CONST.BACKGROUND_IMAGE_TRANSITION_DURATION}
                             />
                         </View>
-=======
-                    <View style={[styles.flex1, styles.flexColumn, styles.overflowHidden, StyleUtils.getMinimumHeight(Math.max(variables.signInContentMinHeight, containerHeight))]}>
-                        <BackgroundImage
-                            isSmallScreen
-                            pointerEvents="none"
-                            width={variables.signInHeroBackgroundWidthMobile}
-                            transitionDuration={CONST.BACKGROUND_IMAGE_TRANSITION_DURATION}
-                        />
->>>>>>> 3ab4e6e1
                         <SignInPageContent
                             welcomeHeader={props.welcomeHeader}
                             welcomeText={props.welcomeText}
