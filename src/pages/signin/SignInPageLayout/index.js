--- conflicted
+++ resolved
@@ -68,7 +68,6 @@
                             contentContainerStyle={[styles.flex1]}
                             ref={scrollViewRef}
                         >
-<<<<<<< HEAD
                             <View style={[styles.flex1]}>
                                 <View style={styles.signInPageHeroCenter}>
                                     <SignInHeroBackgroundImage
@@ -87,14 +86,10 @@
                                         props.isLargeScreenWidth ? styles.ph25 : {}]}
                                     >
                                         <SignInPageHero />
-                                        <Footer />
+                                        <Footer scrollViewRef={scrollViewRef} />
                                     </View>
                                 </View>
                             </View>
-=======
-                            <SignInPageGraphics />
-                            <Footer scrollViewRef={scrollViewRef} />
->>>>>>> 8246f3d9
                         </ScrollView>
                     </View>
                 ) : (
