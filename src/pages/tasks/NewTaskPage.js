--- conflicted
+++ resolved
@@ -122,11 +122,8 @@
         <ScreenWrapper>
             <HeaderWithBackButton
                 title={props.translate('newTaskPage.confirmTask')}
-<<<<<<< HEAD
-=======
                 onCloseButtonPress={() => TaskUtils.dismissModalAndClearOutTaskInfo()}
                 shouldShowBackButton
->>>>>>> 08b1bf6a
                 onBackButtonPress={() => Navigation.goBack()}
             />
             <View style={[styles.mt5, styles.ph5, styles.containerWithSpaceBetween]}>
