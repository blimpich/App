import PropTypes from 'prop-types';
import React from 'react';
import {View} from 'react-native';
import {withOnyx} from 'react-native-onyx';
<<<<<<< HEAD
import PropTypes from 'prop-types';
import withLocalize, {withLocalizePropTypes} from '../../components/withLocalize';
import compose from '../../libs/compose';
import HeaderWithBackButton from '../../components/HeaderWithBackButton';
import Navigation from '../../libs/Navigation/Navigation';
import ScreenWrapper from '../../components/ScreenWrapper';
import styles from '../../styles/styles';
import ONYXKEYS from '../../ONYXKEYS';
import * as ErrorUtils from '../../libs/ErrorUtils';
import TextInput from '../../components/TextInput';
import Permissions from '../../libs/Permissions';
import ROUTES from '../../ROUTES';
import * as Task from '../../libs/actions/Task';
import CONST from '../../CONST';
import FormProvider from '../../components/Form/FormProvider';
import InputWrapper from '../../components/Form/InputWrapper';
=======
import Form from '@components/Form';
import HeaderWithBackButton from '@components/HeaderWithBackButton';
import ScreenWrapper from '@components/ScreenWrapper';
import TextInput from '@components/TextInput';
import withLocalize, {withLocalizePropTypes} from '@components/withLocalize';
import useAutoFocusInput from '@hooks/useAutoFocusInput';
import compose from '@libs/compose';
import * as ErrorUtils from '@libs/ErrorUtils';
import Navigation from '@libs/Navigation/Navigation';
import Permissions from '@libs/Permissions';
import styles from '@styles/styles';
import * as Task from '@userActions/Task';
import CONST from '@src/CONST';
import ONYXKEYS from '@src/ONYXKEYS';
import ROUTES from '@src/ROUTES';
>>>>>>> be61fbe2

const propTypes = {
    /** Beta features list */
    betas: PropTypes.arrayOf(PropTypes.string),

    /** Grab the Share title of the Task */
    task: PropTypes.shape({
        /** Title of the Task */
        title: PropTypes.string,
    }),

    ...withLocalizePropTypes,
};

const defaultProps = {
    betas: [],
    task: {
        title: '',
    },
};

function NewTaskTitlePage(props) {
    const {inputCallbackRef} = useAutoFocusInput();

    /**
     * @param {Object} values - form input values passed by the Form component
     * @returns {Boolean}
     */
    function validate(values) {
        const errors = {};

        if (!values.taskTitle) {
            // We error if the user doesn't enter a task name
            ErrorUtils.addErrorMessage(errors, 'taskTitle', 'newTaskPage.pleaseEnterTaskName');
        }

        return errors;
    }

    // On submit, we want to call the assignTask function and wait to validate
    // the response
    function onSubmit(values) {
        Task.setTitleValue(values.taskTitle);
        Navigation.goBack(ROUTES.NEW_TASK);
    }

    if (!Permissions.canUseTasks(props.betas)) {
        Navigation.dismissModal();
        return null;
    }
    return (
        <ScreenWrapper
            includeSafeAreaPaddingBottom={false}
            shouldEnableMaxHeight
            testID={NewTaskTitlePage.displayName}
        >
            <HeaderWithBackButton
                title={props.translate('task.title')}
                onCloseButtonPress={() => Task.dismissModalAndClearOutTaskInfo()}
                shouldShowBackButton
                onBackButtonPress={() => Navigation.goBack(ROUTES.NEW_TASK)}
            />
            <FormProvider
                formID={ONYXKEYS.FORMS.NEW_TASK_FORM}
                submitButtonText={props.translate('common.next')}
                style={[styles.mh5, styles.flexGrow1]}
                validate={(values) => validate(values)}
                onSubmit={(values) => onSubmit(values)}
                enabledWhenOffline
            >
                <View style={styles.mb5}>
                    <InputWrapper
                        InputComponent={TextInput}
                        accessibilityRole={CONST.ACCESSIBILITY_ROLE.TEXT}
                        defaultValue={props.task.title}
<<<<<<< HEAD
                        ref={inputRef}
=======
                        ref={inputCallbackRef}
>>>>>>> be61fbe2
                        inputID="taskTitle"
                        label={props.translate('task.title')}
                        accessibilityLabel={props.translate('task.title')}
                    />
                </View>
            </FormProvider>
        </ScreenWrapper>
    );
}

NewTaskTitlePage.displayName = 'NewTaskTitlePage';
NewTaskTitlePage.propTypes = propTypes;
NewTaskTitlePage.defaultProps = defaultProps;

export default compose(
    withOnyx({
        betas: {
            key: ONYXKEYS.BETAS,
        },
        task: {
            key: ONYXKEYS.TASK,
        },
    }),
    withLocalize,
)(NewTaskTitlePage);<|MERGE_RESOLUTION|>--- conflicted
+++ resolved
@@ -2,24 +2,6 @@
 import React from 'react';
 import {View} from 'react-native';
 import {withOnyx} from 'react-native-onyx';
-<<<<<<< HEAD
-import PropTypes from 'prop-types';
-import withLocalize, {withLocalizePropTypes} from '../../components/withLocalize';
-import compose from '../../libs/compose';
-import HeaderWithBackButton from '../../components/HeaderWithBackButton';
-import Navigation from '../../libs/Navigation/Navigation';
-import ScreenWrapper from '../../components/ScreenWrapper';
-import styles from '../../styles/styles';
-import ONYXKEYS from '../../ONYXKEYS';
-import * as ErrorUtils from '../../libs/ErrorUtils';
-import TextInput from '../../components/TextInput';
-import Permissions from '../../libs/Permissions';
-import ROUTES from '../../ROUTES';
-import * as Task from '../../libs/actions/Task';
-import CONST from '../../CONST';
-import FormProvider from '../../components/Form/FormProvider';
-import InputWrapper from '../../components/Form/InputWrapper';
-=======
 import Form from '@components/Form';
 import HeaderWithBackButton from '@components/HeaderWithBackButton';
 import ScreenWrapper from '@components/ScreenWrapper';
@@ -35,7 +17,6 @@
 import CONST from '@src/CONST';
 import ONYXKEYS from '@src/ONYXKEYS';
 import ROUTES from '@src/ROUTES';
->>>>>>> be61fbe2
 
 const propTypes = {
     /** Beta features list */
@@ -111,11 +92,7 @@
                         InputComponent={TextInput}
                         accessibilityRole={CONST.ACCESSIBILITY_ROLE.TEXT}
                         defaultValue={props.task.title}
-<<<<<<< HEAD
-                        ref={inputRef}
-=======
                         ref={inputCallbackRef}
->>>>>>> be61fbe2
                         inputID="taskTitle"
                         label={props.translate('task.title')}
                         accessibilityLabel={props.translate('task.title')}
