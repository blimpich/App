/* eslint-disable es/no-optional-chaining */
import PropTypes from 'prop-types';
import React, {useCallback, useEffect, useMemo, useState} from 'react';
import {View} from 'react-native';
import {withOnyx} from 'react-native-onyx';
import _ from 'underscore';
import HeaderWithBackButton from '@components/HeaderWithBackButton';
import OptionsSelector from '@components/OptionsSelector';
import ScreenWrapper from '@components/ScreenWrapper';
import withLocalize, {withLocalizePropTypes} from '@components/withLocalize';
import useAutoFocusInput from '@hooks/useAutoFocusInput';
import useNetwork from '@hooks/useNetwork';
import * as Report from '@libs/actions/Report';
import compose from '@libs/compose';
import Navigation from '@libs/Navigation/Navigation';
import * as OptionsListUtils from '@libs/OptionsListUtils';
import * as ReportUtils from '@libs/ReportUtils';
import personalDetailsPropType from '@pages/personalDetailsPropType';
import reportPropTypes from '@pages/reportPropTypes';
import useThemeStyles from '@styles/useThemeStyles';
import * as Task from '@userActions/Task';
import CONST from '@src/CONST';
import ONYXKEYS from '@src/ONYXKEYS';
import ROUTES from '@src/ROUTES';

const propTypes = {
    /* Onyx Props */

    /** Beta features list */
    betas: PropTypes.arrayOf(PropTypes.string),

    /** All of the personal details for everyone */
    personalDetails: PropTypes.objectOf(personalDetailsPropType),

    /** All reports shared with the user */
    reports: PropTypes.objectOf(reportPropTypes),

    /** Whether we are searching for reports in the server */
    isSearchingForReports: PropTypes.bool,

    ...withLocalizePropTypes,
};

const defaultProps = {
    betas: [],
    personalDetails: {},
    reports: {},
    isSearchingForReports: false,
};

function TaskShareDestinationSelectorModal(props) {
    const styles = useThemeStyles();
    const [searchValue, setSearchValue] = useState('');
    const [headerMessage, setHeaderMessage] = useState('');
    const [filteredRecentReports, setFilteredRecentReports] = useState([]);

    const {inputCallbackRef} = useAutoFocusInput();
    const {isSearchingForReports} = props;
    const {isOffline} = useNetwork();

    const filteredReports = useMemo(() => {
        const reports = {};
        _.keys(props.reports).forEach((reportKey) => {
            if (
                !ReportUtils.canUserPerformWriteAction(props.reports[reportKey]) ||
                !ReportUtils.canCreateTaskInReport(props.reports[reportKey]) ||
                ReportUtils.isCanceledTaskReport(props.reports[reportKey])
            ) {
                return;
            }
            reports[reportKey] = props.reports[reportKey];
        });
        return reports;
    }, [props.reports]);
    const updateOptions = useCallback(() => {
        const {recentReports} = OptionsListUtils.getShareDestinationOptions(filteredReports, props.personalDetails, props.betas, searchValue.trim(), [], CONST.EXPENSIFY_EMAILS, true);

        setHeaderMessage(OptionsListUtils.getHeaderMessage(recentReports?.length !== 0, false, searchValue));

        setFilteredRecentReports(recentReports);
    }, [props, searchValue, filteredReports]);

    useEffect(() => {
        const debouncedSearch = _.debounce(updateOptions, 150);
        debouncedSearch();
        return () => {
            debouncedSearch.cancel();
        };
    }, [updateOptions]);

    const getSections = () => {
        const sections = [];
        let indexOffset = 0;

        if (filteredRecentReports?.length > 0) {
            sections.push({
                data: filteredRecentReports,
                shouldShow: true,
                indexOffset,
            });
            indexOffset += filteredRecentReports?.length;
        }

        return sections;
    };

    const selectReport = (option) => {
        if (!option) {
            return;
        }

        if (option.reportID) {
            // Clear out the state value, set the assignee and navigate back to the NewTaskPage
            setSearchValue('');
            Task.setShareDestinationValue(option.reportID);
            Navigation.goBack(ROUTES.NEW_TASK);
        }
    };

    // When search term updates we will fetch any reports
    const setSearchTermAndSearchInServer = useCallback((text = '') => {
        Report.searchInServer(text);
        setSearchValue(text);
    }, []);

    const sections = getSections();

    return (
        <ScreenWrapper
            includeSafeAreaPaddingBottom={false}
            testID={TaskShareDestinationSelectorModal.displayName}
        >
            {({didScreenTransitionEnd, safeAreaPaddingBottomStyle}) => (
                <>
                    <HeaderWithBackButton
                        title={props.translate('newTaskPage.shareSomewhere')}
                        onBackButtonPress={() => Navigation.goBack(ROUTES.NEW_TASK)}
                    />
                    <View style={[styles.flex1, styles.w100, styles.pRelative]}>
                        <OptionsSelector
                            sections={sections}
                            value={searchValue}
                            onSelectRow={selectReport}
<<<<<<< HEAD
                            shouldDebounceRowSelect
                            onChangeText={onChangeText}
=======
                            onChangeText={setSearchTermAndSearchInServer}
>>>>>>> 4239252d
                            headerMessage={headerMessage}
                            hideSection
                            Headers
                            showTitleTooltip
                            shouldShowOptions={didScreenTransitionEnd}
                            textInputLabel={props.translate('optionsSelector.nameEmailOrPhoneNumber')}
                            textInputAlert={isOffline ? `${props.translate('common.youAppearToBeOffline')} ${props.translate('search.resultsAreLimited')}` : ''}
                            safeAreaPaddingBottomStyle={safeAreaPaddingBottomStyle}
                            autoFocus={false}
                            ref={inputCallbackRef}
                            isLoadingNewOptions={isSearchingForReports}
                        />
                    </View>
                </>
            )}
        </ScreenWrapper>
    );
}

TaskShareDestinationSelectorModal.displayName = 'TaskShareDestinationSelectorModal';
TaskShareDestinationSelectorModal.propTypes = propTypes;
TaskShareDestinationSelectorModal.defaultProps = defaultProps;

export default compose(
    withLocalize,
    withOnyx({
        reports: {
            key: ONYXKEYS.COLLECTION.REPORT,
        },
        personalDetails: {
            key: ONYXKEYS.PERSONAL_DETAILS_LIST,
        },
        betas: {
            key: ONYXKEYS.BETAS,
        },
        isSearchingForReports: {
            key: ONYXKEYS.IS_SEARCHING_FOR_REPORTS,
            initWithStoredValues: false,
        },
    }),
)(TaskShareDestinationSelectorModal);<|MERGE_RESOLUTION|>--- conflicted
+++ resolved
@@ -141,12 +141,8 @@
                             sections={sections}
                             value={searchValue}
                             onSelectRow={selectReport}
-<<<<<<< HEAD
                             shouldDebounceRowSelect
-                            onChangeText={onChangeText}
-=======
                             onChangeText={setSearchTermAndSearchInServer}
->>>>>>> 4239252d
                             headerMessage={headerMessage}
                             hideSection
                             Headers
