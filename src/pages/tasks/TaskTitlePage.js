import _ from 'underscore';
import React, {useCallback, useRef} from 'react';
import PropTypes from 'prop-types';
import {View} from 'react-native';
import {withOnyx} from 'react-native-onyx';
import ScreenWrapper from '../../components/ScreenWrapper';
import HeaderWithBackButton from '../../components/HeaderWithBackButton';
import withLocalize, {withLocalizePropTypes} from '../../components/withLocalize';
import Form from '../../components/Form';
import ONYXKEYS from '../../ONYXKEYS';
import TextInput from '../../components/TextInput';
import styles from '../../styles/styles';
import reportPropTypes from '../reportPropTypes';
import compose from '../../libs/compose';
import * as TaskUtils from '../../libs/actions/Task';

const propTypes = {
    /** Task Report Info */
    task: PropTypes.shape({
        /** Title of the Task */
        report: reportPropTypes,
    }),

    /** Current user session */
    session: PropTypes.shape({
        email: PropTypes.string.isRequired,
    }),

    /* Onyx Props */
    ...withLocalizePropTypes,
};

const defaultProps = {
    session: {},
    task: {},
};

function TaskTitlePage(props) {
    /**
     * @param {Object} values
     * @param {String} values.title
     * @returns {Object} - An object containing the errors for each inputID
     */
    const validate = useCallback(
        (values) => {
            const errors = {};

            if (_.isEmpty(values.title)) {
                errors.title = props.translate('newTaskPage.pleaseEnterTaskName');
            }

            return errors;
        },
        [props],
    );

    const submit = useCallback(
        (values) => {
            // Set the description of the report in the store and then call TaskUtils.editTaskReport
            // to update the description of the report on the server

<<<<<<< HEAD
            TaskUtils.editTaskAndNavigate(props.task.report, props.session.email, props.session.accountID, values.title, '', '');
=======
            TaskUtils.editTaskAndNavigate(props.task.report, props.session.email, {title: values.title});
>>>>>>> 93957f0e
        },
        [props],
    );

    const inputRef = useRef(null);

    return (
        <ScreenWrapper
            includeSafeAreaPaddingBottom={false}
            onEntryTransitionEnd={() => inputRef.current && inputRef.current.focus()}
        >
            <HeaderWithBackButton title={props.translate('newTaskPage.task')} />
            <Form
                style={[styles.flexGrow1, styles.ph5]}
                formID={ONYXKEYS.FORMS.EDIT_TASK_FORM}
                validate={validate}
                onSubmit={submit}
                submitButtonText={props.translate('common.save')}
                enabledWhenOffline
            >
                <View style={[styles.mb4]}>
                    <TextInput
                        inputID="title"
                        name="title"
                        label={props.translate('newTaskPage.title')}
                        defaultValue={(props.task.report && props.task.report.reportName) || ''}
                        ref={(el) => (inputRef.current = el)}
                    />
                </View>
            </Form>
        </ScreenWrapper>
    );
}

TaskTitlePage.propTypes = propTypes;
TaskTitlePage.defaultProps = defaultProps;

export default compose(
    withLocalize,
    withOnyx({
        session: {
            key: ONYXKEYS.SESSION,
        },
        task: {
            key: ONYXKEYS.TASK,
        },
    }),
)(TaskTitlePage);<|MERGE_RESOLUTION|>--- conflicted
+++ resolved
@@ -58,12 +58,7 @@
         (values) => {
             // Set the description of the report in the store and then call TaskUtils.editTaskReport
             // to update the description of the report on the server
-
-<<<<<<< HEAD
-            TaskUtils.editTaskAndNavigate(props.task.report, props.session.email, props.session.accountID, values.title, '', '');
-=======
-            TaskUtils.editTaskAndNavigate(props.task.report, props.session.email, {title: values.title});
->>>>>>> 93957f0e
+            TaskUtils.editTaskAndNavigate(props.task.report, props.session.email, props.session.accountID, {title: values.title});
         },
         [props],
     );
