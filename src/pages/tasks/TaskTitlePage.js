--- conflicted
+++ resolved
@@ -80,29 +80,6 @@
             onEntryTransitionEnd={() => inputRef.current && inputRef.current.focus()}
             shouldEnableMaxHeight
         >
-<<<<<<< HEAD
-            <HeaderWithBackButton title={props.translate('task.task')} />
-            <Form
-                style={[styles.flexGrow1, styles.ph5]}
-                formID={ONYXKEYS.FORMS.EDIT_TASK_FORM}
-                validate={validate}
-                onSubmit={submit}
-                submitButtonText={props.translate('common.save')}
-                enabledWhenOffline
-            >
-                <View style={[styles.mb4]}>
-                    <TextInput
-                        role={CONST.ACCESSIBILITY_ROLE.TEXT}
-                        inputID="title"
-                        name="title"
-                        label={props.translate('task.title')}
-                        accessibilityLabel={props.translate('task.title')}
-                        defaultValue={(props.report && props.report.reportName) || ''}
-                        ref={(el) => (inputRef.current = el)}
-                    />
-                </View>
-            </Form>
-=======
             {({didScreenTransitionEnd}) => (
                 <FullPageNotFoundView shouldShow={isTaskNonEditable}>
                     <HeaderWithBackButton title={props.translate('task.task')} />
@@ -116,7 +93,7 @@
                     >
                         <View style={[styles.mb4]}>
                             <TextInput
-                                accessibilityRole={CONST.ACCESSIBILITY_ROLE.TEXT}
+                                role={CONST.ACCESSIBILITY_ROLE.TEXT}
                                 inputID="title"
                                 name="title"
                                 label={props.translate('task.title')}
@@ -134,7 +111,6 @@
                     </Form>
                 </FullPageNotFoundView>
             )}
->>>>>>> ea8dcd09
         </ScreenWrapper>
     );
 }
