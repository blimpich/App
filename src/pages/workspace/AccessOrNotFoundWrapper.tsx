--- conflicted
+++ resolved
@@ -10,12 +10,8 @@
 import * as PolicyUtils from '@libs/PolicyUtils';
 import * as ReportUtils from '@libs/ReportUtils';
 import NotFoundPage from '@pages/ErrorPage/NotFoundPage';
-<<<<<<< HEAD
-import * as Policy from '@userActions/Policy';
+import * as Policy from '@userActions/Policy/Policy';
 import type {IOUType} from '@src/CONST';
-=======
-import * as Policy from '@userActions/Policy/Policy';
->>>>>>> c244fa19
 import CONST from '@src/CONST';
 import ONYXKEYS from '@src/ONYXKEYS';
 import ROUTES from '@src/ROUTES';
