--- conflicted
+++ resolved
@@ -7,10 +7,7 @@
 import {createWorkspaceWithPolicyDraftAndNavigateToIt} from '@libs/actions/App';
 import {generatePolicyID} from '@libs/actions/Policy/Policy';
 import getCurrentUrl from '@libs/Navigation/currentUrl';
-<<<<<<< HEAD
 import CONST from '@src/CONST';
-=======
->>>>>>> bc8c57e7
 import ONYXKEYS from '@src/ONYXKEYS';
 import ROUTES from '@src/ROUTES';
 import type {LastPaymentMethodType} from '@src/types/onyx';
@@ -20,15 +17,8 @@
     // shouldUseNarrowLayout cannot be used to determine that as this screen is displayed in RHP and shouldUseNarrowLayout always returns true.
     // eslint-disable-next-line rulesdir/prefer-shouldUseNarrowLayout-instead-of-isSmallScreenWidth
     const {isSmallScreenWidth} = useResponsiveLayout();
-<<<<<<< HEAD
     const [privateSubscription] = useOnyx(ONYXKEYS.NVP_PRIVATE_SUBSCRIPTION, {canBeMissing: false});
     const isAnnualSubscription = privateSubscription?.type === CONST.SUBSCRIPTION.TYPE.ANNUAL;
-
-    const onSubmit = (params: WorkspaceConfirmationSubmitFunctionParams) => {
-        const policyID = params.policyID || generatePolicyID();
-        const routeToNavigate = isSmallScreenWidth ? ROUTES.WORKSPACE_INITIAL.getRoute(policyID) : ROUTES.WORKSPACE_OVERVIEW.getRoute(policyID);
-        createWorkspaceWithPolicyDraftAndNavigateToIt('', params.name, false, false, '', policyID, params.currency, params.avatarFile as File, routeToNavigate, isAnnualSubscription);
-=======
     const [lastPaymentMethod] = useOnyx(ONYXKEYS.NVP_LAST_PAYMENT_METHOD, {canBeMissing: true});
     const onSubmit = (params: WorkspaceConfirmationSubmitFunctionParams) => {
         const policyID = params.policyID || generatePolicyID();
@@ -44,8 +34,8 @@
             params.avatarFile as File,
             routeToNavigate,
             lastPaymentMethod?.[policyID] as LastPaymentMethodType,
+            isAnnualSubscription,
         );
->>>>>>> bc8c57e7
     };
     const currentUrl = getCurrentUrl();
     // Approved Accountants and Guides can enter a flow where they make a workspace for other users,
