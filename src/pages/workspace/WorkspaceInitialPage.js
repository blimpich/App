--- conflicted
+++ resolved
@@ -2,6 +2,8 @@
 import lodashGet from 'lodash/get';
 import React from 'react';
 import {View, ScrollView, Pressable} from 'react-native';
+import {withOnyx} from 'react-native-onyx';
+import PropTypes from 'prop-types';
 import Navigation from '../../libs/Navigation/Navigation';
 import ROUTES from '../../ROUTES';
 import styles from '../../styles/styles';
@@ -19,36 +21,21 @@
 import Avatar from '../../components/Avatar';
 import FullPageNotFoundView from '../../components/BlockingViews/FullPageNotFoundView';
 import withPolicy, {policyPropTypes, policyDefaultProps} from './withPolicy';
+import reportPropTypes from '../reportPropTypes';
 import * as Policy from '../../libs/actions/Policy';
 import * as PolicyUtils from '../../libs/PolicyUtils';
 import CONST from '../../CONST';
 import * as ReimbursementAccount from '../../libs/actions/ReimbursementAccount';
+import ONYXKEYS from '../../ONYXKEYS';
 import OfflineWithFeedback from '../../components/OfflineWithFeedback';
 
 const propTypes = {
     ...policyPropTypes,
     ...withLocalizePropTypes,
-<<<<<<< HEAD
-
-    /** The employee list of this policy (coming from Onyx) */
-    policyMemberList: PropTypes.objectOf(policyMemberPropType),
 
     /** All reports shared with the user (coming from Onyx) */
-    reports: PropTypes.shape({
-        /** The report name */
-        reportID: PropTypes.number,
-
-        /** The report state number */
-        stateNum: PropTypes.number,
-
-        /** The report status number */
-        statusNum: PropTypes.number,
-
-        /** ID of the policy */
-        policyID: PropTypes.string,
-    }),
-=======
->>>>>>> d69cc9a6
+    reports: PropTypes.objectOf(reportPropTypes),
+
 };
 
 const defaultProps = {
@@ -264,15 +251,9 @@
 export default compose(
     withLocalize,
     withPolicy,
-<<<<<<< HEAD
     withOnyx({
-        policyMemberList: {
-            key: ({policy}) => `${ONYXKEYS.COLLECTION.POLICY_MEMBER_LIST}${policy.id}`,
-        },
         reports: {
             key: ONYXKEYS.COLLECTION.REPORT,
         },
     }),
-=======
->>>>>>> d69cc9a6
 )(WorkspaceInitialPage);