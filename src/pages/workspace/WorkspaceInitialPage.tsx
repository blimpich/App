--- conflicted
+++ resolved
@@ -62,11 +62,8 @@
         | typeof SCREENS.WORKSPACE.MORE_FEATURES
         | typeof SCREENS.WORKSPACE.PROFILE
         | typeof SCREENS.WORKSPACE.MEMBERS
-<<<<<<< HEAD
+        | typeof SCREENS.WORKSPACE.REPORT_FIELDS
         | typeof SCREENS.WORKSPACE.EXPENSIFY_CARD;
-=======
-        | typeof SCREENS.WORKSPACE.REPORT_FIELDS;
->>>>>>> 060160e8
 };
 
 type WorkspaceInitialPageOnyxProps = {
@@ -285,7 +282,15 @@
         });
     }
 
-<<<<<<< HEAD
+    if (featureStates?.[CONST.POLICY.MORE_FEATURES.ARE_REPORT_FIELDS_ENABLED]) {
+        protectedCollectPolicyMenuItems.push({
+            translationKey: 'workspace.common.reportFields',
+            icon: Expensicons.Pencil,
+            action: singleExecution(waitForNavigate(() => Navigation.navigate(ROUTES.WORKSPACE_REPORT_FIELDS.getRoute(policyID)))),
+            routeName: SCREENS.WORKSPACE.REPORT_FIELDS,
+        });
+    }
+
     // TODO: replace with a check of enabled feature:  if (featureStates?.[CONST.POLICY.MORE_FEATURES.ARE_EXPENSIFY_CARDS_ENABLED]) {
     if (true) {
         protectedCollectPolicyMenuItems.push({
@@ -293,14 +298,6 @@
             icon: Expensicons.CreditCard,
             action: singleExecution(waitForNavigate(() => Navigation.navigate(ROUTES.WORKSPACE_EXPENSIFY_CARD.getRoute(policyID)))),
             routeName: SCREENS.WORKSPACE.EXPENSIFY_CARD,
-=======
-    if (featureStates?.[CONST.POLICY.MORE_FEATURES.ARE_REPORT_FIELDS_ENABLED]) {
-        protectedCollectPolicyMenuItems.push({
-            translationKey: 'workspace.common.reportFields',
-            icon: Expensicons.Pencil,
-            action: singleExecution(waitForNavigate(() => Navigation.navigate(ROUTES.WORKSPACE_REPORT_FIELDS.getRoute(policyID)))),
-            routeName: SCREENS.WORKSPACE.REPORT_FIELDS,
->>>>>>> 060160e8
         });
     }
 
