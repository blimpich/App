import {useFocusEffect, useNavigationState} from '@react-navigation/native';
import React, {useCallback, useEffect, useMemo, useRef, useState} from 'react';
import {View} from 'react-native';
import {useOnyx} from 'react-native-onyx';
import type {ValueOf} from 'type-fest';
import FullPageNotFoundView from '@components/BlockingViews/FullPageNotFoundView';
import ConfirmModal from '@components/ConfirmModal';
import HeaderWithBackButton from '@components/HeaderWithBackButton';
import HighlightableMenuItem from '@components/HighlightableMenuItem';
import * as Expensicons from '@components/Icon/Expensicons';
import OfflineWithFeedback from '@components/OfflineWithFeedback';
import ScreenWrapper from '@components/ScreenWrapper';
import ScrollView from '@components/ScrollView';
import useCurrentUserPersonalDetails from '@hooks/useCurrentUserPersonalDetails';
import useLocalize from '@hooks/useLocalize';
import useNetwork from '@hooks/useNetwork';
import usePermissions from '@hooks/usePermissions';
import usePrevious from '@hooks/usePrevious';
import useSingleExecution from '@hooks/useSingleExecution';
import useThemeStyles from '@hooks/useThemeStyles';
import useWaitForNavigation from '@hooks/useWaitForNavigation';
import {isConnectionInProgress} from '@libs/actions/connections';
import getTopmostRouteName from '@libs/Navigation/getTopmostRouteName';
import Navigation from '@libs/Navigation/Navigation';
import type {PlatformStackScreenProps} from '@libs/Navigation/PlatformStackNavigation/types';
import * as PolicyUtils from '@libs/PolicyUtils';
import {getDefaultWorkspaceAvatar} from '@libs/ReportUtils';
import type {FullScreenNavigatorParamList} from '@navigation/types';
import * as Policy from '@userActions/Policy/Policy';
import * as ReimbursementAccount from '@userActions/ReimbursementAccount';
import CONST from '@src/CONST';
import type {TranslationPaths} from '@src/languages/types';
import ONYXKEYS from '@src/ONYXKEYS';
import type {Route} from '@src/ROUTES';
import ROUTES from '@src/ROUTES';
import SCREENS from '@src/SCREENS';
import type {PendingAction} from '@src/types/onyx/OnyxCommon';
import type {PolicyFeatureName} from '@src/types/onyx/Policy';
import {isEmptyObject} from '@src/types/utils/EmptyObject';
import type IconAsset from '@src/types/utils/IconAsset';
import type {WithPolicyAndFullscreenLoadingProps} from './withPolicyAndFullscreenLoading';
import withPolicyAndFullscreenLoading from './withPolicyAndFullscreenLoading';

type WorkspaceMenuItem = {
    translationKey: TranslationPaths;
    icon: IconAsset;
    action: () => void;
    brickRoadIndicator?: ValueOf<typeof CONST.BRICK_ROAD_INDICATOR_STATUS>;
    routeName?:
        | typeof SCREENS.WORKSPACE.ACCOUNTING.ROOT
        | typeof SCREENS.WORKSPACE.INITIAL
        | typeof SCREENS.WORKSPACE.INVOICES
        | typeof SCREENS.WORKSPACE.DISTANCE_RATES
        | typeof SCREENS.WORKSPACE.WORKFLOWS
        | typeof SCREENS.WORKSPACE.CATEGORIES
        | typeof SCREENS.WORKSPACE.TAGS
        | typeof SCREENS.WORKSPACE.TAXES
        | typeof SCREENS.WORKSPACE.MORE_FEATURES
        | typeof SCREENS.WORKSPACE.PROFILE
        | typeof SCREENS.WORKSPACE.MEMBERS
        | typeof SCREENS.WORKSPACE.EXPENSIFY_CARD
        | typeof SCREENS.WORKSPACE.COMPANY_CARDS
        | typeof SCREENS.WORKSPACE.REPORT_FIELDS
        | typeof SCREENS.WORKSPACE.RULES;
};

<<<<<<< HEAD
type WorkspaceInitialPageOnyxProps = {
    /** Collection of categories attached to a policy */
    policyCategories: OnyxEntry<OnyxTypes.PolicyCategories>;
};

type WorkspaceInitialPageProps = WithPolicyAndFullscreenLoadingProps &
    WorkspaceInitialPageOnyxProps &
    PlatformStackScreenProps<FullScreenNavigatorParamList, typeof SCREENS.WORKSPACE.INITIAL>;
=======
type WorkspaceInitialPageProps = WithPolicyAndFullscreenLoadingProps & StackScreenProps<FullScreenNavigatorParamList, typeof SCREENS.WORKSPACE.INITIAL>;
>>>>>>> f8add4e2

type PolicyFeatureStates = Record<PolicyFeatureName, boolean>;

function dismissError(policyID: string, pendingAction: PendingAction | undefined) {
    if (!policyID || pendingAction === CONST.RED_BRICK_ROAD_PENDING_ACTION.ADD) {
        PolicyUtils.goBackFromInvalidPolicy();
        Policy.removeWorkspace(policyID);
    } else {
        Policy.clearErrors(policyID);
    }
}

function WorkspaceInitialPage({policyDraft, policy: policyProp, route}: WorkspaceInitialPageProps) {
    const styles = useThemeStyles();
    const policy = policyDraft?.id ? policyDraft : policyProp;
    const [isCurrencyModalOpen, setIsCurrencyModalOpen] = useState(false);
    const hasPolicyCreationError = !!(policy?.pendingAction === CONST.RED_BRICK_ROAD_PENDING_ACTION.ADD && !isEmptyObject(policy.errors));
    const [connectionSyncProgress] = useOnyx(`${ONYXKEYS.COLLECTION.POLICY_CONNECTION_SYNC_PROGRESS}${policy?.id}`);
    const [policyCategories] = useOnyx(`${ONYXKEYS.COLLECTION.POLICY_CATEGORIES}${route.params?.policyID ?? '-1'}`);
    const hasSyncError = PolicyUtils.hasSyncError(policy, isConnectionInProgress(connectionSyncProgress, policy));
    const waitForNavigate = useWaitForNavigation();
    const {singleExecution, isExecuting} = useSingleExecution();
    const activeRoute = useNavigationState(getTopmostRouteName);
    const {translate} = useLocalize();
    const {isOffline} = useNetwork();
    const {canUseWorkspaceRules} = usePermissions();
    const wasRendered = useRef(false);

    const prevPendingFields = usePrevious(policy?.pendingFields);
    const policyFeatureStates = useMemo(
        () => ({
            [CONST.POLICY.MORE_FEATURES.ARE_DISTANCE_RATES_ENABLED]: policy?.areDistanceRatesEnabled,
            [CONST.POLICY.MORE_FEATURES.ARE_WORKFLOWS_ENABLED]: policy?.areWorkflowsEnabled,
            [CONST.POLICY.MORE_FEATURES.ARE_CATEGORIES_ENABLED]: policy?.areCategoriesEnabled,
            [CONST.POLICY.MORE_FEATURES.ARE_TAGS_ENABLED]: policy?.areTagsEnabled,
            [CONST.POLICY.MORE_FEATURES.ARE_TAXES_ENABLED]: policy?.tax?.trackingEnabled,
            [CONST.POLICY.MORE_FEATURES.ARE_COMPANY_CARDS_ENABLED]: policy?.areCompanyCardsEnabled,
            [CONST.POLICY.MORE_FEATURES.ARE_CONNECTIONS_ENABLED]: !!policy?.areConnectionsEnabled || !isEmptyObject(policy?.connections),
            [CONST.POLICY.MORE_FEATURES.ARE_EXPENSIFY_CARDS_ENABLED]: policy?.areExpensifyCardsEnabled,
            [CONST.POLICY.MORE_FEATURES.ARE_REPORT_FIELDS_ENABLED]: policy?.areReportFieldsEnabled,
            [CONST.POLICY.MORE_FEATURES.ARE_RULES_ENABLED]: policy?.areRulesEnabled,
        }),
        [policy],
    ) as PolicyFeatureStates;

    const fetchPolicyData = useCallback(() => {
        if (policyDraft?.id) {
            return;
        }
        Policy.openPolicyInitialPage(route.params.policyID);
    }, [policyDraft?.id, route.params.policyID]);

    useNetwork({onReconnect: fetchPolicyData});

    useFocusEffect(
        useCallback(() => {
            fetchPolicyData();
        }, [fetchPolicyData]),
    );

    const policyID = policy?.id ?? '-1';
    const policyName = policy?.name ?? '';

    useEffect(() => {
        if (!isCurrencyModalOpen || policy?.outputCurrency !== CONST.CURRENCY.USD) {
            return;
        }
        setIsCurrencyModalOpen(false);
    }, [policy?.outputCurrency, isCurrencyModalOpen]);

    /** Call update workspace currency and hide the modal */
    const confirmCurrencyChangeAndHideModal = useCallback(() => {
        Policy.updateGeneralSettings(policyID, policyName, CONST.CURRENCY.USD);
        setIsCurrencyModalOpen(false);
        ReimbursementAccount.navigateToBankAccountRoute(policyID);
    }, [policyID, policyName]);

    const hasMembersError = PolicyUtils.hasEmployeeListError(policy);
    const hasPolicyCategoryError = PolicyUtils.hasPolicyCategoriesError(policyCategories);
    const hasGeneralSettingsError =
        !isEmptyObject(policy?.errorFields?.name ?? {}) ||
        !isEmptyObject(policy?.errorFields?.avatarURL ?? {}) ||
        !isEmptyObject(policy?.errorFields?.ouputCurrency ?? {}) ||
        !isEmptyObject(policy?.errorFields?.address ?? {});
    const {login} = useCurrentUserPersonalDetails();
    const shouldShowProtectedItems = PolicyUtils.isPolicyAdmin(policy, login);
    const isPaidGroupPolicy = PolicyUtils.isPaidGroupPolicy(policy);
    const [featureStates, setFeatureStates] = useState(policyFeatureStates);

    const protectedCollectPolicyMenuItems: WorkspaceMenuItem[] = [];

    // We only update feature states if they aren't pending.
    // These changes are made to synchronously change feature states along with AccessOrNotFoundWrapperComponent.
    useEffect(() => {
        setFeatureStates((currentFeatureStates) => {
            const newFeatureStates = {} as PolicyFeatureStates;
            (Object.keys(policy?.pendingFields ?? {}) as PolicyFeatureName[]).forEach((key) => {
                const isFeatureEnabled = PolicyUtils.isPolicyFeatureEnabled(policy, key);
                newFeatureStates[key] =
                    prevPendingFields?.[key] !== policy?.pendingFields?.[key] || isOffline || !policy?.pendingFields?.[key] ? isFeatureEnabled : currentFeatureStates[key];
            });
            return {
                ...policyFeatureStates,
                ...newFeatureStates,
            };
        });
    }, [policy, isOffline, policyFeatureStates, prevPendingFields]);

    if (featureStates?.[CONST.POLICY.MORE_FEATURES.ARE_DISTANCE_RATES_ENABLED]) {
        protectedCollectPolicyMenuItems.push({
            translationKey: 'workspace.common.distanceRates',
            icon: Expensicons.Car,
            action: singleExecution(waitForNavigate(() => Navigation.navigate(ROUTES.WORKSPACE_DISTANCE_RATES.getRoute(policyID)))),
            routeName: SCREENS.WORKSPACE.DISTANCE_RATES,
        });
    }

    if (featureStates?.[CONST.POLICY.MORE_FEATURES.ARE_EXPENSIFY_CARDS_ENABLED]) {
        protectedCollectPolicyMenuItems.push({
            translationKey: 'workspace.common.expensifyCard',
            icon: Expensicons.ExpensifyCard,
            action: singleExecution(waitForNavigate(() => Navigation.navigate(ROUTES.WORKSPACE_EXPENSIFY_CARD.getRoute(policyID)))),
            routeName: SCREENS.WORKSPACE.EXPENSIFY_CARD,
        });
    }

    if (featureStates?.[CONST.POLICY.MORE_FEATURES.ARE_COMPANY_CARDS_ENABLED]) {
        protectedCollectPolicyMenuItems.push({
            translationKey: 'workspace.common.companyCards',
            icon: Expensicons.CreditCard,
            action: singleExecution(waitForNavigate(() => Navigation.navigate(ROUTES.WORKSPACE_COMPANY_CARDS.getRoute(policyID)))),
            routeName: SCREENS.WORKSPACE.COMPANY_CARDS,
        });
    }

    if (featureStates?.[CONST.POLICY.MORE_FEATURES.ARE_WORKFLOWS_ENABLED]) {
        protectedCollectPolicyMenuItems.push({
            translationKey: 'workspace.common.workflows',
            icon: Expensicons.Workflows,
            action: singleExecution(waitForNavigate(() => Navigation.navigate(ROUTES.WORKSPACE_WORKFLOWS.getRoute(policyID)))),
            routeName: SCREENS.WORKSPACE.WORKFLOWS,
            brickRoadIndicator: !isEmptyObject(policy?.errorFields?.reimburser ?? {}) ? CONST.BRICK_ROAD_INDICATOR_STATUS.ERROR : undefined,
        });
    }

    if (featureStates?.[CONST.POLICY.MORE_FEATURES.ARE_RULES_ENABLED] && canUseWorkspaceRules) {
        protectedCollectPolicyMenuItems.push({
            translationKey: 'workspace.common.rules',
            icon: Expensicons.Feed,
            action: singleExecution(waitForNavigate(() => Navigation.navigate(ROUTES.WORKSPACE_RULES.getRoute(policyID)))),
            routeName: SCREENS.WORKSPACE.RULES,
        });
    }

    if (featureStates?.[CONST.POLICY.MORE_FEATURES.ARE_CATEGORIES_ENABLED]) {
        protectedCollectPolicyMenuItems.push({
            translationKey: 'workspace.common.categories',
            icon: Expensicons.Folder,
            action: singleExecution(waitForNavigate(() => Navigation.navigate(ROUTES.WORKSPACE_CATEGORIES.getRoute(policyID)))),
            brickRoadIndicator: hasPolicyCategoryError ? CONST.BRICK_ROAD_INDICATOR_STATUS.ERROR : undefined,
            routeName: SCREENS.WORKSPACE.CATEGORIES,
        });
    }

    if (featureStates?.[CONST.POLICY.MORE_FEATURES.ARE_TAGS_ENABLED]) {
        protectedCollectPolicyMenuItems.push({
            translationKey: 'workspace.common.tags',
            icon: Expensicons.Tag,
            action: singleExecution(waitForNavigate(() => Navigation.navigate(ROUTES.WORKSPACE_TAGS.getRoute(policyID)))),
            routeName: SCREENS.WORKSPACE.TAGS,
        });
    }

    if (featureStates?.[CONST.POLICY.MORE_FEATURES.ARE_TAXES_ENABLED]) {
        protectedCollectPolicyMenuItems.push({
            translationKey: 'workspace.common.taxes',
            icon: Expensicons.Coins,
            action: singleExecution(waitForNavigate(() => Navigation.navigate(ROUTES.WORKSPACE_TAXES.getRoute(policyID)))),
            routeName: SCREENS.WORKSPACE.TAXES,
            brickRoadIndicator: PolicyUtils.hasTaxRateError(policy) ? CONST.BRICK_ROAD_INDICATOR_STATUS.ERROR : undefined,
        });
    }

    if (featureStates?.[CONST.POLICY.MORE_FEATURES.ARE_REPORT_FIELDS_ENABLED]) {
        protectedCollectPolicyMenuItems.push({
            translationKey: 'workspace.common.reportFields',
            icon: Expensicons.Pencil,
            action: singleExecution(waitForNavigate(() => Navigation.navigate(ROUTES.WORKSPACE_REPORT_FIELDS.getRoute(policyID)))),
            routeName: SCREENS.WORKSPACE.REPORT_FIELDS,
        });
    }

    if (featureStates?.[CONST.POLICY.MORE_FEATURES.ARE_CONNECTIONS_ENABLED]) {
        protectedCollectPolicyMenuItems.push({
            translationKey: 'workspace.common.accounting',
            icon: Expensicons.Sync,
            action: singleExecution(waitForNavigate(() => Navigation.navigate(ROUTES.POLICY_ACCOUNTING.getRoute(policyID)))),
            brickRoadIndicator: hasSyncError ? CONST.BRICK_ROAD_INDICATOR_STATUS.ERROR : undefined,
            routeName: SCREENS.WORKSPACE.ACCOUNTING.ROOT,
        });
    }

    protectedCollectPolicyMenuItems.push({
        translationKey: 'workspace.common.moreFeatures',
        icon: Expensicons.Gear,
        action: singleExecution(waitForNavigate(() => Navigation.navigate(ROUTES.WORKSPACE_MORE_FEATURES.getRoute(policyID)))),
        routeName: SCREENS.WORKSPACE.MORE_FEATURES,
    });

    const menuItems: WorkspaceMenuItem[] = [
        {
            translationKey: 'workspace.common.profile',
            icon: Expensicons.Home,
            action: singleExecution(waitForNavigate(() => Navigation.navigate(ROUTES.WORKSPACE_PROFILE.getRoute(policyID)))),
            brickRoadIndicator: hasGeneralSettingsError ? CONST.BRICK_ROAD_INDICATOR_STATUS.ERROR : undefined,
            routeName: SCREENS.WORKSPACE.PROFILE,
        },
        {
            translationKey: 'workspace.common.members',
            icon: Expensicons.Users,
            action: singleExecution(waitForNavigate(() => Navigation.navigate(ROUTES.WORKSPACE_MEMBERS.getRoute(policyID)))),
            brickRoadIndicator: hasMembersError ? CONST.BRICK_ROAD_INDICATOR_STATUS.ERROR : undefined,
            routeName: SCREENS.WORKSPACE.MEMBERS,
        },
        ...(isPaidGroupPolicy && shouldShowProtectedItems ? protectedCollectPolicyMenuItems : []),
    ];

    const prevPolicy = usePrevious(policy);
    const prevProtectedMenuItems = usePrevious(protectedCollectPolicyMenuItems);
    const enabledItem = protectedCollectPolicyMenuItems.find((curItem) => !prevProtectedMenuItems.some((prevItem) => curItem.routeName === prevItem.routeName));

    // eslint-disable-next-line rulesdir/no-negated-variables
    const shouldShowNotFoundPage =
        isEmptyObject(policy) ||
        // We check isPendingDelete for both policy and prevPolicy to prevent the NotFound view from showing right after we delete the workspace
        (PolicyUtils.isPendingDeletePolicy(policy) && PolicyUtils.isPendingDeletePolicy(prevPolicy));

    useEffect(() => {
        if (isEmptyObject(prevPolicy) || PolicyUtils.isPendingDeletePolicy(prevPolicy) || !PolicyUtils.isPendingDeletePolicy(policy)) {
            return;
        }
        PolicyUtils.goBackFromInvalidPolicy();
    }, [policy, prevPolicy]);

    // We are checking if the user can access the route.
    // If user can't access the route, we are dismissing any modals that are open when the NotFound view is shown
    const canAccessRoute = activeRoute && menuItems.some((item) => item.routeName === activeRoute);

    useEffect(() => {
        if (!shouldShowNotFoundPage && canAccessRoute) {
            return;
        }
        if (wasRendered.current) {
            return;
        }
        wasRendered.current = true;
        // We are dismissing any modals that are open when the NotFound view is shown
        Navigation.isNavigationReady().then(() => {
            Navigation.closeRHPFlow();
        });
    }, [canAccessRoute, shouldShowNotFoundPage]);

    const policyAvatar = useMemo(() => {
        if (!policy) {
            return {source: Expensicons.ExpensifyAppIcon, name: CONST.WORKSPACE_SWITCHER.NAME, type: CONST.ICON_TYPE_AVATAR};
        }

        const avatar = policy?.avatarURL ? policy.avatarURL : getDefaultWorkspaceAvatar(policy?.name);
        return {
            source: avatar,
            name: policy?.name ?? '',
            type: CONST.ICON_TYPE_WORKSPACE,
            id: policy.id ?? '-1',
        };
    }, [policy]);

    return (
        <ScreenWrapper
            testID={WorkspaceInitialPage.displayName}
            includeSafeAreaPaddingBottom={false}
        >
            <FullPageNotFoundView
                onBackButtonPress={Navigation.dismissModal}
                onLinkPress={Navigation.resetToHome}
                shouldShow={shouldShowNotFoundPage}
                subtitleKey={isEmptyObject(policy) ? undefined : 'workspace.common.notAuthorized'}
            >
                <HeaderWithBackButton
                    title={policyName}
                    onBackButtonPress={() => {
                        if (route.params?.backTo) {
                            Navigation.resetToHome();
                            Navigation.isNavigationReady().then(() => Navigation.navigate(route.params?.backTo as Route));
                        } else {
                            Navigation.dismissModal();
                        }
                    }}
                    policyAvatar={policyAvatar}
                    style={styles.headerBarDesktopHeight}
                />

                <ScrollView contentContainerStyle={[styles.flexGrow1, styles.flexColumn, styles.justifyContentBetween]}>
                    <OfflineWithFeedback
                        pendingAction={policy?.pendingAction}
                        onClose={() => dismissError(policyID, policy?.pendingAction)}
                        errors={policy?.errors}
                        errorRowStyles={[styles.ph5, styles.pv2]}
                        shouldDisableStrikeThrough={false}
                        shouldHideOnDelete={false}
                    >
                        <View style={[styles.pb4, styles.mh3, styles.mt3]}>
                            {/*
                                Ideally we should use MenuList component for MenuItems with singleExecution/Navigation actions.
                                In this case where user can click on workspace avatar or menu items, we need to have a check for `isExecuting`. So, we are directly mapping menuItems.
                            */}
                            {menuItems.map((item) => (
                                <HighlightableMenuItem
                                    key={item.translationKey}
                                    disabled={hasPolicyCreationError || isExecuting}
                                    interactive={!hasPolicyCreationError}
                                    title={translate(item.translationKey)}
                                    icon={item.icon}
                                    onPress={item.action}
                                    brickRoadIndicator={item.brickRoadIndicator}
                                    wrapperStyle={styles.sectionMenuItem}
                                    highlighted={enabledItem?.routeName === item.routeName}
                                    focused={!!(item.routeName && activeRoute?.startsWith(item.routeName))}
                                    isPaneMenu
                                />
                            ))}
                        </View>
                    </OfflineWithFeedback>
                </ScrollView>
                <ConfirmModal
                    title={translate('workspace.bankAccount.workspaceCurrency')}
                    isVisible={isCurrencyModalOpen}
                    onConfirm={confirmCurrencyChangeAndHideModal}
                    onCancel={() => setIsCurrencyModalOpen(false)}
                    prompt={translate('workspace.bankAccount.updateCurrencyPrompt')}
                    confirmText={translate('workspace.bankAccount.updateToUSD')}
                    cancelText={translate('common.cancel')}
                    danger
                />
            </FullPageNotFoundView>
        </ScreenWrapper>
    );
}

WorkspaceInitialPage.displayName = 'WorkspaceInitialPage';

export default withPolicyAndFullscreenLoading(WorkspaceInitialPage);<|MERGE_RESOLUTION|>--- conflicted
+++ resolved
@@ -64,18 +64,7 @@
         | typeof SCREENS.WORKSPACE.RULES;
 };
 
-<<<<<<< HEAD
-type WorkspaceInitialPageOnyxProps = {
-    /** Collection of categories attached to a policy */
-    policyCategories: OnyxEntry<OnyxTypes.PolicyCategories>;
-};
-
-type WorkspaceInitialPageProps = WithPolicyAndFullscreenLoadingProps &
-    WorkspaceInitialPageOnyxProps &
-    PlatformStackScreenProps<FullScreenNavigatorParamList, typeof SCREENS.WORKSPACE.INITIAL>;
-=======
-type WorkspaceInitialPageProps = WithPolicyAndFullscreenLoadingProps & StackScreenProps<FullScreenNavigatorParamList, typeof SCREENS.WORKSPACE.INITIAL>;
->>>>>>> f8add4e2
+type WorkspaceInitialPageProps = WithPolicyAndFullscreenLoadingProps & PlatformStackScreenProps<FullScreenNavigatorParamList, typeof SCREENS.WORKSPACE.INITIAL>;
 
 type PolicyFeatureStates = Record<PolicyFeatureName, boolean>;
 
