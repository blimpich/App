--- conflicted
+++ resolved
@@ -83,11 +83,8 @@
     const [isCurrencyModalOpen, setIsCurrencyModalOpen] = useState(false);
     const hasPolicyCreationError = !!(policy?.pendingAction === CONST.RED_BRICK_ROAD_PENDING_ACTION.ADD && !isEmptyObject(policy.errors));
     const [connectionSyncProgress] = useOnyx(`${ONYXKEYS.COLLECTION.POLICY_CONNECTION_SYNC_PROGRESS}${policy?.id}`);
-<<<<<<< HEAD
     const [currentUserLogin] = useOnyx(ONYXKEYS.SESSION, {selector: (session) => session?.email});
-=======
     const [policyCategories] = useOnyx(`${ONYXKEYS.COLLECTION.POLICY_CATEGORIES}${route.params?.policyID ?? '-1'}`);
->>>>>>> 321e4bbc
     const hasSyncError = PolicyUtils.hasSyncError(policy, isConnectionInProgress(connectionSyncProgress, policy));
     const waitForNavigate = useWaitForNavigation();
     const {singleExecution, isExecuting} = useSingleExecution();
