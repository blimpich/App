import {useFocusEffect, useNavigationState} from '@react-navigation/native';
import React, {useCallback, useEffect, useMemo, useRef, useState} from 'react';
import {View} from 'react-native';
import {useOnyx} from 'react-native-onyx';
import type {ValueOf} from 'type-fest';
import FullPageNotFoundView from '@components/BlockingViews/FullPageNotFoundView';
import ConfirmModal from '@components/ConfirmModal';
import HeaderWithBackButton from '@components/HeaderWithBackButton';
import HighlightableMenuItem from '@components/HighlightableMenuItem';
import * as Expensicons from '@components/Icon/Expensicons';
import MenuItem from '@components/MenuItem';
import OfflineWithFeedback from '@components/OfflineWithFeedback';
import ScreenWrapper from '@components/ScreenWrapper';
import ScrollView from '@components/ScrollView';
import Text from '@components/Text';
import useCurrentUserPersonalDetails from '@hooks/useCurrentUserPersonalDetails';
import useLocalize from '@hooks/useLocalize';
import useNetwork from '@hooks/useNetwork';
import usePrevious from '@hooks/usePrevious';
import useSingleExecution from '@hooks/useSingleExecution';
import useThemeStyles from '@hooks/useThemeStyles';
import useWaitForNavigation from '@hooks/useWaitForNavigation';
import {isConnectionInProgress} from '@libs/actions/connections';
import * as CardUtils from '@libs/CardUtils';
import * as CurrencyUtils from '@libs/CurrencyUtils';
import BottomTabBar, {BOTTOM_TABS} from '@libs/Navigation/AppNavigator/createCustomBottomTabNavigator/BottomTabBar';
import getTopmostRouteName from '@libs/Navigation/helpers/getTopmostRouteName';
import Navigation from '@libs/Navigation/Navigation';
import type {PlatformStackScreenProps} from '@libs/Navigation/PlatformStackNavigation/types';
import type {WorkspaceSplitNavigatorParamList} from '@libs/Navigation/types';
import * as PolicyUtils from '@libs/PolicyUtils';
import {getDefaultWorkspaceAvatar, getIcons, getPolicyExpenseChat, getReportName, getReportOfflinePendingActionAndErrors} from '@libs/ReportUtils';
import * as App from '@userActions/App';
import * as Policy from '@userActions/Policy/Policy';
import * as ReimbursementAccount from '@userActions/ReimbursementAccount';
import CONST from '@src/CONST';
import type {TranslationPaths} from '@src/languages/types';
import ONYXKEYS from '@src/ONYXKEYS';
import ROUTES from '@src/ROUTES';
import SCREENS from '@src/SCREENS';
import type {PendingAction} from '@src/types/onyx/OnyxCommon';
import type {PolicyFeatureName} from '@src/types/onyx/Policy';
import {isEmptyObject} from '@src/types/utils/EmptyObject';
import type IconAsset from '@src/types/utils/IconAsset';
import type {WithPolicyAndFullscreenLoadingProps} from './withPolicyAndFullscreenLoading';
import withPolicyAndFullscreenLoading from './withPolicyAndFullscreenLoading';

type WorkspaceMenuItem = {
    translationKey: TranslationPaths;
    icon: IconAsset;
    action: () => void;
    brickRoadIndicator?: ValueOf<typeof CONST.BRICK_ROAD_INDICATOR_STATUS>;
    routeName?:
        | typeof SCREENS.WORKSPACE.ACCOUNTING.ROOT
        | typeof SCREENS.WORKSPACE.INITIAL
        | typeof SCREENS.WORKSPACE.INVOICES
        | typeof SCREENS.WORKSPACE.DISTANCE_RATES
        | typeof SCREENS.WORKSPACE.WORKFLOWS
        | typeof SCREENS.WORKSPACE.CATEGORIES
        | typeof SCREENS.WORKSPACE.TAGS
        | typeof SCREENS.WORKSPACE.TAXES
        | typeof SCREENS.WORKSPACE.MORE_FEATURES
        | typeof SCREENS.WORKSPACE.PROFILE
        | typeof SCREENS.WORKSPACE.MEMBERS
        | typeof SCREENS.WORKSPACE.EXPENSIFY_CARD
        | typeof SCREENS.WORKSPACE.COMPANY_CARDS
        | typeof SCREENS.WORKSPACE.REPORT_FIELDS
        | typeof SCREENS.WORKSPACE.RULES
        | typeof SCREENS.WORKSPACE.PER_DIEM;
    badgeText?: string;
};

type WorkspaceInitialPageProps = WithPolicyAndFullscreenLoadingProps & PlatformStackScreenProps<WorkspaceSplitNavigatorParamList, typeof SCREENS.WORKSPACE.INITIAL>;

type PolicyFeatureStates = Record<PolicyFeatureName, boolean>;

function dismissError(policyID: string, pendingAction: PendingAction | undefined) {
    if (!policyID || pendingAction === CONST.RED_BRICK_ROAD_PENDING_ACTION.ADD) {
        PolicyUtils.goBackFromInvalidPolicy();
        Policy.removeWorkspace(policyID);
    } else {
        Policy.clearErrors(policyID);
    }
}

function WorkspaceInitialPage({policyDraft, policy: policyProp, route}: WorkspaceInitialPageProps) {
    const styles = useThemeStyles();
    const policy = policyDraft?.id ? policyDraft : policyProp;
    const workspaceAccountID = PolicyUtils.getWorkspaceAccountID(policy?.id);
    const [isCurrencyModalOpen, setIsCurrencyModalOpen] = useState(false);
    const hasPolicyCreationError = !!(policy?.pendingAction === CONST.RED_BRICK_ROAD_PENDING_ACTION.ADD && !isEmptyObject(policy.errors));
    const [cardFeeds] = useOnyx(`${ONYXKEYS.COLLECTION.SHARED_NVP_PRIVATE_DOMAIN_MEMBER}${workspaceAccountID}`);
    const [cardSettings] = useOnyx(`${ONYXKEYS.COLLECTION.PRIVATE_EXPENSIFY_CARD_SETTINGS}${workspaceAccountID}`);
    const [cardsList] = useOnyx(`${ONYXKEYS.COLLECTION.WORKSPACE_CARDS_LIST}${workspaceAccountID}_${CONST.EXPENSIFY_CARD.BANK}`);
    const [connectionSyncProgress] = useOnyx(`${ONYXKEYS.COLLECTION.POLICY_CONNECTION_SYNC_PROGRESS}${policy?.id}`);
    const [currentUserLogin] = useOnyx(ONYXKEYS.SESSION, {selector: (session) => session?.email});
    const [policyCategories] = useOnyx(`${ONYXKEYS.COLLECTION.POLICY_CATEGORIES}${route.params?.policyID}`);
    const [personalDetails] = useOnyx(ONYXKEYS.PERSONAL_DETAILS_LIST);
    const {login, accountID} = useCurrentUserPersonalDetails();
    const hasSyncError = PolicyUtils.shouldShowSyncError(policy, isConnectionInProgress(connectionSyncProgress, policy));
    const waitForNavigate = useWaitForNavigation();
    const {singleExecution, isExecuting} = useSingleExecution();
    const activeRoute = useNavigationState(getTopmostRouteName);
    const {translate} = useLocalize();
    const {isOffline} = useNetwork();
    const wasRendered = useRef(false);
    const currentUserPolicyExpenseChatReportID = getPolicyExpenseChat(accountID, policy?.id)?.reportID;
    const [currentUserPolicyExpenseChat] = useOnyx(`${ONYXKEYS.COLLECTION.REPORT}${currentUserPolicyExpenseChatReportID}`);
    const {reportPendingAction} = getReportOfflinePendingActionAndErrors(currentUserPolicyExpenseChat);
    const isPolicyExpenseChatEnabled = !!policy?.isPolicyExpenseChatEnabled;
    const prevPendingFields = usePrevious(policy?.pendingFields);
    const policyFeatureStates = useMemo(
        () => ({
            [CONST.POLICY.MORE_FEATURES.ARE_DISTANCE_RATES_ENABLED]: policy?.areDistanceRatesEnabled,
            [CONST.POLICY.MORE_FEATURES.ARE_WORKFLOWS_ENABLED]: policy?.areWorkflowsEnabled,
            [CONST.POLICY.MORE_FEATURES.ARE_CATEGORIES_ENABLED]: policy?.areCategoriesEnabled,
            [CONST.POLICY.MORE_FEATURES.ARE_TAGS_ENABLED]: policy?.areTagsEnabled,
            [CONST.POLICY.MORE_FEATURES.ARE_TAXES_ENABLED]: policy?.tax?.trackingEnabled,
            [CONST.POLICY.MORE_FEATURES.ARE_COMPANY_CARDS_ENABLED]: policy?.areCompanyCardsEnabled,
            [CONST.POLICY.MORE_FEATURES.ARE_CONNECTIONS_ENABLED]: !!policy?.areConnectionsEnabled || !isEmptyObject(policy?.connections),
            [CONST.POLICY.MORE_FEATURES.ARE_EXPENSIFY_CARDS_ENABLED]: policy?.areExpensifyCardsEnabled,
            [CONST.POLICY.MORE_FEATURES.ARE_REPORT_FIELDS_ENABLED]: policy?.areReportFieldsEnabled,
            [CONST.POLICY.MORE_FEATURES.ARE_RULES_ENABLED]: policy?.areRulesEnabled,
            [CONST.POLICY.MORE_FEATURES.ARE_INVOICES_ENABLED]: policy?.areInvoicesEnabled,
            [CONST.POLICY.MORE_FEATURES.ARE_PER_DIEM_RATES_ENABLED]: policy?.arePerDiemRatesEnabled,
        }),
        [policy],
    ) as PolicyFeatureStates;

    const fetchPolicyData = useCallback(() => {
        if (policyDraft?.id) {
            return;
        }
        Policy.openPolicyInitialPage(route.params.policyID);
    }, [policyDraft?.id, route.params.policyID]);

    useNetwork({onReconnect: fetchPolicyData});

    useFocusEffect(
        useCallback(() => {
            fetchPolicyData();
        }, [fetchPolicyData]),
    );

    const policyID = `${policy?.id ?? CONST.DEFAULT_NUMBER_ID}`;
    const policyName = policy?.name ?? '';
    useEffect(() => {
        if (!isCurrencyModalOpen || policy?.outputCurrency !== CONST.CURRENCY.USD) {
            return;
        }
        setIsCurrencyModalOpen(false);
    }, [policy?.outputCurrency, isCurrencyModalOpen]);

    /** Call update workspace currency and hide the modal */
    const confirmCurrencyChangeAndHideModal = useCallback(() => {
        Policy.updateGeneralSettings(policyID, policyName, CONST.CURRENCY.USD);
        setIsCurrencyModalOpen(false);
        ReimbursementAccount.navigateToBankAccountRoute(policyID);
    }, [policyID, policyName]);

    const hasMembersError = PolicyUtils.shouldShowEmployeeListError(policy);
    const hasPolicyCategoryError = PolicyUtils.hasPolicyCategoriesError(policyCategories);
    const hasGeneralSettingsError =
        !isEmptyObject(policy?.errorFields?.name ?? {}) ||
        !isEmptyObject(policy?.errorFields?.avatarURL ?? {}) ||
        !isEmptyObject(policy?.errorFields?.ouputCurrency ?? {}) ||
        !isEmptyObject(policy?.errorFields?.address ?? {});
    const shouldShowProtectedItems = PolicyUtils.isPolicyAdmin(policy, login);
    const isPaidGroupPolicy = PolicyUtils.isPaidGroupPolicy(policy);
    const [featureStates, setFeatureStates] = useState(policyFeatureStates);

    const protectedCollectPolicyMenuItems: WorkspaceMenuItem[] = [];

    // We only update feature states if they aren't pending.
    // These changes are made to synchronously change feature states along with AccessOrNotFoundWrapperComponent.
    useEffect(() => {
        setFeatureStates((currentFeatureStates) => {
            const newFeatureStates = {} as PolicyFeatureStates;
            (Object.keys(policy?.pendingFields ?? {}) as PolicyFeatureName[]).forEach((key) => {
                const isFeatureEnabled = PolicyUtils.isPolicyFeatureEnabled(policy, key);
                newFeatureStates[key] =
                    prevPendingFields?.[key] !== policy?.pendingFields?.[key] || isOffline || !policy?.pendingFields?.[key] ? isFeatureEnabled : currentFeatureStates[key];
            });
            return {
                ...policyFeatureStates,
                ...newFeatureStates,
            };
        });
    }, [policy, isOffline, policyFeatureStates, prevPendingFields]);

    useEffect(() => {
        App.confirmReadyToOpenApp();
    }, []);

    if (featureStates?.[CONST.POLICY.MORE_FEATURES.ARE_INVOICES_ENABLED]) {
        const currencyCode = policy?.outputCurrency ?? CONST.CURRENCY.USD;

        protectedCollectPolicyMenuItems.push({
            translationKey: 'workspace.common.invoices',
            icon: Expensicons.InvoiceGeneric,
            action: singleExecution(waitForNavigate(() => Navigation.navigate(ROUTES.WORKSPACE_INVOICES.getRoute(policyID)))),
            routeName: SCREENS.WORKSPACE.INVOICES,
            badgeText: CurrencyUtils.convertToDisplayString(policy?.invoice?.bankAccount?.stripeConnectAccountBalance ?? 0, currencyCode),
        });
    }

    if (featureStates?.[CONST.POLICY.MORE_FEATURES.ARE_DISTANCE_RATES_ENABLED]) {
        protectedCollectPolicyMenuItems.push({
            translationKey: 'workspace.common.distanceRates',
            icon: Expensicons.Car,
            action: singleExecution(waitForNavigate(() => Navigation.navigate(ROUTES.WORKSPACE_DISTANCE_RATES.getRoute(policyID)))),
            routeName: SCREENS.WORKSPACE.DISTANCE_RATES,
        });
    }

    if (featureStates?.[CONST.POLICY.MORE_FEATURES.ARE_EXPENSIFY_CARDS_ENABLED]) {
        protectedCollectPolicyMenuItems.push({
            translationKey: 'workspace.common.expensifyCard',
            icon: Expensicons.ExpensifyCard,
            action: singleExecution(waitForNavigate(() => Navigation.navigate(ROUTES.WORKSPACE_EXPENSIFY_CARD.getRoute(policyID)))),
            routeName: SCREENS.WORKSPACE.EXPENSIFY_CARD,
            brickRoadIndicator: !isEmptyObject(cardsList?.cardList?.errorFields ?? {}) || !isEmptyObject(cardSettings?.errors ?? {}) ? CONST.BRICK_ROAD_INDICATOR_STATUS.ERROR : undefined,
        });
    }

    if (featureStates?.[CONST.POLICY.MORE_FEATURES.ARE_COMPANY_CARDS_ENABLED]) {
        const hasPolicyFeedsError = PolicyUtils.hasPolicyFeedsError(CardUtils.getCompanyFeeds(cardFeeds));

        protectedCollectPolicyMenuItems.push({
            translationKey: 'workspace.common.companyCards',
            icon: Expensicons.CreditCard,
            action: singleExecution(waitForNavigate(() => Navigation.navigate(ROUTES.WORKSPACE_COMPANY_CARDS.getRoute(policyID)))),
            routeName: SCREENS.WORKSPACE.COMPANY_CARDS,
            brickRoadIndicator: hasPolicyFeedsError ? CONST.BRICK_ROAD_INDICATOR_STATUS.ERROR : undefined,
        });
    }

    if (featureStates?.[CONST.POLICY.MORE_FEATURES.ARE_PER_DIEM_RATES_ENABLED]) {
        protectedCollectPolicyMenuItems.push({
            translationKey: 'workspace.common.perDiem',
            icon: Expensicons.CalendarSolid,
            action: singleExecution(waitForNavigate(() => Navigation.navigate(ROUTES.WORKSPACE_PER_DIEM.getRoute(policyID)))),
            routeName: SCREENS.WORKSPACE.PER_DIEM,
        });
    }

    if (featureStates?.[CONST.POLICY.MORE_FEATURES.ARE_WORKFLOWS_ENABLED]) {
        protectedCollectPolicyMenuItems.push({
            translationKey: 'workspace.common.workflows',
            icon: Expensicons.Workflows,
            action: singleExecution(waitForNavigate(() => Navigation.navigate(ROUTES.WORKSPACE_WORKFLOWS.getRoute(policyID)))),
            routeName: SCREENS.WORKSPACE.WORKFLOWS,
            brickRoadIndicator: !isEmptyObject(policy?.errorFields?.reimburser ?? {}) ? CONST.BRICK_ROAD_INDICATOR_STATUS.ERROR : undefined,
        });
    }

    if (featureStates?.[CONST.POLICY.MORE_FEATURES.ARE_RULES_ENABLED]) {
        protectedCollectPolicyMenuItems.push({
            translationKey: 'workspace.common.rules',
            icon: Expensicons.Feed,
            action: singleExecution(waitForNavigate(() => Navigation.navigate(ROUTES.WORKSPACE_RULES.getRoute(policyID)))),
            routeName: SCREENS.WORKSPACE.RULES,
        });
    }

    if (featureStates?.[CONST.POLICY.MORE_FEATURES.ARE_CATEGORIES_ENABLED]) {
        protectedCollectPolicyMenuItems.push({
            translationKey: 'workspace.common.categories',
            icon: Expensicons.Folder,
            action: singleExecution(waitForNavigate(() => Navigation.navigate(ROUTES.WORKSPACE_CATEGORIES.getRoute(policyID)))),
            brickRoadIndicator: hasPolicyCategoryError ? CONST.BRICK_ROAD_INDICATOR_STATUS.ERROR : undefined,
            routeName: SCREENS.WORKSPACE.CATEGORIES,
        });
    }

    if (featureStates?.[CONST.POLICY.MORE_FEATURES.ARE_TAGS_ENABLED]) {
        protectedCollectPolicyMenuItems.push({
            translationKey: 'workspace.common.tags',
            icon: Expensicons.Tag,
            action: singleExecution(waitForNavigate(() => Navigation.navigate(ROUTES.WORKSPACE_TAGS.getRoute(policyID)))),
            routeName: SCREENS.WORKSPACE.TAGS,
        });
    }

    if (featureStates?.[CONST.POLICY.MORE_FEATURES.ARE_TAXES_ENABLED]) {
        protectedCollectPolicyMenuItems.push({
            translationKey: 'workspace.common.taxes',
            icon: Expensicons.Coins,
            action: singleExecution(waitForNavigate(() => Navigation.navigate(ROUTES.WORKSPACE_TAXES.getRoute(policyID)))),
            routeName: SCREENS.WORKSPACE.TAXES,
            brickRoadIndicator: PolicyUtils.shouldShowTaxRateError(policy) ? CONST.BRICK_ROAD_INDICATOR_STATUS.ERROR : undefined,
        });
    }

    if (featureStates?.[CONST.POLICY.MORE_FEATURES.ARE_REPORT_FIELDS_ENABLED]) {
        protectedCollectPolicyMenuItems.push({
            translationKey: 'workspace.common.reportFields',
            icon: Expensicons.Pencil,
            action: singleExecution(waitForNavigate(() => Navigation.navigate(ROUTES.WORKSPACE_REPORT_FIELDS.getRoute(policyID)))),
            routeName: SCREENS.WORKSPACE.REPORT_FIELDS,
        });
    }

    if (featureStates?.[CONST.POLICY.MORE_FEATURES.ARE_CONNECTIONS_ENABLED]) {
        protectedCollectPolicyMenuItems.push({
            translationKey: 'workspace.common.accounting',
            icon: Expensicons.Sync,
            action: singleExecution(waitForNavigate(() => Navigation.navigate(ROUTES.POLICY_ACCOUNTING.getRoute(policyID)))),
            brickRoadIndicator: hasSyncError ? CONST.BRICK_ROAD_INDICATOR_STATUS.ERROR : undefined,
            routeName: SCREENS.WORKSPACE.ACCOUNTING.ROOT,
        });
    }

    protectedCollectPolicyMenuItems.push({
        translationKey: 'workspace.common.moreFeatures',
        icon: Expensicons.Gear,
        action: singleExecution(waitForNavigate(() => Navigation.navigate(ROUTES.WORKSPACE_MORE_FEATURES.getRoute(policyID)))),
        routeName: SCREENS.WORKSPACE.MORE_FEATURES,
    });

    const menuItems: WorkspaceMenuItem[] = [
        {
            translationKey: 'workspace.common.profile',
            icon: Expensicons.Building,
            action: singleExecution(waitForNavigate(() => Navigation.navigate(ROUTES.WORKSPACE_PROFILE.getRoute(policyID)))),
            brickRoadIndicator: hasGeneralSettingsError ? CONST.BRICK_ROAD_INDICATOR_STATUS.ERROR : undefined,
            routeName: SCREENS.WORKSPACE.PROFILE,
        },
        {
            translationKey: 'workspace.common.members',
            icon: Expensicons.Users,
            action: singleExecution(waitForNavigate(() => Navigation.navigate(ROUTES.WORKSPACE_MEMBERS.getRoute(policyID)))),
            brickRoadIndicator: hasMembersError ? CONST.BRICK_ROAD_INDICATOR_STATUS.ERROR : undefined,
            routeName: SCREENS.WORKSPACE.MEMBERS,
        },
        ...(isPaidGroupPolicy && shouldShowProtectedItems ? protectedCollectPolicyMenuItems : []),
    ];

    const prevPolicy = usePrevious(policy);
    const prevProtectedMenuItems = usePrevious(protectedCollectPolicyMenuItems);
    const enabledItem = protectedCollectPolicyMenuItems.find((curItem) => !prevProtectedMenuItems.some((prevItem) => curItem.routeName === prevItem.routeName));

    const shouldShowPolicy = useMemo(() => PolicyUtils.shouldShowPolicy(policy, isOffline, currentUserLogin), [policy, isOffline, currentUserLogin]);
    const prevShouldShowPolicy = useMemo(() => PolicyUtils.shouldShowPolicy(prevPolicy, isOffline, currentUserLogin), [prevPolicy, isOffline, currentUserLogin]);
    // We check shouldShowPolicy and prevShouldShowPolicy to prevent the NotFound view from showing right after we delete the workspace
    // eslint-disable-next-line rulesdir/no-negated-variables
    const shouldShowNotFoundPage = isEmptyObject(policy) || (!shouldShowPolicy && !prevShouldShowPolicy);

    useEffect(() => {
        if (isEmptyObject(prevPolicy) || PolicyUtils.isPendingDeletePolicy(prevPolicy) || !PolicyUtils.isPendingDeletePolicy(policy)) {
            return;
        }
        PolicyUtils.goBackFromInvalidPolicy();
    }, [policy, prevPolicy]);

    // We are checking if the user can access the route.
    // If user can't access the route, we are dismissing any modals that are open when the NotFound view is shown
    const canAccessRoute = activeRoute && (menuItems.some((item) => item.routeName === activeRoute) || activeRoute === SCREENS.WORKSPACE.INITIAL);

    useEffect(() => {
        if (!shouldShowNotFoundPage && canAccessRoute) {
            return;
        }
        if (wasRendered.current) {
            return;
        }
        wasRendered.current = true;
        // We are dismissing any modals that are open when the NotFound view is shown
        Navigation.isNavigationReady().then(() => {
            Navigation.closeRHPFlow();
        });
    }, [canAccessRoute, shouldShowNotFoundPage]);

    const policyAvatar = useMemo(() => {
        if (!policy) {
            return {source: Expensicons.ExpensifyAppIcon, name: CONST.WORKSPACE_SWITCHER.NAME, type: CONST.ICON_TYPE_AVATAR};
        }

        const avatar = policy?.avatarURL ? policy.avatarURL : getDefaultWorkspaceAvatar(policy?.name);
        return {
            source: avatar,
            name: policy?.name ?? '',
            type: CONST.ICON_TYPE_WORKSPACE,
            id: policy.id,
        };
    }, [policy]);

    const shouldShowBottomTab = !shouldShowNotFoundPage;

    return (
        <ScreenWrapper
            testID={WorkspaceInitialPage.displayName}
            includeSafeAreaPaddingBottom
            bottomContent={shouldShowBottomTab ? <BottomTabBar selectedTab={BOTTOM_TABS.SETTINGS} /> : null}
        >
            <FullPageNotFoundView
                onBackButtonPress={Navigation.dismissModal}
                onLinkPress={() => Navigation.goBack(ROUTES.HOME)}
                shouldShow={shouldShowNotFoundPage}
                subtitleKey={shouldShowPolicy ? 'workspace.common.notAuthorized' : undefined}
            >
                <HeaderWithBackButton
                    title={policyName}
                    onBackButtonPress={() => Navigation.goBack(ROUTES.SETTINGS_WORKSPACES)}
                    policyAvatar={policyAvatar}
                    style={styles.headerBarDesktopHeight}
                />

                <ScrollView contentContainerStyle={[styles.flexColumn]}>
                    <OfflineWithFeedback
                        pendingAction={policy?.pendingAction}
                        onClose={() => dismissError(policyID, policy?.pendingAction)}
                        errors={policy?.errors}
                        errorRowStyles={[styles.ph5, styles.pv2]}
                        shouldDisableStrikeThrough={false}
                        shouldHideOnDelete={false}
                    >
                        <View style={[styles.pb4, styles.mh3, styles.mt3]}>
                            {/*
                                Ideally we should use MenuList component for MenuItems with singleExecution/Navigation actions.
                                In this case where user can click on workspace avatar or menu items, we need to have a check for `isExecuting`. So, we are directly mapping menuItems.
                            */}
                            {menuItems.map((item) => (
                                <HighlightableMenuItem
                                    key={item.translationKey}
                                    disabled={hasPolicyCreationError || isExecuting}
                                    interactive={!hasPolicyCreationError}
                                    title={translate(item.translationKey)}
                                    icon={item.icon}
                                    onPress={item.action}
                                    brickRoadIndicator={item.brickRoadIndicator}
                                    wrapperStyle={styles.sectionMenuItem}
                                    highlighted={enabledItem?.routeName === item.routeName}
                                    focused={!!(item.routeName && activeRoute?.startsWith(item.routeName))}
                                    badgeText={item.badgeText}
                                    shouldIconUseAutoWidthStyle
                                />
                            ))}
                        </View>
                    </OfflineWithFeedback>
                    {isPolicyExpenseChatEnabled && (
                        <View style={[styles.pb4, styles.mh3, styles.mt3]}>
                            <Text style={[styles.textSupporting, styles.fontSizeLabel, styles.ph2]}>{translate('workspace.common.submitExpense')}</Text>
                            <OfflineWithFeedback pendingAction={reportPendingAction}>
                                <MenuItem
                                    title={getReportName(currentUserPolicyExpenseChat)}
                                    description={translate('workspace.common.workspace')}
                                    icon={getIcons(currentUserPolicyExpenseChat, personalDetails)}
<<<<<<< HEAD
                                    onPress={() => Navigation.navigate(ROUTES.REPORT_WITH_ID.getRoute(currentUserPolicyExpenseChat?.reportID ?? '-1'), CONST.NAVIGATION.ACTION_TYPE.REPLACE)}
=======
                                    onPress={() =>
                                        Navigation.navigate(ROUTES.REPORT_WITH_ID.getRoute(`${currentUserPolicyExpenseChat?.reportID ?? CONST.DEFAULT_NUMBER_ID}`), CONST.NAVIGATION.TYPE.UP)
                                    }
>>>>>>> 12bbe02d
                                    shouldShowRightIcon
                                    wrapperStyle={[styles.br2, styles.pl2, styles.pr0, styles.pv3, styles.mt1, styles.alignItemsCenter]}
                                    shouldShowSubscriptAvatar
                                />
                            </OfflineWithFeedback>
                        </View>
                    )}
                </ScrollView>
                <ConfirmModal
                    title={translate('workspace.bankAccount.workspaceCurrency')}
                    isVisible={isCurrencyModalOpen}
                    onConfirm={confirmCurrencyChangeAndHideModal}
                    onCancel={() => setIsCurrencyModalOpen(false)}
                    prompt={translate('workspace.bankAccount.updateCurrencyPrompt')}
                    confirmText={translate('workspace.bankAccount.updateToUSD')}
                    cancelText={translate('common.cancel')}
                    danger
                />
            </FullPageNotFoundView>
        </ScreenWrapper>
    );
}

WorkspaceInitialPage.displayName = 'WorkspaceInitialPage';

export default withPolicyAndFullscreenLoading(WorkspaceInitialPage);<|MERGE_RESOLUTION|>--- conflicted
+++ resolved
@@ -446,13 +446,12 @@
                                     title={getReportName(currentUserPolicyExpenseChat)}
                                     description={translate('workspace.common.workspace')}
                                     icon={getIcons(currentUserPolicyExpenseChat, personalDetails)}
-<<<<<<< HEAD
-                                    onPress={() => Navigation.navigate(ROUTES.REPORT_WITH_ID.getRoute(currentUserPolicyExpenseChat?.reportID ?? '-1'), CONST.NAVIGATION.ACTION_TYPE.REPLACE)}
-=======
                                     onPress={() =>
-                                        Navigation.navigate(ROUTES.REPORT_WITH_ID.getRoute(`${currentUserPolicyExpenseChat?.reportID ?? CONST.DEFAULT_NUMBER_ID}`), CONST.NAVIGATION.TYPE.UP)
+                                        Navigation.navigate(
+                                            ROUTES.REPORT_WITH_ID.getRoute(`${currentUserPolicyExpenseChat?.reportID ?? CONST.DEFAULT_NUMBER_ID}`),
+                                            CONST.NAVIGATION.ACTION_TYPE.REPLACE,
+                                        )
                                     }
->>>>>>> 12bbe02d
                                     shouldShowRightIcon
                                     wrapperStyle={[styles.br2, styles.pl2, styles.pr0, styles.pv3, styles.mt1, styles.alignItemsCenter]}
                                     shouldShowSubscriptAvatar
