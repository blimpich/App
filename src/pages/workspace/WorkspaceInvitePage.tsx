import React, {useCallback, useEffect, useMemo, useRef, useState} from 'react';
import type {SectionListData} from 'react-native';
import FormAlertWithSubmitButton from '@components/FormAlertWithSubmitButton';
import HeaderWithBackButton from '@components/HeaderWithBackButton';
import {useOptionsList} from '@components/OptionListContextProvider';
import ScreenWrapper from '@components/ScreenWrapper';
import SelectionList from '@components/SelectionList';
import InviteMemberListItem from '@components/SelectionList/InviteMemberListItem';
import type {Section} from '@components/SelectionList/types';
import withNavigationTransitionEnd from '@components/withNavigationTransitionEnd';
import type {WithNavigationTransitionEndProps} from '@components/withNavigationTransitionEnd';
import useDebouncedState from '@hooks/useDebouncedState';
import useLocalize from '@hooks/useLocalize';
import useNetwork from '@hooks/useNetwork';
import useOnyx from '@hooks/useOnyx';
import useThemeStyles from '@hooks/useThemeStyles';
import {setWorkspaceInviteMembersDraft} from '@libs/actions/Policy/Member';
import {clearErrors, openWorkspaceInvitePage as policyOpenWorkspaceInvitePage, setWorkspaceErrors} from '@libs/actions/Policy/Policy';
import {searchInServer} from '@libs/actions/Report';
import {READ_COMMANDS} from '@libs/API/types';
import {canUseTouchScreen} from '@libs/DeviceCapabilities';
import HttpUtils from '@libs/HttpUtils';
import {appendCountryCode} from '@libs/LoginUtils';
import Navigation from '@libs/Navigation/Navigation';
import type {PlatformStackScreenProps} from '@libs/Navigation/PlatformStackNavigation/types';
import {filterAndOrderOptions, formatMemberForList, getHeaderMessage, getMemberInviteOptions, getSearchValueForPhoneOrEmail} from '@libs/OptionsListUtils';
import type {MemberForList} from '@libs/OptionsListUtils';
import {addSMSDomainIfPhoneNumber, parsePhoneNumber} from '@libs/PhoneNumber';
import {getIneligibleInvitees, getMemberAccountIDsForWorkspace, goBackFromInvalidPolicy} from '@libs/PolicyUtils';
import type {OptionData} from '@libs/ReportUtils';
import type {SettingsNavigatorParamList} from '@navigation/types';
import CONST from '@src/CONST';
import ONYXKEYS from '@src/ONYXKEYS';
import ROUTES from '@src/ROUTES';
import type SCREENS from '@src/SCREENS';
import type {InvitedEmailsToAccountIDs} from '@src/types/onyx';
import type {Errors} from '@src/types/onyx/OnyxCommon';
import {isEmptyObject} from '@src/types/utils/EmptyObject';
import AccessOrNotFoundWrapper from './AccessOrNotFoundWrapper';
import withPolicyAndFullscreenLoading from './withPolicyAndFullscreenLoading';
import type {WithPolicyAndFullscreenLoadingProps} from './withPolicyAndFullscreenLoading';

type MembersSection = SectionListData<MemberForList, Section<MemberForList>>;

type WorkspaceInvitePageProps = WithPolicyAndFullscreenLoadingProps &
    WithNavigationTransitionEndProps &
    PlatformStackScreenProps<SettingsNavigatorParamList, typeof SCREENS.WORKSPACE.INVITE>;

function WorkspaceInvitePage({route, policy}: WorkspaceInvitePageProps) {
    const styles = useThemeStyles();
    const {translate} = useLocalize();
    const [searchTerm, debouncedSearchTerm, setSearchTerm] = useDebouncedState('');
    const [selectedOptions, setSelectedOptions] = useState<MemberForList[]>([]);
    const [personalDetails, setPersonalDetails] = useState<OptionData[]>([]);
    const [usersToInvite, setUsersToInvite] = useState<OptionData[]>([]);
    const [didScreenTransitionEnd, setDidScreenTransitionEnd] = useState(false);
<<<<<<< HEAD
    const [countryCode] = useOnyx(ONYXKEYS.COUNTRY_CODE, {canBeMissing: false});
    const [isSearchingForReports] = useOnyx(ONYXKEYS.IS_SEARCHING_FOR_REPORTS, {initWithStoredValues: false, canBeMissing: true});
=======
    const [isSearchingForReports] = useOnyx(ONYXKEYS.IS_SEARCHING_FOR_REPORTS, {initWithStoredValues: false, canBeMissing: true});
    const [countryCode] = useOnyx(ONYXKEYS.COUNTRY_CODE, {canBeMissing: false});
>>>>>>> be1639c6
    const firstRenderRef = useRef(true);
    const [betas] = useOnyx(ONYXKEYS.BETAS, {canBeMissing: false});
    const [invitedEmailsToAccountIDsDraft] = useOnyx(`${ONYXKEYS.COLLECTION.WORKSPACE_INVITE_MEMBERS_DRAFT}${route.params.policyID.toString()}`, {canBeMissing: true});

    const openWorkspaceInvitePage = () => {
        const policyMemberEmailsToAccountIDs = getMemberAccountIDsForWorkspace(policy?.employeeList);
        policyOpenWorkspaceInvitePage(route.params.policyID, Object.keys(policyMemberEmailsToAccountIDs));
    };
    const {options, areOptionsInitialized} = useOptionsList({
        shouldInitialize: didScreenTransitionEnd,
    });

    useEffect(() => {
        clearErrors(route.params.policyID);
        openWorkspaceInvitePage();
        // eslint-disable-next-line react-compiler/react-compiler, react-hooks/exhaustive-deps -- policyID changes remount the component
    }, []);

    useNetwork({onReconnect: openWorkspaceInvitePage});

    const excludedUsers = useMemo(() => {
        const ineligibleInvites = getIneligibleInvitees(policy?.employeeList);
        return ineligibleInvites.reduce(
            (acc, login) => {
                acc[login] = true;
                return acc;
            },
            {} as Record<string, boolean>,
        );
    }, [policy?.employeeList]);

    const defaultOptions = useMemo(() => {
        if (!areOptionsInitialized) {
            return {recentReports: [], personalDetails: [], userToInvite: null, currentUserOption: null};
        }

        const inviteOptions = getMemberInviteOptions(options.personalDetails, betas ?? [], excludedUsers, true);

        return {...inviteOptions, recentReports: [], currentUserOption: null};
    }, [areOptionsInitialized, betas, excludedUsers, options.personalDetails]);

    const inviteOptions = useMemo(
        () => filterAndOrderOptions(defaultOptions, debouncedSearchTerm, countryCode, {excludeLogins: excludedUsers}),
        [debouncedSearchTerm, defaultOptions, excludedUsers, countryCode],
    );

    useEffect(() => {
        if (!areOptionsInitialized) {
            return;
        }

        const newUsersToInviteDict: Record<number, OptionData> = {};
        const newPersonalDetailsDict: Record<number, OptionData> = {};
        const newSelectedOptionsDict: Record<number, MemberForList> = {};

        // Update selectedOptions with the latest personalDetails and policyEmployeeList information
        const detailsMap: Record<string, MemberForList> = {};
        inviteOptions.personalDetails.forEach((detail) => {
            if (!detail.login) {
                return;
            }

            detailsMap[detail.login] = formatMemberForList(detail);
        });

        const newSelectedOptions: MemberForList[] = [];
        if (firstRenderRef.current) {
            // We only want to add the saved selected user on first render
            firstRenderRef.current = false;
            Object.keys(invitedEmailsToAccountIDsDraft ?? {}).forEach((login) => {
                if (!(login in detailsMap)) {
                    return;
                }
                newSelectedOptions.push({...detailsMap[login], isSelected: true});
            });
        }
        selectedOptions.forEach((option) => {
            newSelectedOptions.push(option.login && option.login in detailsMap ? {...detailsMap[option.login], isSelected: true} : option);
        });

        const userToInvite = inviteOptions.userToInvite;

        // Only add the user to the invites list if it is valid
        if (typeof userToInvite?.accountID === 'number') {
            newUsersToInviteDict[userToInvite.accountID] = userToInvite;
        }

        // Add all personal details to the new dict
        inviteOptions.personalDetails.forEach((details) => {
            if (typeof details.accountID !== 'number') {
                return;
            }
            newPersonalDetailsDict[details.accountID] = details;
        });

        // Add all selected options to the new dict
        newSelectedOptions.forEach((option) => {
            if (typeof option.accountID !== 'number') {
                return;
            }
            newSelectedOptionsDict[option.accountID] = option;
        });

        // Strip out dictionary keys and update arrays
        setUsersToInvite(Object.values(newUsersToInviteDict));
        setPersonalDetails(Object.values(newPersonalDetailsDict));
        setSelectedOptions(Object.values(newSelectedOptionsDict));

        // eslint-disable-next-line react-compiler/react-compiler, react-hooks/exhaustive-deps -- we don't want to recalculate when selectedOptions change
    }, [options.personalDetails, policy?.employeeList, betas, debouncedSearchTerm, excludedUsers, areOptionsInitialized, inviteOptions.personalDetails, inviteOptions.userToInvite]);

    const sections: MembersSection[] = useMemo(() => {
        const sectionsArr: MembersSection[] = [];

        if (!areOptionsInitialized) {
            return [];
        }

        // Filter all options that is a part of the search term or in the personal details
        let filterSelectedOptions = selectedOptions;
        if (debouncedSearchTerm !== '') {
            filterSelectedOptions = selectedOptions.filter((option) => {
                const accountID = option.accountID;
                const isOptionInPersonalDetails = Object.values(personalDetails).some((personalDetail) => personalDetail.accountID === accountID);

                const searchValue = getSearchValueForPhoneOrEmail(debouncedSearchTerm, countryCode);

                const isPartOfSearchTerm = !!option.text?.toLowerCase().includes(searchValue) || !!option.login?.toLowerCase().includes(searchValue);
                return isPartOfSearchTerm || isOptionInPersonalDetails;
            });
        }

        sectionsArr.push({
            title: undefined,
            data: filterSelectedOptions,
            shouldShow: true,
        });

        // Filtering out selected users from the search results
        const selectedLogins = selectedOptions.map(({login}) => login);
        const personalDetailsWithoutSelected = Object.values(personalDetails).filter(({login}) => !selectedLogins.some((selectedLogin) => selectedLogin === login));
        const personalDetailsFormatted = personalDetailsWithoutSelected.map((item) => formatMemberForList(item));

        sectionsArr.push({
            title: translate('common.contacts'),
            data: personalDetailsFormatted,
            shouldShow: !isEmptyObject(personalDetailsFormatted),
        });

        Object.values(usersToInvite).forEach((userToInvite) => {
            const hasUnselectedUserToInvite = !selectedLogins.some((selectedLogin) => selectedLogin === userToInvite.login);

            if (hasUnselectedUserToInvite) {
                sectionsArr.push({
                    title: undefined,
                    data: [formatMemberForList(userToInvite)],
                    shouldShow: true,
                });
            }
        });

        return sectionsArr;
    }, [areOptionsInitialized, selectedOptions, debouncedSearchTerm, personalDetails, translate, usersToInvite, countryCode]);

    const toggleOption = (option: MemberForList) => {
        clearErrors(route.params.policyID);

        const isOptionInList = selectedOptions.some((selectedOption) => selectedOption.login === option.login);

        let newSelectedOptions: MemberForList[];
        if (isOptionInList) {
            newSelectedOptions = selectedOptions.filter((selectedOption) => selectedOption.login !== option.login);
        } else {
            newSelectedOptions = [...selectedOptions, {...option, isSelected: true}];
        }

        setSelectedOptions(newSelectedOptions);
    };

    const inviteUser = useCallback(() => {
        const errors: Errors = {};
        if (selectedOptions.length <= 0) {
            errors.noUserSelected = 'true';
        }

        setWorkspaceErrors(route.params.policyID, errors);
        const isValid = isEmptyObject(errors);

        if (!isValid) {
            return;
        }
        HttpUtils.cancelPendingRequests(READ_COMMANDS.SEARCH_FOR_REPORTS);

        const invitedEmailsToAccountIDs: InvitedEmailsToAccountIDs = {};
        selectedOptions.forEach((option) => {
            const login = option.login ?? '';
            const accountID = option.accountID ?? CONST.DEFAULT_NUMBER_ID;
            if (!login.toLowerCase().trim() || !accountID) {
                return;
            }
            invitedEmailsToAccountIDs[login] = Number(accountID);
        });
        setWorkspaceInviteMembersDraft(route.params.policyID, invitedEmailsToAccountIDs);
        Navigation.navigate(ROUTES.WORKSPACE_INVITE_MESSAGE.getRoute(route.params.policyID, Navigation.getActiveRoute()));
    }, [route.params.policyID, selectedOptions]);

    const [policyName, shouldShowAlertPrompt] = useMemo(() => [policy?.name ?? '', !isEmptyObject(policy?.errors) || !!policy?.alertMessage], [policy]);

    const headerMessage = useMemo(() => {
        const searchValue = debouncedSearchTerm.trim().toLowerCase();
        if (usersToInvite.length === 0 && CONST.EXPENSIFY_EMAILS_OBJECT[searchValue]) {
            return translate('messages.errorMessageInvalidEmail');
        }
        if (
            usersToInvite.length === 0 &&
            excludedUsers[parsePhoneNumber(appendCountryCode(searchValue)).possible ? addSMSDomainIfPhoneNumber(appendCountryCode(searchValue)) : searchValue]
        ) {
            return translate('messages.userIsAlreadyMember', {login: searchValue, name: policyName});
        }
        return getHeaderMessage(personalDetails.length !== 0, usersToInvite.length > 0, searchValue);
    }, [excludedUsers, translate, debouncedSearchTerm, policyName, usersToInvite, personalDetails.length]);

    const footerContent = useMemo(
        () => (
            <FormAlertWithSubmitButton
                isDisabled={!selectedOptions.length}
                isAlertVisible={shouldShowAlertPrompt}
                buttonText={translate('common.next')}
                onSubmit={inviteUser}
                message={policy?.alertMessage ?? ''}
                containerStyles={[styles.flexReset, styles.flexGrow0, styles.flexShrink0, styles.flexBasisAuto]}
                enabledWhenOffline
            />
        ),
        [inviteUser, policy?.alertMessage, selectedOptions.length, shouldShowAlertPrompt, styles.flexBasisAuto, styles.flexGrow0, styles.flexReset, styles.flexShrink0, translate],
    );

    useEffect(() => {
        searchInServer(debouncedSearchTerm);
    }, [debouncedSearchTerm]);

    return (
        <AccessOrNotFoundWrapper
            policyID={route.params.policyID}
            accessVariants={[CONST.POLICY.ACCESS_VARIANTS.ADMIN]}
            fullPageNotFoundViewProps={{subtitleKey: isEmptyObject(policy) ? undefined : 'workspace.common.notAuthorized', onLinkPress: goBackFromInvalidPolicy}}
        >
            <ScreenWrapper
                shouldEnableMaxHeight
                shouldUseCachedViewportHeight
                testID={WorkspaceInvitePage.displayName}
                enableEdgeToEdgeBottomSafeAreaPadding
                onEntryTransitionEnd={() => setDidScreenTransitionEnd(true)}
            >
                <HeaderWithBackButton
                    title={translate('workspace.invite.invitePeople')}
                    subtitle={policyName}
                    onBackButtonPress={() => {
                        clearErrors(route.params.policyID);
                        Navigation.goBack();
                    }}
                />
                <SelectionList
                    canSelectMultiple
                    sections={sections}
                    ListItem={InviteMemberListItem}
                    textInputLabel={translate('selectionList.nameEmailOrPhoneNumber')}
                    textInputValue={searchTerm}
                    onChangeText={(value) => {
                        setSearchTerm(value);
                    }}
                    headerMessage={headerMessage}
                    onSelectRow={toggleOption}
                    onConfirm={inviteUser}
                    showScrollIndicator
                    showLoadingPlaceholder={!areOptionsInitialized || !didScreenTransitionEnd}
                    shouldPreventDefaultFocusOnSelectRow={!canUseTouchScreen()}
                    footerContent={footerContent}
                    isLoadingNewOptions={!!isSearchingForReports}
                    addBottomSafeAreaPadding
                />
            </ScreenWrapper>
        </AccessOrNotFoundWrapper>
    );
}

WorkspaceInvitePage.displayName = 'WorkspaceInvitePage';

export default withNavigationTransitionEnd(withPolicyAndFullscreenLoading(WorkspaceInvitePage));<|MERGE_RESOLUTION|>--- conflicted
+++ resolved
@@ -54,13 +54,8 @@
     const [personalDetails, setPersonalDetails] = useState<OptionData[]>([]);
     const [usersToInvite, setUsersToInvite] = useState<OptionData[]>([]);
     const [didScreenTransitionEnd, setDidScreenTransitionEnd] = useState(false);
-<<<<<<< HEAD
-    const [countryCode] = useOnyx(ONYXKEYS.COUNTRY_CODE, {canBeMissing: false});
-    const [isSearchingForReports] = useOnyx(ONYXKEYS.IS_SEARCHING_FOR_REPORTS, {initWithStoredValues: false, canBeMissing: true});
-=======
     const [isSearchingForReports] = useOnyx(ONYXKEYS.IS_SEARCHING_FOR_REPORTS, {initWithStoredValues: false, canBeMissing: true});
     const [countryCode] = useOnyx(ONYXKEYS.COUNTRY_CODE, {canBeMissing: false});
->>>>>>> be1639c6
     const firstRenderRef = useRef(true);
     const [betas] = useOnyx(ONYXKEYS.BETAS, {canBeMissing: false});
     const [invitedEmailsToAccountIDsDraft] = useOnyx(`${ONYXKEYS.COLLECTION.WORKSPACE_INVITE_MEMBERS_DRAFT}${route.params.policyID.toString()}`, {canBeMissing: true});
