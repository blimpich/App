import type {StackScreenProps} from '@react-navigation/stack';
import React, {useEffect, useMemo, useState} from 'react';
import type {SectionListData} from 'react-native';
import {View} from 'react-native';
import {withOnyx} from 'react-native-onyx';
import type {OnyxEntry} from 'react-native-onyx';
import FullPageNotFoundView from '@components/BlockingViews/FullPageNotFoundView';
import FormAlertWithSubmitButton from '@components/FormAlertWithSubmitButton';
import HeaderWithBackButton from '@components/HeaderWithBackButton';
import {useOptionsList} from '@components/OptionListContextProvider';
import ScreenWrapper from '@components/ScreenWrapper';
import SelectionList from '@components/SelectionList';
import InviteMemberListItem from '@components/SelectionList/InviteMemberListItem';
import type {Section} from '@components/SelectionList/types';
import withNavigationTransitionEnd from '@components/withNavigationTransitionEnd';
import type {WithNavigationTransitionEndProps} from '@components/withNavigationTransitionEnd';
import useLocalize from '@hooks/useLocalize';
import useNetwork from '@hooks/useNetwork';
import useThemeStyles from '@hooks/useThemeStyles';
import * as DeviceCapabilities from '@libs/DeviceCapabilities';
import * as LoginUtils from '@libs/LoginUtils';
import Navigation from '@libs/Navigation/Navigation';
import * as OptionsListUtils from '@libs/OptionsListUtils';
import type {MemberForList} from '@libs/OptionsListUtils';
import * as PhoneNumber from '@libs/PhoneNumber';
import * as PolicyUtils from '@libs/PolicyUtils';
import type {OptionData} from '@libs/ReportUtils';
import type {SettingsNavigatorParamList} from '@navigation/types';
import * as Policy from '@userActions/Policy';
import CONST from '@src/CONST';
import ONYXKEYS from '@src/ONYXKEYS';
import ROUTES from '@src/ROUTES';
import type SCREENS from '@src/SCREENS';
import type {Beta, InvitedEmailsToAccountIDs} from '@src/types/onyx';
import type {Errors} from '@src/types/onyx/OnyxCommon';
import {isEmptyObject} from '@src/types/utils/EmptyObject';
import SearchInputManager from './SearchInputManager';
import withPolicyAndFullscreenLoading from './withPolicyAndFullscreenLoading';
import type {WithPolicyAndFullscreenLoadingProps} from './withPolicyAndFullscreenLoading';

type MembersSection = SectionListData<MemberForList, Section<MemberForList>>;

type WorkspaceInvitePageOnyxProps = {
    /** Beta features list */
    betas: OnyxEntry<Beta[]>;

    /** An object containing the accountID for every invited user email */
    invitedEmailsToAccountIDsDraft: OnyxEntry<InvitedEmailsToAccountIDs>;
};

type WorkspaceInvitePageProps = WithPolicyAndFullscreenLoadingProps &
    WithNavigationTransitionEndProps &
    WorkspaceInvitePageOnyxProps &
    StackScreenProps<SettingsNavigatorParamList, typeof SCREENS.WORKSPACE.INVITE>;

function WorkspaceInvitePage({
    route,
    personalDetails: personalDetailsProp,
    betas,
    invitedEmailsToAccountIDsDraft,
    policy,
    isLoadingReportData = true,
    didScreenTransitionEnd,
}: WorkspaceInvitePageProps) {
    const styles = useThemeStyles();
    const {translate} = useLocalize();
    const [searchTerm, setSearchTerm] = useState('');
    const [selectedOptions, setSelectedOptions] = useState<MemberForList[]>([]);
    const [personalDetails, setPersonalDetails] = useState<OptionData[]>([]);
    const [usersToInvite, setUsersToInvite] = useState<OptionData[]>([]);
    const openWorkspaceInvitePage = () => {
        const policyMemberEmailsToAccountIDs = PolicyUtils.getMemberAccountIDsForWorkspace(policy?.employeeList, personalDetailsProp);
        Policy.openWorkspaceInvitePage(route.params.policyID, Object.keys(policyMemberEmailsToAccountIDs));
    };
    const {options, areOptionsInitialized} = useOptionsList({
        shouldInitialize: didScreenTransitionEnd,
    });

    useEffect(() => {
        setSearchTerm(SearchInputManager.searchInput);
        return () => {
            Policy.setWorkspaceInviteMembersDraft(route.params.policyID, {});
        };
    }, [route.params.policyID]);

    useEffect(() => {
        Policy.clearErrors(route.params.policyID);
        openWorkspaceInvitePage();
        // eslint-disable-next-line react-hooks/exhaustive-deps -- policyID changes remount the component
    }, []);

    useNetwork({onReconnect: openWorkspaceInvitePage});

    const excludedUsers = useMemo(() => PolicyUtils.getIneligibleInvitees(policy), [policy]);

    useEffect(() => {
        const newUsersToInviteDict: Record<number, OptionData> = {};
        const newPersonalDetailsDict: Record<number, OptionData> = {};
        const newSelectedOptionsDict: Record<number, MemberForList> = {};

<<<<<<< HEAD
        const inviteOptions = OptionsListUtils.getMemberInviteOptions(personalDetailsProp, betas ?? [], searchTerm, excludedUsers, true);

        // Update selectedOptions with the latest personalDetails and employeeList information
=======
        const inviteOptions = OptionsListUtils.getMemberInviteOptions(options.personalDetails, betas ?? [], searchTerm, excludedUsers, true);
        // Update selectedOptions with the latest personalDetails and policyMembers information
>>>>>>> f1502291
        const detailsMap: Record<string, MemberForList> = {};
        inviteOptions.personalDetails.forEach((detail) => {
            if (!detail.login) {
                return;
            }

            detailsMap[detail.login] = OptionsListUtils.formatMemberForList(detail);
        });

        const newSelectedOptions: MemberForList[] = [];
        Object.keys(invitedEmailsToAccountIDsDraft ?? {}).forEach((login) => {
            if (!(login in detailsMap)) {
                return;
            }
            newSelectedOptions.push({...detailsMap[login], isSelected: true});
        });
        selectedOptions.forEach((option) => {
            newSelectedOptions.push(option.login && option.login in detailsMap ? {...detailsMap[option.login], isSelected: true} : option);
        });

        const userToInvite = inviteOptions.userToInvite;

        // Only add the user to the invites list if it is valid
        if (typeof userToInvite?.accountID === 'number') {
            newUsersToInviteDict[userToInvite.accountID] = userToInvite;
        }

        // Add all personal details to the new dict
        inviteOptions.personalDetails.forEach((details) => {
            if (typeof details.accountID !== 'number') {
                return;
            }
            newPersonalDetailsDict[details.accountID] = details;
        });

        // Add all selected options to the new dict
        newSelectedOptions.forEach((option) => {
            if (typeof option.accountID !== 'number') {
                return;
            }
            newSelectedOptionsDict[option.accountID] = option;
        });

        // Strip out dictionary keys and update arrays
        setUsersToInvite(Object.values(newUsersToInviteDict));
        setPersonalDetails(Object.values(newPersonalDetailsDict));
        setSelectedOptions(Object.values(newSelectedOptionsDict));

        // eslint-disable-next-line react-hooks/exhaustive-deps -- we don't want to recalculate when selectedOptions change
<<<<<<< HEAD
    }, [personalDetailsProp, policy?.employeeList, betas, searchTerm, excludedUsers]);
=======
    }, [options.personalDetails, policyMembers, betas, searchTerm, excludedUsers]);
>>>>>>> f1502291

    const sections: MembersSection[] = useMemo(() => {
        const sectionsArr: MembersSection[] = [];

        if (!areOptionsInitialized) {
            return [];
        }

        // Filter all options that is a part of the search term or in the personal details
        let filterSelectedOptions = selectedOptions;
        if (searchTerm !== '') {
            filterSelectedOptions = selectedOptions.filter((option) => {
                const accountID = option.accountID;
                const isOptionInPersonalDetails = Object.values(personalDetails).some((personalDetail) => personalDetail.accountID === accountID);

                const searchValue = OptionsListUtils.getSearchValueForPhoneOrEmail(searchTerm);

                const isPartOfSearchTerm = !!option.text?.toLowerCase().includes(searchValue) || !!option.login?.toLowerCase().includes(searchValue);
                return isPartOfSearchTerm || isOptionInPersonalDetails;
            });
        }

        sectionsArr.push({
            title: undefined,
            data: filterSelectedOptions,
            shouldShow: true,
        });

        // Filtering out selected users from the search results
        const selectedLogins = selectedOptions.map(({login}) => login);
        const personalDetailsWithoutSelected = Object.values(personalDetails).filter(({login}) => !selectedLogins.some((selectedLogin) => selectedLogin === login));
        const personalDetailsFormatted = personalDetailsWithoutSelected.map((item) => OptionsListUtils.formatMemberForList(item));

        sectionsArr.push({
            title: translate('common.contacts'),
            data: personalDetailsFormatted,
            shouldShow: !isEmptyObject(personalDetailsFormatted),
        });

        Object.values(usersToInvite).forEach((userToInvite) => {
            const hasUnselectedUserToInvite = !selectedLogins.some((selectedLogin) => selectedLogin === userToInvite.login);

            if (hasUnselectedUserToInvite) {
                sectionsArr.push({
                    title: undefined,
                    data: [OptionsListUtils.formatMemberForList(userToInvite)],
                    shouldShow: true,
                });
            }
        });

        return sectionsArr;
    }, [areOptionsInitialized, selectedOptions, searchTerm, personalDetails, translate, usersToInvite]);

    const toggleOption = (option: MemberForList) => {
        Policy.clearErrors(route.params.policyID);

        const isOptionInList = selectedOptions.some((selectedOption) => selectedOption.login === option.login);

        let newSelectedOptions: MemberForList[];
        if (isOptionInList) {
            newSelectedOptions = selectedOptions.filter((selectedOption) => selectedOption.login !== option.login);
        } else {
            newSelectedOptions = [...selectedOptions, {...option, isSelected: true}];
        }

        setSelectedOptions(newSelectedOptions);
    };

    const validate = (): boolean => {
        const errors: Errors = {};
        if (selectedOptions.length <= 0) {
            errors.noUserSelected = 'true';
        }

        Policy.setWorkspaceErrors(route.params.policyID, errors);
        return isEmptyObject(errors);
    };

    const inviteUser = () => {
        if (!validate()) {
            return;
        }

        const invitedEmailsToAccountIDs: InvitedEmailsToAccountIDs = {};
        selectedOptions.forEach((option) => {
            const login = option.login ?? '';
            const accountID = option.accountID ?? '';
            if (!login.toLowerCase().trim() || !accountID) {
                return;
            }
            invitedEmailsToAccountIDs[login] = Number(accountID);
        });
        Policy.setWorkspaceInviteMembersDraft(route.params.policyID, invitedEmailsToAccountIDs);
        Navigation.navigate(ROUTES.WORKSPACE_INVITE_MESSAGE.getRoute(route.params.policyID));
    };

    const [policyName, shouldShowAlertPrompt] = useMemo(() => [policy?.name ?? '', !isEmptyObject(policy?.errors) || !!policy?.alertMessage], [policy]);

    const headerMessage = useMemo(() => {
        const searchValue = searchTerm.trim().toLowerCase();
        if (usersToInvite.length === 0 && CONST.EXPENSIFY_EMAILS.some((email) => email === searchValue)) {
            return translate('messages.errorMessageInvalidEmail');
        }
        if (
            usersToInvite.length === 0 &&
            excludedUsers.includes(
                PhoneNumber.parsePhoneNumber(LoginUtils.appendCountryCode(searchValue)).possible
                    ? PhoneNumber.addSMSDomainIfPhoneNumber(LoginUtils.appendCountryCode(searchValue))
                    : searchValue,
            )
        ) {
            return translate('messages.userIsAlreadyMember', {login: searchValue, name: policyName});
        }
        return OptionsListUtils.getHeaderMessage(personalDetails.length !== 0, usersToInvite.length > 0, searchValue);
    }, [excludedUsers, translate, searchTerm, policyName, usersToInvite, personalDetails.length]);

    return (
        <ScreenWrapper
            shouldEnableMaxHeight
            shouldUseCachedViewportHeight
            testID={WorkspaceInvitePage.displayName}
        >
            <FullPageNotFoundView
                shouldShow={(isEmptyObject(policy) && !isLoadingReportData) || !PolicyUtils.isPolicyAdmin(policy) || PolicyUtils.isPendingDeletePolicy(policy)}
                subtitleKey={isEmptyObject(policy) ? undefined : 'workspace.common.notAuthorized'}
                onBackButtonPress={PolicyUtils.goBackFromInvalidPolicy}
                onLinkPress={PolicyUtils.goBackFromInvalidPolicy}
            >
                <HeaderWithBackButton
                    title={translate('workspace.invite.invitePeople')}
                    subtitle={policyName}
                    shouldShowGetAssistanceButton
                    guidesCallTaskID={CONST.GUIDES_CALL_TASK_IDS.WORKSPACE_MEMBERS}
                    onBackButtonPress={() => {
                        Policy.clearErrors(route.params.policyID);
                        Navigation.goBack();
                    }}
                />
                <SelectionList
                    canSelectMultiple
                    sections={sections}
                    ListItem={InviteMemberListItem}
                    textInputLabel={translate('optionsSelector.nameEmailOrPhoneNumber')}
                    textInputValue={searchTerm}
                    onChangeText={(value) => {
                        SearchInputManager.searchInput = value;
                        setSearchTerm(value);
                    }}
                    headerMessage={headerMessage}
                    onSelectRow={toggleOption}
                    onConfirm={inviteUser}
                    showScrollIndicator
                    showLoadingPlaceholder={!areOptionsInitialized}
                    shouldPreventDefaultFocusOnSelectRow={!DeviceCapabilities.canUseTouchScreen()}
                />
                <View style={[styles.flexShrink0]}>
                    <FormAlertWithSubmitButton
                        isDisabled={!selectedOptions.length}
                        isAlertVisible={shouldShowAlertPrompt}
                        buttonText={translate('common.next')}
                        onSubmit={inviteUser}
                        message={[policy?.alertMessage ?? '', {isTranslated: true}]}
                        containerStyles={[styles.flexReset, styles.flexGrow0, styles.flexShrink0, styles.flexBasisAuto, styles.mb5]}
                        enabledWhenOffline
                        disablePressOnEnter
                    />
                </View>
            </FullPageNotFoundView>
        </ScreenWrapper>
    );
}

WorkspaceInvitePage.displayName = 'WorkspaceInvitePage';

export default withNavigationTransitionEnd(
    withPolicyAndFullscreenLoading(
        withOnyx<WorkspaceInvitePageProps, WorkspaceInvitePageOnyxProps>({
            betas: {
                key: ONYXKEYS.BETAS,
            },
            invitedEmailsToAccountIDsDraft: {
                key: ({route}) => `${ONYXKEYS.COLLECTION.WORKSPACE_INVITE_MEMBERS_DRAFT}${route.params.policyID.toString()}`,
            },
        })(WorkspaceInvitePage),
    ),
);<|MERGE_RESOLUTION|>--- conflicted
+++ resolved
@@ -98,14 +98,8 @@
         const newPersonalDetailsDict: Record<number, OptionData> = {};
         const newSelectedOptionsDict: Record<number, MemberForList> = {};
 
-<<<<<<< HEAD
-        const inviteOptions = OptionsListUtils.getMemberInviteOptions(personalDetailsProp, betas ?? [], searchTerm, excludedUsers, true);
-
-        // Update selectedOptions with the latest personalDetails and employeeList information
-=======
         const inviteOptions = OptionsListUtils.getMemberInviteOptions(options.personalDetails, betas ?? [], searchTerm, excludedUsers, true);
         // Update selectedOptions with the latest personalDetails and policyMembers information
->>>>>>> f1502291
         const detailsMap: Record<string, MemberForList> = {};
         inviteOptions.personalDetails.forEach((detail) => {
             if (!detail.login) {
@@ -155,11 +149,7 @@
         setSelectedOptions(Object.values(newSelectedOptionsDict));
 
         // eslint-disable-next-line react-hooks/exhaustive-deps -- we don't want to recalculate when selectedOptions change
-<<<<<<< HEAD
-    }, [personalDetailsProp, policy?.employeeList, betas, searchTerm, excludedUsers]);
-=======
-    }, [options.personalDetails, policyMembers, betas, searchTerm, excludedUsers]);
->>>>>>> f1502291
+    }, [options.personalDetails, policy?.employeeList, betas, searchTerm, excludedUsers]);
 
     const sections: MembersSection[] = useMemo(() => {
         const sectionsArr: MembersSection[] = [];
