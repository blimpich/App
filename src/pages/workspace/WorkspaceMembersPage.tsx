import {useIsFocused} from '@react-navigation/native';
import type {StackScreenProps} from '@react-navigation/stack';
import lodashIsEqual from 'lodash/isEqual';
import React, {useCallback, useEffect, useMemo, useRef, useState} from 'react';
import type {TextInput} from 'react-native';
import {InteractionManager, View} from 'react-native';
import type {OnyxEntry} from 'react-native-onyx';
import {useOnyx} from 'react-native-onyx';
import type {ValueOf} from 'type-fest';
import Badge from '@components/Badge';
import Button from '@components/Button';
import ButtonWithDropdownMenu from '@components/ButtonWithDropdownMenu';
import type {DropdownOption, WorkspaceMemberBulkActionType} from '@components/ButtonWithDropdownMenu/types';
import ConfirmModal from '@components/ConfirmModal';
import DecisionModal from '@components/DecisionModal';
import * as Expensicons from '@components/Icon/Expensicons';
import * as Illustrations from '@components/Icon/Illustrations';
import MessagesRow from '@components/MessagesRow';
import TableListItem from '@components/SelectionList/TableListItem';
import type {ListItem, SelectionListHandle} from '@components/SelectionList/types';
import SelectionListWithModal from '@components/SelectionListWithModal';
import Text from '@components/Text';
import type {WithCurrentUserPersonalDetailsProps} from '@components/withCurrentUserPersonalDetails';
import withCurrentUserPersonalDetails from '@components/withCurrentUserPersonalDetails';
import useLocalize from '@hooks/useLocalize';
import useMobileSelectionMode from '@hooks/useMobileSelectionMode';
import useNetwork from '@hooks/useNetwork';
import usePrevious from '@hooks/usePrevious';
import useResponsiveLayout from '@hooks/useResponsiveLayout';
import useStyleUtils from '@hooks/useStyleUtils';
import useThemeStyles from '@hooks/useThemeStyles';
import useWindowDimensions from '@hooks/useWindowDimensions';
import {turnOffMobileSelectionMode} from '@libs/actions/MobileSelectionMode';
import * as DeviceCapabilities from '@libs/DeviceCapabilities';
import Log from '@libs/Log';
import Navigation from '@libs/Navigation/Navigation';
import type {FullScreenNavigatorParamList} from '@libs/Navigation/types';
import * as OptionsListUtils from '@libs/OptionsListUtils';
import * as PersonalDetailsUtils from '@libs/PersonalDetailsUtils';
import * as PolicyUtils from '@libs/PolicyUtils';
import {getDisplayNameForParticipant} from '@libs/ReportUtils';
import * as Modal from '@userActions/Modal';
import * as Member from '@userActions/Policy/Member';
import * as Policy from '@userActions/Policy/Policy';
import CONST from '@src/CONST';
import ONYXKEYS from '@src/ONYXKEYS';
import ROUTES from '@src/ROUTES';
import type SCREENS from '@src/SCREENS';
import type {PersonalDetailsList, PolicyEmployeeList} from '@src/types/onyx';
import type {Errors, PendingAction} from '@src/types/onyx/OnyxCommon';
import {isEmptyObject} from '@src/types/utils/EmptyObject';
import type {WithPolicyAndFullscreenLoadingProps} from './withPolicyAndFullscreenLoading';
import withPolicyAndFullscreenLoading from './withPolicyAndFullscreenLoading';
import WorkspacePageWithSections from './WorkspacePageWithSections';

type WorkspaceMembersPageProps = WithPolicyAndFullscreenLoadingProps & WithCurrentUserPersonalDetailsProps & StackScreenProps<FullScreenNavigatorParamList, typeof SCREENS.WORKSPACE.MEMBERS>;

/**
 * Inverts an object, equivalent of _.invert
 */
function invertObject(object: Record<string, string>): Record<string, string> {
    const invertedEntries = Object.entries(object).map(([key, value]) => [value, key] as const);
    return Object.fromEntries(invertedEntries);
}

type MemberOption = Omit<ListItem, 'accountID'> & {accountID: number};

function WorkspaceMembersPage({personalDetails, route, policy, currentUserPersonalDetails}: WorkspaceMembersPageProps) {
    const policyMemberEmailsToAccountIDs = useMemo(() => PolicyUtils.getMemberAccountIDsForWorkspace(policy?.employeeList, true), [policy?.employeeList]);
    const styles = useThemeStyles();
    const StyleUtils = useStyleUtils();
    const [selectedEmployees, setSelectedEmployees] = useState<number[]>([]);
    const [removeMembersConfirmModalVisible, setRemoveMembersConfirmModalVisible] = useState(false);
    const [errors, setErrors] = useState({});
    const {isOffline} = useNetwork();
    const {windowWidth} = useWindowDimensions();
    const prevIsOffline = usePrevious(isOffline);
    const accountIDs = useMemo(() => Object.values(policyMemberEmailsToAccountIDs ?? {}).map((accountID) => Number(accountID)), [policyMemberEmailsToAccountIDs]);
    const prevAccountIDs = usePrevious(accountIDs);
    const textInputRef = useRef<TextInput>(null);
    const [isOfflineModalVisible, setIsOfflineModalVisible] = useState(false);
    const [isDownloadFailureModalVisible, setIsDownloadFailureModalVisible] = useState(false);
    const isOfflineAndNoMemberDataAvailable = isEmptyObject(policy?.employeeList) && isOffline;
    const prevPersonalDetails = usePrevious(personalDetails);
    const {translate, formatPhoneNumber, preferredLocale} = useLocalize();
    const {shouldUseNarrowLayout, isSmallScreenWidth} = useResponsiveLayout();
    const isPolicyAdmin = PolicyUtils.isPolicyAdmin(policy);
    const isLoading = useMemo(
        () => !isOfflineAndNoMemberDataAvailable && (!OptionsListUtils.isPersonalDetailsReady(personalDetails) || isEmptyObject(policy?.employeeList)),
        [isOfflineAndNoMemberDataAvailable, personalDetails, policy?.employeeList],
    );

    const [invitedEmailsToAccountIDsDraft] = useOnyx(`${ONYXKEYS.COLLECTION.WORKSPACE_INVITE_MEMBERS_DRAFT}${route.params.policyID.toString()}`);
    const {selectionMode} = useMobileSelectionMode();
    const [session] = useOnyx(ONYXKEYS.SESSION);
    const selectionListRef = useRef<SelectionListHandle>(null);
    const isFocused = useIsFocused();
    const policyID = route.params.policyID;

    const canSelectMultiple = isPolicyAdmin && (shouldUseNarrowLayout ? selectionMode?.isEnabled : true);

    const confirmModalPrompt = useMemo(() => {
        const approverAccountID = selectedEmployees.find((selectedEmployee) => Member.isApprover(policy, selectedEmployee));
        if (!approverAccountID) {
            return translate('workspace.people.removeMembersPrompt');
        }
        return translate('workspace.people.removeMembersWarningPrompt', {
            memberName: getDisplayNameForParticipant(approverAccountID),
            ownerName: getDisplayNameForParticipant(policy?.ownerAccountID),
        });
    }, [selectedEmployees, policy, translate]);
    /**
     * Get filtered personalDetails list with current employeeList
     */
    const filterPersonalDetails = (members: OnyxEntry<PolicyEmployeeList>, details: OnyxEntry<PersonalDetailsList>): PersonalDetailsList =>
        Object.keys(members ?? {}).reduce((acc, key) => {
            const memberAccountIdKey = policyMemberEmailsToAccountIDs[key] ?? '';
            if (details?.[memberAccountIdKey]) {
                acc[memberAccountIdKey] = details[memberAccountIdKey];
            }
            return acc;
        }, {} as PersonalDetailsList);
    /**
     * Get members for the current workspace
     */
    const getWorkspaceMembers = useCallback(() => {
        Member.openWorkspaceMembersPage(route.params.policyID, Object.keys(PolicyUtils.getMemberAccountIDsForWorkspace(policy?.employeeList)));
    }, [route.params.policyID, policy?.employeeList]);

    /**
     * Check if the current selection includes members that cannot be removed
     */
    const validateSelection = useCallback(() => {
        const newErrors: Errors = {};
        selectedEmployees.forEach((member) => {
            if (member !== policy?.ownerAccountID && member !== session?.accountID) {
                return;
            }
            newErrors[member] = translate('workspace.people.error.cannotRemove');
        });
        setErrors(newErrors);
        // eslint-disable-next-line react-compiler/react-compiler, react-hooks/exhaustive-deps
    }, [selectedEmployees, policy?.owner, session?.accountID]);

    // useFocus would make getWorkspaceMembers get called twice on fresh login because policyEmployee is a dependency of getWorkspaceMembers.
    useEffect(() => {
        if (!isFocused) {
            setSelectedEmployees([]);
            return;
        }
        getWorkspaceMembers();
        // eslint-disable-next-line react-compiler/react-compiler, react-hooks/exhaustive-deps
    }, [isFocused]);

    useEffect(() => {
        validateSelection();
    }, [preferredLocale, validateSelection]);

    useEffect(() => {
        if (removeMembersConfirmModalVisible && !lodashIsEqual(accountIDs, prevAccountIDs)) {
            setRemoveMembersConfirmModalVisible(false);
        }
        setSelectedEmployees((prevSelected) => {
            // Filter all personal details in order to use the elements needed for the current workspace
            const currentPersonalDetails = filterPersonalDetails(policy?.employeeList ?? {}, personalDetails);
            // We need to filter the previous selected employees by the new personal details, since unknown/new user id's change when transitioning from offline to online
            const prevSelectedElements = prevSelected.map((id) => {
                const prevItem = prevPersonalDetails?.id;
                const res = Object.values(currentPersonalDetails).find((item) => prevItem?.login === item?.login);
                return res?.accountID ?? id;
            });

            const currentSelectedElements = Object.entries(PolicyUtils.getMemberAccountIDsForWorkspace(policy?.employeeList))
                .filter((employee) => policy?.employeeList?.[employee[0]]?.pendingAction !== CONST.RED_BRICK_ROAD_PENDING_ACTION.DELETE)
                .map((employee) => employee[1]);

            // This is an equivalent of the lodash intersection function. The reduce method below is used to filter the items that exist in both arrays.
            return [prevSelectedElements, currentSelectedElements].reduce((prev, members) => prev.filter((item) => members.includes(item)));
        });
        // eslint-disable-next-line react-compiler/react-compiler, react-hooks/exhaustive-deps
    }, [policy?.employeeList, policyMemberEmailsToAccountIDs]);

    useEffect(() => {
        const isReconnecting = prevIsOffline && !isOffline;
        if (!isReconnecting) {
            return;
        }
        getWorkspaceMembers();
    }, [isOffline, prevIsOffline, getWorkspaceMembers]);

    /**
     * Open the modal to invite a user
     */
    const inviteUser = () => {
        Navigation.navigate(ROUTES.WORKSPACE_INVITE.getRoute(route.params.policyID));
    };

    /**
     * Remove selected users from the workspace
     * Please see https://github.com/Expensify/App/blob/main/README.md#Security for more details
     */
    const removeUsers = () => {
        if (!isEmptyObject(errors)) {
            return;
        }

        // Remove the admin from the list
        const accountIDsToRemove = session?.accountID ? selectedEmployees.filter((id) => id !== session.accountID) : selectedEmployees;

        Member.removeMembers(accountIDsToRemove, route.params.policyID);
        setSelectedEmployees([]);
        setRemoveMembersConfirmModalVisible(false);
    };

    /**
     * Show the modal to confirm removal of the selected members
     */
    const askForConfirmationToRemove = () => {
        if (!isEmptyObject(errors)) {
            return;
        }
        setRemoveMembersConfirmModalVisible(true);
    };

    /**
     * Add or remove all users passed from the selectedEmployees list
     */
    const toggleAllUsers = (memberList: MemberOption[]) => {
        const enabledAccounts = memberList.filter((member) => !member.isDisabled && !member.isDisabledCheckbox);
        const everyoneSelected = enabledAccounts.every((member) => selectedEmployees.includes(member.accountID));

        if (everyoneSelected) {
            setSelectedEmployees([]);
        } else {
            const everyAccountId = enabledAccounts.map((member) => member.accountID);
            setSelectedEmployees(everyAccountId);
        }

        validateSelection();
    };

    /**
     * Add user from the selectedEmployees list
     */
    const addUser = useCallback(
        (accountID: number) => {
            setSelectedEmployees((prevSelected) => [...prevSelected, accountID]);
            validateSelection();
        },
        [validateSelection],
    );

    /**
     * Remove user from the selectedEmployees list
     */
    const removeUser = useCallback(
        (accountID: number) => {
            setSelectedEmployees((prevSelected) => prevSelected.filter((id) => id !== accountID));
            validateSelection();
        },
        [validateSelection],
    );

    /**
     * Toggle user from the selectedEmployees list
     */
    const toggleUser = useCallback(
        (accountID: number, pendingAction?: PendingAction) => {
            if (accountID === policy?.ownerAccountID && accountID !== session?.accountID) {
                return;
            }

            if (pendingAction === CONST.RED_BRICK_ROAD_PENDING_ACTION.DELETE) {
                return;
            }

            // Add or remove the user if the checkbox is enabled
            if (selectedEmployees.includes(accountID)) {
                removeUser(accountID);
            } else {
                addUser(accountID);
            }
        },
        [selectedEmployees, addUser, removeUser, policy?.ownerAccountID, session?.accountID],
    );

    /** Opens the member details page */
    const openMemberDetails = useCallback(
        (item: MemberOption) => {
            if (!isPolicyAdmin || !PolicyUtils.isPaidGroupPolicy(policy)) {
                Navigation.navigate(ROUTES.PROFILE.getRoute(item.accountID));
                return;
            }
            Member.clearWorkspaceOwnerChangeFlow(policyID);
            Navigation.navigate(ROUTES.WORKSPACE_MEMBER_DETAILS.getRoute(route.params.policyID, item.accountID));
        },
        [isPolicyAdmin, policy, policyID, route.params.policyID],
    );

    /**
     * Dismisses the errors on one item
     */
    const dismissError = useCallback(
        (item: MemberOption) => {
            if (item.pendingAction === CONST.RED_BRICK_ROAD_PENDING_ACTION.DELETE) {
                Member.clearDeleteMemberError(route.params.policyID, item.accountID);
            } else {
                Member.clearAddMemberError(route.params.policyID, item.accountID);
            }
        },
        [route.params.policyID],
    );

    const policyOwner = policy?.owner;
    const currentUserLogin = currentUserPersonalDetails.login;
    const invitedPrimaryToSecondaryLogins = invertObject(policy?.primaryLoginsInvited ?? {});
    const getUsers = useCallback((): MemberOption[] => {
        let result: MemberOption[] = [];

        Object.entries(policy?.employeeList ?? {}).forEach(([email, policyEmployee]) => {
            const accountID = Number(policyMemberEmailsToAccountIDs[email] ?? '');
            if (PolicyUtils.isDeletedPolicyEmployee(policyEmployee, isOffline)) {
                return;
            }

            const details = personalDetails?.[accountID];

            if (!details) {
                Log.hmmm(`[WorkspaceMembersPage] no personal details found for policy member with accountID: ${accountID}`);
                return;
            }

            // If this policy is owned by Expensify then show all support (expensify.com or team.expensify.com) emails
            // We don't want to show guides as policy members unless the user is a guide. Some customers get confused when they
            // see random people added to their policy, but guides having access to the policies help set them up.
            if (PolicyUtils.isExpensifyTeam(details?.login ?? details?.displayName)) {
                if (policyOwner && currentUserLogin && !PolicyUtils.isExpensifyTeam(policyOwner) && !PolicyUtils.isExpensifyTeam(currentUserLogin)) {
                    return;
                }
            }

            const isSelected = selectedEmployees.includes(accountID) && canSelectMultiple;

            const isOwner = policy?.owner === details.login;
            const isAdmin = policyEmployee.role === CONST.POLICY.ROLE.ADMIN;
            const isAuditor = policyEmployee.role === CONST.POLICY.ROLE.AUDITOR;
            let roleBadge = null;
            if (isOwner || isAdmin) {
                roleBadge = <Badge text={isOwner ? translate('common.owner') : translate('common.admin')} />;
            } else if (isAuditor) {
                roleBadge = <Badge text={translate('common.auditor')} />;
            }

            result.push({
                keyForList: String(accountID),
                accountID,
                isSelected,
                isDisabledCheckbox: !(isPolicyAdmin && accountID !== policy?.ownerAccountID && accountID !== session?.accountID),
                isDisabled:
                    !!details.isOptimisticPersonalDetail ||
                    (isPolicyAdmin && (policyEmployee.pendingAction === CONST.RED_BRICK_ROAD_PENDING_ACTION.DELETE || !isEmptyObject(policyEmployee.errors))),
                cursorStyle: details.isOptimisticPersonalDetail ? styles.cursorDefault : {},
                text: formatPhoneNumber(PersonalDetailsUtils.getDisplayNameOrDefault(details)),
                alternateText: formatPhoneNumber(details?.login ?? ''),
                rightElement: roleBadge,
                icons: [
                    {
                        source: details.avatar ?? Expensicons.FallbackAvatar,
                        name: formatPhoneNumber(details?.login ?? ''),
                        type: CONST.ICON_TYPE_AVATAR,
                        id: accountID,
                    },
                ],
                errors: policyEmployee.errors,
                pendingAction: policyEmployee.pendingAction,
                // Note which secondary login was used to invite this primary login
                invitedSecondaryLogin: details?.login ? invitedPrimaryToSecondaryLogins[details.login] ?? '' : '',
            });
        });
        result = OptionsListUtils.sortAlphabetically(result, 'text');
        return result;
    }, [
        isOffline,
        currentUserLogin,
        formatPhoneNumber,
        invitedPrimaryToSecondaryLogins,
        isPolicyAdmin,
        personalDetails,
        policy?.owner,
        policy?.ownerAccountID,
        policy?.employeeList,
        policyMemberEmailsToAccountIDs,
        policyOwner,
        selectedEmployees,
        session?.accountID,
        translate,
        styles.cursorDefault,
        canSelectMultiple,
    ]);

    const data = useMemo(() => getUsers(), [getUsers]);

    useEffect(() => {
        if (!isFocused) {
            return;
        }
        if (isEmptyObject(invitedEmailsToAccountIDsDraft) || accountIDs === prevAccountIDs) {
            return;
        }
        const invitedEmails = Object.values(invitedEmailsToAccountIDsDraft).map(String);
        selectionListRef.current?.scrollAndHighlightItem?.(invitedEmails, 1500);
        Member.setWorkspaceInviteMembersDraft(route.params.policyID, {});
    }, [invitedEmailsToAccountIDsDraft, route.params.policyID, isFocused, accountIDs, prevAccountIDs]);

    const getHeaderMessage = () => {
        if (isOfflineAndNoMemberDataAvailable) {
            return translate('workspace.common.mustBeOnlineToViewMembers');
        }

        return !isLoading && isEmptyObject(policy?.employeeList) ? translate('workspace.common.memberNotFound') : '';
    };

    const getHeaderContent = () => (
        <View style={shouldUseNarrowLayout ? styles.workspaceSectionMobile : styles.workspaceSection}>
            <Text style={[styles.pl5, styles.mb4, styles.mt3, styles.textSupporting]}>{translate('workspace.people.membersListTitle')}</Text>
            {!isEmptyObject(invitedPrimaryToSecondaryLogins) && (
                <MessagesRow
                    type="success"
                    // eslint-disable-next-line @typescript-eslint/naming-convention
                    messages={{0: translate('workspace.people.addedWithPrimary')}}
                    containerStyles={[styles.pb5, styles.ph5]}
                    onClose={() => Policy.dismissAddedWithPrimaryLoginMessages(policyID)}
                />
            )}
        </View>
    );

    useEffect(() => {
        if (selectionMode?.isEnabled) {
            return;
        }

        setSelectedEmployees([]);
    }, [setSelectedEmployees, selectionMode?.isEnabled]);

    const getCustomListHeader = () => {
        const header = (
            <View style={[styles.flex1, styles.flexRow, styles.justifyContentBetween]}>
                <View>
                    <Text style={[styles.searchInputStyle, canSelectMultiple ? styles.ml3 : styles.ml0]}>{translate('common.member')}</Text>
                </View>
                <View style={[StyleUtils.getMinimumWidth(60)]}>
                    <Text style={[styles.searchInputStyle, styles.textAlignCenter]}>{translate('common.role')}</Text>
                </View>
            </View>
        );
        if (canSelectMultiple) {
            return header;
        }
        return <View style={[styles.peopleRow, styles.userSelectNone, styles.ph9, styles.pv3, styles.pb5]}>{header}</View>;
    };

    const changeUserRole = (role: ValueOf<typeof CONST.POLICY.ROLE>) => {
        if (!isEmptyObject(errors)) {
            return;
        }

        const accountIDsToUpdate = selectedEmployees.filter((accountID) => {
            const email = personalDetails?.[accountID]?.login ?? '';
            return policy?.employeeList?.[email]?.role !== role;
        });

        Member.updateWorkspaceMembersRole(route.params.policyID, accountIDsToUpdate, role);
        setSelectedEmployees([]);
    };

    const getBulkActionsButtonOptions = () => {
        const options: Array<DropdownOption<WorkspaceMemberBulkActionType>> = [
            {
                text: translate('workspace.people.removeMembersTitle'),
                value: CONST.POLICY.MEMBERS_BULK_ACTION_TYPES.REMOVE,
                icon: Expensicons.RemoveMembers,
                onSelected: askForConfirmationToRemove,
            },
        ];

        if (!PolicyUtils.isPaidGroupPolicy(policy)) {
            return options;
        }

        const selectedEmployeesRoles = selectedEmployees.map((accountID) => {
            const email = personalDetails?.[accountID]?.login ?? '';
            return policy?.employeeList?.[email]?.role;
        });

        const memberOption = {
            text: translate('workspace.people.makeMember'),
            value: CONST.POLICY.MEMBERS_BULK_ACTION_TYPES.MAKE_MEMBER,
            icon: Expensicons.User,
            onSelected: () => changeUserRole(CONST.POLICY.ROLE.USER),
        };
        const adminOption = {
            text: translate('workspace.people.makeAdmin'),
            value: CONST.POLICY.MEMBERS_BULK_ACTION_TYPES.MAKE_ADMIN,
            icon: Expensicons.MakeAdmin,
            onSelected: () => changeUserRole(CONST.POLICY.ROLE.ADMIN),
        };

        const auditorOption = {
            text: translate('workspace.people.makeAuditor'),
            value: CONST.POLICY.MEMBERS_BULK_ACTION_TYPES.MAKE_AUDITOR,
            icon: Expensicons.UserEye,
            onSelected: () => changeUserRole(CONST.POLICY.ROLE.AUDITOR),
        };

        const hasAtLeastOneNonAuditorRole = selectedEmployeesRoles.some((role) => role !== CONST.POLICY.ROLE.AUDITOR);
        const hasAtLeastOneNonMemberRole = selectedEmployeesRoles.some((role) => role !== CONST.POLICY.ROLE.USER);
        const hasAtLeastOneNonAdminRole = selectedEmployeesRoles.some((role) => role !== CONST.POLICY.ROLE.ADMIN);

        if (hasAtLeastOneNonMemberRole) {
            options.push(memberOption);
        }

        if (hasAtLeastOneNonAdminRole) {
            options.push(adminOption);
        }

        if (hasAtLeastOneNonAuditorRole) {
            options.push(auditorOption);
        }

        return options;
    };

    const getHeaderButtons = () => {
        if (!isPolicyAdmin) {
            return null;
        }
<<<<<<< HEAD
        return (
            <View style={styles.w100}>
                {(shouldUseNarrowLayout ? canSelectMultiple : selectedEmployees.length > 0) ? (
                    <ButtonWithDropdownMenu<WorkspaceMemberBulkActionType>
                        shouldAlwaysShowDropdownMenu
                        pressOnEnter
                        customText={translate('workspace.common.selected', undefined, selectedEmployees.length)}
                        buttonSize={CONST.DROPDOWN_BUTTON_SIZE.MEDIUM}
                        onPress={() => null}
                        options={getBulkActionsButtonOptions()}
                        isSplitButton={false}
                        style={[shouldUseNarrowLayout && styles.flexGrow1, shouldUseNarrowLayout && styles.mb3]}
                        isDisabled={!selectedEmployees.length}
                    />
                ) : (
                    <Button
                        medium
                        success
                        onPress={inviteUser}
                        text={translate('workspace.invite.member')}
                        icon={Expensicons.Plus}
                        innerStyles={[shouldUseNarrowLayout && styles.alignItemsCenter]}
                        style={[shouldUseNarrowLayout && styles.flexGrow1, shouldUseNarrowLayout && styles.mb3]}
                    />
                )}
            </View>
=======
        return (shouldUseNarrowLayout ? canSelectMultiple : selectedEmployees.length > 0) ? (
            <ButtonWithDropdownMenu<WorkspaceMemberBulkActionType>
                shouldAlwaysShowDropdownMenu
                pressOnEnter
                customText={translate('workspace.common.selected', {selectedNumber: selectedEmployees.length})}
                buttonSize={CONST.DROPDOWN_BUTTON_SIZE.MEDIUM}
                onPress={() => null}
                options={getBulkActionsButtonOptions()}
                isSplitButton={false}
                style={[shouldUseNarrowLayout && styles.flexGrow1, shouldUseNarrowLayout && styles.mb3]}
                isDisabled={!selectedEmployees.length}
            />
        ) : (
            <Button
                success
                onPress={inviteUser}
                text={translate('workspace.invite.member')}
                icon={Expensicons.Plus}
                innerStyles={[shouldUseNarrowLayout && styles.alignItemsCenter]}
                style={[shouldUseNarrowLayout && styles.flexGrow1, shouldUseNarrowLayout && styles.mb3]}
            />
>>>>>>> 33818a90
        );
    };

    const threeDotsMenuItems = useMemo(() => {
        if (!isPolicyAdmin) {
            return [];
        }

        const menuItems = [
            {
                icon: Expensicons.Table,
                text: translate('spreadsheet.importSpreadsheet'),
                onSelected: () => {
                    if (isOffline) {
                        Modal.close(() => setIsOfflineModalVisible(true));
                        return;
                    }
                    Navigation.navigate(ROUTES.WORKSPACE_MEMBERS_IMPORT.getRoute(policyID));
                },
            },
            {
                icon: Expensicons.Download,
                text: translate('spreadsheet.downloadCSV'),
                onSelected: () => {
                    if (isOffline) {
                        Modal.close(() => setIsOfflineModalVisible(true));
                        return;
                    }

                    Modal.close(() => {
                        Member.downloadMembersCSV(policyID, () => {
                            setIsDownloadFailureModalVisible(true);
                        });
                    });
                },
            },
        ];

        return menuItems;
    }, [policyID, translate, isOffline, isPolicyAdmin]);

    const selectionModeHeader = selectionMode?.isEnabled && shouldUseNarrowLayout;

    return (
        <WorkspacePageWithSections
            headerText={selectionModeHeader ? translate('common.selectMultiple') : translate('workspace.common.members')}
            route={route}
            guidesCallTaskID={CONST.GUIDES_CALL_TASK_IDS.WORKSPACE_MEMBERS}
            icon={!selectionModeHeader ? Illustrations.ReceiptWrangler : undefined}
            headerContent={!shouldUseNarrowLayout && getHeaderButtons()}
            testID={WorkspaceMembersPage.displayName}
            shouldShowLoading={false}
            shouldShowOfflineIndicatorInWideScreen
            shouldShowThreeDotsButton={isPolicyAdmin}
            threeDotsMenuItems={threeDotsMenuItems}
            threeDotsAnchorPosition={styles.threeDotsPopoverOffsetNoCloseButton(windowWidth)}
            shouldShowNonAdmin
            onBackButtonPress={() => {
                if (selectionMode?.isEnabled) {
                    setSelectedEmployees([]);
                    turnOffMobileSelectionMode();
                    return;
                }
                Navigation.goBack();
            }}
        >
            {() => (
                <>
                    {shouldUseNarrowLayout && <View style={[styles.pl5, styles.pr5]}>{getHeaderButtons()}</View>}
                    <ConfirmModal
                        isVisible={isOfflineModalVisible}
                        onConfirm={() => setIsOfflineModalVisible(false)}
                        title={translate('common.youAppearToBeOffline')}
                        prompt={translate('common.thisFeatureRequiresInternet')}
                        confirmText={translate('common.buttonConfirm')}
                        shouldShowCancelButton={false}
                    />

                    <ConfirmModal
                        danger
                        title={translate('workspace.people.removeMembersTitle')}
                        isVisible={removeMembersConfirmModalVisible}
                        onConfirm={removeUsers}
                        onCancel={() => setRemoveMembersConfirmModalVisible(false)}
                        prompt={confirmModalPrompt}
                        confirmText={translate('common.remove')}
                        cancelText={translate('common.cancel')}
                        onModalHide={() => {
                            InteractionManager.runAfterInteractions(() => {
                                if (!textInputRef.current) {
                                    return;
                                }
                                textInputRef.current.focus();
                            });
                        }}
                    />
                    <DecisionModal
                        title={translate('common.downloadFailedTitle')}
                        prompt={translate('common.downloadFailedDescription')}
                        isSmallScreenWidth={isSmallScreenWidth}
                        onSecondOptionSubmit={() => setIsDownloadFailureModalVisible(false)}
                        secondOptionText={translate('common.buttonConfirm')}
                        isVisible={isDownloadFailureModalVisible}
                        onClose={() => setIsDownloadFailureModalVisible(false)}
                    />
                    <View style={[styles.w100, styles.flex1]}>
                        <SelectionListWithModal
                            ref={selectionListRef}
                            canSelectMultiple={canSelectMultiple}
                            sections={[{data, isDisabled: false}]}
                            ListItem={TableListItem}
                            turnOnSelectionModeOnLongPress={isPolicyAdmin}
                            onTurnOnSelectionMode={(item) => item && toggleUser(item?.accountID)}
                            shouldUseUserSkeletonView
                            disableKeyboardShortcuts={removeMembersConfirmModalVisible}
                            headerMessage={getHeaderMessage()}
                            headerContent={!shouldUseNarrowLayout && getHeaderContent()}
                            onSelectRow={openMemberDetails}
                            shouldSingleExecuteRowSelect={!isPolicyAdmin}
                            onCheckboxPress={(item) => toggleUser(item.accountID)}
                            onSelectAll={() => toggleAllUsers(data)}
                            onDismissError={dismissError}
                            showLoadingPlaceholder={isLoading}
                            shouldPreventDefaultFocusOnSelectRow={!DeviceCapabilities.canUseTouchScreen()}
                            textInputRef={textInputRef}
                            customListHeader={getCustomListHeader()}
                            listHeaderWrapperStyle={[styles.ph9, styles.pv3, styles.pb5]}
                            listHeaderContent={shouldUseNarrowLayout ? <View style={[styles.pr5]}>{getHeaderContent()}</View> : null}
                            showScrollIndicator={false}
                        />
                    </View>
                </>
            )}
        </WorkspacePageWithSections>
    );
}

WorkspaceMembersPage.displayName = 'WorkspaceMembersPage';

export default withCurrentUserPersonalDetails(withPolicyAndFullscreenLoading(WorkspaceMembersPage));<|MERGE_RESOLUTION|>--- conflicted
+++ resolved
@@ -536,39 +536,11 @@
         if (!isPolicyAdmin) {
             return null;
         }
-<<<<<<< HEAD
-        return (
-            <View style={styles.w100}>
-                {(shouldUseNarrowLayout ? canSelectMultiple : selectedEmployees.length > 0) ? (
-                    <ButtonWithDropdownMenu<WorkspaceMemberBulkActionType>
-                        shouldAlwaysShowDropdownMenu
-                        pressOnEnter
-                        customText={translate('workspace.common.selected', undefined, selectedEmployees.length)}
-                        buttonSize={CONST.DROPDOWN_BUTTON_SIZE.MEDIUM}
-                        onPress={() => null}
-                        options={getBulkActionsButtonOptions()}
-                        isSplitButton={false}
-                        style={[shouldUseNarrowLayout && styles.flexGrow1, shouldUseNarrowLayout && styles.mb3]}
-                        isDisabled={!selectedEmployees.length}
-                    />
-                ) : (
-                    <Button
-                        medium
-                        success
-                        onPress={inviteUser}
-                        text={translate('workspace.invite.member')}
-                        icon={Expensicons.Plus}
-                        innerStyles={[shouldUseNarrowLayout && styles.alignItemsCenter]}
-                        style={[shouldUseNarrowLayout && styles.flexGrow1, shouldUseNarrowLayout && styles.mb3]}
-                    />
-                )}
-            </View>
-=======
         return (shouldUseNarrowLayout ? canSelectMultiple : selectedEmployees.length > 0) ? (
             <ButtonWithDropdownMenu<WorkspaceMemberBulkActionType>
                 shouldAlwaysShowDropdownMenu
                 pressOnEnter
-                customText={translate('workspace.common.selected', {selectedNumber: selectedEmployees.length})}
+                customText={translate('workspace.common.selected', {count: selectedEmployees.length})}
                 buttonSize={CONST.DROPDOWN_BUTTON_SIZE.MEDIUM}
                 onPress={() => null}
                 options={getBulkActionsButtonOptions()}
@@ -585,7 +557,6 @@
                 innerStyles={[shouldUseNarrowLayout && styles.alignItemsCenter]}
                 style={[shouldUseNarrowLayout && styles.flexGrow1, shouldUseNarrowLayout && styles.mb3]}
             />
->>>>>>> 33818a90
         );
     };
 
