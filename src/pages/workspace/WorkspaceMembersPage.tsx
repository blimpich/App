import type {StackScreenProps} from '@react-navigation/stack';
import lodashIsEqual from 'lodash/isEqual';
import React, {useCallback, useEffect, useMemo, useRef, useState} from 'react';
import type {TextInput} from 'react-native';
import {InteractionManager, View} from 'react-native';
import type {OnyxEntry} from 'react-native-onyx';
import {withOnyx} from 'react-native-onyx';
import Badge from '@components/Badge';
import FullPageNotFoundView from '@components/BlockingViews/FullPageNotFoundView';
import Button from '@components/Button';
import ButtonWithDropdownMenu from '@components/ButtonWithDropdownMenu';
import type {DropdownOption, WorkspaceMemberBulkActionType} from '@components/ButtonWithDropdownMenu/types';
import ConfirmModal from '@components/ConfirmModal';
import HeaderWithBackButton from '@components/HeaderWithBackButton';
import * as Expensicons from '@components/Icon/Expensicons';
import * as Illustrations from '@components/Icon/Illustrations';
import MessagesRow from '@components/MessagesRow';
import ScreenWrapper from '@components/ScreenWrapper';
import SelectionList from '@components/SelectionList';
import TableListItem from '@components/SelectionList/TableListItem';
import type {ListItem} from '@components/SelectionList/types';
import Text from '@components/Text';
import type {WithCurrentUserPersonalDetailsProps} from '@components/withCurrentUserPersonalDetails';
import withCurrentUserPersonalDetails from '@components/withCurrentUserPersonalDetails';
import useLocalize from '@hooks/useLocalize';
import useNetwork from '@hooks/useNetwork';
import usePrevious from '@hooks/usePrevious';
import useStyleUtils from '@hooks/useStyleUtils';
import useThemeStyles from '@hooks/useThemeStyles';
import useWindowDimensions from '@hooks/useWindowDimensions';
import * as DeviceCapabilities from '@libs/DeviceCapabilities';
import Log from '@libs/Log';
import Navigation from '@libs/Navigation/Navigation';
import type {CentralPaneNavigatorParamList} from '@libs/Navigation/types';
import * as OptionsListUtils from '@libs/OptionsListUtils';
import * as PersonalDetailsUtils from '@libs/PersonalDetailsUtils';
import * as PolicyUtils from '@libs/PolicyUtils';
import * as UserUtils from '@libs/UserUtils';
import * as Policy from '@userActions/Policy';
import CONST from '@src/CONST';
import ONYXKEYS from '@src/ONYXKEYS';
import ROUTES from '@src/ROUTES';
import type SCREENS from '@src/SCREENS';
import type {PersonalDetailsList, PolicyMember, PolicyMembers, Session} from '@src/types/onyx';
import type {Errors, PendingAction} from '@src/types/onyx/OnyxCommon';
import {isEmptyObject} from '@src/types/utils/EmptyObject';
import type {WithPolicyAndFullscreenLoadingProps} from './withPolicyAndFullscreenLoading';
import withPolicyAndFullscreenLoading from './withPolicyAndFullscreenLoading';

type WorkspaceMembersPageOnyxProps = {
    /** Personal details of all users */
    personalDetails: OnyxEntry<PersonalDetailsList>;
    /** Session info for the currently logged in user. */
    session: OnyxEntry<Session>;
};

type WorkspaceMembersPageProps = WithPolicyAndFullscreenLoadingProps &
    WithCurrentUserPersonalDetailsProps &
    WorkspaceMembersPageOnyxProps &
    StackScreenProps<CentralPaneNavigatorParamList, typeof SCREENS.WORKSPACE.MEMBERS>;

/**
 * Inverts an object, equivalent of _.invert
 */
function invertObject(object: Record<string, string>): Record<string, string> {
    const invertedEntries = Object.entries(object).map(([key, value]) => [value, key]);
    const inverted: Record<string, string> = Object.fromEntries(invertedEntries);
    return inverted;
}

type MemberOption = Omit<ListItem, 'accountID'> & {accountID: number};

function WorkspaceMembersPage({policyMembers, personalDetails, route, policy, session, currentUserPersonalDetails, isLoadingReportData = true}: WorkspaceMembersPageProps) {
    const styles = useThemeStyles();
    const StyleUtils = useStyleUtils();
    const [selectedEmployees, setSelectedEmployees] = useState<number[]>([]);
    const [removeMembersConfirmModalVisible, setRemoveMembersConfirmModalVisible] = useState(false);
    const [errors, setErrors] = useState({});
    const {isOffline} = useNetwork();
    const prevIsOffline = usePrevious(isOffline);
    const accountIDs = useMemo(() => Object.keys(policyMembers ?? {}).map((accountID) => Number(accountID)), [policyMembers]);
    const prevAccountIDs = usePrevious(accountIDs);
    const textInputRef = useRef<TextInput>(null);
    const isOfflineAndNoMemberDataAvailable = isEmptyObject(policyMembers) && isOffline;
    const prevPersonalDetails = usePrevious(personalDetails);
    const {translate, formatPhoneNumber, preferredLocale} = useLocalize();
    const {isSmallScreenWidth} = useWindowDimensions();
    const dropdownButtonRef = useRef(null);
    const isPolicyAdmin = PolicyUtils.isPolicyAdmin(policy);

    /**
     * Get filtered personalDetails list with current policyMembers
     */
    const filterPersonalDetails = (members: OnyxEntry<PolicyMembers>, details: OnyxEntry<PersonalDetailsList>): PersonalDetailsList =>
        Object.keys(members ?? {}).reduce((result, key) => {
            if (details?.[key]) {
                return {
                    ...result,
                    [key]: details[key],
                };
            }
            return result;
        }, {});

    /**
     * Get members for the current workspace
     */
    const getWorkspaceMembers = useCallback(() => {
        Policy.openWorkspaceMembersPage(route.params.policyID, Object.keys(PolicyUtils.getMemberAccountIDsForWorkspace(policyMembers, personalDetails)));
    }, [route.params.policyID, policyMembers, personalDetails]);

    /**
     * Check if the current selection includes members that cannot be removed
     */
    const validateSelection = useCallback(() => {
        const newErrors: Errors = {};
        selectedEmployees.forEach((member) => {
            if (member !== policy?.ownerAccountID && member !== session?.accountID) {
                return;
            }
            newErrors[member] = translate('workspace.people.error.cannotRemove');
        });
        setErrors(newErrors);
        // eslint-disable-next-line react-hooks/exhaustive-deps
    }, [selectedEmployees, policy?.owner, session?.accountID]);

    useEffect(() => {
        getWorkspaceMembers();
        // eslint-disable-next-line react-hooks/exhaustive-deps
    }, []);

    useEffect(() => {
        validateSelection();
    }, [preferredLocale, validateSelection]);

    useEffect(() => {
        if (removeMembersConfirmModalVisible && !lodashIsEqual(accountIDs, prevAccountIDs)) {
            setRemoveMembersConfirmModalVisible(false);
        }
        setSelectedEmployees((prevSelected) => {
            // Filter all personal details in order to use the elements needed for the current workspace
            const currentPersonalDetails = filterPersonalDetails(policyMembers, personalDetails);
            // We need to filter the previous selected employees by the new personal details, since unknown/new user id's change when transitioning from offline to online
            const prevSelectedElements = prevSelected.map((id) => {
                const prevItem = prevPersonalDetails?.id;
                const res = Object.values(currentPersonalDetails).find((item) => prevItem?.login === item?.login);
                return res?.accountID ?? id;
            });
            // This is an equivalent of the lodash intersection function. The reduce method below is used to filter the items that exist in both arrays.
            return [prevSelectedElements, Object.values(PolicyUtils.getMemberAccountIDsForWorkspace(policyMembers, personalDetails))].reduce((prev, members) =>
                prev.filter((item) => members.includes(item)),
            );
        });
        // eslint-disable-next-line react-hooks/exhaustive-deps
    }, [policyMembers]);

    useEffect(() => {
        const isReconnecting = prevIsOffline && !isOffline;
        if (!isReconnecting) {
            return;
        }
        getWorkspaceMembers();
    }, [isOffline, prevIsOffline, getWorkspaceMembers]);

    /**
     * Open the modal to invite a user
     */
    const inviteUser = () => {
        Navigation.navigate(ROUTES.WORKSPACE_INVITE.getRoute(route.params.policyID));
    };

    /**
     * Remove selected users from the workspace
     * Please see https://github.com/Expensify/App/blob/main/README.md#Security for more details
     */
    const removeUsers = () => {
        if (!isEmptyObject(errors)) {
            return;
        }

        // Remove the admin from the list
        const accountIDsToRemove = session?.accountID ? selectedEmployees.filter((id) => id !== session.accountID) : selectedEmployees;

        Policy.removeMembers(accountIDsToRemove, route.params.policyID);
        setSelectedEmployees([]);
        setRemoveMembersConfirmModalVisible(false);
    };

    /**
     * Show the modal to confirm removal of the selected members
     */
    const askForConfirmationToRemove = () => {
        if (!isEmptyObject(errors)) {
            return;
        }
        setRemoveMembersConfirmModalVisible(true);
    };

    /**
     * Add or remove all users passed from the selectedEmployees list
     */
    const toggleAllUsers = (memberList: MemberOption[]) => {
        const enabledAccounts = memberList.filter((member) => !member.isDisabled);
        const everyoneSelected = enabledAccounts.every((member) => selectedEmployees.includes(member.accountID));

        if (everyoneSelected) {
            setSelectedEmployees([]);
        } else {
            const everyAccountId = enabledAccounts.map((member) => member.accountID);
            setSelectedEmployees(everyAccountId);
        }

        validateSelection();
    };

    /**
     * Add user from the selectedEmployees list
     */
    const addUser = useCallback(
        (accountID: number) => {
            setSelectedEmployees((prevSelected) => [...prevSelected, accountID]);
            validateSelection();
        },
        [validateSelection],
    );

    /**
     * Remove user from the selectedEmployees list
     */
    const removeUser = useCallback(
        (accountID: number) => {
            setSelectedEmployees((prevSelected) => prevSelected.filter((id) => id !== accountID));
            validateSelection();
        },
        [validateSelection],
    );

    /**
     * Toggle user from the selectedEmployees list
     */
    const toggleUser = useCallback(
        (accountID: number, pendingAction?: PendingAction) => {
            if (pendingAction === CONST.RED_BRICK_ROAD_PENDING_ACTION.DELETE) {
                return;
            }

            // Add or remove the user if the checkbox is enabled
            if (selectedEmployees.includes(accountID)) {
                removeUser(accountID);
            } else {
                addUser(accountID);
            }
        },
        [selectedEmployees, addUser, removeUser],
    );

    /**
     * Dismisses the errors on one item
     */
    const dismissError = useCallback(
        (item: MemberOption) => {
            if (item.pendingAction === CONST.RED_BRICK_ROAD_PENDING_ACTION.DELETE) {
                Policy.clearDeleteMemberError(route.params.policyID, item.accountID);
            } else {
                Policy.clearAddMemberError(route.params.policyID, item.accountID);
            }
        },
        [route.params.policyID],
    );

    /**
     * Check if the policy member is deleted from the workspace
     */
    const isDeletedPolicyMember = (policyMember: PolicyMember): boolean =>
        !isOffline && policyMember.pendingAction === CONST.RED_BRICK_ROAD_PENDING_ACTION.DELETE && isEmptyObject(policyMember.errors);
    const policyOwner = policy?.owner;
    const currentUserLogin = currentUserPersonalDetails.login;
    const policyID = route.params.policyID;

    const invitedPrimaryToSecondaryLogins = invertObject(policy?.primaryLoginsInvited ?? {});

    const getUsers = (): MemberOption[] => {
        let result: MemberOption[] = [];

        Object.entries(policyMembers ?? {}).forEach(([accountIDKey, policyMember]) => {
            const accountID = Number(accountIDKey);
            if (isDeletedPolicyMember(policyMember)) {
                return;
            }

            const details = personalDetails?.[accountID];

            if (!details) {
                Log.hmmm(`[WorkspaceMembersPage] no personal details found for policy member with accountID: ${accountID}`);
                return;
            }

            // If this policy is owned by Expensify then show all support (expensify.com or team.expensify.com) emails
            // We don't want to show guides as policy members unless the user is a guide. Some customers get confused when they
            // see random people added to their policy, but guides having access to the policies help set them up.
            if (PolicyUtils.isExpensifyTeam(details?.login ?? details?.displayName)) {
                if (policyOwner && currentUserLogin && !PolicyUtils.isExpensifyTeam(policyOwner) && !PolicyUtils.isExpensifyTeam(currentUserLogin)) {
                    return;
                }
            }

            const isSelected = selectedEmployees.includes(accountID);

            const isOwner = policy?.owner === details.login;
            const isAdmin = policyMember.role === CONST.POLICY.ROLE.ADMIN;

            let roleBadge = null;
            if (isOwner || isAdmin) {
                roleBadge = (
                    <Badge
                        text={isOwner ? translate('common.owner') : translate('common.admin')}
                        textStyles={styles.textStrong}
                        badgeStyles={[styles.justifyContentCenter, StyleUtils.getMinimumWidth(60), styles.badgeBordered, isSelected && styles.activeItemBadge]}
                    />
                );
            }

            result.push({
                keyForList: accountIDKey,
                accountID,
                isSelected,
                isDisabled:
                    isPolicyAdmin &&
                    (accountID === session?.accountID ||
                        accountID === policy?.ownerAccountID ||
                        policyMember.pendingAction === CONST.RED_BRICK_ROAD_PENDING_ACTION.DELETE ||
                        !isEmptyObject(policyMember.errors)),
                text: formatPhoneNumber(PersonalDetailsUtils.getDisplayNameOrDefault(details)),
                alternateText: formatPhoneNumber(details?.login ?? ''),
                rightElement: roleBadge,
                icons: [
                    {
                        source: UserUtils.getAvatar(details.avatar, accountID),
                        name: formatPhoneNumber(details?.login ?? ''),
                        type: CONST.ICON_TYPE_AVATAR,
                        id: accountID,
                    },
                ],
                errors: policyMember.errors,
                pendingAction: policyMember.pendingAction,

                // Note which secondary login was used to invite this primary login
                invitedSecondaryLogin: details?.login ? invitedPrimaryToSecondaryLogins[details.login] ?? '' : '',
            });
        });

        result = result.sort((a, b) => a.text.toLowerCase().localeCompare(b.text.toLowerCase()));

        return result;
    };
    const data = getUsers();

    const getHeaderMessage = () => {
        if (isOfflineAndNoMemberDataAvailable) {
            return translate('workspace.common.mustBeOnlineToViewMembers');
        }
        return !data.length ? translate('workspace.common.memberNotFound') : '';
    };

    const getHeaderContent = () => (
        <>
            <Text style={[styles.pl5, styles.mb4, styles.mt3, styles.textSupporting]}>{translate('workspace.people.membersListTitle')}</Text>
            {!isEmptyObject(invitedPrimaryToSecondaryLogins) && (
                <MessagesRow
                    type="success"
                    // eslint-disable-next-line @typescript-eslint/naming-convention
                    messages={{0: 'workspace.people.addedWithPrimary'}}
                    containerStyles={[styles.pb5, styles.ph5]}
                    onClose={() => Policy.dismissAddedWithPrimaryLoginMessages(policyID)}
                />
            )}
        </>
    );

    const getCustomListHeader = () => {
        const header = (
            <View style={[styles.flex1, styles.flexRow, styles.justifyContentBetween]}>
                <View>
                    <Text style={[styles.searchInputStyle, isPolicyAdmin ? styles.ml3 : styles.ml0]}>{translate('common.member')}</Text>
                </View>
                <View style={[StyleUtils.getMinimumWidth(60)]}>
                    <Text style={[styles.searchInputStyle, styles.textAlignCenter]}>{translate('common.role')}</Text>
                </View>
            </View>
        );

        if (isPolicyAdmin) {
            return header;
        }

        return <View style={[styles.peopleRow, styles.userSelectNone, styles.ph9, styles.pv3, styles.pb5]}>{header}</View>;
    };

    const changeUserRole = (role: typeof CONST.POLICY.ROLE.ADMIN | typeof CONST.POLICY.ROLE.USER) => {
        if (!isEmptyObject(errors)) {
            return;
        }

        const accountIDsToUpdate = selectedEmployees.filter((id) => policyMembers?.[id].role !== role);

        Policy.updateWorkspaceMembersRole(route.params.policyID, accountIDsToUpdate, role);
        setSelectedEmployees([]);
    };

    const getBulkActionsButtonOptions = () => {
        const options: Array<DropdownOption<WorkspaceMemberBulkActionType>> = [
            {
                text: translate('workspace.people.removeMembersTitle'),
                value: CONST.POLICY.MEMBERS_BULK_ACTION_TYPES.REMOVE,
                icon: Expensicons.RemoveMembers,
                onSelected: askForConfirmationToRemove,
            },
        ];

        if (selectedEmployees.find((employee) => policyMembers?.[employee]?.role === CONST.POLICY.ROLE.ADMIN)) {
            options.push({
                text: translate('workspace.people.makeMember'),
                value: CONST.POLICY.MEMBERS_BULK_ACTION_TYPES.MAKE_MEMBER,
                icon: Expensicons.User,
                onSelected: () => changeUserRole(CONST.POLICY.ROLE.USER),
            });
        }

        if (selectedEmployees.find((employee) => policyMembers?.[employee]?.role === CONST.POLICY.ROLE.USER)) {
            options.push({
                text: translate('workspace.people.makeAdmin'),
                value: CONST.POLICY.MEMBERS_BULK_ACTION_TYPES.MAKE_ADMIN,
                icon: Expensicons.MakeAdmin,
                onSelected: () => changeUserRole(CONST.POLICY.ROLE.ADMIN),
            });
        }

        return options;
    };

<<<<<<< HEAD
    const getHeaderButtons = () => (
        <View style={styles.w100}>
            {selectedEmployees.length > 0 ? (
                <ButtonWithDropdownMenu<WorkspaceMemberBulkActionType>
                    shouldAlwaysShowDropdownMenu
                    pressOnEnter
                    customText={translate('workspace.common.selected', {selectedNumber: selectedEmployees.length})}
                    buttonSize={CONST.DROPDOWN_BUTTON_SIZE.MEDIUM}
                    onPress={() => null}
                    options={getBulkActionsButtonOptions()}
                    buttonRef={dropdownButtonRef}
                    style={[isSmallScreenWidth && styles.flexGrow1]}
                />
            ) : (
                <Button
                    medium
                    success
                    onPress={inviteUser}
                    text={translate('workspace.invite.member')}
                    icon={Expensicons.Plus}
                    iconStyles={{transform: [{scale: 0.6}]}}
                    innerStyles={[isSmallScreenWidth && styles.alignItemsCenter]}
                    style={[isSmallScreenWidth && styles.flexGrow1]}
                />
            )}
        </View>
    );
=======
    const getHeaderButtons = () => {
        if (!isPolicyAdmin) {
            return null;
        }

        return (
            <View style={styles.w100}>
                {selectedEmployees.length > 0 ? (
                    <ButtonWithDropdownMenu<WorkspaceMemberBulkActionType>
                        shouldAlwaysShowDropdownMenu
                        pressOnEnter
                        customText={translate('workspace.people.selected', {selectedNumber: selectedEmployees.length})}
                        buttonSize={CONST.DROPDOWN_BUTTON_SIZE.MEDIUM}
                        onPress={() => null}
                        options={getBulkActionsButtonOptions()}
                        buttonRef={dropdownButtonRef}
                        style={[isSmallScreenWidth && styles.flexGrow1]}
                    />
                ) : (
                    <Button
                        medium
                        success
                        onPress={inviteUser}
                        text={translate('workspace.invite.member')}
                        icon={Expensicons.Plus}
                        iconStyles={{transform: [{scale: 0.6}]}}
                        innerStyles={[isSmallScreenWidth && styles.alignItemsCenter]}
                        style={[isSmallScreenWidth && styles.flexGrow1]}
                    />
                )}
            </View>
        );
    };
>>>>>>> a04481ff

    return (
        <ScreenWrapper
            includeSafeAreaPaddingBottom={false}
            style={[styles.defaultModalContainer]}
            testID={WorkspaceMembersPage.displayName}
            shouldShowOfflineIndicatorInWideScreen
        >
            <FullPageNotFoundView
                shouldShow={(isEmptyObject(policy) && !isLoadingReportData) || PolicyUtils.isPendingDeletePolicy(policy)}
                subtitleKey={isEmptyObject(policy) ? undefined : 'workspace.common.notAuthorized'}
                onBackButtonPress={PolicyUtils.goBackFromInvalidPolicy}
                onLinkPress={PolicyUtils.goBackFromInvalidPolicy}
            >
                <HeaderWithBackButton
                    title={translate('workspace.common.members')}
                    icon={Illustrations.ReceiptWrangler}
                    onBackButtonPress={() => {
                        Navigation.goBack();
                    }}
                    shouldShowBackButton={isSmallScreenWidth}
                    guidesCallTaskID={CONST.GUIDES_CALL_TASK_IDS.WORKSPACE_MEMBERS}
                >
                    {!isSmallScreenWidth && getHeaderButtons()}
                </HeaderWithBackButton>
                {isSmallScreenWidth && <View style={[styles.pl5, styles.pr5]}>{getHeaderButtons()}</View>}
                <ConfirmModal
                    danger
                    title={translate('workspace.people.removeMembersTitle')}
                    isVisible={removeMembersConfirmModalVisible}
                    onConfirm={removeUsers}
                    onCancel={() => setRemoveMembersConfirmModalVisible(false)}
                    prompt={translate('workspace.people.removeMembersPrompt')}
                    confirmText={translate('common.remove')}
                    cancelText={translate('common.cancel')}
                    onModalHide={() => {
                        InteractionManager.runAfterInteractions(() => {
                            if (!textInputRef.current) {
                                return;
                            }
                            textInputRef.current.focus();
                        });
                    }}
                />
                <View style={[styles.w100, styles.flex1]}>
                    <SelectionList
                        canSelectMultiple={isPolicyAdmin}
                        sections={[{data, indexOffset: 0, isDisabled: false}]}
                        ListItem={TableListItem}
                        disableKeyboardShortcuts={removeMembersConfirmModalVisible}
                        headerMessage={getHeaderMessage()}
                        headerContent={getHeaderContent()}
                        onSelectRow={(item) => {
                            if (!isPolicyAdmin) {
                                Navigation.navigate(ROUTES.PROFILE.getRoute(item.accountID));
                                return;
                            }
                            toggleUser(item.accountID);
                        }}
                        onSelectAll={() => toggleAllUsers(data)}
                        onDismissError={dismissError}
                        showLoadingPlaceholder={!isOfflineAndNoMemberDataAvailable && (!OptionsListUtils.isPersonalDetailsReady(personalDetails) || isEmptyObject(policyMembers))}
                        showScrollIndicator
                        shouldPreventDefaultFocusOnSelectRow={!DeviceCapabilities.canUseTouchScreen()}
                        ref={textInputRef}
                        customListHeader={getCustomListHeader()}
                        listHeaderWrapperStyle={[styles.ph9, styles.pv3, styles.pb5]}
                    />
                </View>
            </FullPageNotFoundView>
        </ScreenWrapper>
    );
}

WorkspaceMembersPage.displayName = 'WorkspaceMembersPage';

export default withCurrentUserPersonalDetails(
    withPolicyAndFullscreenLoading(
        withOnyx<WorkspaceMembersPageProps, WorkspaceMembersPageOnyxProps>({
            personalDetails: {
                key: ONYXKEYS.PERSONAL_DETAILS_LIST,
            },
            session: {
                key: ONYXKEYS.SESSION,
            },
        })(WorkspaceMembersPage),
    ),
);<|MERGE_RESOLUTION|>--- conflicted
+++ resolved
@@ -438,35 +438,6 @@
         return options;
     };
 
-<<<<<<< HEAD
-    const getHeaderButtons = () => (
-        <View style={styles.w100}>
-            {selectedEmployees.length > 0 ? (
-                <ButtonWithDropdownMenu<WorkspaceMemberBulkActionType>
-                    shouldAlwaysShowDropdownMenu
-                    pressOnEnter
-                    customText={translate('workspace.common.selected', {selectedNumber: selectedEmployees.length})}
-                    buttonSize={CONST.DROPDOWN_BUTTON_SIZE.MEDIUM}
-                    onPress={() => null}
-                    options={getBulkActionsButtonOptions()}
-                    buttonRef={dropdownButtonRef}
-                    style={[isSmallScreenWidth && styles.flexGrow1]}
-                />
-            ) : (
-                <Button
-                    medium
-                    success
-                    onPress={inviteUser}
-                    text={translate('workspace.invite.member')}
-                    icon={Expensicons.Plus}
-                    iconStyles={{transform: [{scale: 0.6}]}}
-                    innerStyles={[isSmallScreenWidth && styles.alignItemsCenter]}
-                    style={[isSmallScreenWidth && styles.flexGrow1]}
-                />
-            )}
-        </View>
-    );
-=======
     const getHeaderButtons = () => {
         if (!isPolicyAdmin) {
             return null;
@@ -478,7 +449,7 @@
                     <ButtonWithDropdownMenu<WorkspaceMemberBulkActionType>
                         shouldAlwaysShowDropdownMenu
                         pressOnEnter
-                        customText={translate('workspace.people.selected', {selectedNumber: selectedEmployees.length})}
+                        customText={translate('workspace.common.selected', {selectedNumber: selectedEmployees.length})}
                         buttonSize={CONST.DROPDOWN_BUTTON_SIZE.MEDIUM}
                         onPress={() => null}
                         options={getBulkActionsButtonOptions()}
@@ -500,7 +471,6 @@
             </View>
         );
     };
->>>>>>> a04481ff
 
     return (
         <ScreenWrapper
