import {useIsFocused} from '@react-navigation/native';
import lodashIsEqual from 'lodash/isEqual';
import React, {useCallback, useEffect, useMemo, useRef, useState} from 'react';
import type {TextInput} from 'react-native';
import {InteractionManager, View} from 'react-native';
import type {OnyxEntry} from 'react-native-onyx';
import {useOnyx} from 'react-native-onyx';
import type {ValueOf} from 'type-fest';
import Badge from '@components/Badge';
import Button from '@components/Button';
import ButtonWithDropdownMenu from '@components/ButtonWithDropdownMenu';
import type {DropdownOption, WorkspaceMemberBulkActionType} from '@components/ButtonWithDropdownMenu/types';
import ConfirmModal from '@components/ConfirmModal';
import DecisionModal from '@components/DecisionModal';
import {Download, FallbackAvatar, MakeAdmin, Plus, RemoveMembers, Table, User, UserEye} from '@components/Icon/Expensicons';
import {ReceiptWrangler} from '@components/Icon/Illustrations';
import MessagesRow from '@components/MessagesRow';
import TableListItem from '@components/SelectionList/TableListItem';
import type {ListItem, SelectionListHandle} from '@components/SelectionList/types';
import SelectionListWithModal from '@components/SelectionListWithModal';
import CustomListHeader from '@components/SelectionListWithModal/CustomListHeader';
import Text from '@components/Text';
import type {WithCurrentUserPersonalDetailsProps} from '@components/withCurrentUserPersonalDetails';
import withCurrentUserPersonalDetails from '@components/withCurrentUserPersonalDetails';
import useFilteredSelection from '@hooks/useFilteredSelection';
import useLocalize from '@hooks/useLocalize';
import useMobileSelectionMode from '@hooks/useMobileSelectionMode';
import useNetwork from '@hooks/useNetwork';
import usePrevious from '@hooks/usePrevious';
import useResponsiveLayout from '@hooks/useResponsiveLayout';
import useSearchBackPress from '@hooks/useSearchBackPress';
import useThemeStyles from '@hooks/useThemeStyles';
import useThreeDotsAnchorPosition from '@hooks/useThreeDotsAnchorPosition';
import {turnOffMobileSelectionMode} from '@libs/actions/MobileSelectionMode';
import {
    clearAddMemberError,
    clearDeleteMemberError,
    clearInviteDraft,
    clearWorkspaceOwnerChangeFlow,
    downloadMembersCSV,
    isApprover,
    openWorkspaceMembersPage,
    removeMembers,
    updateWorkspaceMembersRole,
} from '@libs/actions/Policy/Member';
import {removeApprovalWorkflow as removeApprovalWorkflowAction, updateApprovalWorkflow} from '@libs/actions/Workflow';
import {canUseTouchScreen} from '@libs/DeviceCapabilities';
import {formatPhoneNumber as formatPhoneNumberUtil} from '@libs/LocalePhoneNumber';
import Log from '@libs/Log';
import goBackFromWorkspaceCentralScreen from '@libs/Navigation/helpers/goBackFromWorkspaceCentralScreen';
import Navigation from '@libs/Navigation/Navigation';
import type {PlatformStackScreenProps} from '@libs/Navigation/PlatformStackNavigation/types';
import type {WorkspaceSplitNavigatorParamList} from '@libs/Navigation/types';
import {isPersonalDetailsReady, sortAlphabetically} from '@libs/OptionsListUtils';
import {getAccountIDsByLogins, getDisplayNameOrDefault, getPersonalDetailsByIDs} from '@libs/PersonalDetailsUtils';
import {getMemberAccountIDsForWorkspace, isDeletedPolicyEmployee, isExpensifyTeam, isPaidGroupPolicy, isPolicyAdmin as isPolicyAdminUtils} from '@libs/PolicyUtils';
import {getDisplayNameForParticipant} from '@libs/ReportUtils';
import {convertPolicyEmployeesToApprovalWorkflows, updateWorkflowDataOnApproverRemoval} from '@libs/WorkflowUtils';
import {close} from '@userActions/Modal';
import {dismissAddedWithPrimaryLoginMessages} from '@userActions/Policy/Policy';
import CONST from '@src/CONST';
import ONYXKEYS from '@src/ONYXKEYS';
import ROUTES from '@src/ROUTES';
import type SCREENS from '@src/SCREENS';
import type {PersonalDetails, PersonalDetailsList, PolicyEmployee, PolicyEmployeeList} from '@src/types/onyx';
import type {Errors, PendingAction} from '@src/types/onyx/OnyxCommon';
import {isEmptyObject} from '@src/types/utils/EmptyObject';
import type {WithPolicyAndFullscreenLoadingProps} from './withPolicyAndFullscreenLoading';
import withPolicyAndFullscreenLoading from './withPolicyAndFullscreenLoading';
import WorkspacePageWithSections from './WorkspacePageWithSections';

type WorkspaceMembersPageProps = WithPolicyAndFullscreenLoadingProps &
    WithCurrentUserPersonalDetailsProps &
    PlatformStackScreenProps<WorkspaceSplitNavigatorParamList, typeof SCREENS.WORKSPACE.MEMBERS>;

/**
 * Inverts an object, equivalent of _.invert
 */
function invertObject(object: Record<string, string>): Record<string, string> {
    const invertedEntries = Object.entries(object).map(([key, value]) => [value, key] as const);
    return Object.fromEntries(invertedEntries);
}

type MemberOption = Omit<ListItem, 'accountID'> & {accountID: number};

function WorkspaceMembersPage({personalDetails, route, policy, currentUserPersonalDetails}: WorkspaceMembersPageProps) {
    const {policyMemberEmailsToAccountIDs, employeeListDetails} = useMemo(() => {
        const emailsToAccountIDs = getMemberAccountIDsForWorkspace(policy?.employeeList, true);
        const details = Object.keys(policy?.employeeList ?? {}).reduce<Record<number, PolicyEmployee>>((acc, email) => {
            const employee = policy?.employeeList?.[email];
            const accountID = emailsToAccountIDs[email];
            if (!employee) {
                return acc;
            }
            acc[accountID] = employee;
            return acc;
        }, {});
        return {policyMemberEmailsToAccountIDs: emailsToAccountIDs, employeeListDetails: details};
    }, [policy?.employeeList]);
    const styles = useThemeStyles();
    const [removeMembersConfirmModalVisible, setRemoveMembersConfirmModalVisible] = useState(false);
    const [errors, setErrors] = useState({});
    const {isOffline} = useNetwork();
    const threeDotsAnchorPosition = useThreeDotsAnchorPosition(styles.threeDotsPopoverOffsetNoCloseButton);
    const prevIsOffline = usePrevious(isOffline);
    const accountIDs = useMemo(() => Object.values(policyMemberEmailsToAccountIDs ?? {}).map((accountID) => Number(accountID)), [policyMemberEmailsToAccountIDs]);
    const prevAccountIDs = usePrevious(accountIDs);
    const textInputRef = useRef<TextInput>(null);
    const [isOfflineModalVisible, setIsOfflineModalVisible] = useState(false);
    const [isDownloadFailureModalVisible, setIsDownloadFailureModalVisible] = useState(false);
    const isOfflineAndNoMemberDataAvailable = isEmptyObject(policy?.employeeList) && isOffline;
    const prevPersonalDetails = usePrevious(personalDetails);
    const {translate, formatPhoneNumber, preferredLocale} = useLocalize();

    const filterEmployees = useCallback(
        (employee?: PolicyEmployee) => {
            if (!employee?.email) {
                return false;
            }
            const employeeAccountID = getAccountIDsByLogins([employee.email]).at(0);
            if (!employeeAccountID) {
                return false;
            }
            const isPendingDelete = employeeListDetails?.[employeeAccountID]?.pendingAction === CONST.RED_BRICK_ROAD_PENDING_ACTION.DELETE;
            return accountIDs.includes(employeeAccountID) && !isPendingDelete;
        },
        [accountIDs, employeeListDetails],
    );

    const [selectedEmployees, setSelectedEmployees] = useFilteredSelection(employeeListDetails, filterEmployees);

    // We need to use isSmallScreenWidth instead of shouldUseNarrowLayout to apply the correct modal type for the decision modal
    // eslint-disable-next-line rulesdir/prefer-shouldUseNarrowLayout-instead-of-isSmallScreenWidth
    const {shouldUseNarrowLayout, isSmallScreenWidth} = useResponsiveLayout();
    const isPolicyAdmin = isPolicyAdminUtils(policy);
    const isLoading = useMemo(
        () => !isOfflineAndNoMemberDataAvailable && (!isPersonalDetailsReady(personalDetails) || isEmptyObject(policy?.employeeList)),
        [isOfflineAndNoMemberDataAvailable, personalDetails, policy?.employeeList],
    );

    const [invitedEmailsToAccountIDsDraft] = useOnyx(`${ONYXKEYS.COLLECTION.WORKSPACE_INVITE_MEMBERS_DRAFT}${route.params.policyID.toString()}`, {canBeMissing: true});
    const {selectionMode} = useMobileSelectionMode();
    const [session] = useOnyx(ONYXKEYS.SESSION, {canBeMissing: false});
    const currentUserAccountID = Number(session?.accountID);
    const selectionListRef = useRef<SelectionListHandle>(null);
    const isFocused = useIsFocused();
    const policyID = route.params.policyID;

    const ownerDetails = personalDetails?.[policy?.ownerAccountID ?? CONST.DEFAULT_NUMBER_ID] ?? ({} as PersonalDetails);
    const policyApproverEmail = policy?.approver;
    const {approvalWorkflows} = useMemo(
        () =>
            convertPolicyEmployeesToApprovalWorkflows({
                employees: policy?.employeeList ?? {},
                defaultApprover: policyApproverEmail ?? policy?.owner ?? '',
                personalDetails: personalDetails ?? {},
            }),
        [personalDetails, policy?.employeeList, policy?.owner, policyApproverEmail],
    );

    const canSelectMultiple = isPolicyAdmin && (shouldUseNarrowLayout ? selectionMode?.isEnabled : true);

    const confirmModalPrompt = useMemo(() => {
        const approverAccountID = selectedEmployees.find((selectedEmployee) => isApprover(policy, selectedEmployee));
        if (!approverAccountID) {
            return translate('workspace.people.removeMembersPrompt', {
                count: selectedEmployees.length,
                memberName: formatPhoneNumberUtil(getPersonalDetailsByIDs({accountIDs: selectedEmployees, currentUserAccountID}).at(0)?.displayName ?? ''),
            });
        }
        return translate('workspace.people.removeMembersWarningPrompt', {
            memberName: getDisplayNameForParticipant({accountID: approverAccountID}),
            ownerName: getDisplayNameForParticipant({accountID: policy?.ownerAccountID}),
        });
    }, [selectedEmployees, translate, policy, currentUserAccountID]);
    /**
     * Get filtered personalDetails list with current employeeList
     */
    const filterPersonalDetails = (members: OnyxEntry<PolicyEmployeeList>, details: OnyxEntry<PersonalDetailsList>): PersonalDetailsList =>
        Object.keys(members ?? {}).reduce((acc, key) => {
            const memberAccountIdKey = policyMemberEmailsToAccountIDs[key] ?? '';
            if (details?.[memberAccountIdKey]) {
                acc[memberAccountIdKey] = details[memberAccountIdKey];
            }
            return acc;
        }, {} as PersonalDetailsList);
    /**
     * Get members for the current workspace
     */
    const getWorkspaceMembers = useCallback(() => {
        openWorkspaceMembersPage(route.params.policyID, Object.keys(getMemberAccountIDsForWorkspace(policy?.employeeList)));
    }, [route.params.policyID, policy?.employeeList]);

    /**
     * Check if the current selection includes members that cannot be removed
     */
    const validateSelection = useCallback(() => {
        const newErrors: Errors = {};
        selectedEmployees.forEach((member) => {
            if (member !== policy?.ownerAccountID && member !== session?.accountID) {
                return;
            }
            newErrors[member] = translate('workspace.people.error.cannotRemove');
        });
        setErrors(newErrors);
        // eslint-disable-next-line react-compiler/react-compiler, react-hooks/exhaustive-deps
    }, [selectedEmployees, policy?.owner, session?.accountID]);

    // Fetch members only once when the component mounts, like in Categories page
    useEffect(() => {
<<<<<<< HEAD
        getWorkspaceMembers();
    }, [getWorkspaceMembers]);

    // Clear selected employees when losing focus
    useEffect(() => {
        if (isFocused) {
=======
        if (!isFocused) {
>>>>>>> 3f70f73d
            return;
        }
        setSelectedEmployees([]);
    }, [isFocused]);

    useEffect(() => {
        validateSelection();
    }, [preferredLocale, validateSelection]);

    useEffect(() => {
        if (removeMembersConfirmModalVisible && !lodashIsEqual(accountIDs, prevAccountIDs)) {
            setRemoveMembersConfirmModalVisible(false);
        }
        setSelectedEmployees((prevSelectedEmployees) => {
            // Filter all personal details in order to use the elements needed for the current workspace
            const currentPersonalDetails = filterPersonalDetails(policy?.employeeList ?? {}, personalDetails);
            // We need to filter the previous selected employees by the new personal details, since unknown/new user id's change when transitioning from offline to online
            const prevSelectedElements = prevSelectedEmployees.map((id) => {
                const prevItem = prevPersonalDetails?.[id];
                const res = Object.values(currentPersonalDetails).find((item) => prevItem?.login === item?.login);
                return res?.accountID ?? id;
            });

            const currentSelectedElements = Object.entries(getMemberAccountIDsForWorkspace(policy?.employeeList))
                .filter((employee) => policy?.employeeList?.[employee[0]]?.pendingAction !== CONST.RED_BRICK_ROAD_PENDING_ACTION.DELETE)
                .map((employee) => employee[1]);

            // This is an equivalent of the lodash intersection function. The reduce method below is used to filter the items that exist in both arrays.
            return [prevSelectedElements, currentSelectedElements].reduce((prev, members) => prev.filter((item) => members.includes(item)));
        });
        // eslint-disable-next-line react-compiler/react-compiler, react-hooks/exhaustive-deps
    }, [policy?.employeeList, policyMemberEmailsToAccountIDs]);

    useEffect(() => {
        const isReconnecting = prevIsOffline && !isOffline;
        if (!isReconnecting) {
            return;
        }
        getWorkspaceMembers();
    }, [isOffline, prevIsOffline, getWorkspaceMembers]);

    /**
     * Open the modal to invite a user
     */
    const inviteUser = useCallback(() => {
        clearInviteDraft(route.params.policyID);
        Navigation.navigate(ROUTES.WORKSPACE_INVITE.getRoute(route.params.policyID, Navigation.getActiveRouteWithoutParams()));
    }, [route.params.policyID]);

    /**
     * Remove selected users from the workspace
     * Please see https://github.com/Expensify/App/blob/main/README.md#Security for more details
     */
    const removeUsers = () => {
        if (!isEmptyObject(errors)) {
            return;
        }

        // Remove the admin from the list
        const accountIDsToRemove = session?.accountID ? selectedEmployees.filter((id) => id !== session.accountID) : selectedEmployees;

        // Check if any of the account IDs are approvers
        const hasApprovers = accountIDsToRemove.some((accountID) => isApprover(policy, accountID));

        if (hasApprovers) {
            const ownerEmail = ownerDetails.login;
            accountIDsToRemove.forEach((accountID) => {
                const removedApprover = personalDetails?.[accountID];
                if (!removedApprover?.login || !ownerEmail) {
                    return;
                }
                const updatedWorkflows = updateWorkflowDataOnApproverRemoval({
                    approvalWorkflows,
                    removedApprover,
                    ownerDetails,
                });
                updatedWorkflows.forEach((workflow) => {
                    if (workflow?.removeApprovalWorkflow) {
                        const {removeApprovalWorkflow, ...updatedWorkflow} = workflow;
                        removeApprovalWorkflowAction(policyID, updatedWorkflow);
                    } else {
                        updateApprovalWorkflow(policyID, workflow, [], []);
                    }
                });
            });
        }

        setSelectedEmployees([]);
        setRemoveMembersConfirmModalVisible(false);
        InteractionManager.runAfterInteractions(() => {
            removeMembers(accountIDsToRemove, route.params.policyID);
        });
    };

    /**
     * Show the modal to confirm removal of the selected members
     */
    const askForConfirmationToRemove = () => {
        if (!isEmptyObject(errors)) {
            return;
        }
        setRemoveMembersConfirmModalVisible(true);
    };

    /**
     * Add or remove all users passed from the selectedEmployees list
     */
    const toggleAllUsers = (memberList: MemberOption[]) => {
        const enabledAccounts = memberList.filter((member) => !member.isDisabled && !member.isDisabledCheckbox);
        const someSelected = enabledAccounts.some((member) => selectedEmployees.includes(member.accountID));

        if (someSelected) {
            setSelectedEmployees([]);
        } else {
            const everyAccountId = enabledAccounts.map((member) => member.accountID);
            setSelectedEmployees(everyAccountId);
        }

        validateSelection();
    };

    /**
     * Add user from the selectedEmployees list
     */
    const addUser = useCallback(
        (accountID: number) => {
            setSelectedEmployees((prevSelected) => [...prevSelected, accountID]);
            validateSelection();
        },
        [validateSelection, setSelectedEmployees],
    );

    /**
     * Remove user from the selectedEmployees list
     */
    const removeUser = useCallback(
        (accountID: number) => {
            setSelectedEmployees((prevSelected) => prevSelected.filter((id) => id !== accountID));
            validateSelection();
        },
        [validateSelection, setSelectedEmployees],
    );

    /**
     * Toggle user from the selectedEmployees list
     */
    const toggleUser = useCallback(
        (accountID: number, pendingAction?: PendingAction) => {
            if (accountID === policy?.ownerAccountID && accountID !== session?.accountID) {
                return;
            }

            if (pendingAction === CONST.RED_BRICK_ROAD_PENDING_ACTION.DELETE) {
                return;
            }

            // Add or remove the user if the checkbox is enabled
            if (selectedEmployees.includes(accountID)) {
                removeUser(accountID);
            } else {
                addUser(accountID);
            }
        },
        [selectedEmployees, addUser, removeUser, policy?.ownerAccountID, session?.accountID],
    );

    /** Opens the member details page */
    const openMemberDetails = useCallback(
        (item: MemberOption) => {
            if (!isPolicyAdmin || !isPaidGroupPolicy(policy)) {
                Navigation.navigate(ROUTES.PROFILE.getRoute(item.accountID));
                return;
            }
            clearWorkspaceOwnerChangeFlow(policyID);
            Navigation.navigate(ROUTES.WORKSPACE_MEMBER_DETAILS.getRoute(route.params.policyID, item.accountID));
        },
        [isPolicyAdmin, policy, policyID, route.params.policyID],
    );

    /**
     * Dismisses the errors on one item
     */
    const dismissError = useCallback(
        (item: MemberOption) => {
            if (item.pendingAction === CONST.RED_BRICK_ROAD_PENDING_ACTION.DELETE) {
                clearDeleteMemberError(route.params.policyID, item.accountID);
            } else {
                clearAddMemberError(route.params.policyID, item.accountID);
            }
        },
        [route.params.policyID],
    );

    const policyOwner = policy?.owner;
    const currentUserLogin = currentUserPersonalDetails.login;
    const invitedPrimaryToSecondaryLogins = invertObject(policy?.primaryLoginsInvited ?? {});
    const getUsers = useCallback((): MemberOption[] => {
        let result: MemberOption[] = [];

        Object.entries(policy?.employeeList ?? {}).forEach(([email, policyEmployee]) => {
            const accountID = Number(policyMemberEmailsToAccountIDs[email] ?? '');
            if (isDeletedPolicyEmployee(policyEmployee, isOffline)) {
                return;
            }

            const details = personalDetails?.[accountID];

            if (!details) {
                Log.hmmm(`[WorkspaceMembersPage] no personal details found for policy member with accountID: ${accountID}`);
                return;
            }

            // If this policy is owned by Expensify then show all support (expensify.com or team.expensify.com) emails
            // We don't want to show guides as policy members unless the user is a guide. Some customers get confused when they
            // see random people added to their policy, but guides having access to the policies help set them up.
            if (isExpensifyTeam(details?.login ?? details?.displayName)) {
                if (policyOwner && currentUserLogin && !isExpensifyTeam(policyOwner) && !isExpensifyTeam(currentUserLogin)) {
                    return;
                }
            }

            const isSelected = selectedEmployees.includes(accountID) && canSelectMultiple;

            const isOwner = policy?.owner === details.login;
            const isAdmin = policyEmployee.role === CONST.POLICY.ROLE.ADMIN;
            const isAuditor = policyEmployee.role === CONST.POLICY.ROLE.AUDITOR;
            let roleBadge = null;
            if (isOwner || isAdmin) {
                roleBadge = <Badge text={isOwner ? translate('common.owner') : translate('common.admin')} />;
            } else if (isAuditor) {
                roleBadge = <Badge text={translate('common.auditor')} />;
            }
            const isPendingDeleteOrError = isPolicyAdmin && (policyEmployee.pendingAction === CONST.RED_BRICK_ROAD_PENDING_ACTION.DELETE || !isEmptyObject(policyEmployee.errors));

            result.push({
                keyForList: String(accountID),
                accountID,
                isSelected,
                isDisabledCheckbox: !(isPolicyAdmin && accountID !== policy?.ownerAccountID && accountID !== session?.accountID),
                isDisabled: isPendingDeleteOrError,
                isInteractive: !details.isOptimisticPersonalDetail,
                cursorStyle: details.isOptimisticPersonalDetail ? styles.cursorDefault : {},
                text: formatPhoneNumber(getDisplayNameOrDefault(details)),
                alternateText: formatPhoneNumber(details?.login ?? ''),
                rightElement: roleBadge,
                icons: [
                    {
                        source: details.avatar ?? FallbackAvatar,
                        name: formatPhoneNumber(details?.login ?? ''),
                        type: CONST.ICON_TYPE_AVATAR,
                        id: accountID,
                    },
                ],
                errors: policyEmployee.errors,
                pendingAction: policyEmployee.pendingAction,
                // Note which secondary login was used to invite this primary login
                invitedSecondaryLogin: details?.login ? invitedPrimaryToSecondaryLogins[details.login] ?? '' : '',
            });
        });
        result = sortAlphabetically(result, 'text');
        return result;
    }, [
        isOffline,
        currentUserLogin,
        formatPhoneNumber,
        invitedPrimaryToSecondaryLogins,
        personalDetails,
        policy?.owner,
        policy?.ownerAccountID,
        policy?.employeeList,
        policyMemberEmailsToAccountIDs,
        policyOwner,
        selectedEmployees,
        session?.accountID,
        translate,
        styles.cursorDefault,
        canSelectMultiple,
        isPolicyAdmin,
    ]);

    const data = useMemo(() => getUsers(), [getUsers]);

    useEffect(() => {
        if (!isFocused) {
            return;
        }
        if (isEmptyObject(invitedEmailsToAccountIDsDraft) || accountIDs === prevAccountIDs) {
            return;
        }
        const invitedEmails = Object.values(invitedEmailsToAccountIDsDraft).map(String);
        selectionListRef.current?.scrollAndHighlightItem?.(invitedEmails);
        clearInviteDraft(route.params.policyID);
    }, [invitedEmailsToAccountIDsDraft, isFocused, accountIDs, prevAccountIDs, route.params.policyID]);

    const getHeaderMessage = () => {
        if (isOfflineAndNoMemberDataAvailable) {
            return translate('workspace.common.mustBeOnlineToViewMembers');
        }

        return !isLoading && isEmptyObject(policy?.employeeList) ? translate('workspace.common.memberNotFound') : '';
    };

    const getHeaderContent = () => (
        <View style={shouldUseNarrowLayout ? styles.workspaceSectionMobile : styles.workspaceSection}>
            <Text style={[styles.pl5, styles.mb5, styles.mt3, styles.textSupporting]}>{translate('workspace.people.membersListTitle')}</Text>
            {!isEmptyObject(invitedPrimaryToSecondaryLogins) && (
                <MessagesRow
                    type="success"
                    // eslint-disable-next-line @typescript-eslint/naming-convention
                    messages={{0: translate('workspace.people.addedWithPrimary')}}
                    containerStyles={[styles.pb5, styles.ph5]}
                    onClose={() => dismissAddedWithPrimaryLoginMessages(policyID)}
                />
            )}
        </View>
    );

    useEffect(() => {
        if (selectionMode?.isEnabled) {
            return;
        }

        setSelectedEmployees([]);
    }, [setSelectedEmployees, selectionMode?.isEnabled]);

    useSearchBackPress({
        onClearSelection: () => setSelectedEmployees([]),
        onNavigationCallBack: () => Navigation.goBack(),
    });

    const getCustomListHeader = () => {
        return (
            <CustomListHeader
                canSelectMultiple={canSelectMultiple}
                leftHeaderText={translate('common.member')}
                rightHeaderText={translate('common.role')}
            />
        );
    };

    const changeUserRole = (role: ValueOf<typeof CONST.POLICY.ROLE>) => {
        if (!isEmptyObject(errors)) {
            return;
        }

        const accountIDsToUpdate = selectedEmployees.filter((accountID) => {
            const email = personalDetails?.[accountID]?.login ?? '';
            return policy?.employeeList?.[email]?.role !== role;
        });

        setSelectedEmployees([]);
        updateWorkspaceMembersRole(route.params.policyID, accountIDsToUpdate, role);
    };

    const getBulkActionsButtonOptions = () => {
        const options: Array<DropdownOption<WorkspaceMemberBulkActionType>> = [
            {
                text: translate('workspace.people.removeMembersTitle', {count: selectedEmployees.length}),
                value: CONST.POLICY.MEMBERS_BULK_ACTION_TYPES.REMOVE,
                icon: RemoveMembers,
                onSelected: askForConfirmationToRemove,
            },
        ];

        if (!isPaidGroupPolicy(policy)) {
            return options;
        }

        const selectedEmployeesRoles = selectedEmployees.map((accountID) => {
            const email = personalDetails?.[accountID]?.login ?? '';
            return policy?.employeeList?.[email]?.role;
        });

        const memberOption = {
            text: translate('workspace.people.makeMember'),
            value: CONST.POLICY.MEMBERS_BULK_ACTION_TYPES.MAKE_MEMBER,
            icon: User,
            onSelected: () => changeUserRole(CONST.POLICY.ROLE.USER),
        };
        const adminOption = {
            text: translate('workspace.people.makeAdmin'),
            value: CONST.POLICY.MEMBERS_BULK_ACTION_TYPES.MAKE_ADMIN,
            icon: MakeAdmin,
            onSelected: () => changeUserRole(CONST.POLICY.ROLE.ADMIN),
        };

        const auditorOption = {
            text: translate('workspace.people.makeAuditor'),
            value: CONST.POLICY.MEMBERS_BULK_ACTION_TYPES.MAKE_AUDITOR,
            icon: UserEye,
            onSelected: () => changeUserRole(CONST.POLICY.ROLE.AUDITOR),
        };

        const hasAtLeastOneNonAuditorRole = selectedEmployeesRoles.some((role) => role !== CONST.POLICY.ROLE.AUDITOR);
        const hasAtLeastOneNonMemberRole = selectedEmployeesRoles.some((role) => role !== CONST.POLICY.ROLE.USER);
        const hasAtLeastOneNonAdminRole = selectedEmployeesRoles.some((role) => role !== CONST.POLICY.ROLE.ADMIN);

        if (hasAtLeastOneNonMemberRole) {
            options.push(memberOption);
        }

        if (hasAtLeastOneNonAdminRole) {
            options.push(adminOption);
        }

        if (hasAtLeastOneNonAuditorRole) {
            options.push(auditorOption);
        }

        return options;
    };

    const getHeaderButtons = () => {
        if (!isPolicyAdmin) {
            return null;
        }
        return (shouldUseNarrowLayout ? canSelectMultiple : selectedEmployees.length > 0) ? (
            <ButtonWithDropdownMenu<WorkspaceMemberBulkActionType>
                shouldAlwaysShowDropdownMenu
                pressOnEnter
                customText={translate('workspace.common.selected', {count: selectedEmployees.length})}
                buttonSize={CONST.DROPDOWN_BUTTON_SIZE.MEDIUM}
                onPress={() => null}
                options={getBulkActionsButtonOptions()}
                isSplitButton={false}
                style={[shouldUseNarrowLayout && styles.flexGrow1, shouldUseNarrowLayout && styles.mb3]}
                isDisabled={!selectedEmployees.length}
            />
        ) : (
            <Button
                success
                onPress={inviteUser}
                text={translate('workspace.invite.member')}
                icon={Plus}
                innerStyles={[shouldUseNarrowLayout && styles.alignItemsCenter]}
                style={[shouldUseNarrowLayout && styles.flexGrow1, shouldUseNarrowLayout && styles.mb3]}
            />
        );
    };

    const threeDotsMenuItems = useMemo(() => {
        if (!isPolicyAdmin) {
            return [];
        }

        const menuItems = [
            {
                icon: Table,
                text: translate('spreadsheet.importSpreadsheet'),
                onSelected: () => {
                    if (isOffline) {
                        close(() => setIsOfflineModalVisible(true));
                        return;
                    }
                    Navigation.navigate(ROUTES.WORKSPACE_MEMBERS_IMPORT.getRoute(policyID));
                },
            },
            {
                icon: Download,
                text: translate('spreadsheet.downloadCSV'),
                onSelected: () => {
                    if (isOffline) {
                        close(() => setIsOfflineModalVisible(true));
                        return;
                    }

                    close(() => {
                        downloadMembersCSV(policyID, () => {
                            setIsDownloadFailureModalVisible(true);
                        });
                    });
                },
            },
        ];

        return menuItems;
    }, [policyID, translate, isOffline, isPolicyAdmin]);

    const selectionModeHeader = selectionMode?.isEnabled && shouldUseNarrowLayout;

    return (
        <WorkspacePageWithSections
            headerText={selectionModeHeader ? translate('common.selectMultiple') : translate('workspace.common.members')}
            route={route}
            icon={!selectionModeHeader ? ReceiptWrangler : undefined}
            headerContent={!shouldUseNarrowLayout && getHeaderButtons()}
            testID={WorkspaceMembersPage.displayName}
            shouldShowLoading={false}
            shouldUseHeadlineHeader={!selectionModeHeader}
            shouldShowOfflineIndicatorInWideScreen
            shouldShowThreeDotsButton={isPolicyAdmin}
            threeDotsMenuItems={threeDotsMenuItems}
            threeDotsAnchorPosition={threeDotsAnchorPosition}
            shouldShowNonAdmin
            onBackButtonPress={() => {
                if (selectionMode?.isEnabled) {
                    setSelectedEmployees([]);
                    turnOffMobileSelectionMode();
                    return;
                }
                goBackFromWorkspaceCentralScreen(policyID);
            }}
        >
            {() => (
                <>
                    {shouldUseNarrowLayout && <View style={[styles.pl5, styles.pr5]}>{getHeaderButtons()}</View>}
                    <ConfirmModal
                        isVisible={isOfflineModalVisible}
                        onConfirm={() => setIsOfflineModalVisible(false)}
                        title={translate('common.youAppearToBeOffline')}
                        prompt={translate('common.thisFeatureRequiresInternet')}
                        confirmText={translate('common.buttonConfirm')}
                        shouldShowCancelButton={false}
                        onCancel={() => setIsOfflineModalVisible(false)}
                        shouldHandleNavigationBack
                    />

                    <ConfirmModal
                        danger
                        title={translate('workspace.people.removeMembersTitle', {count: selectedEmployees.length})}
                        isVisible={removeMembersConfirmModalVisible}
                        onConfirm={removeUsers}
                        onCancel={() => setRemoveMembersConfirmModalVisible(false)}
                        prompt={confirmModalPrompt}
                        confirmText={translate('common.remove')}
                        cancelText={translate('common.cancel')}
                        onModalHide={() => {
                            InteractionManager.runAfterInteractions(() => {
                                if (!textInputRef.current) {
                                    return;
                                }
                                textInputRef.current.focus();
                            });
                        }}
                    />
                    <DecisionModal
                        title={translate('common.downloadFailedTitle')}
                        prompt={translate('common.downloadFailedDescription')}
                        isSmallScreenWidth={isSmallScreenWidth}
                        onSecondOptionSubmit={() => setIsDownloadFailureModalVisible(false)}
                        secondOptionText={translate('common.buttonConfirm')}
                        isVisible={isDownloadFailureModalVisible}
                        onClose={() => setIsDownloadFailureModalVisible(false)}
                    />
                    <View style={[styles.w100, styles.flex1]}>
                        <SelectionListWithModal
                            ref={selectionListRef}
                            canSelectMultiple={canSelectMultiple}
                            sections={[{data, isDisabled: false}]}
                            ListItem={TableListItem}
                            turnOnSelectionModeOnLongPress={isPolicyAdmin}
                            onTurnOnSelectionMode={(item) => item && toggleUser(item?.accountID)}
                            shouldUseUserSkeletonView
                            disableKeyboardShortcuts={removeMembersConfirmModalVisible}
                            headerMessage={getHeaderMessage()}
                            headerContent={!shouldUseNarrowLayout && getHeaderContent()}
                            onSelectRow={openMemberDetails}
                            shouldSingleExecuteRowSelect={!isPolicyAdmin}
                            onCheckboxPress={(item) => toggleUser(item.accountID)}
                            onSelectAll={() => toggleAllUsers(data)}
                            onDismissError={dismissError}
                            showLoadingPlaceholder={isLoading}
                            shouldPreventDefaultFocusOnSelectRow={!canUseTouchScreen()}
                            textInputRef={textInputRef}
                            customListHeader={getCustomListHeader()}
                            listHeaderWrapperStyle={[styles.ph9, styles.pv3, styles.pb5]}
                            listHeaderContent={shouldUseNarrowLayout ? <View style={[styles.pr5]}>{getHeaderContent()}</View> : null}
                            showScrollIndicator={false}
                            addBottomSafeAreaPadding
                        />
                    </View>
                </>
            )}
        </WorkspacePageWithSections>
    );
}

WorkspaceMembersPage.displayName = 'WorkspaceMembersPage';

export default withCurrentUserPersonalDetails(withPolicyAndFullscreenLoading(WorkspaceMembersPage));<|MERGE_RESOLUTION|>--- conflicted
+++ resolved
@@ -206,21 +206,17 @@
         // eslint-disable-next-line react-compiler/react-compiler, react-hooks/exhaustive-deps
     }, [selectedEmployees, policy?.owner, session?.accountID]);
 
-    // Fetch members only once when the component mounts, like in Categories page
     useEffect(() => {
-<<<<<<< HEAD
         getWorkspaceMembers();
     }, [getWorkspaceMembers]);
 
-    // Clear selected employees when losing focus
+    // useFocus would make getWorkspaceMembers get called twice on fresh login because policyEmployee is a dependency of getWorkspaceMembers.
     useEffect(() => {
-        if (isFocused) {
-=======
         if (!isFocused) {
->>>>>>> 3f70f73d
             return;
         }
         setSelectedEmployees([]);
+        // eslint-disable-next-line react-compiler/react-compiler, react-hooks/exhaustive-deps
     }, [isFocused]);
 
     useEffect(() => {
