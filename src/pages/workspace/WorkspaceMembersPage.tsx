--- conflicted
+++ resolved
@@ -15,7 +15,6 @@
 import {Download, FallbackAvatar, MakeAdmin, Plus, RemoveMembers, Table, User, UserEye} from '@components/Icon/Expensicons';
 import {ReceiptWrangler} from '@components/Icon/Illustrations';
 import MessagesRow from '@components/MessagesRow';
-import ScrollView from '@components/ScrollView';
 import SearchBar from '@components/SearchBar';
 import TableListItem from '@components/SelectionList/TableListItem';
 import type {ListItem, SelectionListHandle} from '@components/SelectionList/types';
@@ -710,6 +709,30 @@
 
     const selectionModeHeader = selectionMode?.isEnabled && shouldUseNarrowLayout;
 
+    const listHeaderContent = (
+        <>
+            {shouldUseNarrowLayout && data.length > 0 && <View style={[styles.pr5]}>{getHeaderContent()}</View>}
+            {!shouldUseNarrowLayout && (
+                <>
+                    {!!headerMessage && (
+                        <View style={[styles.ph5, styles.pb5]}>
+                            <Text style={[styles.textLabel, styles.colorMuted, styles.minHeight5]}>{headerMessage}</Text>
+                        </View>
+                    )}
+                    {getHeaderContent()}
+                </>
+            )}
+            {data.length > CONST.SEARCH_ITEM_LIMIT && (
+                <SearchBar
+                    inputValue={inputValue}
+                    onChangeText={setInputValue}
+                    label={translate('workspace.people.findMember')}
+                    shouldShowEmptyState={!filteredData.length}
+                />
+            )}
+        </>
+    );
+
     return (
         <WorkspacePageWithSections
             headerText={selectionModeHeader ? translate('common.selectMultiple') : translate('workspace.common.members')}
@@ -774,85 +797,32 @@
                         isVisible={isDownloadFailureModalVisible}
                         onClose={() => setIsDownloadFailureModalVisible(false)}
                     />
-                    <ScrollView
-                        showsVerticalScrollIndicator={false}
-                        contentContainerStyle={[styles.flexGrow1, styles.flexShrink0]}
-                    >
-                        {shouldUseNarrowLayout && data.length > 0 && <View style={[styles.pr5]}>{getHeaderContent()}</View>}
-                        {!shouldUseNarrowLayout && (
-                            <>
-                                {!!headerMessage && (
-                                    <View style={[styles.ph5, styles.pb5]}>
-                                        <Text style={[styles.textLabel, styles.colorMuted, styles.minHeight5]}>{headerMessage}</Text>
-                                    </View>
-                                )}
-                                {getHeaderContent()}
-                            </>
-                        )}
-                        {data.length > CONST.SEARCH_ITEM_LIMIT && (
-                            <SearchBar
-                                inputValue={inputValue}
-                                onChangeText={setInputValue}
-                                label={translate('workspace.people.findMember')}
-                                shouldShowEmptyState={!filteredData.length}
-                            />
-                        )}
-<<<<<<< HEAD
-                        <SelectionListWithModal
-                            ref={selectionListRef}
-                            canSelectMultiple={canSelectMultiple}
-                            sections={[{data: filteredData, isDisabled: false}]}
-                            selectedItems={selectedEmployees.map(String)}
-                            ListItem={TableListItem}
-                            shouldUseDefaultRightHandSideCheckmark={false}
-                            turnOnSelectionModeOnLongPress={isPolicyAdmin}
-                            onTurnOnSelectionMode={(item) => item && toggleUser(item?.accountID)}
-                            shouldUseUserSkeletonView
-                            disableKeyboardShortcuts={removeMembersConfirmModalVisible}
-                            headerMessage={shouldUseNarrowLayout ? headerMessage : undefined}
-                            onSelectRow={openMemberDetails}
-                            shouldSingleExecuteRowSelect={!isPolicyAdmin}
-                            onCheckboxPress={(item) => toggleUser(item.accountID)}
-                            onSelectAll={() => toggleAllUsers(filteredData)}
-                            onDismissError={dismissError}
-                            showLoadingPlaceholder={isLoading}
-                            shouldPreventDefaultFocusOnSelectRow={!canUseTouchScreen()}
-                            textInputRef={textInputRef}
-                            customListHeader={getCustomListHeader()}
-                            listHeaderWrapperStyle={[styles.ph9, styles.pv3, styles.pb5]}
-                            showScrollIndicator={false}
-                            addBottomSafeAreaPadding
-                        />
-=======
-                        <View style={[styles.w100, styles.flex1]}>
-                            <SelectionListWithModal
-                                ref={selectionListRef}
-                                canSelectMultiple={canSelectMultiple}
-                                sections={[{data: filteredData, isDisabled: false}]}
-                                selectedItemKeys={selectedEmployees}
-                                ListItem={TableListItem}
-                                shouldUseDefaultRightHandSideCheckmark={false}
-                                turnOnSelectionModeOnLongPress={isPolicyAdmin}
-                                onTurnOnSelectionMode={(item) => item && toggleUser(item?.accountID)}
-                                shouldUseUserSkeletonView
-                                disableKeyboardShortcuts={removeMembersConfirmModalVisible}
-                                headerMessage={shouldUseNarrowLayout ? headerMessage : undefined}
-                                onSelectRow={toggleOrNavigate}
-                                shouldSingleExecuteRowSelect={!isPolicyAdmin}
-                                onCheckboxPress={(item) => toggleUser(item.accountID)}
-                                onSelectAll={() => toggleAllUsers(filteredData)}
-                                onDismissError={dismissError}
-                                showLoadingPlaceholder={isLoading}
-                                shouldPreventDefaultFocusOnSelectRow={!canUseTouchScreen()}
-                                textInputRef={textInputRef}
-                                customListHeader={getCustomListHeader()}
-                                listHeaderWrapperStyle={[styles.ph9, styles.pv3, styles.pb5]}
-                                showScrollIndicator={false}
-                                addBottomSafeAreaPadding
-                            />
-                        </View>
->>>>>>> a95171a7
-                    </ScrollView>
+                    <SelectionListWithModal
+                        ref={selectionListRef}
+                        canSelectMultiple={canSelectMultiple}
+                        sections={[{data: filteredData, isDisabled: false}]}
+                        selectedItems={selectedEmployees.map(String)}
+                        ListItem={TableListItem}
+                        shouldUseDefaultRightHandSideCheckmark={false}
+                        turnOnSelectionModeOnLongPress={isPolicyAdmin}
+                        onTurnOnSelectionMode={(item) => item && toggleUser(item?.accountID)}
+                        shouldUseUserSkeletonView
+                        disableKeyboardShortcuts={removeMembersConfirmModalVisible}
+                        headerMessage={shouldUseNarrowLayout ? headerMessage : undefined}
+                        onSelectRow={toggleOrNavigate}
+                        shouldSingleExecuteRowSelect={!isPolicyAdmin}
+                        onCheckboxPress={(item) => toggleUser(item.accountID)}
+                        onSelectAll={() => toggleAllUsers(filteredData)}
+                        onDismissError={dismissError}
+                        showLoadingPlaceholder={isLoading}
+                        listHeaderContent={listHeaderContent}
+                        shouldPreventDefaultFocusOnSelectRow={!canUseTouchScreen()}
+                        textInputRef={textInputRef}
+                        customListHeader={getCustomListHeader()}
+                        listHeaderWrapperStyle={[styles.ph9, styles.pv3, styles.pb5]}
+                        showScrollIndicator={false}
+                        addBottomSafeAreaPadding
+                    />
                 </>
             )}
         </WorkspacePageWithSections>
