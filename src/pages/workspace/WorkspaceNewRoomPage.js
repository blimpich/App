import React from 'react';
import {ScrollView, View} from 'react-native';
import _ from 'underscore';
import {withOnyx} from 'react-native-onyx';
import PropTypes from 'prop-types';
import withFullPolicy, {fullPolicyDefaultProps, fullPolicyPropTypes} from './withFullPolicy';
import * as Report from '../../libs/actions/Report';
import withLocalize, {withLocalizePropTypes} from '../../components/withLocalize';
import compose from '../../libs/compose';
import HeaderWithCloseButton from '../../components/HeaderWithCloseButton';
import Navigation from '../../libs/Navigation/Navigation';
import ScreenWrapper from '../../components/ScreenWrapper';
import styles from '../../styles/styles';
import RoomNameInput from '../../components/RoomNameInput';
import Picker from '../../components/Picker';
import ONYXKEYS from '../../ONYXKEYS';
import CONST from '../../CONST';
import Text from '../../components/Text';
import Button from '../../components/Button';
import FixedFooter from '../../components/FixedFooter';
import Permissions from '../../libs/Permissions';
import Log from '../../libs/Log';
import KeyboardAvoidingView from '../../components/KeyboardAvoidingView';

const propTypes = {
    /** All reports shared with the user */
    reports: PropTypes.shape({
        reportName: PropTypes.string,
        type: PropTypes.string,
        policyID: PropTypes.string,
    }).isRequired,

    /** Are we loading the createPolicyRoom command */
    isLoadingCreatePolicyRoom: PropTypes.bool,

    ...fullPolicyPropTypes,

    ...withLocalizePropTypes,
};
const defaultProps = {
    betas: [],
    isLoadingCreatePolicyRoom: false,
    ...fullPolicyDefaultProps,
};

class WorkspaceNewRoomPage extends React.Component {
    constructor(props) {
        super(props);

        this.state = {
            roomName: '',
            error: '',
            policyID: '',
            visibility: CONST.REPORT.VISIBILITY.RESTRICTED,
<<<<<<< HEAD
            errors: {},
            workspaceOptions: [],
        };

        this.validateAndCreatePolicyRoom = this.validateAndCreatePolicyRoom.bind(this);
=======
            workspaceOptions: [],
        };
        this.onWorkspaceSelect = this.onWorkspaceSelect.bind(this);
        this.onSubmit = this.onSubmit.bind(this);
>>>>>>> 1a64fa79
    }

    componentDidMount() {
        // Workspaces are policies with type === 'free'
        const workspaces = _.filter(this.props.policies, policy => policy && policy.type === CONST.POLICY.TYPE.FREE);
        this.setState({workspaceOptions: _.map(workspaces, policy => ({label: policy.name, key: policy.id, value: policy.id}))});
    }

    componentDidUpdate(prevProps) {
        if (this.props.policies.length === prevProps.policies.length) {
            return;
        }

        // Workspaces are policies with type === 'free'
        const workspaces = _.filter(this.props.policies, policy => policy && policy.type === CONST.POLICY.TYPE.FREE);

        // eslint-disable-next-line react/no-did-update-set-state
        this.setState({workspaceOptions: _.map(workspaces, policy => ({label: policy.name, key: policy.id, value: policy.id}))});
    }

    validateAndCreatePolicyRoom() {
        if (!this.validate()) {
            return;
        }
        Report.createPolicyRoom(
            this.state.policyID,
            this.state.roomName,
            this.state.visibility,
        );
    }

    /**
<<<<<<< HEAD
     * @returns {Boolean}
     */
    validate() {
        const errors = {};

        const isExistingRoomName = _.some(
            _.values(this.props.reports),
            report => report && report.policyID === this.state.policyID
            && report.reportName === this.state.roomName,
        );

        if (!this.state.roomName || this.state.roomName === CONST.POLICY.ROOM_PREFIX) {
            errors.roomName = this.props.translate('newRoomPage.pleaseEnterRoomName');
        } else if (isExistingRoomName) {
            errors.roomName = this.props.translate('newRoomPage.roomAlreadyExists');
        }

        if (!this.state.policyID) {
            errors.policyID = this.props.translate('newRoomPage.pleaseSelectWorkspace');
        }

        this.setState({errors});
        return _.isEmpty(errors);
=======
     * Called when a workspace is selected.
     * @param {String} policyID
     */
    onWorkspaceSelect(policyID) {
        this.setState({policyID});
>>>>>>> 1a64fa79
    }

    /**
     * @param {String} inputKey
     * @param {String} value
     */
    clearErrorAndSetValue(inputKey, value) {
        this.setState(prevState => ({
            [inputKey]: value,
            errors: {
                ...prevState.errors,
                [inputKey]: '',
            },
        }));
    }

<<<<<<< HEAD
    /**
     * Modifies the room name to follow our conventions:
     * - Max length 80 characters
     * - Cannot not include space or special characters, and we automatically apply an underscore for spaces
     * - Must be lowercase
     * @param {String} roomName
     *
     * @returns {String}
     */
    modifyRoomName(roomName) {
        const modifiedRoomNameWithoutHash = roomName.substr(1)
            .replace(/ /g, '_')
            .replace(/[^a-zA-Z\d_]/g, '')
            .substr(0, CONST.REPORT.MAX_ROOM_NAME_LENGTH)
            .toLowerCase();
        const modifiedRoomName = `${CONST.POLICY.ROOM_PREFIX}${modifiedRoomNameWithoutHash}`;

        return modifiedRoomName;
    }

=======
>>>>>>> 1a64fa79
    render() {
        if (!Permissions.canUseDefaultRooms(this.props.betas)) {
            Log.info('Not showing create Policy Room page since user is not on default rooms beta');
            Navigation.dismissModal();
            return null;
        }

        const visibilityOptions = _.map(_.values(CONST.REPORT.VISIBILITY), visibilityOption => ({
            label: this.props.translate(`newRoomPage.visibilityOptions.${visibilityOption}`),
            value: visibilityOption,
        }));

        return (
            <ScreenWrapper>
                <KeyboardAvoidingView>
                    <HeaderWithCloseButton
                        title={this.props.translate('newRoomPage.newRoom')}
                        onCloseButtonPress={() => Navigation.dismissModal()}
                    />
                    <ScrollView style={styles.flex1} contentContainerStyle={styles.p5}>
<<<<<<< HEAD
                        <TextInputWithLabel
                            label={this.props.translate('newRoomPage.roomName')}
                            prefixCharacter={CONST.POLICY.ROOM_PREFIX}
                            placeholder={this.props.translate('newRoomPage.social')}
                            containerStyles={[styles.mb5]}
                            onChangeText={roomName => this.clearErrorAndSetValue('roomName', this.modifyRoomName(roomName))}
                            value={this.state.roomName.substr(1)}
                            errorText={this.state.errors.roomName}
                            autoCapitalize="none"
                        />
=======
                        <View style={styles.mb5}>
                            <Text style={[styles.formLabel]}>{this.props.translate('newRoomPage.roomName')}</Text>
                            <RoomNameInput
                                onChangeText={(roomName) => { this.setState({roomName}); }}
                                initialValue={this.state.roomName}
                                policyID={this.state.policyID}
                            />
                        </View>
>>>>>>> 1a64fa79
                        <View style={styles.mb5}>
                            <Picker
                                value={this.state.policyID}
                                label={this.props.translate('workspace.common.workspace')}
                                placeholder={{value: '', label: this.props.translate('newRoomPage.selectAWorkspace')}}
                                items={this.state.workspaceOptions}
                                errorText={this.state.errors.policyID}
                                onChange={policyID => this.clearErrorAndSetValue('policyID', policyID)}
                            />
                        </View>
                        <Picker
                            value={this.state.visibility}
                            label={this.props.translate('newRoomPage.visibility')}
                            items={visibilityOptions}
                            onChange={visibility => this.setState({visibility})}
                        />
                    </ScrollView>
                    <FixedFooter>
                        <Button
                            isLoading={this.props.isLoadingCreatePolicyRoom}
                            success
                            pressOnEnter
                            onPress={this.validateAndCreatePolicyRoom}
                            style={[styles.w100]}
                            text={this.props.translate('newRoomPage.createRoom')}
                        />
                    </FixedFooter>
                </KeyboardAvoidingView>
            </ScreenWrapper>
        );
    }
}

WorkspaceNewRoomPage.propTypes = propTypes;
WorkspaceNewRoomPage.defaultProps = defaultProps;

export default compose(
    withFullPolicy,
    withOnyx({
        betas: {
            key: ONYXKEYS.BETAS,
        },
        policies: {
            key: ONYXKEYS.COLLECTION.POLICY,
        },
        reports: {
            key: ONYXKEYS.COLLECTION.REPORT,
        },
        isLoadingCreatePolicyRoom: {
            key: ONYXKEYS.IS_LOADING_CREATE_POLICY_ROOM,
        },
    }),
    withLocalize,
)(WorkspaceNewRoomPage);<|MERGE_RESOLUTION|>--- conflicted
+++ resolved
@@ -52,18 +52,11 @@
             error: '',
             policyID: '',
             visibility: CONST.REPORT.VISIBILITY.RESTRICTED,
-<<<<<<< HEAD
             errors: {},
             workspaceOptions: [],
         };
 
         this.validateAndCreatePolicyRoom = this.validateAndCreatePolicyRoom.bind(this);
-=======
-            workspaceOptions: [],
-        };
-        this.onWorkspaceSelect = this.onWorkspaceSelect.bind(this);
-        this.onSubmit = this.onSubmit.bind(this);
->>>>>>> 1a64fa79
     }
 
     componentDidMount() {
@@ -96,7 +89,6 @@
     }
 
     /**
-<<<<<<< HEAD
      * @returns {Boolean}
      */
     validate() {
@@ -111,7 +103,9 @@
         if (!this.state.roomName || this.state.roomName === CONST.POLICY.ROOM_PREFIX) {
             errors.roomName = this.props.translate('newRoomPage.pleaseEnterRoomName');
         } else if (isExistingRoomName) {
-            errors.roomName = this.props.translate('newRoomPage.roomAlreadyExists');
+            errors.roomName = this.props.translate('newRoomPage.roomAlreadyExistsError');
+        } else if (_.contains(CONST.REPORT.RESERVED_ROOM_NAMES, this.state.roomName)) {
+            errors.roomName = this.props.translate('newRoomPage.roomNameReservedError');
         }
 
         if (!this.state.policyID) {
@@ -120,13 +114,6 @@
 
         this.setState({errors});
         return _.isEmpty(errors);
-=======
-     * Called when a workspace is selected.
-     * @param {String} policyID
-     */
-    onWorkspaceSelect(policyID) {
-        this.setState({policyID});
->>>>>>> 1a64fa79
     }
 
     /**
@@ -143,7 +130,6 @@
         }));
     }
 
-<<<<<<< HEAD
     /**
      * Modifies the room name to follow our conventions:
      * - Max length 80 characters
@@ -164,8 +150,6 @@
         return modifiedRoomName;
     }
 
-=======
->>>>>>> 1a64fa79
     render() {
         if (!Permissions.canUseDefaultRooms(this.props.betas)) {
             Log.info('Not showing create Policy Room page since user is not on default rooms beta');
@@ -186,27 +170,17 @@
                         onCloseButtonPress={() => Navigation.dismissModal()}
                     />
                     <ScrollView style={styles.flex1} contentContainerStyle={styles.p5}>
-<<<<<<< HEAD
-                        <TextInputWithLabel
-                            label={this.props.translate('newRoomPage.roomName')}
-                            prefixCharacter={CONST.POLICY.ROOM_PREFIX}
-                            placeholder={this.props.translate('newRoomPage.social')}
-                            containerStyles={[styles.mb5]}
-                            onChangeText={roomName => this.clearErrorAndSetValue('roomName', this.modifyRoomName(roomName))}
-                            value={this.state.roomName.substr(1)}
-                            errorText={this.state.errors.roomName}
-                            autoCapitalize="none"
-                        />
-=======
                         <View style={styles.mb5}>
                             <Text style={[styles.formLabel]}>{this.props.translate('newRoomPage.roomName')}</Text>
                             <RoomNameInput
-                                onChangeText={(roomName) => { this.setState({roomName}); }}
                                 initialValue={this.state.roomName}
                                 policyID={this.state.policyID}
+                                showErrorOnDemand
+                                errorText={this.state.errors.roomName}
+                                onChangeText={roomName => this.clearErrorAndSetValue('roomName', this.modifyRoomName(roomName))}
                             />
                         </View>
->>>>>>> 1a64fa79
+
                         <View style={styles.mb5}>
                             <Picker
                                 value={this.state.policyID}
