import PropTypes from 'prop-types';
import React, {useCallback, useEffect, useMemo, useState} from 'react';
import {View} from 'react-native';
import {withOnyx} from 'react-native-onyx';
import _ from 'underscore';
import BlockingView from '@components/BlockingViews/BlockingView';
import FullPageNotFoundView from '@components/BlockingViews/FullPageNotFoundView';
import Button from '@components/Button';
import Form from '@components/Form';
import * as Illustrations from '@components/Icon/Illustrations';
import KeyboardAvoidingView from '@components/KeyboardAvoidingView';
import OfflineIndicator from '@components/OfflineIndicator';
import RoomNameInput from '@components/RoomNameInput';
import ScreenWrapper from '@components/ScreenWrapper';
import Text from '@components/Text';
import TextInput from '@components/TextInput';
import ValuePicker from '@components/ValuePicker';
import withNavigationFocus from '@components/withNavigationFocus';
import useAutoFocusInput from '@hooks/useAutoFocusInput';
import useLocalize from '@hooks/useLocalize';
import useNetwork from '@hooks/useNetwork';
import useWindowDimensions from '@hooks/useWindowDimensions';
import compose from '@libs/compose';
import * as ErrorUtils from '@libs/ErrorUtils';
import Navigation from '@libs/Navigation/Navigation';
import Permissions from '@libs/Permissions';
import * as PolicyUtils from '@libs/PolicyUtils';
import * as ReportUtils from '@libs/ReportUtils';
import * as ValidationUtils from '@libs/ValidationUtils';
import policyMemberPropType from '@pages/policyMemberPropType';
import styles from '@styles/styles';
import variables from '@styles/variables';
import * as Report from '@userActions/Report';
import CONST from '@src/CONST';
import ONYXKEYS from '@src/ONYXKEYS';
import ROUTES from '@src/ROUTES';

const propTypes = {
    /** All reports shared with the user */
    reports: PropTypes.shape({
        /** The report name */
        reportName: PropTypes.string,

        /** The report type */
        type: PropTypes.string,

        /** ID of the policy */
        policyID: PropTypes.string,
    }),

    /** List of betas available to current user */
    betas: PropTypes.arrayOf(PropTypes.string),

    /** The list of policies the user has access to. */
    policies: PropTypes.objectOf(
        PropTypes.shape({
            /** The policy type */
            type: PropTypes.oneOf(_.values(CONST.POLICY.TYPE)),

            /** The name of the policy */
            name: PropTypes.string,

            /** The ID of the policy */
            id: PropTypes.string,
        }),
    ),

    /** A collection of objects for all policies which key policy member objects by accountIDs */
    allPolicyMembers: PropTypes.objectOf(PropTypes.objectOf(policyMemberPropType)),

    /** Whether navigation is focused */
    isFocused: PropTypes.bool.isRequired,
};
const defaultProps = {
    betas: [],
    reports: {},
    policies: {},
    allPolicyMembers: {},
};

function WorkspaceNewRoomPage(props) {
    const {translate} = useLocalize();
    const {isOffline} = useNetwork();
    const {isSmallScreenWidth} = useWindowDimensions();
    const [visibility, setVisibility] = useState(CONST.REPORT.VISIBILITY.RESTRICTED);
    const [policyID, setPolicyID] = useState(null);
    const [writeCapability, setWriteCapability] = useState(CONST.REPORT.WRITE_CAPABILITIES.ALL);
    const visibilityDescription = useMemo(() => translate(`newRoomPage.${visibility}Description`), [translate, visibility]);
    const isPolicyAdmin = useMemo(() => {
        if (!policyID) {
            return false;
        }

        return ReportUtils.isPolicyAdmin(policyID, props.policies);
    }, [policyID, props.policies]);

    /**
     * @param {Object} values - form input values passed by the Form component
     */
    const submit = (values) => {
        const policyMembers = _.map(_.keys(props.allPolicyMembers[`${ONYXKEYS.COLLECTION.POLICY_MEMBERS}${values.policyID}`]), (accountID) => Number(accountID));
        Report.addPolicyReport(policyID, values.roomName, visibility, policyMembers, writeCapability, values.welcomeMessage);
    };

    useEffect(() => {
        if (isPolicyAdmin) {
            return;
        }

        setWriteCapability(CONST.REPORT.WRITE_CAPABILITIES.ALL);
    }, [isPolicyAdmin]);

    /**
     * @param {Object} values - form input values passed by the Form component
     * @returns {Boolean}
     */
    const validate = useCallback(
        (values) => {
            const errors = {};

            if (!values.roomName || values.roomName === CONST.POLICY.ROOM_PREFIX) {
                // We error if the user doesn't enter a room name or left blank
                ErrorUtils.addErrorMessage(errors, 'roomName', 'newRoomPage.pleaseEnterRoomName');
            } else if (values.roomName !== CONST.POLICY.ROOM_PREFIX && !ValidationUtils.isValidRoomName(values.roomName)) {
                // We error if the room name has invalid characters
                ErrorUtils.addErrorMessage(errors, 'roomName', 'newRoomPage.roomNameInvalidError');
            } else if (ValidationUtils.isReservedRoomName(values.roomName)) {
                // Certain names are reserved for default rooms and should not be used for policy rooms.
                ErrorUtils.addErrorMessage(errors, 'roomName', ['newRoomPage.roomNameReservedError', {reservedName: values.roomName}]);
            } else if (ValidationUtils.isExistingRoomName(values.roomName, props.reports, values.policyID)) {
                // Certain names are reserved for default rooms and should not be used for policy rooms.
                ErrorUtils.addErrorMessage(errors, 'roomName', 'newRoomPage.roomAlreadyExistsError');
            }

            if (!values.policyID) {
                errors.policyID = 'newRoomPage.pleaseSelectWorkspace';
            }

            return errors;
        },
        [props.reports],
    );

    const workspaceOptions = useMemo(() => _.map(PolicyUtils.getActivePolicies(props.policies), (policy) => ({label: policy.name, key: policy.id, value: policy.id})), [props.policies]);

    const writeCapabilityOptions = useMemo(
        () =>
            _.map(CONST.REPORT.WRITE_CAPABILITIES, (value) => ({
                value,
                label: translate(`writeCapabilityPage.writeCapability.${value}`),
            })),
        [translate],
    );

    const visibilityOptions = useMemo(
        () =>
            _.map(
                _.filter(_.values(CONST.REPORT.VISIBILITY), (visibilityOption) => visibilityOption !== CONST.REPORT.VISIBILITY.PUBLIC_ANNOUNCE),
                (visibilityOption) => ({
                    label: translate(`newRoomPage.visibilityOptions.${visibilityOption}`),
                    value: visibilityOption,
                    description: translate(`newRoomPage.${visibilityOption}Description`),
                }),
            ),
        [translate],
    );

    const {inputCallbackRef} = useAutoFocusInput();

    return (
<<<<<<< HEAD
        <FullPageNotFoundView shouldShow={!Permissions.canUsePolicyRooms(props.betas)}>
=======
        <FullPageNotFoundView
            shouldShow={!Permissions.canUsePolicyRooms(props.betas) || !workspaceOptions.length}
            shouldShowBackButton={false}
            linkKey="workspace.emptyWorkspace.title"
            onLinkPress={() => App.createWorkspaceWithPolicyDraftAndNavigateToIt()}
        >
>>>>>>> 3701d19c
            <ScreenWrapper
                shouldEnableKeyboardAvoidingView={false}
                includeSafeAreaPaddingBottom={isOffline}
                shouldShowOfflineIndicator={false}
                includePaddingTop={false}
                shouldEnablePickerAvoiding={false}
                shouldShowOfflineIndicator={false}
                testID={WorkspaceNewRoomPage.displayName}
            >
                {({insets}) =>
                    workspaceOptions.length ? (
                        <KeyboardAvoidingView
                            style={styles.h100}
                            behavior="padding"
                            // Offset is needed as KeyboardAvoidingView in nested inside of TabNavigator instead of wrapping whole screen.
                            // This is because when wrapping whole screen the screen was freezing when changing Tabs.
                            keyboardVerticalOffset={variables.contentHeaderHeight + variables.tabSelectorButtonHeight + variables.tabSelectorButtonPadding + insets.top}
                        >
<<<<<<< HEAD
                            <Form
                                formID={ONYXKEYS.FORMS.NEW_ROOM_FORM}
                                submitButtonText={translate('newRoomPage.createRoom')}
                                style={[styles.mh5, styles.flexGrow1]}
                                validate={validate}
                                onSubmit={submit}
                                enabledWhenOffline
                            >
                                <View style={styles.mb5}>
                                    <RoomNameInput
                                        ref={(el) => (roomNameInputRef.current = el)}
                                        inputID="roomName"
                                        isFocused={props.isFocused}
                                        shouldDelayFocus
                                        autoFocus
                                    />
                                </View>
                                <View style={styles.mb5}>
                                    <TextInput
                                        inputID="welcomeMessage"
                                        label={translate('welcomeMessagePage.welcomeMessageOptional')}
                                        accessibilityLabel={translate('welcomeMessagePage.welcomeMessageOptional')}
                                        accessibilityRole={CONST.ACCESSIBILITY_ROLE.TEXT}
                                        autoGrowHeight
                                        maxLength={CONST.MAX_COMMENT_LENGTH}
                                        autoCapitalize="none"
                                        textAlignVertical="top"
                                        containerStyles={[styles.autoGrowHeightMultilineInput]}
                                    />
                                </View>
                                <View style={[styles.mhn5]}>
                                    <ValuePicker
                                        inputID="policyID"
                                        label={translate('workspace.common.workspace')}
                                        placeholder={translate('newRoomPage.selectAWorkspace')}
                                        items={workspaceOptions}
                                        onValueChange={setPolicyID}
                                    />
                                </View>
                                {isPolicyAdmin && (
                                    <View style={styles.mhn5}>
                                        <ValuePicker
                                            inputID="writeCapability"
                                            label={translate('writeCapabilityPage.label')}
                                            items={writeCapabilityOptions}
                                            value={writeCapability}
                                            onValueChange={setWriteCapability}
                                        />
                                    </View>
                                )}
                                <View style={[styles.mb1, styles.mhn5]}>
=======
                            <View style={styles.mb5}>
                                <RoomNameInput
                                    ref={inputCallbackRef}
                                    inputID="roomName"
                                    isFocused={props.isFocused}
                                    shouldDelayFocus
                                    autoFocus
                                />
                            </View>
                            <View style={styles.mb5}>
                                <TextInput
                                    inputID="welcomeMessage"
                                    label={translate('welcomeMessagePage.welcomeMessageOptional')}
                                    accessibilityLabel={translate('welcomeMessagePage.welcomeMessageOptional')}
                                    role={CONST.ACCESSIBILITY_ROLE.TEXT}
                                    autoGrowHeight
                                    maxLength={CONST.MAX_COMMENT_LENGTH}
                                    autoCapitalize="none"
                                    textAlignVertical="top"
                                    containerStyles={[styles.autoGrowHeightMultilineInput]}
                                />
                            </View>
                            <View style={[styles.mhn5]}>
                                <ValuePicker
                                    inputID="policyID"
                                    label={translate('workspace.common.workspace')}
                                    items={workspaceOptions}
                                    onValueChange={setPolicyID}
                                />
                            </View>
                            {isPolicyAdmin && (
                                <View style={styles.mhn5}>
>>>>>>> 3701d19c
                                    <ValuePicker
                                        inputID="visibility"
                                        label={translate('newRoomPage.visibility')}
                                        items={visibilityOptions}
                                        onValueChange={setVisibility}
                                        value={visibility}
                                    />
                                </View>
<<<<<<< HEAD
                                <Text style={[styles.textLabel, styles.colorMuted]}>{visibilityDescription}</Text>
                            </Form>
                        </KeyboardAvoidingView>
                    ) : (
                        <>
                            <BlockingView
                                icon={Illustrations.ToddBehindCloud}
                                iconWidth={variables.modalTopIconWidth}
                                iconHeight={variables.modalTopIconHeight}
                                title={translate('workspace.emptyWorkspace.notFound')}
                                subtitle={translate('workspace.emptyWorkspace.description')}
                                shouldShowLink={false}
                            />
                            <Button
                                success
                                text={translate('footer.learnMore')}
                                onPress={() => Navigation.navigate(ROUTES.SETTINGS_WORKSPACES)}
                                style={[styles.mh5, styles.mb5]}
                            />
                        </>
                    )
                }
=======
                            )}
                            <View style={[styles.mb1, styles.mhn5]}>
                                <ValuePicker
                                    inputID="visibility"
                                    label={translate('newRoomPage.visibility')}
                                    items={visibilityOptions}
                                    onValueChange={setVisibility}
                                    value={visibility}
                                />
                            </View>
                            <Text style={[styles.textLabel, styles.colorMuted]}>{visibilityDescription}</Text>
                        </Form>
                        {isSmallScreenWidth && <OfflineIndicator />}
                    </KeyboardAvoidingView>
                )}
>>>>>>> 3701d19c
            </ScreenWrapper>
        </FullPageNotFoundView>
    );
}

WorkspaceNewRoomPage.propTypes = propTypes;
WorkspaceNewRoomPage.defaultProps = defaultProps;
WorkspaceNewRoomPage.displayName = 'WorkspaceNewRoomPage';

export default compose(
    withNavigationFocus,
    withOnyx({
        betas: {
            key: ONYXKEYS.BETAS,
        },
        policies: {
            key: ONYXKEYS.COLLECTION.POLICY,
        },
        reports: {
            key: ONYXKEYS.COLLECTION.REPORT,
        },
        allPolicyMembers: {
            key: ONYXKEYS.COLLECTION.POLICY_MEMBERS,
        },
    }),
)(WorkspaceNewRoomPage);<|MERGE_RESOLUTION|>--- conflicted
+++ resolved
@@ -168,16 +168,7 @@
     const {inputCallbackRef} = useAutoFocusInput();
 
     return (
-<<<<<<< HEAD
         <FullPageNotFoundView shouldShow={!Permissions.canUsePolicyRooms(props.betas)}>
-=======
-        <FullPageNotFoundView
-            shouldShow={!Permissions.canUsePolicyRooms(props.betas) || !workspaceOptions.length}
-            shouldShowBackButton={false}
-            linkKey="workspace.emptyWorkspace.title"
-            onLinkPress={() => App.createWorkspaceWithPolicyDraftAndNavigateToIt()}
-        >
->>>>>>> 3701d19c
             <ScreenWrapper
                 shouldEnableKeyboardAvoidingView={false}
                 includeSafeAreaPaddingBottom={isOffline}
@@ -196,7 +187,6 @@
                             // This is because when wrapping whole screen the screen was freezing when changing Tabs.
                             keyboardVerticalOffset={variables.contentHeaderHeight + variables.tabSelectorButtonHeight + variables.tabSelectorButtonPadding + insets.top}
                         >
-<<<<<<< HEAD
                             <Form
                                 formID={ONYXKEYS.FORMS.NEW_ROOM_FORM}
                                 submitButtonText={translate('newRoomPage.createRoom')}
@@ -207,7 +197,7 @@
                             >
                                 <View style={styles.mb5}>
                                     <RoomNameInput
-                                        ref={(el) => (roomNameInputRef.current = el)}
+                                        ref={inputCallbackRef}
                                         inputID="roomName"
                                         isFocused={props.isFocused}
                                         shouldDelayFocus
@@ -248,40 +238,6 @@
                                     </View>
                                 )}
                                 <View style={[styles.mb1, styles.mhn5]}>
-=======
-                            <View style={styles.mb5}>
-                                <RoomNameInput
-                                    ref={inputCallbackRef}
-                                    inputID="roomName"
-                                    isFocused={props.isFocused}
-                                    shouldDelayFocus
-                                    autoFocus
-                                />
-                            </View>
-                            <View style={styles.mb5}>
-                                <TextInput
-                                    inputID="welcomeMessage"
-                                    label={translate('welcomeMessagePage.welcomeMessageOptional')}
-                                    accessibilityLabel={translate('welcomeMessagePage.welcomeMessageOptional')}
-                                    role={CONST.ACCESSIBILITY_ROLE.TEXT}
-                                    autoGrowHeight
-                                    maxLength={CONST.MAX_COMMENT_LENGTH}
-                                    autoCapitalize="none"
-                                    textAlignVertical="top"
-                                    containerStyles={[styles.autoGrowHeightMultilineInput]}
-                                />
-                            </View>
-                            <View style={[styles.mhn5]}>
-                                <ValuePicker
-                                    inputID="policyID"
-                                    label={translate('workspace.common.workspace')}
-                                    items={workspaceOptions}
-                                    onValueChange={setPolicyID}
-                                />
-                            </View>
-                            {isPolicyAdmin && (
-                                <View style={styles.mhn5}>
->>>>>>> 3701d19c
                                     <ValuePicker
                                         inputID="visibility"
                                         label={translate('newRoomPage.visibility')}
@@ -290,9 +246,9 @@
                                         value={visibility}
                                     />
                                 </View>
-<<<<<<< HEAD
                                 <Text style={[styles.textLabel, styles.colorMuted]}>{visibilityDescription}</Text>
                             </Form>
+                            {isSmallScreenWidth && <OfflineIndicator />}
                         </KeyboardAvoidingView>
                     ) : (
                         <>
@@ -310,26 +266,10 @@
                                 onPress={() => Navigation.navigate(ROUTES.SETTINGS_WORKSPACES)}
                                 style={[styles.mh5, styles.mb5]}
                             />
+                            {isSmallScreenWidth && <OfflineIndicator />}
                         </>
                     )
                 }
-=======
-                            )}
-                            <View style={[styles.mb1, styles.mhn5]}>
-                                <ValuePicker
-                                    inputID="visibility"
-                                    label={translate('newRoomPage.visibility')}
-                                    items={visibilityOptions}
-                                    onValueChange={setVisibility}
-                                    value={visibility}
-                                />
-                            </View>
-                            <Text style={[styles.textLabel, styles.colorMuted]}>{visibilityDescription}</Text>
-                        </Form>
-                        {isSmallScreenWidth && <OfflineIndicator />}
-                    </KeyboardAvoidingView>
-                )}
->>>>>>> 3701d19c
             </ScreenWrapper>
         </FullPageNotFoundView>
     );
