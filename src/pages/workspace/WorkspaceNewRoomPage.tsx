--- conflicted
+++ resolved
@@ -175,13 +175,8 @@
                 ErrorUtils.addErrorMessage(errors, 'roomName', translate('newRoomPage.roomNameInvalidError'));
             } else if (ValidationUtils.isReservedRoomName(values.roomName)) {
                 // Certain names are reserved for default rooms and should not be used for policy rooms.
-<<<<<<< HEAD
                 ErrorUtils.addErrorMessage(errors, 'roomName', translate('newRoomPage.roomNameReservedError', {reservedName: values.roomName}));
-            } else if (ValidationUtils.isExistingRoomName(values.roomName, reports, values.policyID ?? '')) {
-=======
-                ErrorUtils.addErrorMessage(errors, 'roomName', ['newRoomPage.roomNameReservedError', {reservedName: values.roomName}]);
             } else if (ValidationUtils.isExistingRoomName(values.roomName, reports, values.policyID ?? '-1')) {
->>>>>>> d1e5a9ef
                 // Certain names are reserved for default rooms and should not be used for policy rooms.
                 ErrorUtils.addErrorMessage(errors, 'roomName', translate('newRoomPage.roomAlreadyExistsError'));
             } else if (values.roomName.length > CONST.TITLE_CHARACTER_LIMIT) {
