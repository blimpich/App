--- conflicted
+++ resolved
@@ -227,13 +227,8 @@
                 success
                 large
                 text={translate('footer.learnMore')}
-<<<<<<< HEAD
                 onPress={() => Navigation.navigate(ROUTES.SETTINGS_WORKSPACES.getRoute(Navigation.getActiveRoute()))}
-                style={[styles.mh5, styles.mb5]}
-=======
-                onPress={() => Navigation.navigate(ROUTES.SETTINGS_WORKSPACES.route)}
                 style={[styles.mh5, bottomSafeAreaPaddingStyle]}
->>>>>>> 470b48b5
             />
         </>
     );
