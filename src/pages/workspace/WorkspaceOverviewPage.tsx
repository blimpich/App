--- conflicted
+++ resolved
@@ -56,10 +56,6 @@
     const {translate} = useLocalize();
     const {shouldUseNarrowLayout} = useResponsiveLayout();
     const illustrations = useThemeIllustrations();
-<<<<<<< HEAD
-    const {isBetaEnabled} = usePermissions();
-=======
->>>>>>> aa438f62
 
     const backTo = route.params.backTo;
     const [currencyList = {}] = useOnyx(ONYXKEYS.CURRENCY_LIST, {canBeMissing: true});
@@ -348,11 +344,7 @@
                                 />
                             </View>
                         </OfflineWithFeedback>
-<<<<<<< HEAD
-                        {!!isBetaEnabled(CONST.BETAS.SPOTNANA_TRAVEL) && shouldShowAddress && (
-=======
                         {shouldShowAddress && (
->>>>>>> aa438f62
                             <OfflineWithFeedback pendingAction={policy?.pendingFields?.address}>
                                 <View>
                                     <MenuItemWithTopDescription
