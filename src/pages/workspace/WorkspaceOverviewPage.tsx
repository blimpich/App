--- conflicted
+++ resolved
@@ -190,10 +190,6 @@
             shouldShowNonAdmin
             icon={Illustrations.Building}
             shouldShowNotFoundPage={policy === undefined}
-<<<<<<< HEAD
-            onBackButtonPress={() => Navigation.goBack(backTo)}
-            addBottomSafeAreaPadding
-=======
             onBackButtonPress={() => {
                 if (backTo) {
                     Navigation.goBack(backTo);
@@ -202,7 +198,7 @@
 
                 goBackFromWorkspaceCentralScreen(policy?.id);
             }}
->>>>>>> 3106afab
+            addBottomSafeAreaPadding
         >
             {(hasVBA?: boolean) => (
                 <View style={[styles.flex1, styles.mt3, shouldUseNarrowLayout ? styles.workspaceSectionMobile : styles.workspaceSection]}>
