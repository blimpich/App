import {useFocusEffect} from '@react-navigation/native';
import React, {useCallback, useState} from 'react';
import type {ImageStyle, StyleProp} from 'react-native';
import {Image, StyleSheet, View} from 'react-native';
import {useOnyx} from 'react-native-onyx';
import Avatar from '@components/Avatar';
import AvatarWithImagePicker from '@components/AvatarWithImagePicker';
import Button from '@components/Button';
import ConfirmModal from '@components/ConfirmModal';
import * as Expensicons from '@components/Icon/Expensicons';
import * as Illustrations from '@components/Icon/Illustrations';
import MenuItemWithTopDescription from '@components/MenuItemWithTopDescription';
import OfflineWithFeedback from '@components/OfflineWithFeedback';
import Section from '@components/Section';
import useActiveWorkspace from '@hooks/useActiveWorkspace';
import useLocalize from '@hooks/useLocalize';
import useNetwork from '@hooks/useNetwork';
import usePayAndDowngrade from '@hooks/usePayAndDowngrade';
import usePermissions from '@hooks/usePermissions';
import useResponsiveLayout from '@hooks/useResponsiveLayout';
import useThemeIllustrations from '@hooks/useThemeIllustrations';
import useThemeStyles from '@hooks/useThemeStyles';
import {clearInviteDraft} from '@libs/actions/Policy/Member';
import {
<<<<<<< HEAD
    calculateBillNewDot,
=======
>>>>>>> 912b4368
    clearAvatarErrors,
    clearPolicyErrorField,
    deleteWorkspace,
    deleteWorkspaceAvatar,
    openPolicyProfilePage,
<<<<<<< HEAD
=======
    updateLastAccessedWorkspaceSwitcher,
>>>>>>> 912b4368
    updateWorkspaceAvatar,
} from '@libs/actions/Policy/Policy';
import {filterInactiveCards} from '@libs/CardUtils';
import {getLatestErrorField} from '@libs/ErrorUtils';
import resetPolicyIDInNavigationState from '@libs/Navigation/helpers/resetPolicyIDInNavigationState';
import Navigation from '@libs/Navigation/Navigation';
import type {PlatformStackScreenProps} from '@libs/Navigation/PlatformStackNavigation/types';
import type {WorkspaceSplitNavigatorParamList} from '@libs/Navigation/types';
import {getUserFriendlyWorkspaceType, isPolicyAdmin as isPolicyAdminPolicyUtils, isPolicyOwner} from '@libs/PolicyUtils';
import {getDefaultWorkspaceAvatar} from '@libs/ReportUtils';
import StringUtils from '@libs/StringUtils';
import {shouldCalculateBillNewDot} from '@libs/SubscriptionUtils';
import {getFullSizeAvatar} from '@libs/UserUtils';
import CONST from '@src/CONST';
import ONYXKEYS from '@src/ONYXKEYS';
import ROUTES from '@src/ROUTES';
import type SCREENS from '@src/SCREENS';
import {isEmptyObject} from '@src/types/utils/EmptyObject';
import type {WithPolicyProps} from './withPolicy';
import withPolicy from './withPolicy';
import WorkspacePageWithSections from './WorkspacePageWithSections';

type WorkspaceOverviewPageProps = WithPolicyProps & PlatformStackScreenProps<WorkspaceSplitNavigatorParamList, typeof SCREENS.WORKSPACE.PROFILE>;

function WorkspaceOverviewPage({policyDraft, policy: policyProp, route}: WorkspaceOverviewPageProps) {
    const styles = useThemeStyles();
    const {translate} = useLocalize();
    const {shouldUseNarrowLayout} = useResponsiveLayout();
    const illustrations = useThemeIllustrations();
    const {canUseSpotnanaTravel} = usePermissions();
    const {activeWorkspaceID, setActiveWorkspaceID} = useActiveWorkspace();

    const backTo = route.params.backTo;
    const [currencyList = {}] = useOnyx(ONYXKEYS.CURRENCY_LIST);
    const [currentUserAccountID = -1] = useOnyx(ONYXKEYS.SESSION, {selector: (session) => session?.accountID});

    // When we create a new workspace, the policy prop will be empty on the first render. Therefore, we have to use policyDraft until policy has been set in Onyx.
    const policy = policyDraft?.id ? policyDraft : policyProp;
    const isPolicyAdmin = isPolicyAdminPolicyUtils(policy);
    const outputCurrency = policy?.outputCurrency ?? '';
    const currencySymbol = currencyList?.[outputCurrency]?.symbol ?? '';
    const formattedCurrency = !isEmptyObject(policy) && !isEmptyObject(currencyList) ? `${outputCurrency} - ${currencySymbol}` : '';

    // We need this to update translation for deleting a workspace when it has third party card feeds or expensify card assigned.
    const workspaceAccountID = policy?.workspaceAccountID ?? CONST.DEFAULT_NUMBER_ID;
    const [cardFeeds] = useOnyx(`${ONYXKEYS.COLLECTION.SHARED_NVP_PRIVATE_DOMAIN_MEMBER}${workspaceAccountID}`);
    const [cardsList] = useOnyx(`${ONYXKEYS.COLLECTION.WORKSPACE_CARDS_LIST}${workspaceAccountID}_${CONST.EXPENSIFY_CARD.BANK}`, {selector: filterInactiveCards});
    const hasCardFeedOrExpensifyCard =
        // eslint-disable-next-line @typescript-eslint/prefer-nullish-coalescing
        !isEmptyObject(cardFeeds) || !isEmptyObject(cardsList) || ((policy?.areExpensifyCardsEnabled || policy?.areCompanyCardsEnabled) && policy?.workspaceAccountID);

    const [street1, street2] = (policy?.address?.addressStreet ?? '').split('\n');
    const formattedAddress =
        !isEmptyObject(policy) && !isEmptyObject(policy.address)
            ? `${street1?.trim()}, ${street2 ? `${street2.trim()}, ` : ''}${policy.address.city}, ${policy.address.state} ${policy.address.zipCode ?? ''}`
            : '';

    const onPressCurrency = useCallback(() => {
        if (!policy?.id) {
            return;
        }
        Navigation.navigate(ROUTES.WORKSPACE_OVERVIEW_CURRENCY.getRoute(policy.id));
    }, [policy?.id]);
    const onPressAddress = useCallback(() => {
        if (!policy?.id) {
            return;
        }
        Navigation.navigate(ROUTES.WORKSPACE_OVERVIEW_ADDRESS.getRoute(policy.id));
    }, [policy?.id]);
    const onPressName = useCallback(() => {
        if (!policy?.id) {
            return;
        }
        Navigation.navigate(ROUTES.WORKSPACE_OVERVIEW_NAME.getRoute(policy.id));
    }, [policy?.id]);
    const onPressDescription = useCallback(() => {
        if (!policy?.id) {
            return;
        }
        Navigation.navigate(ROUTES.WORKSPACE_OVERVIEW_DESCRIPTION.getRoute(policy.id));
    }, [policy?.id]);
    const onPressShare = useCallback(() => {
        if (!policy?.id) {
            return;
        }
        Navigation.navigate(ROUTES.WORKSPACE_OVERVIEW_SHARE.getRoute(policy.id));
    }, [policy?.id]);
    const onPressPlanType = useCallback(() => {
        if (!policy?.id) {
            return;
        }
        Navigation.navigate(ROUTES.WORKSPACE_OVERVIEW_PLAN.getRoute(policy.id));
    }, [policy?.id]);
    const policyName = policy?.name ?? '';
    const policyDescription = policy?.description ?? translate('workspace.common.defaultDescription');
    const readOnly = !isPolicyAdminPolicyUtils(policy);
    const isOwner = isPolicyOwner(policy, currentUserAccountID);
    const imageStyle: StyleProp<ImageStyle> = shouldUseNarrowLayout ? [styles.mhv12, styles.mhn5, styles.mbn5] : [styles.mhv8, styles.mhn8, styles.mbn5];
    const shouldShowAddress = !readOnly || !!formattedAddress;

    const fetchPolicyData = useCallback(() => {
        if (policyDraft?.id) {
            return;
        }
        openPolicyProfilePage(route.params.policyID);
    }, [policyDraft?.id, route.params.policyID]);

    useNetwork({onReconnect: fetchPolicyData});

    // We have the same focus effect in the WorkspaceInitialPage, this way we can get the policy data in narrow
    // as well as in the wide layout when looking at policy settings.
    useFocusEffect(
        useCallback(() => {
            fetchPolicyData();
        }, [fetchPolicyData]),
    );

    const DefaultAvatar = useCallback(
        () => (
            <Avatar
                containerStyles={styles.avatarXLarge}
                imageStyles={[styles.avatarXLarge, styles.alignSelfCenter]}
                // eslint-disable-next-line @typescript-eslint/prefer-nullish-coalescing -- nullish coalescing cannot be used if left side can be empty string
                source={policy?.avatarURL || getDefaultWorkspaceAvatar(policyName)}
                fallbackIcon={Expensicons.FallbackWorkspaceAvatar}
                size={CONST.AVATAR_SIZE.XLARGE}
                name={policyName}
                avatarID={policy?.id}
                type={CONST.ICON_TYPE_WORKSPACE}
            />
        ),
        [policy?.avatarURL, policy?.id, policyName, styles.alignSelfCenter, styles.avatarXLarge],
    );

    const [isDeleteModalOpen, setIsDeleteModalOpen] = useState(false);

    const {setIsDeletingPaidWorkspace, isLoadingBill} = usePayAndDowngrade(setIsDeleteModalOpen);

    const confirmDeleteAndHideModal = useCallback(() => {
        if (!policy?.id || !policyName) {
            return;
        }

        deleteWorkspace(policy.id, policyName);
        setIsDeleteModalOpen(false);

        // If the workspace being deleted is the active workspace, switch to the "All Workspaces" view
        if (activeWorkspaceID === policy.id) {
            setActiveWorkspaceID(undefined);
            resetPolicyIDInNavigationState();
            updateLastAccessedWorkspaceSwitcher(undefined);
        }
    }, [policy?.id, policyName, activeWorkspaceID, setActiveWorkspaceID]);

    const onDeleteWorkspace = useCallback(() => {
        if (shouldCalculateBillNewDot()) {
            setIsDeletingPaidWorkspace(true);
            calculateBillNewDot();
            return;
        }

        setIsDeleteModalOpen(true);
    }, [setIsDeletingPaidWorkspace]);

    return (
        <WorkspacePageWithSections
            headerText={translate('workspace.common.profile')}
            route={route}
            // When we create a new workspaces, the policy prop will not be set on the first render. Therefore, we have to delay rendering until it has been set in Onyx.
            shouldShowLoading={policy === undefined}
            shouldUseScrollView
            shouldShowOfflineIndicatorInWideScreen
            shouldShowNonAdmin
            icon={Illustrations.Building}
            shouldShowNotFoundPage={policy === undefined}
            onBackButtonPress={() => Navigation.goBack(backTo)}
        >
            {(hasVBA?: boolean) => (
                <View style={[styles.flex1, styles.mt3, shouldUseNarrowLayout ? styles.workspaceSectionMobile : styles.workspaceSection]}>
                    <Section
                        isCentralPane
                        title=""
                    >
                        <Image
                            style={StyleSheet.flatten([styles.wAuto, styles.h68, imageStyle])}
                            source={illustrations.WorkspaceProfile}
                            resizeMode="cover"
                        />
                        <AvatarWithImagePicker
                            onViewPhotoPress={() => {
                                if (!policy?.id) {
                                    return;
                                }
                                Navigation.navigate(ROUTES.WORKSPACE_AVATAR.getRoute(policy.id));
                            }}
                            source={policy?.avatarURL ?? ''}
                            avatarID={policy?.id}
                            size={CONST.AVATAR_SIZE.XLARGE}
                            avatarStyle={styles.avatarXLarge}
                            enablePreview
                            DefaultAvatar={DefaultAvatar}
                            type={CONST.ICON_TYPE_WORKSPACE}
                            fallbackIcon={Expensicons.FallbackWorkspaceAvatar}
                            style={[
                                policy?.errorFields?.avatarURL ?? shouldUseNarrowLayout ? styles.mb1 : styles.mb3,
                                shouldUseNarrowLayout ? styles.mtn17 : styles.mtn20,
                                styles.alignItemsStart,
                                styles.sectionMenuItemTopDescription,
                            ]}
                            editIconStyle={styles.smallEditIconWorkspace}
                            isUsingDefaultAvatar={!policy?.avatarURL ?? false}
                            onImageSelected={(file) => {
                                if (!policy?.id) {
                                    return;
                                }
                                updateWorkspaceAvatar(policy.id, file as File);
                            }}
                            onImageRemoved={() => {
                                if (!policy?.id) {
                                    return;
                                }
                                deleteWorkspaceAvatar(policy.id);
                            }}
                            editorMaskImage={Expensicons.ImageCropSquareMask}
                            pendingAction={policy?.pendingFields?.avatarURL}
                            errors={policy?.errorFields?.avatarURL}
                            onErrorClose={() => {
                                if (!policy?.id) {
                                    return;
                                }
                                clearAvatarErrors(policy.id);
                            }}
                            previewSource={getFullSizeAvatar(policy?.avatarURL ?? '')}
                            headerTitle={translate('workspace.common.workspaceAvatar')}
                            originalFileName={policy?.originalFileName}
                            disabled={readOnly}
                            disabledStyle={styles.cursorDefault}
                            errorRowStyles={styles.mt3}
                        />
                        <OfflineWithFeedback pendingAction={policy?.pendingFields?.name}>
                            <MenuItemWithTopDescription
                                title={policyName}
                                titleStyle={styles.workspaceTitleStyle}
                                description={translate('workspace.common.workspaceName')}
                                shouldShowRightIcon={!readOnly}
                                interactive={!readOnly}
                                wrapperStyle={[styles.sectionMenuItemTopDescription, shouldUseNarrowLayout ? styles.mt3 : {}]}
                                onPress={onPressName}
                                numberOfLinesTitle={0}
                            />
                        </OfflineWithFeedback>
                        {(!StringUtils.isEmptyString(policy?.description ?? '') || !readOnly) && (
                            <OfflineWithFeedback
                                pendingAction={policy?.pendingFields?.description}
                                errors={getLatestErrorField(policy ?? {}, CONST.POLICY.COLLECTION_KEYS.DESCRIPTION)}
                                onClose={() => {
                                    if (!policy?.id) {
                                        return;
                                    }
                                    clearPolicyErrorField(policy.id, CONST.POLICY.COLLECTION_KEYS.DESCRIPTION);
                                }}
                            >
                                <MenuItemWithTopDescription
                                    title={policyDescription}
                                    description={translate('workspace.editor.descriptionInputLabel')}
                                    shouldShowRightIcon={!readOnly}
                                    interactive={!readOnly}
                                    wrapperStyle={styles.sectionMenuItemTopDescription}
                                    onPress={onPressDescription}
                                    shouldRenderAsHTML
                                />
                            </OfflineWithFeedback>
                        )}
                        <OfflineWithFeedback
                            pendingAction={policy?.pendingFields?.outputCurrency}
                            errors={getLatestErrorField(policy ?? {}, CONST.POLICY.COLLECTION_KEYS.GENERAL_SETTINGS)}
                            onClose={() => {
                                if (!policy?.id) {
                                    return;
                                }
                                clearPolicyErrorField(policy.id, CONST.POLICY.COLLECTION_KEYS.GENERAL_SETTINGS);
                            }}
                            errorRowStyles={[styles.mt2]}
                        >
                            <View>
                                <MenuItemWithTopDescription
                                    title={formattedCurrency}
                                    description={translate('workspace.editor.currencyInputLabel')}
                                    shouldShowRightIcon={hasVBA ? false : !readOnly}
                                    interactive={hasVBA ? false : !readOnly}
                                    wrapperStyle={styles.sectionMenuItemTopDescription}
                                    onPress={onPressCurrency}
                                    hintText={hasVBA ? translate('workspace.editor.currencyInputDisabledText') : translate('workspace.editor.currencyInputHelpText')}
                                />
                            </View>
                        </OfflineWithFeedback>
                        {!!canUseSpotnanaTravel && shouldShowAddress && (
                            <OfflineWithFeedback pendingAction={policy?.pendingFields?.address}>
                                <View>
                                    <MenuItemWithTopDescription
                                        title={formattedAddress}
                                        description={translate('common.companyAddress')}
                                        shouldShowRightIcon={!readOnly}
                                        interactive={!readOnly}
                                        wrapperStyle={styles.sectionMenuItemTopDescription}
                                        onPress={onPressAddress}
                                    />
                                </View>
                            </OfflineWithFeedback>
                        )}

                        {!readOnly && !!policy?.type && (
                            <OfflineWithFeedback pendingAction={policy?.pendingFields?.type}>
                                <View>
                                    <MenuItemWithTopDescription
                                        title={getUserFriendlyWorkspaceType(policy.type)}
                                        description={translate('workspace.common.planType')}
                                        shouldShowRightIcon
                                        wrapperStyle={styles.sectionMenuItemTopDescription}
                                        onPress={onPressPlanType}
                                    />
                                </View>
                            </OfflineWithFeedback>
                        )}
                        {!readOnly && (
                            <View style={[styles.flexRow, styles.mt6, styles.mnw120]}>
                                {isPolicyAdmin && (
                                    <Button
                                        accessibilityLabel={translate('common.invite')}
                                        text={translate('common.invite')}
                                        onPress={() => {
                                            clearInviteDraft(route.params.policyID);
                                            Navigation.navigate(ROUTES.WORKSPACE_INVITE.getRoute(route.params.policyID, Navigation.getActiveRouteWithoutParams()));
                                        }}
                                        icon={Expensicons.UserPlus}
                                        style={[styles.mr2]}
                                    />
                                )}
                                <Button
                                    accessibilityLabel={translate('common.share')}
                                    text={translate('common.share')}
                                    onPress={onPressShare}
                                    icon={Expensicons.QrCode}
                                />
                                {isOwner && (
                                    <Button
                                        accessibilityLabel={translate('common.delete')}
                                        text={translate('common.delete')}
                                        style={[styles.ml2]}
                                        onPress={onDeleteWorkspace}
                                        icon={Expensicons.Trashcan}
                                        isLoading={isLoadingBill}
                                        iconStyles={isLoadingBill ? styles.opacity0 : undefined}
                                    />
                                )}
                            </View>
                        )}
                    </Section>
                    <ConfirmModal
                        title={translate('workspace.common.delete')}
                        isVisible={isDeleteModalOpen}
                        onConfirm={confirmDeleteAndHideModal}
                        onCancel={() => setIsDeleteModalOpen(false)}
                        prompt={hasCardFeedOrExpensifyCard ? translate('workspace.common.deleteWithCardsConfirmation') : translate('workspace.common.deleteConfirmation')}
                        confirmText={translate('common.delete')}
                        cancelText={translate('common.cancel')}
                        danger
                    />
                </View>
            )}
        </WorkspacePageWithSections>
    );
}

WorkspaceOverviewPage.displayName = 'WorkspaceOverviewPage';

export default withPolicy(WorkspaceOverviewPage);<|MERGE_RESOLUTION|>--- conflicted
+++ resolved
@@ -22,19 +22,13 @@
 import useThemeStyles from '@hooks/useThemeStyles';
 import {clearInviteDraft} from '@libs/actions/Policy/Member';
 import {
-<<<<<<< HEAD
     calculateBillNewDot,
-=======
->>>>>>> 912b4368
     clearAvatarErrors,
     clearPolicyErrorField,
     deleteWorkspace,
     deleteWorkspaceAvatar,
     openPolicyProfilePage,
-<<<<<<< HEAD
-=======
     updateLastAccessedWorkspaceSwitcher,
->>>>>>> 912b4368
     updateWorkspaceAvatar,
 } from '@libs/actions/Policy/Policy';
 import {filterInactiveCards} from '@libs/CardUtils';
