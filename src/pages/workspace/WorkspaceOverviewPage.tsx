import {useFocusEffect} from '@react-navigation/native';
import React, {useCallback, useState} from 'react';
import type {ImageStyle, StyleProp} from 'react-native';
import {Image, StyleSheet, View} from 'react-native';
import {useOnyx} from 'react-native-onyx';
import Avatar from '@components/Avatar';
import AvatarWithImagePicker from '@components/AvatarWithImagePicker';
import Button from '@components/Button';
import ConfirmModal from '@components/ConfirmModal';
import * as Expensicons from '@components/Icon/Expensicons';
import * as Illustrations from '@components/Icon/Illustrations';
import MenuItemWithTopDescription from '@components/MenuItemWithTopDescription';
import OfflineWithFeedback from '@components/OfflineWithFeedback';
import Section from '@components/Section';
import useActiveWorkspace from '@hooks/useActiveWorkspace';
import useLocalize from '@hooks/useLocalize';
import useNetwork from '@hooks/useNetwork';
import usePermissions from '@hooks/usePermissions';
import useResponsiveLayout from '@hooks/useResponsiveLayout';
import useThemeIllustrations from '@hooks/useThemeIllustrations';
import useThemeStyles from '@hooks/useThemeStyles';
import {clearInviteDraft} from '@libs/actions/Policy/Member';
import {
    clearAvatarErrors,
    clearPolicyErrorField,
    deleteWorkspace,
    deleteWorkspaceAvatar,
    openPolicyProfilePage,
    updateLastAccessedWorkspaceSwitcher,
    updateWorkspaceAvatar,
} from '@libs/actions/Policy/Policy';
import {filterInactiveCards} from '@libs/CardUtils';
import {getLatestErrorField} from '@libs/ErrorUtils';
import goBackFromWorkspaceCentralScreen from '@libs/Navigation/helpers/goBackFromWorkspaceCentralScreen';
import resetPolicyIDInNavigationState from '@libs/Navigation/helpers/resetPolicyIDInNavigationState';
import Navigation from '@libs/Navigation/Navigation';
import type {PlatformStackScreenProps} from '@libs/Navigation/PlatformStackNavigation/types';
import type {WorkspaceSplitNavigatorParamList} from '@libs/Navigation/types';
import {getUserFriendlyWorkspaceType, isPolicyAdmin as isPolicyAdminPolicyUtils, isPolicyOwner} from '@libs/PolicyUtils';
import {getDefaultWorkspaceAvatar} from '@libs/ReportUtils';
import StringUtils from '@libs/StringUtils';
import {getFullSizeAvatar} from '@libs/UserUtils';
import CONST from '@src/CONST';
import ONYXKEYS from '@src/ONYXKEYS';
import ROUTES from '@src/ROUTES';
import type SCREENS from '@src/SCREENS';
import {isEmptyObject} from '@src/types/utils/EmptyObject';
import type {WithPolicyProps} from './withPolicy';
import withPolicy from './withPolicy';
import WorkspacePageWithSections from './WorkspacePageWithSections';

type WorkspaceOverviewPageProps = WithPolicyProps & PlatformStackScreenProps<WorkspaceSplitNavigatorParamList, typeof SCREENS.WORKSPACE.PROFILE>;

function WorkspaceOverviewPage({policyDraft, policy: policyProp, route}: WorkspaceOverviewPageProps) {
    const styles = useThemeStyles();
    const {translate} = useLocalize();
    const {shouldUseNarrowLayout} = useResponsiveLayout();
    const illustrations = useThemeIllustrations();
    const {canUseSpotnanaTravel} = usePermissions();
    const {activeWorkspaceID, setActiveWorkspaceID} = useActiveWorkspace();

    const backTo = route.params.backTo;
    const [currencyList = {}] = useOnyx(ONYXKEYS.CURRENCY_LIST);
    const [currentUserAccountID = -1] = useOnyx(ONYXKEYS.SESSION, {selector: (session) => session?.accountID});

    // When we create a new workspace, the policy prop will be empty on the first render. Therefore, we have to use policyDraft until policy has been set in Onyx.
    const policy = policyDraft?.id ? policyDraft : policyProp;
    const isPolicyAdmin = isPolicyAdminPolicyUtils(policy);
    const outputCurrency = policy?.outputCurrency ?? '';
    const currencySymbol = currencyList?.[outputCurrency]?.symbol ?? '';
    const formattedCurrency = !isEmptyObject(policy) && !isEmptyObject(currencyList) ? `${outputCurrency} - ${currencySymbol}` : '';

    // We need this to update translation for deleting a workspace when it has third party card feeds or expensify card assigned.
    const workspaceAccountID = policy?.workspaceAccountID ?? CONST.DEFAULT_NUMBER_ID;
    const [cardFeeds] = useOnyx(`${ONYXKEYS.COLLECTION.SHARED_NVP_PRIVATE_DOMAIN_MEMBER}${workspaceAccountID}`);
    const [cardsList] = useOnyx(`${ONYXKEYS.COLLECTION.WORKSPACE_CARDS_LIST}${workspaceAccountID}_${CONST.EXPENSIFY_CARD.BANK}`, {selector: filterInactiveCards});
    const hasCardFeedOrExpensifyCard =
        // eslint-disable-next-line @typescript-eslint/prefer-nullish-coalescing
        !isEmptyObject(cardFeeds) || !isEmptyObject(cardsList) || ((policy?.areExpensifyCardsEnabled || policy?.areCompanyCardsEnabled) && policy?.workspaceAccountID);

    const [street1, street2] = (policy?.address?.addressStreet ?? '').split('\n');
    const formattedAddress =
        !isEmptyObject(policy) && !isEmptyObject(policy.address)
            ? `${street1?.trim()}, ${street2 ? `${street2.trim()}, ` : ''}${policy.address.city}, ${policy.address.state} ${policy.address.zipCode ?? ''}`
            : '';

    const onPressCurrency = useCallback(() => {
        if (!policy?.id) {
            return;
        }
        Navigation.navigate(ROUTES.WORKSPACE_OVERVIEW_CURRENCY.getRoute(policy.id));
    }, [policy?.id]);
    const onPressAddress = useCallback(() => {
        if (!policy?.id) {
            return;
        }
        Navigation.navigate(ROUTES.WORKSPACE_OVERVIEW_ADDRESS.getRoute(policy.id));
    }, [policy?.id]);
    const onPressName = useCallback(() => {
        if (!policy?.id) {
            return;
        }
        Navigation.navigate(ROUTES.WORKSPACE_OVERVIEW_NAME.getRoute(policy.id));
    }, [policy?.id]);
    const onPressDescription = useCallback(() => {
        if (!policy?.id) {
            return;
        }
        Navigation.navigate(ROUTES.WORKSPACE_OVERVIEW_DESCRIPTION.getRoute(policy.id));
    }, [policy?.id]);
    const onPressShare = useCallback(() => {
        if (!policy?.id) {
            return;
        }
        Navigation.navigate(ROUTES.WORKSPACE_OVERVIEW_SHARE.getRoute(policy.id));
    }, [policy?.id]);
    const onPressPlanType = useCallback(() => {
        if (!policy?.id) {
            return;
        }
        Navigation.navigate(ROUTES.WORKSPACE_OVERVIEW_PLAN.getRoute(policy.id));
    }, [policy?.id]);
    const policyName = policy?.name ?? '';
    const policyDescription = policy?.description ?? translate('workspace.common.defaultDescription');
    const readOnly = !isPolicyAdminPolicyUtils(policy);
    const isOwner = isPolicyOwner(policy, currentUserAccountID);
    const imageStyle: StyleProp<ImageStyle> = shouldUseNarrowLayout ? [styles.mhv12, styles.mhn5, styles.mbn5] : [styles.mhv8, styles.mhn8, styles.mbn5];
    const shouldShowAddress = !readOnly || !!formattedAddress;

    const fetchPolicyData = useCallback(() => {
        if (policyDraft?.id) {
            return;
        }
        openPolicyProfilePage(route.params.policyID);
    }, [policyDraft?.id, route.params.policyID]);

    useNetwork({onReconnect: fetchPolicyData});

    // We have the same focus effect in the WorkspaceInitialPage, this way we can get the policy data in narrow
    // as well as in the wide layout when looking at policy settings.
    useFocusEffect(
        useCallback(() => {
            fetchPolicyData();
        }, [fetchPolicyData]),
    );

    const DefaultAvatar = useCallback(
        () => (
            <Avatar
                containerStyles={styles.avatarXLarge}
                imageStyles={[styles.avatarXLarge, styles.alignSelfCenter]}
                // eslint-disable-next-line @typescript-eslint/prefer-nullish-coalescing -- nullish coalescing cannot be used if left side can be empty string
                source={policy?.avatarURL || getDefaultWorkspaceAvatar(policyName)}
                fallbackIcon={Expensicons.FallbackWorkspaceAvatar}
                size={CONST.AVATAR_SIZE.XLARGE}
                name={policyName}
                avatarID={policy?.id}
                type={CONST.ICON_TYPE_WORKSPACE}
            />
        ),
        [policy?.avatarURL, policy?.id, policyName, styles.alignSelfCenter, styles.avatarXLarge],
    );

    const [isDeleteModalOpen, setIsDeleteModalOpen] = useState(false);

    const confirmDeleteAndHideModal = useCallback(() => {
        if (!policy?.id || !policyName) {
            return;
        }

        deleteWorkspace(policy.id, policyName);
        setIsDeleteModalOpen(false);

        // If the workspace being deleted is the active workspace, switch to the "All Workspaces" view
        if (activeWorkspaceID === policy.id) {
            setActiveWorkspaceID(undefined);
            resetPolicyIDInNavigationState();
            updateLastAccessedWorkspaceSwitcher(undefined);
        }
    }, [policy?.id, policyName, activeWorkspaceID, setActiveWorkspaceID]);

    return (
        <WorkspacePageWithSections
            headerText={translate('workspace.common.profile')}
            route={route}
            // When we create a new workspaces, the policy prop will not be set on the first render. Therefore, we have to delay rendering until it has been set in Onyx.
            shouldShowLoading={policy === undefined}
            shouldUseScrollView
            shouldShowOfflineIndicatorInWideScreen
            shouldShowNonAdmin
            icon={Illustrations.Building}
            shouldShowNotFoundPage={policy === undefined}
            onBackButtonPress={() => {
                if (backTo) {
                    Navigation.goBack(backTo);
                    return;
                }

                goBackFromWorkspaceCentralScreen(policy?.id);
            }}
<<<<<<< HEAD
=======
            addBottomSafeAreaPadding
>>>>>>> 5e26bd91
        >
            {(hasVBA?: boolean) => (
                <View style={[styles.flex1, styles.mt3, shouldUseNarrowLayout ? styles.workspaceSectionMobile : styles.workspaceSection]}>
                    <Section
                        isCentralPane
                        title=""
                    >
                        <Image
                            style={StyleSheet.flatten([styles.wAuto, styles.h68, imageStyle])}
                            source={illustrations.WorkspaceProfile}
                            resizeMode="cover"
                        />
                        <AvatarWithImagePicker
                            onViewPhotoPress={() => {
                                if (!policy?.id) {
                                    return;
                                }
                                Navigation.navigate(ROUTES.WORKSPACE_AVATAR.getRoute(policy.id));
                            }}
                            source={policy?.avatarURL ?? ''}
                            avatarID={policy?.id}
                            size={CONST.AVATAR_SIZE.XLARGE}
                            avatarStyle={styles.avatarXLarge}
                            enablePreview
                            DefaultAvatar={DefaultAvatar}
                            type={CONST.ICON_TYPE_WORKSPACE}
                            fallbackIcon={Expensicons.FallbackWorkspaceAvatar}
                            style={[
                                policy?.errorFields?.avatarURL ?? shouldUseNarrowLayout ? styles.mb1 : styles.mb3,
                                shouldUseNarrowLayout ? styles.mtn17 : styles.mtn20,
                                styles.alignItemsStart,
                                styles.sectionMenuItemTopDescription,
                            ]}
                            editIconStyle={styles.smallEditIconWorkspace}
                            isUsingDefaultAvatar={!policy?.avatarURL}
                            onImageSelected={(file) => {
                                if (!policy?.id) {
                                    return;
                                }
                                updateWorkspaceAvatar(policy.id, file as File);
                            }}
                            onImageRemoved={() => {
                                if (!policy?.id) {
                                    return;
                                }
                                deleteWorkspaceAvatar(policy.id);
                            }}
                            editorMaskImage={Expensicons.ImageCropSquareMask}
                            pendingAction={policy?.pendingFields?.avatarURL}
                            errors={policy?.errorFields?.avatarURL}
                            onErrorClose={() => {
                                if (!policy?.id) {
                                    return;
                                }
                                clearAvatarErrors(policy.id);
                            }}
                            previewSource={getFullSizeAvatar(policy?.avatarURL ?? '')}
                            headerTitle={translate('workspace.common.workspaceAvatar')}
                            originalFileName={policy?.originalFileName}
                            disabled={readOnly}
                            disabledStyle={styles.cursorDefault}
                            errorRowStyles={styles.mt3}
                        />
                        <OfflineWithFeedback pendingAction={policy?.pendingFields?.name}>
                            <MenuItemWithTopDescription
                                title={policyName}
                                titleStyle={styles.workspaceTitleStyle}
                                description={translate('workspace.common.workspaceName')}
                                shouldShowRightIcon={!readOnly}
                                interactive={!readOnly}
                                wrapperStyle={[styles.sectionMenuItemTopDescription, shouldUseNarrowLayout ? styles.mt3 : {}]}
                                onPress={onPressName}
                                numberOfLinesTitle={0}
                            />
                        </OfflineWithFeedback>
                        {(!StringUtils.isEmptyString(policy?.description ?? '') || !readOnly) && (
                            <OfflineWithFeedback
                                pendingAction={policy?.pendingFields?.description}
                                errors={getLatestErrorField(policy ?? {}, CONST.POLICY.COLLECTION_KEYS.DESCRIPTION)}
                                onClose={() => {
                                    if (!policy?.id) {
                                        return;
                                    }
                                    clearPolicyErrorField(policy.id, CONST.POLICY.COLLECTION_KEYS.DESCRIPTION);
                                }}
                            >
                                <MenuItemWithTopDescription
                                    title={policyDescription}
                                    description={translate('workspace.editor.descriptionInputLabel')}
                                    shouldShowRightIcon={!readOnly}
                                    interactive={!readOnly}
                                    wrapperStyle={styles.sectionMenuItemTopDescription}
                                    onPress={onPressDescription}
                                    shouldRenderAsHTML
                                />
                            </OfflineWithFeedback>
                        )}
                        <OfflineWithFeedback
                            pendingAction={policy?.pendingFields?.outputCurrency}
                            errors={getLatestErrorField(policy ?? {}, CONST.POLICY.COLLECTION_KEYS.GENERAL_SETTINGS)}
                            onClose={() => {
                                if (!policy?.id) {
                                    return;
                                }
                                clearPolicyErrorField(policy.id, CONST.POLICY.COLLECTION_KEYS.GENERAL_SETTINGS);
                            }}
                            errorRowStyles={[styles.mt2]}
                        >
                            <View>
                                <MenuItemWithTopDescription
                                    title={formattedCurrency}
                                    description={translate('workspace.editor.currencyInputLabel')}
                                    shouldShowRightIcon={hasVBA ? false : !readOnly}
                                    interactive={hasVBA ? false : !readOnly}
                                    wrapperStyle={styles.sectionMenuItemTopDescription}
                                    onPress={onPressCurrency}
                                    hintText={hasVBA ? translate('workspace.editor.currencyInputDisabledText') : translate('workspace.editor.currencyInputHelpText')}
                                />
                            </View>
                        </OfflineWithFeedback>
                        {!!canUseSpotnanaTravel && shouldShowAddress && (
                            <OfflineWithFeedback pendingAction={policy?.pendingFields?.address}>
                                <View>
                                    <MenuItemWithTopDescription
                                        title={formattedAddress}
                                        description={translate('common.companyAddress')}
                                        shouldShowRightIcon={!readOnly}
                                        interactive={!readOnly}
                                        wrapperStyle={styles.sectionMenuItemTopDescription}
                                        onPress={onPressAddress}
                                    />
                                </View>
                            </OfflineWithFeedback>
                        )}

                        {!readOnly && !!policy?.type && (
                            <OfflineWithFeedback pendingAction={policy?.pendingFields?.type}>
                                <View>
                                    <MenuItemWithTopDescription
                                        title={getUserFriendlyWorkspaceType(policy.type)}
                                        description={translate('workspace.common.planType')}
                                        shouldShowRightIcon
                                        wrapperStyle={styles.sectionMenuItemTopDescription}
                                        onPress={onPressPlanType}
                                    />
                                </View>
                            </OfflineWithFeedback>
                        )}
                        {!readOnly && (
                            <View style={[styles.flexRow, styles.mt6, styles.mnw120]}>
                                {isPolicyAdmin && (
                                    <Button
                                        accessibilityLabel={translate('common.invite')}
                                        text={translate('common.invite')}
                                        onPress={() => {
                                            clearInviteDraft(route.params.policyID);
                                            Navigation.navigate(ROUTES.WORKSPACE_INVITE.getRoute(route.params.policyID, Navigation.getActiveRouteWithoutParams()));
                                        }}
                                        icon={Expensicons.UserPlus}
                                        style={[styles.mr2]}
                                    />
                                )}
                                <Button
                                    accessibilityLabel={translate('common.share')}
                                    text={translate('common.share')}
                                    onPress={onPressShare}
                                    icon={Expensicons.QrCode}
                                />
                                {isOwner && (
                                    <Button
                                        accessibilityLabel={translate('common.delete')}
                                        text={translate('common.delete')}
                                        style={[styles.ml2]}
                                        onPress={() => setIsDeleteModalOpen(true)}
                                        icon={Expensicons.Trashcan}
                                    />
                                )}
                            </View>
                        )}
                    </Section>
                    <ConfirmModal
                        title={translate('workspace.common.delete')}
                        isVisible={isDeleteModalOpen}
                        onConfirm={confirmDeleteAndHideModal}
                        onCancel={() => setIsDeleteModalOpen(false)}
                        prompt={hasCardFeedOrExpensifyCard ? translate('workspace.common.deleteWithCardsConfirmation') : translate('workspace.common.deleteConfirmation')}
                        confirmText={translate('common.delete')}
                        cancelText={translate('common.cancel')}
                        danger
                    />
                </View>
            )}
        </WorkspacePageWithSections>
    );
}

WorkspaceOverviewPage.displayName = 'WorkspaceOverviewPage';

export default withPolicy(WorkspaceOverviewPage);<|MERGE_RESOLUTION|>--- conflicted
+++ resolved
@@ -198,10 +198,7 @@
 
                 goBackFromWorkspaceCentralScreen(policy?.id);
             }}
-<<<<<<< HEAD
-=======
             addBottomSafeAreaPadding
->>>>>>> 5e26bd91
         >
             {(hasVBA?: boolean) => (
                 <View style={[styles.flex1, styles.mt3, shouldUseNarrowLayout ? styles.workspaceSectionMobile : styles.workspaceSection]}>
