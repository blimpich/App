import React from 'react';
import PropTypes from 'prop-types';
import {View} from 'react-native';
import {withOnyx} from 'react-native-onyx';
import lodashGet from 'lodash/get';
import _ from 'underscore';
import styles from '../../styles/styles';
import Navigation from '../../libs/Navigation/Navigation';
import compose from '../../libs/compose';
import ROUTES from '../../ROUTES';
import HeaderWithBackButton from '../../components/HeaderWithBackButton';
import ScreenWrapper from '../../components/ScreenWrapper';
import withLocalize, {withLocalizePropTypes} from '../../components/withLocalize';
import ONYXKEYS from '../../ONYXKEYS';
import * as BankAccounts from '../../libs/actions/BankAccounts';
import BankAccount from '../../libs/models/BankAccount';
import * as ReimbursementAccountProps from '../ReimbursementAccount/reimbursementAccountPropTypes';
import userPropTypes from '../settings/userPropTypes';
import withPolicyAndFullscreenLoading from './withPolicyAndFullscreenLoading';
import {withNetwork} from '../../components/OnyxProvider';
import networkPropTypes from '../../components/networkPropTypes';
import FullPageNotFoundView from '../../components/BlockingViews/FullPageNotFoundView';
import ScrollViewWithContext from '../../components/ScrollViewWithContext';

const propTypes = {
    shouldSkipVBBACall: PropTypes.bool,

    /** Information about the network from Onyx */
    network: networkPropTypes.isRequired,

    /** The text to display in the header */
    headerText: PropTypes.string.isRequired,

    /** The route object passed to this page from the navigator */
    route: PropTypes.shape({
        /** Each parameter passed via the URL */
        params: PropTypes.shape({
            /** The policyID that is being configured */
            policyID: PropTypes.string.isRequired,
        }).isRequired,
    }).isRequired,

    /** From Onyx */
    /** Bank account attached to free plan */
    reimbursementAccount: ReimbursementAccountProps.reimbursementAccountPropTypes,

    /** User Data from Onyx */
    user: userPropTypes,

    /** Main content of the page */
    children: PropTypes.func,

    /** Content to be added as fixed footer */
    footer: PropTypes.element,

    /** The guides call task ID to associate with the workspace page being shown */
    guidesCallTaskID: PropTypes.string,

    /** The route where we navigate when the user press the back button */
    backButtonRoute: PropTypes.string,

    /** Policy values needed in the component */
    policy: PropTypes.shape({
        name: PropTypes.string,
    }).isRequired,

    /** Option to use the default scroll view  */
    shouldUseScrollView: PropTypes.bool,

    ...withLocalizePropTypes,
};

const defaultProps = {
    children: () => {},
    user: {},
    reimbursementAccount: ReimbursementAccountProps.reimbursementAccountDefaultProps,
    footer: null,
    guidesCallTaskID: '',
    shouldUseScrollView: false,
    shouldSkipVBBACall: false,
    backButtonRoute: '',
};

class WorkspacePageWithSections extends React.Component {
    componentDidMount() {
        this.fetchData();
    }

    componentDidUpdate(prevProps) {
        if (!prevProps.network.isOffline || this.props.network.isOffline) {
            return;
        }

        this.fetchData();
    }

    fetchData() {
        if (this.props.shouldSkipVBBACall) {
            return;
        }

        BankAccounts.openWorkspaceView();
    }

    render() {
        const achState = lodashGet(this.props.reimbursementAccount, 'achData.state', '');
        const hasVBA = achState === BankAccount.STATE.OPEN;
        const isUsingECard = lodashGet(this.props.user, 'isUsingExpensifyCard', false);
        const policyID = lodashGet(this.props.route, 'params.policyID');
        const policyName = lodashGet(this.props.policy, 'name');

        return (
            <ScreenWrapper
                includeSafeAreaPaddingBottom={false}
                shouldEnablePickerAvoiding={false}
            >
                <FullPageNotFoundView
                    shouldShow={_.isEmpty(this.props.policy)}
                    onBackButtonPress={() => Navigation.navigate(ROUTES.SETTINGS_WORKSPACES)}
                >
                    <HeaderWithBackButton
                        title={this.props.headerText}
                        subtitle={policyName}
                        shouldShowGetAssistanceButton
                        guidesCallTaskID={this.props.guidesCallTaskID}
<<<<<<< HEAD
                        onBackButtonPress={() => Navigation.goBack(ROUTES.getWorkspaceInitialRoute(policyID))}
=======
                        shouldShowBackButton
                        onBackButtonPress={() => Navigation.navigate(this.props.backButtonRoute || ROUTES.getWorkspaceInitialRoute(policyID))}
                        onCloseButtonPress={() => Navigation.dismissModal()}
>>>>>>> 73901b94
                    />
                    {this.props.shouldUseScrollView ? (
                        <ScrollViewWithContext
                            keyboardShouldPersistTaps="handled"
                            style={[styles.settingsPageBackground, styles.flex1, styles.w100]}
                        >
                            <View style={[styles.w100, styles.flex1]}>{this.props.children(hasVBA, policyID, isUsingECard)}</View>
                        </ScrollViewWithContext>
                    ) : (
                        this.props.children(hasVBA, policyID, isUsingECard)
                    )}
                    {this.props.footer}
                </FullPageNotFoundView>
            </ScreenWrapper>
        );
    }
}

WorkspacePageWithSections.propTypes = propTypes;
WorkspacePageWithSections.defaultProps = defaultProps;

export default compose(
    withLocalize,
    withOnyx({
        user: {
            key: ONYXKEYS.USER,
        },
        reimbursementAccount: {
            key: ONYXKEYS.REIMBURSEMENT_ACCOUNT,
        },
    }),
    withPolicyAndFullscreenLoading,
    withNetwork(),
)(WorkspacePageWithSections);<|MERGE_RESOLUTION|>--- conflicted
+++ resolved
@@ -123,13 +123,7 @@
                         subtitle={policyName}
                         shouldShowGetAssistanceButton
                         guidesCallTaskID={this.props.guidesCallTaskID}
-<<<<<<< HEAD
-                        onBackButtonPress={() => Navigation.goBack(ROUTES.getWorkspaceInitialRoute(policyID))}
-=======
-                        shouldShowBackButton
-                        onBackButtonPress={() => Navigation.navigate(this.props.backButtonRoute || ROUTES.getWorkspaceInitialRoute(policyID))}
-                        onCloseButtonPress={() => Navigation.dismissModal()}
->>>>>>> 73901b94
+                        onBackButtonPress={() => Navigation.goBack(this.props.backButtonRoute || ROUTES.getWorkspaceInitialRoute(policyID))}
                     />
                     {this.props.shouldUseScrollView ? (
                         <ScrollViewWithContext
