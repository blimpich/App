--- conflicted
+++ resolved
@@ -172,15 +172,10 @@
                     shouldShowBackButton={isSmallScreenWidth || shouldShowBackButton}
                     onBackButtonPress={() => Navigation.goBack(backButtonRoute ?? ROUTES.WORKSPACE_INITIAL.getRoute(policyID))}
                     icon={icon ?? undefined}
-<<<<<<< HEAD
                 >
                     {headerContent}
                 </HeaderWithBackButton>
-                {(isLoading || firstRender.current) && shouldShowLoading ? (
-=======
-                />
                 {(isLoading || firstRender.current) && shouldShowLoading && isFocused ? (
->>>>>>> 4231ac90
                     <FullScreenLoadingIndicator style={[styles.flex1, styles.pRelative]} />
                 ) : (
                     <>
