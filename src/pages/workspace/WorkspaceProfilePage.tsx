--- conflicted
+++ resolved
@@ -48,12 +48,9 @@
     const {shouldUseNarrowLayout} = useResponsiveLayout();
     const illustrations = useThemeIllustrations();
     const {canUseSpotnanaTravel} = usePermissions();
-<<<<<<< HEAD
     const {activeWorkspaceID, setActiveWorkspaceID} = useActiveWorkspace();
-=======
     const [isLeaveModalOpen, setIsLeaveModalOpen] = useState(false);
 
->>>>>>> 437631b5
     const [currencyList = {}] = useOnyx(ONYXKEYS.CURRENCY_LIST);
     const [currentUserAccountID = -1] = useOnyx(ONYXKEYS.SESSION, {selector: (session) => session?.accountID});
 
@@ -177,26 +174,12 @@
                 return;
             }
 
-<<<<<<< HEAD
-        if (policy.id === activeWorkspaceID) {
             setActiveWorkspaceID(undefined);
             resetPolicyIDInNavigationState();
-        }
-    }, [policy?.id, policyName, activeWorkspaceID, setActiveWorkspaceID]);
-
-=======
-            setActiveWorkspaceID(undefined);
-            Navigation.dismissModal();
-            const rootState = navigationRef.current?.getRootState() as State<RootStackParamList>;
-            const topmostBottomTabRoute = getTopmostBottomTabRoute(rootState);
-            if (topmostBottomTabRoute?.name === SCREENS.SETTINGS.ROOT) {
-                Navigation.setParams({policyID: undefined}, topmostBottomTabRoute?.key);
-            }
-            goBackFromInvalidPolicy();
         },
         [policy?.id, policyName, activeWorkspaceID, setActiveWorkspaceID],
     );
->>>>>>> 437631b5
+
     return (
         <WorkspacePageWithSections
             headerText={translate('workspace.common.profile')}
