--- conflicted
+++ resolved
@@ -40,11 +40,7 @@
 }: WorkspaceResetBankAccountModalProps) {
     const styles = useThemeStyles();
     const {translate} = useLocalize();
-<<<<<<< HEAD
-    const [session] = useOnyx(ONYXKEYS.SESSION, {canBeMissing: true});
-=======
     const [session] = useOnyx(ONYXKEYS.SESSION, {canBeMissing: false});
->>>>>>> e7245a30
     const policyID = reimbursementAccount?.achData?.policyID;
     const [policy] = useOnyx(`${ONYXKEYS.COLLECTION.POLICY}${policyID}`, {canBeMissing: true});
     const achData = reimbursementAccount?.achData;
