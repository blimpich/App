--- conflicted
+++ resolved
@@ -63,11 +63,7 @@
 
     removeAvatar() {
         this.setState({previewAvatarURL: ''});
-<<<<<<< HEAD
-        Policy.update(this.props.policy.id, {avatar: ''}, true);
-=======
         Policy.deleteWorkspaceAvatar(this.props.policy.id);
->>>>>>> fb34189d
     }
 
     /**
