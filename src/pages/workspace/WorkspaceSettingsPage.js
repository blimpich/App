import React from 'react';
import {View} from 'react-native';
import {withOnyx} from 'react-native-onyx';
import _ from 'underscore';
import lodashGet from 'lodash/get';
import ONYXKEYS from '../../ONYXKEYS';
import withLocalize, {withLocalizePropTypes} from '../../components/withLocalize';
import styles from '../../styles/styles';
import Button from '../../components/Button';
import Text from '../../components/Text';
import compose from '../../libs/compose';
import * as Policy from '../../libs/actions/Policy';
import Icon from '../../components/Icon';
import * as Expensicons from '../../components/Icon/Expensicons';
import AvatarWithImagePicker from '../../components/AvatarWithImagePicker';
import defaultTheme from '../../styles/themes/default';
import CONST from '../../CONST';
import Picker from '../../components/Picker';
import TextInput from '../../components/TextInput';
import FixedFooter from '../../components/FixedFooter';
import WorkspacePageWithSections from './WorkspacePageWithSections';
import withFullPolicy, {fullPolicyPropTypes, fullPolicyDefaultProps} from './withFullPolicy';
import {withNetwork} from '../../components/OnyxProvider';
<<<<<<< HEAD
import OfflineWithFeedback from '../../components/OfflineWithFeedback';
=======
import FullPageNotFoundView from '../../components/BlockingViews/FullPageNotFoundView';
>>>>>>> e353c754

const propTypes = {
    ...fullPolicyPropTypes,
    ...withLocalizePropTypes,
};

const defaultProps = {
    ...fullPolicyDefaultProps,
};

class WorkspaceSettingsPage extends React.Component {
    constructor(props) {
        super(props);

        this.state = {
            name: props.policy.name,
            previewAvatarURL: props.policy.avatarURL,
            currency: props.policy.outputCurrency,
        };

        this.submit = this.submit.bind(this);
        this.uploadAvatar = this.uploadAvatar.bind(this);
        this.removeAvatar = this.removeAvatar.bind(this);
        this.getCurrencyItems = this.getCurrencyItems.bind(this);
        this.validate = this.validate.bind(this);
    }

    /**
     * @returns {Object[]}
     */
    getCurrencyItems() {
        const currencyListKeys = _.keys(this.props.currencyList);
        return _.map(currencyListKeys, currencyCode => ({
            value: currencyCode,
            label: `${currencyCode} - ${this.props.currencyList[currencyCode].symbol}`,
        }));
    }

    removeAvatar() {
        this.setState({previewAvatarURL: ''});
        Policy.update(this.props.policy.id, {avatarURL: ''}, true);
    }

    /**
     * @param {Object} image
     * @param {String} image.uri
     */
    uploadAvatar(image) {
        if (this.props.policy.isAvatarUploading) {
            return;
        }
        this.setState({previewAvatarURL: image.uri});
        Policy.uploadAvatar(this.props.policy.id, image);
    }

    submit() {
        if (this.props.policy.isPolicyUpdating || !this.validate()) {
            return;
        }
        const name = this.state.name.trim();
        const outputCurrency = this.state.currency;
        Policy.updateWorkspaceName(this.props.policy.id, name);
        Policy.update(this.props.policy.id, {outputCurrency}, true);
    }

    validate() {
        const errors = {};
        if (!this.state.name.trim().length) {
            errors.nameError = true;
        }
        return _.size(errors) === 0;
    }

    render() {
        return (
<<<<<<< HEAD
            <WorkspacePageWithSections
                headerText={this.props.translate('workspace.common.settings')}
                route={this.props.route}
                guidesCallTaskID={CONST.GUIDES_CALL_TASK_IDS.WORKSPACE_SETTINGS}
                footer={(
                    <FixedFooter style={[styles.w100]}>
                        <Button
                            success
                            isLoading={this.props.policy.isPolicyUpdating}
                            text={this.props.translate('workspace.editor.save')}
                            onPress={this.submit}
                            pressOnEnter
                        />
                    </FixedFooter>
                )}
            >
                {hasVBA => (
                    <View style={[styles.pageWrapper, styles.flex1, styles.alignItemsStretch]}>
                        <AvatarWithImagePicker
                            isUploading={this.props.policy.isAvatarUploading}
                            avatarURL={this.state.previewAvatarURL}
                            size={CONST.AVATAR_SIZE.LARGE}
                            DefaultAvatar={() => (
                                <Icon
                                    src={Expensicons.Workspace}
                                    height={80}
                                    width={80}
                                    fill={defaultTheme.iconSuccessFill}
                                />
                            )}
                            fallbackIcon={Expensicons.FallbackWorkspaceAvatar}
                            style={[styles.mb3]}
                            anchorPosition={{top: 172, right: 18}}
                            isUsingDefaultAvatar={!this.state.previewAvatarURL}
                            onImageSelected={this.uploadAvatar}
                            onImageRemoved={this.removeAvatar}
                        />

                        <OfflineWithFeedback
                            pendingAction={lodashGet(this.props.policy, 'pendingFields.name')}
                            errors={lodashGet(this.props.policy, 'errorFields.name')}
                            onClose={() => Policy.clearWorkspaceNameErrors(this.props.policy.id)}
                        >
                            <TextInput
                                label={this.props.translate('workspace.editor.nameInputLabel')}
                                containerStyles={[styles.mt4]}
                                onChangeText={name => this.setState({name})}
                                value={this.state.name}
                                hasError={!this.state.name.trim().length}
                                errorText={this.state.name.trim().length ? '' : this.props.translate('workspace.editor.nameIsRequiredError')}
                            />
                        </OfflineWithFeedback>

                        <View style={[styles.mt4]}>
                            <Picker
                                label={this.props.translate('workspace.editor.currencyInputLabel')}
                                onInputChange={currency => this.setState({currency})}
                                items={this.getCurrencyItems()}
                                value={this.state.currency}
                                isDisabled={hasVBA}
=======
            <FullPageNotFoundView shouldShow={_.isEmpty(this.props.policy)}>
                <WorkspacePageWithSections
                    headerText={this.props.translate('workspace.common.settings')}
                    route={this.props.route}
                    guidesCallTaskID={CONST.GUIDES_CALL_TASK_IDS.WORKSPACE_SETTINGS}
                    footer={(
                        <FixedFooter style={[styles.w100]}>
                            <Button
                                success
                                isLoading={this.props.policy.isPolicyUpdating}
                                text={this.props.translate('workspace.editor.save')}
                                onPress={this.submit}
                                pressOnEnter
                            />
                        </FixedFooter>
                    )}
                >
                    {hasVBA => (
                        <View style={[styles.pageWrapper, styles.flex1, styles.alignItemsStretch]}>
                            <AvatarWithImagePicker
                                isUploading={this.props.policy.isAvatarUploading}
                                avatarURL={this.state.previewAvatarURL}
                                size={CONST.AVATAR_SIZE.LARGE}
                                DefaultAvatar={() => (
                                    <Icon
                                        src={Expensicons.Workspace}
                                        height={80}
                                        width={80}
                                        fill={defaultTheme.iconSuccessFill}
                                    />
                                )}
                                fallbackIcon={Expensicons.FallbackWorkspaceAvatar}
                                style={[styles.mb3]}
                                anchorPosition={{top: 172, right: 18}}
                                isUsingDefaultAvatar={!this.state.previewAvatarURL}
                                onImageSelected={this.uploadAvatar}
                                onImageRemoved={this.removeAvatar}
>>>>>>> e353c754
                            />

                            <TextInput
                                label={this.props.translate('workspace.editor.nameInputLabel')}
                                containerStyles={[styles.mt4]}
                                onChangeText={name => this.setState({name})}
                                value={this.state.name}
                                hasError={!this.state.name.trim().length}
                                errorText={this.state.name.trim().length ? '' : this.props.translate('workspace.editor.nameIsRequiredError')}
                            />

                            <View style={[styles.mt4]}>
                                <Picker
                                    label={this.props.translate('workspace.editor.currencyInputLabel')}
                                    onInputChange={currency => this.setState({currency})}
                                    items={this.getCurrencyItems()}
                                    value={this.state.currency}
                                    isDisabled={hasVBA}
                                />
                            </View>
                            <Text style={[styles.textLabel, styles.colorMuted, styles.mt2]}>
                                {this.props.translate('workspace.editor.currencyInputHelpText')}
                            </Text>
                        </View>
                    )}
                </WorkspacePageWithSections>
            </FullPageNotFoundView>
        );
    }
}

WorkspaceSettingsPage.propTypes = propTypes;
WorkspaceSettingsPage.defaultProps = defaultProps;

export default compose(
    withFullPolicy,
    withOnyx({
        currencyList: {key: ONYXKEYS.CURRENCY_LIST},
    }),
    withLocalize,
    withNetwork(),
)(WorkspaceSettingsPage);<|MERGE_RESOLUTION|>--- conflicted
+++ resolved
@@ -21,11 +21,8 @@
 import WorkspacePageWithSections from './WorkspacePageWithSections';
 import withFullPolicy, {fullPolicyPropTypes, fullPolicyDefaultProps} from './withFullPolicy';
 import {withNetwork} from '../../components/OnyxProvider';
-<<<<<<< HEAD
+import FullPageNotFoundView from '../../components/BlockingViews/FullPageNotFoundView';
 import OfflineWithFeedback from '../../components/OfflineWithFeedback';
-=======
-import FullPageNotFoundView from '../../components/BlockingViews/FullPageNotFoundView';
->>>>>>> e353c754
 
 const propTypes = {
     ...fullPolicyPropTypes,
@@ -101,68 +98,6 @@
 
     render() {
         return (
-<<<<<<< HEAD
-            <WorkspacePageWithSections
-                headerText={this.props.translate('workspace.common.settings')}
-                route={this.props.route}
-                guidesCallTaskID={CONST.GUIDES_CALL_TASK_IDS.WORKSPACE_SETTINGS}
-                footer={(
-                    <FixedFooter style={[styles.w100]}>
-                        <Button
-                            success
-                            isLoading={this.props.policy.isPolicyUpdating}
-                            text={this.props.translate('workspace.editor.save')}
-                            onPress={this.submit}
-                            pressOnEnter
-                        />
-                    </FixedFooter>
-                )}
-            >
-                {hasVBA => (
-                    <View style={[styles.pageWrapper, styles.flex1, styles.alignItemsStretch]}>
-                        <AvatarWithImagePicker
-                            isUploading={this.props.policy.isAvatarUploading}
-                            avatarURL={this.state.previewAvatarURL}
-                            size={CONST.AVATAR_SIZE.LARGE}
-                            DefaultAvatar={() => (
-                                <Icon
-                                    src={Expensicons.Workspace}
-                                    height={80}
-                                    width={80}
-                                    fill={defaultTheme.iconSuccessFill}
-                                />
-                            )}
-                            fallbackIcon={Expensicons.FallbackWorkspaceAvatar}
-                            style={[styles.mb3]}
-                            anchorPosition={{top: 172, right: 18}}
-                            isUsingDefaultAvatar={!this.state.previewAvatarURL}
-                            onImageSelected={this.uploadAvatar}
-                            onImageRemoved={this.removeAvatar}
-                        />
-
-                        <OfflineWithFeedback
-                            pendingAction={lodashGet(this.props.policy, 'pendingFields.name')}
-                            errors={lodashGet(this.props.policy, 'errorFields.name')}
-                            onClose={() => Policy.clearWorkspaceNameErrors(this.props.policy.id)}
-                        >
-                            <TextInput
-                                label={this.props.translate('workspace.editor.nameInputLabel')}
-                                containerStyles={[styles.mt4]}
-                                onChangeText={name => this.setState({name})}
-                                value={this.state.name}
-                                hasError={!this.state.name.trim().length}
-                                errorText={this.state.name.trim().length ? '' : this.props.translate('workspace.editor.nameIsRequiredError')}
-                            />
-                        </OfflineWithFeedback>
-
-                        <View style={[styles.mt4]}>
-                            <Picker
-                                label={this.props.translate('workspace.editor.currencyInputLabel')}
-                                onInputChange={currency => this.setState({currency})}
-                                items={this.getCurrencyItems()}
-                                value={this.state.currency}
-                                isDisabled={hasVBA}
-=======
             <FullPageNotFoundView shouldShow={_.isEmpty(this.props.policy)}>
                 <WorkspacePageWithSections
                     headerText={this.props.translate('workspace.common.settings')}
@@ -200,17 +135,22 @@
                                 isUsingDefaultAvatar={!this.state.previewAvatarURL}
                                 onImageSelected={this.uploadAvatar}
                                 onImageRemoved={this.removeAvatar}
->>>>>>> e353c754
                             />
 
-                            <TextInput
-                                label={this.props.translate('workspace.editor.nameInputLabel')}
-                                containerStyles={[styles.mt4]}
-                                onChangeText={name => this.setState({name})}
-                                value={this.state.name}
-                                hasError={!this.state.name.trim().length}
-                                errorText={this.state.name.trim().length ? '' : this.props.translate('workspace.editor.nameIsRequiredError')}
-                            />
+                            <OfflineWithFeedback
+                                pendingAction={lodashGet(this.props.policy, 'pendingFields.name')}
+                                errors={lodashGet(this.props.policy, 'errorFields.name')}
+                                onClose={() => Policy.clearWorkspaceNameErrors(this.props.policy.id)}
+                            >
+                                <TextInput
+                                    label={this.props.translate('workspace.editor.nameInputLabel')}
+                                    containerStyles={[styles.mt4]}
+                                    onChangeText={name => this.setState({name})}
+                                    value={this.state.name}
+                                    hasError={!this.state.name.trim().length}
+                                    errorText={this.state.name.trim().length ? '' : this.props.translate('workspace.editor.nameIsRequiredError')}
+                                />
+                            </OfflineWithFeedback>
 
                             <View style={[styles.mt4]}>
                                 <Picker
