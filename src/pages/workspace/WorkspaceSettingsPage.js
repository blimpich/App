import React from 'react';
import {View} from 'react-native';
import {withOnyx} from 'react-native-onyx';
import PropTypes from 'prop-types';
import lodashGet from 'lodash/get';
import _ from 'underscore';
import Log from '../../libs/Log';
import ONYXKEYS from '../../ONYXKEYS';
import withLocalize, {withLocalizePropTypes} from '../../components/withLocalize';
import Navigation from '../../libs/Navigation/Navigation';
import Permissions from '../../libs/Permissions';
import styles from '../../styles/styles';
import Button from '../../components/Button';
import Text from '../../components/Text';
import compose from '../../libs/compose';
import * as Policy from '../../libs/actions/Policy';
import Icon from '../../components/Icon';
import {Workspace} from '../../components/Icon/Expensicons';
import AvatarWithImagePicker from '../../components/AvatarWithImagePicker';
import defaultTheme from '../../styles/themes/default';
import CONST from '../../CONST';
import ExpensiPicker from '../../components/ExpensiPicker';
import {getCurrencyList} from '../../libs/actions/PersonalDetails';
import ExpensiTextInput from '../../components/ExpensiTextInput';
import FixedFooter from '../../components/FixedFooter';
import WorkspacePageWithSections from './WorkspacePageWithSections';
import FullScreenLoadingIndicator from '../../components/FullscreenLoadingIndicator';

const propTypes = {
    /** List of betas */
    betas: PropTypes.arrayOf(PropTypes.string),

    /** Policy for the current route */
    policy: PropTypes.shape({
        /** ID of the policy */
        id: PropTypes.string,

        /** Name of the policy */
        name: PropTypes.string.isRequired,

        /** Avatar of the policy */
        avatarURL: PropTypes.string.isRequired,

        /** Currency of the policy */
        outputCurrency: PropTypes.string.isRequired,
    }).isRequired,

    ...withLocalizePropTypes,
};
const defaultProps = {
    betas: [],
};

class WorkspaceSettingsPage extends React.Component {
    constructor(props) {
        super(props);

        this.state = {
            name: props.policy.name,
            previewAvatarURL: props.policy.avatarURL,
            currency: props.policy.outputCurrency,
        };

        this.submit = this.submit.bind(this);
        this.uploadAvatar = this.uploadAvatar.bind(this);
        this.removeAvatar = this.removeAvatar.bind(this);
        this.getCurrencyItems = this.getCurrencyItems.bind(this);
<<<<<<< HEAD
=======
        this.validate = this.validate.bind(this);
        this.uploadAvatarPromise = Promise.resolve();
>>>>>>> 2a4dd56b
    }

    componentDidMount() {
        getCurrencyList();
    }

    componentWillUnmount() {
        Policy.updateLocalPolicyValues(this.props.policy.id, {isAvatarUploading: false});
    }

    /**
     * @returns {Object[]}
     */
    getCurrencyItems() {
        const currencyListKeys = _.keys(this.props.currencyList);
        return _.map(currencyListKeys, currencyCode => ({
            value: currencyCode,
            label: `${currencyCode} - ${this.props.currencyList[currencyCode].symbol}`,
        }));
    }

    removeAvatar() {
        this.setState({previewAvatarURL: ''});
        Policy.updateLocalPolicyValues(this.props.policy.id, {avatarURL: ''});
        Policy.update(this.props.policy.id, {avatarURL: ''}, true);
    }

    /**
     * @param {Object} image
     * @param {String} image.uri
     */
    uploadAvatar(image) {
        this.setState({previewAvatarURL: image.uri});
<<<<<<< HEAD
        Policy.updateLocalPolicyValues(this.props.policy.id, {isAvatarUploading: true});
        Policy.uploadAvatar(this.props.policy.id, image);
=======

        // Store the upload avatar promise so we can wait for it to finish before updating the policy
        this.uploadAvatarPromise = Policy.uploadAvatar(image).then(url => new Promise((resolve) => {
            this.setState({avatarURL: url}, resolve);
        })).catch(() => {
            this.setState({previewAvatarURL: ''});
            Growl.error(this.props.translate('workspace.editor.avatarUploadFailureMessage'));
        }).finally(() => Policy.updateLocalPolicyValues(this.props.policy.id, {isAvatarUploading: false}));
>>>>>>> 2a4dd56b
    }

    submit() {
        if (this.props.policy.isAvatarUploading || !this.validate()) {
            return;
        }
        const name = this.state.name.trim();
        const outputCurrency = this.state.currency;
        Policy.updateLocalPolicyValues(this.props.policy.id, {name, outputCurrency});

        // Send the API call with new settings values, the avatar has been updated when uploaded
        Policy.update(this.props.policy.id, {name, outputCurrency}, true);
    }

    validate() {
        const errors = {};
        if (!this.state.name.trim().length) {
            errors.nameError = true;
        }
        return _.size(errors) === 0;
    }

    render() {
        const {policy} = this.props;

        if (!Permissions.canUseFreePlan(this.props.betas)) {
            Log.info('Not showing workspace editor page because user is not on free plan beta');
            return <Navigation.DismissModal />;
        }

        if (_.isEmpty(policy)) {
            return <FullScreenLoadingIndicator />;
        }

        return (
            <WorkspacePageWithSections
                headerText={this.props.translate('workspace.common.settings')}
                route={this.props.route}
                footer={(
                    <FixedFooter style={[styles.w100]}>
                        <Button
                            success
                            isLoading={policy.isPolicyUpdating}
                            text={this.props.translate('workspace.editor.save')}
                            onPress={this.submit}
                            pressOnEnter
                        />
                    </FixedFooter>
                )}
            >
                {hasVBA => (
                    <View style={[styles.pageWrapper, styles.flex1, styles.alignItemsStretch]}>
                        <AvatarWithImagePicker
                            isUploading={policy.isAvatarUploading}
                            avatarURL={this.state.previewAvatarURL}
                            size={CONST.AVATAR_SIZE.LARGE}
                            DefaultAvatar={() => (
                                <Icon
                                    src={Workspace}
                                    height={80}
                                    width={80}
                                    fill={defaultTheme.iconSuccessFill}
                                />
                            )}
                            style={[styles.mb3]}
                            anchorPosition={{top: 172, right: 18}}
                            isUsingDefaultAvatar={!this.state.previewAvatarURL}
                            onImageSelected={this.uploadAvatar}
                            onImageRemoved={this.removeAvatar}
                        />

                        <ExpensiTextInput
                            label={this.props.translate('workspace.editor.nameInputLabel')}
                            containerStyles={[styles.mt4]}
                            onChangeText={name => this.setState({name})}
                            value={this.state.name}
                            hasError={!this.state.name.trim().length}
                            errorText={this.state.name.trim().length ? '' : this.props.translate('workspace.editor.nameIsRequiredError')}
                        />

                        <View style={[styles.mt4]}>
                            <ExpensiPicker
                                label={this.props.translate('workspace.editor.currencyInputLabel')}
                                onChange={currency => this.setState({currency})}
                                items={this.getCurrencyItems()}
                                value={this.state.currency}
                                isDisabled={hasVBA}
                            />
                        </View>
                        <Text style={[styles.textLabel, styles.colorMuted, styles.mt2]}>
                            {this.props.translate('workspace.editor.currencyInputHelpText')}
                        </Text>
                    </View>
                )}
            </WorkspacePageWithSections>
        );
    }
}

WorkspaceSettingsPage.propTypes = propTypes;
WorkspaceSettingsPage.defaultProps = defaultProps;

export default compose(
    withOnyx({
        betas: {
            key: ONYXKEYS.BETAS,
        },
        policy: {
            key: (props) => {
                const policyID = lodashGet(props, 'route.params.policyID', '');
                return `${ONYXKEYS.COLLECTION.POLICY}${policyID}`;
            },
        },
        currencyList: {key: ONYXKEYS.CURRENCY_LIST},
    }),
    withLocalize,
)(WorkspaceSettingsPage);<|MERGE_RESOLUTION|>--- conflicted
+++ resolved
@@ -65,11 +65,7 @@
         this.uploadAvatar = this.uploadAvatar.bind(this);
         this.removeAvatar = this.removeAvatar.bind(this);
         this.getCurrencyItems = this.getCurrencyItems.bind(this);
-<<<<<<< HEAD
-=======
         this.validate = this.validate.bind(this);
-        this.uploadAvatarPromise = Promise.resolve();
->>>>>>> 2a4dd56b
     }
 
     componentDidMount() {
@@ -103,19 +99,8 @@
      */
     uploadAvatar(image) {
         this.setState({previewAvatarURL: image.uri});
-<<<<<<< HEAD
         Policy.updateLocalPolicyValues(this.props.policy.id, {isAvatarUploading: true});
         Policy.uploadAvatar(this.props.policy.id, image);
-=======
-
-        // Store the upload avatar promise so we can wait for it to finish before updating the policy
-        this.uploadAvatarPromise = Policy.uploadAvatar(image).then(url => new Promise((resolve) => {
-            this.setState({avatarURL: url}, resolve);
-        })).catch(() => {
-            this.setState({previewAvatarURL: ''});
-            Growl.error(this.props.translate('workspace.editor.avatarUploadFailureMessage'));
-        }).finally(() => Policy.updateLocalPolicyValues(this.props.policy.id, {isAvatarUploading: false}));
->>>>>>> 2a4dd56b
     }
 
     submit() {
