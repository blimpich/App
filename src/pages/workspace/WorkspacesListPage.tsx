import React, {useCallback, useMemo, useState} from 'react';
import {FlatList, View} from 'react-native';
import {withOnyx} from 'react-native-onyx';
import type {OnyxCollection, OnyxEntry} from 'react-native-onyx';
import type {ValueOf} from 'type-fest';
import Button from '@components/Button';
import ConfirmModal from '@components/ConfirmModal';
import FeatureList from '@components/FeatureList';
import type {FeatureListItem} from '@components/FeatureList';
import HeaderWithBackButton from '@components/HeaderWithBackButton';
import * as Expensicons from '@components/Icon/Expensicons';
import * as Illustrations from '@components/Icon/Illustrations';
import LottieAnimations from '@components/LottieAnimations';
import type {MenuItemProps} from '@components/MenuItem';
import OfflineWithFeedback from '@components/OfflineWithFeedback';
import type {OfflineWithFeedbackProps} from '@components/OfflineWithFeedback';
import type {PopoverMenuItem} from '@components/PopoverMenu';
import {PressableWithoutFeedback} from '@components/Pressable';
import ScreenWrapper from '@components/ScreenWrapper';
import ScrollView from '@components/ScrollView';
import Text from '@components/Text';
import useActiveWorkspace from '@hooks/useActiveWorkspace';
import useLocalize from '@hooks/useLocalize';
import useNetwork from '@hooks/useNetwork';
import useTheme from '@hooks/useTheme';
import useThemeStyles from '@hooks/useThemeStyles';
import useWindowDimensions from '@hooks/useWindowDimensions';
import interceptAnonymousUser from '@libs/interceptAnonymousUser';
import localeCompare from '@libs/LocaleCompare';
import Navigation from '@libs/Navigation/Navigation';
import * as PolicyUtils from '@libs/PolicyUtils';
import * as ReportUtils from '@libs/ReportUtils';
import type {AvatarSource} from '@libs/UserUtils';
import * as App from '@userActions/App';
import * as Policy from '@userActions/Policy';
import * as Session from '@userActions/Session';
import CONST from '@src/CONST';
import ONYXKEYS from '@src/ONYXKEYS';
import ROUTES from '@src/ROUTES';
<<<<<<< HEAD
import type {Policy as PolicyType, ReimbursementAccount, Report} from '@src/types/onyx';
=======
import type {PolicyMembers, Policy as PolicyType, ReimbursementAccount, Report, Session as SessionType} from '@src/types/onyx';
>>>>>>> e01d063e
import type * as OnyxCommon from '@src/types/onyx/OnyxCommon';
import {isEmptyObject} from '@src/types/utils/EmptyObject';
import withPolicyAndFullscreenLoading from './withPolicyAndFullscreenLoading';
import type {WithPolicyAndFullscreenLoadingProps} from './withPolicyAndFullscreenLoading';
import WorkspacesListRow from './WorkspacesListRow';

type WorkspaceItem = Required<Pick<MenuItemProps, 'title' | 'disabled'>> &
    Pick<MenuItemProps, 'brickRoadIndicator' | 'iconFill' | 'fallbackIcon'> &
    Pick<OfflineWithFeedbackProps, 'errors' | 'pendingAction'> &
    Pick<PolicyType, 'role' | 'type' | 'ownerAccountID'> & {
        icon: AvatarSource;
        action: () => void;
        dismissError: () => void;
        iconType?: ValueOf<typeof CONST.ICON_TYPE_AVATAR | typeof CONST.ICON_TYPE_ICON>;
        policyID?: string;
        adminRoom?: string | null;
        announceRoom?: string | null;
        isJoinRequestPending?: boolean;
    };

// eslint-disable-next-line react/no-unused-prop-types
type GetMenuItem = {item: WorkspaceItem; index: number};

type ChatType = {
    adminRoom?: string | null;
    announceRoom?: string | null;
};

type ChatPolicyType = Record<string, ChatType>;

type WorkspaceListPageOnyxProps = {
    /** The list of this user's policies */
    policies: OnyxCollection<PolicyType>;

    /** Bank account attached to free plan */
    reimbursementAccount: OnyxEntry<ReimbursementAccount>;

    /** All reports shared with the user (coming from Onyx) */
    reports: OnyxCollection<Report>;

    /** Session info for the currently logged in user. */
    session: OnyxEntry<SessionType>;
};

type WorkspaceListPageProps = WithPolicyAndFullscreenLoadingProps & WorkspaceListPageOnyxProps;

const workspaceFeatures: FeatureListItem[] = [
    {
        icon: Illustrations.MoneyReceipts,
        translationKey: 'workspace.emptyWorkspace.features.trackAndCollect',
    },
    {
        icon: Illustrations.CreditCardsNew,
        translationKey: 'workspace.emptyWorkspace.features.companyCards',
    },
    {
        icon: Illustrations.MoneyWings,
        translationKey: 'workspace.emptyWorkspace.features.reimbursements',
    },
];

/**
 * Dismisses the errors on one item
 */
function dismissWorkspaceError(policyID: string, pendingAction: OnyxCommon.PendingAction) {
    if (pendingAction === CONST.RED_BRICK_ROAD_PENDING_ACTION.DELETE) {
        Policy.clearDeleteWorkspaceError(policyID);
        return;
    }

    if (pendingAction === CONST.RED_BRICK_ROAD_PENDING_ACTION.ADD) {
        Policy.removeWorkspace(policyID);
        return;
    }
    throw new Error('Not implemented');
}

<<<<<<< HEAD
function WorkspacesListPage({policies, reimbursementAccount, reports}: WorkspaceListPageProps) {
=======
function WorkspacesListPage({policies, allPolicyMembers, reimbursementAccount, reports, session}: WorkspaceListPageProps) {
>>>>>>> e01d063e
    const theme = useTheme();
    const styles = useThemeStyles();
    const {translate} = useLocalize();
    const {isOffline} = useNetwork();
    const {isMediumScreenWidth, isSmallScreenWidth} = useWindowDimensions();
    const {activeWorkspaceID, setActiveWorkspaceID} = useActiveWorkspace();

    const [isDeleteModalOpen, setIsDeleteModalOpen] = useState(false);
    const [policyIDToDelete, setPolicyIDToDelete] = useState<string>();
    const [policyNameToDelete, setPolicyNameToDelete] = useState<string>();
    const isLessThanMediumScreen = isMediumScreenWidth || isSmallScreenWidth;

    const confirmDeleteAndHideModal = () => {
        if (!policyIDToDelete || !policyNameToDelete) {
            return;
        }

        Policy.deleteWorkspace(policyIDToDelete, policyNameToDelete);
        setIsDeleteModalOpen(false);

        // If the workspace being deleted is the active workspace, switch to the "All Workspaces" view
        if (activeWorkspaceID === policyIDToDelete) {
            setActiveWorkspaceID(undefined);
            Navigation.navigateWithSwitchPolicyID({policyID: undefined});
        }
    };

    /**
     * Gets the menu item for each workspace
     */
    const getMenuItem = useCallback(
        ({item, index}: GetMenuItem) => {
            const isAdmin = item.role === CONST.POLICY.ROLE.ADMIN;
            const isOwner = item.ownerAccountID === session?.accountID;
            // Menu options to navigate to the chat report of #admins and #announce room.
            // For navigation, the chat report ids may be unavailable due to the missing chat reports in Onyx.
            // In such cases, let us use the available chat report ids from the policy.
            const threeDotsMenuItems: PopoverMenuItem[] = [];

            if (isAdmin) {
                threeDotsMenuItems.push({
                    icon: Expensicons.Trashcan,
                    text: translate('workspace.common.delete'),
                    onSelected: () => {
                        setPolicyIDToDelete(item.policyID ?? '');
                        setPolicyNameToDelete(item.title);
                        setIsDeleteModalOpen(true);
                    },
                });
            }

            if (!(isAdmin || isOwner)) {
                threeDotsMenuItems.push({
                    icon: Expensicons.ChatBubbles,
                    text: translate('common.leave'),
                    onSelected: Session.checkIfActionIsAllowed(() => Policy.leaveWorkspace(item.policyID ?? '')),
                });
            }

            if (isAdmin && item.adminRoom) {
                threeDotsMenuItems.push({
                    icon: Expensicons.Hashtag,
                    text: translate('workspace.common.goToRoom', {roomName: CONST.REPORT.WORKSPACE_CHAT_ROOMS.ADMINS}),
                    onSelected: () => Navigation.navigate(ROUTES.REPORT_WITH_ID.getRoute(item.adminRoom ?? '')),
                });
            }

            if (item.announceRoom) {
                threeDotsMenuItems.push({
                    icon: Expensicons.Hashtag,
                    text: translate('workspace.common.goToRoom', {roomName: CONST.REPORT.WORKSPACE_CHAT_ROOMS.ANNOUNCE}),
                    onSelected: () => Navigation.navigate(ROUTES.REPORT_WITH_ID.getRoute(item.announceRoom ?? '')),
                });
            }

            return (
                <OfflineWithFeedback
                    key={`${item.title}_${index}`}
                    pendingAction={item.pendingAction}
                    errorRowStyles={styles.ph5}
                    onClose={item.dismissError}
                    errors={item.errors}
                    style={styles.mb3}
                >
                    <PressableWithoutFeedback
                        role={CONST.ROLE.BUTTON}
                        accessibilityLabel="row"
                        style={[styles.mh5]}
                        disabled={item.disabled}
                        onPress={item.action}
                    >
                        {({hovered}) => (
                            <WorkspacesListRow
                                title={item.title}
                                menuItems={threeDotsMenuItems}
                                workspaceIcon={item.icon}
                                ownerAccountID={item.ownerAccountID}
                                workspaceType={item.type}
                                isJoinRequestPending={item?.isJoinRequestPending}
                                rowStyles={hovered && styles.hoveredComponentBG}
                                layoutWidth={isLessThanMediumScreen ? CONST.LAYOUT_WIDTH.NARROW : CONST.LAYOUT_WIDTH.WIDE}
                                brickRoadIndicator={item.brickRoadIndicator}
                                shouldDisableThreeDotsMenu={item.disabled}
                                style={[item.pendingAction === CONST.RED_BRICK_ROAD_PENDING_ACTION.DELETE ? styles.offlineFeedback.deleted : {}]}
                            />
                        )}
                    </PressableWithoutFeedback>
                </OfflineWithFeedback>
            );
        },
        [isLessThanMediumScreen, styles.mb3, styles.mh5, styles.ph5, styles.hoveredComponentBG, translate, styles.offlineFeedback.deleted, session?.accountID],
    );

    const listHeaderComponent = useCallback(() => {
        if (isLessThanMediumScreen) {
            return <View style={styles.mt5} />;
        }

        return (
            <View style={[styles.flexRow, styles.gap5, styles.p5, styles.pl10, styles.appBG]}>
                <View style={[styles.flexRow, styles.flex1]}>
                    <Text
                        numberOfLines={1}
                        style={[styles.flexGrow1, styles.textLabelSupporting]}
                    >
                        {translate('workspace.common.workspaceName')}
                    </Text>
                </View>
                <View style={[styles.flexRow, styles.flex1, styles.workspaceOwnerSectionTitle]}>
                    <Text
                        numberOfLines={1}
                        style={[styles.flexGrow1, styles.textLabelSupporting]}
                    >
                        {translate('workspace.common.workspaceOwner')}
                    </Text>
                </View>
                <View style={[styles.flexRow, styles.flex1, styles.workspaceTypeSectionTitle]}>
                    <Text
                        numberOfLines={1}
                        style={[styles.flexGrow1, styles.textLabelSupporting]}
                    >
                        {translate('workspace.common.workspaceType')}
                    </Text>
                </View>
                <View style={[styles.ml10, styles.mr2]} />
            </View>
        );
    }, [isLessThanMediumScreen, styles, translate]);

    const policyRooms = useMemo(() => {
        if (!reports || isEmptyObject(reports)) {
            return;
        }

        return Object.values(reports).reduce<ChatPolicyType>((result, report) => {
            if (!report?.reportID || !report.policyID) {
                return result;
            }

            if (!result[report.policyID]) {
                // eslint-disable-next-line no-param-reassign
                result[report.policyID] = {};
            }

            switch (report.chatType) {
                case CONST.REPORT.CHAT_TYPE.POLICY_ADMINS:
                    // eslint-disable-next-line no-param-reassign
                    result[report.policyID].adminRoom = report.reportID;
                    break;
                case CONST.REPORT.CHAT_TYPE.POLICY_ANNOUNCE:
                    // eslint-disable-next-line no-param-reassign
                    result[report.policyID].announceRoom = report.reportID;
                    break;
                default:
                    break;
            }

            return result;
        }, {});
    }, [reports]);

    /**
     * Add free policies (workspaces) to the list of menu items and returns the list of menu items
     */
    const workspaces = useMemo(() => {
        const reimbursementAccountBrickRoadIndicator = reimbursementAccount?.errors ? CONST.BRICK_ROAD_INDICATOR_STATUS.ERROR : undefined;
        if (isEmptyObject(policies)) {
            return [];
        }

        return Object.values(policies)
            .filter((policy): policy is PolicyType => PolicyUtils.shouldShowPolicy(policy, !!isOffline))
            .map((policy): WorkspaceItem => {
                if (policy?.isJoinRequestPending && policy?.policyDetailsForNonMembers) {
                    const policyInfo = Object.values(policy.policyDetailsForNonMembers)[0];
                    const id = Object.keys(policy.policyDetailsForNonMembers)[0];
                    return {
                        title: policyInfo.name,
                        icon: policyInfo.avatar ? policyInfo.avatar : ReportUtils.getDefaultWorkspaceAvatar(policy.name),
                        disabled: true,
                        ownerAccountID: policyInfo.ownerAccountID,
                        type: policyInfo.type,
                        iconType: policyInfo.avatar ? CONST.ICON_TYPE_AVATAR : CONST.ICON_TYPE_ICON,
                        iconFill: theme.textLight,
                        fallbackIcon: Expensicons.FallbackWorkspaceAvatar,
                        policyID: id,
                        role: CONST.POLICY.ROLE.USER,
                        errors: null,
                        action: () => null,
                        dismissError: () => null,
                        isJoinRequestPending: true,
                    };
                }
                return {
                    title: policy.name,
                    icon: policy.avatar ? policy.avatar : ReportUtils.getDefaultWorkspaceAvatar(policy.name),
                    action: () => Navigation.navigate(ROUTES.WORKSPACE_INITIAL.getRoute(policy.id)),
                    brickRoadIndicator: reimbursementAccountBrickRoadIndicator ?? PolicyUtils.getPolicyBrickRoadIndicatorStatus(policy),
                    pendingAction: policy.pendingAction,
                    errors: policy.errors,
                    dismissError: () => {
                        if (!policy.pendingAction) {
                            return;
                        }
                        dismissWorkspaceError(policy.id, policy.pendingAction);
                    },
                    disabled: policy.pendingAction === CONST.RED_BRICK_ROAD_PENDING_ACTION.DELETE,
                    iconType: policy.avatar ? CONST.ICON_TYPE_AVATAR : CONST.ICON_TYPE_ICON,
                    iconFill: theme.textLight,
                    fallbackIcon: Expensicons.FallbackWorkspaceAvatar,
                    policyID: policy.id,
                    adminRoom: policyRooms?.[policy.id]?.adminRoom ?? policy.chatReportIDAdmins?.toString(),
                    announceRoom: policyRooms?.[policy.id]?.announceRoom ?? policy.chatReportIDAnnounce?.toString(),
                    ownerAccountID: policy.ownerAccountID,
                    role: policy.role,
                    type: policy.type,
                };
            })
            .sort((a, b) => localeCompare(a.title, b.title));
    }, [reimbursementAccount?.errors, policies, isOffline, theme.textLight, policyRooms]);

    if (isEmptyObject(workspaces)) {
        return (
            <ScreenWrapper
                includeSafeAreaPaddingBottom={false}
                shouldEnablePickerAvoiding={false}
                shouldEnableMaxHeight
                testID={WorkspacesListPage.displayName}
                shouldShowOfflineIndicatorInWideScreen
            >
                <HeaderWithBackButton
                    title={translate('common.workspaces')}
                    shouldShowBackButton={isSmallScreenWidth}
                    onBackButtonPress={() => Navigation.goBack()}
                >
                    <Button
                        accessibilityLabel={translate('workspace.new.newWorkspace')}
                        success
                        medium
                        text={translate('workspace.new.newWorkspace')}
                        onPress={() => interceptAnonymousUser(() => App.createWorkspaceWithPolicyDraftAndNavigateToIt())}
                    />
                </HeaderWithBackButton>
                <ScrollView contentContainerStyle={styles.pt3}>
                    <View style={[styles.flex1, isLessThanMediumScreen ? styles.workspaceSectionMobile : styles.workspaceSection]}>
                        <FeatureList
                            menuItems={workspaceFeatures}
                            title={translate('workspace.emptyWorkspace.title')}
                            subtitle={translate('workspace.emptyWorkspace.subtitle')}
                            ctaText={translate('workspace.new.newWorkspace')}
                            ctaAccessibilityLabel={translate('workspace.new.newWorkspace')}
                            onCtaPress={() => interceptAnonymousUser(() => App.createWorkspaceWithPolicyDraftAndNavigateToIt())}
                            illustration={LottieAnimations.WorkspacePlanet}
                            // We use this style to vertically center the illustration, as the original illustration is not centered
                            illustrationStyle={styles.emptyWorkspaceIllustrationStyle}
                        />
                    </View>
                </ScrollView>
            </ScreenWrapper>
        );
    }

    return (
        <ScreenWrapper
            shouldEnablePickerAvoiding={false}
            shouldShowOfflineIndicatorInWideScreen
            testID={WorkspacesListPage.displayName}
        >
            <View style={styles.flex1}>
                <HeaderWithBackButton
                    title={translate('common.workspaces')}
                    shouldShowBackButton={isSmallScreenWidth}
                    onBackButtonPress={() => Navigation.goBack()}
                >
                    <Button
                        accessibilityLabel={translate('workspace.new.newWorkspace')}
                        success
                        medium
                        text={translate('workspace.new.newWorkspace')}
                        onPress={() => interceptAnonymousUser(() => App.createWorkspaceWithPolicyDraftAndNavigateToIt())}
                    />
                </HeaderWithBackButton>
                <FlatList
                    data={workspaces}
                    renderItem={getMenuItem}
                    ListHeaderComponent={listHeaderComponent}
                    stickyHeaderIndices={[0]}
                />
            </View>
            <ConfirmModal
                title={translate('workspace.common.delete')}
                isVisible={isDeleteModalOpen}
                onConfirm={confirmDeleteAndHideModal}
                onCancel={() => setIsDeleteModalOpen(false)}
                prompt={translate('workspace.common.deleteConfirmation')}
                confirmText={translate('common.delete')}
                cancelText={translate('common.cancel')}
                danger
            />
        </ScreenWrapper>
    );
}

WorkspacesListPage.displayName = 'WorkspacesListPage';

export default withPolicyAndFullscreenLoading(
    withOnyx<WorkspaceListPageProps, WorkspaceListPageOnyxProps>({
        policies: {
            key: ONYXKEYS.COLLECTION.POLICY,
        },
        // @ts-expect-error: ONYXKEYS.REIMBURSEMENT_ACCOUNT is conflicting with ONYXKEYS.FORMS.REIMBURSEMENT_ACCOUNT_FORM
        reimbursementAccount: {
            key: ONYXKEYS.REIMBURSEMENT_ACCOUNT,
        },
        reports: {
            key: ONYXKEYS.COLLECTION.REPORT,
        },
        session: {
            key: ONYXKEYS.SESSION,
        },
    })(WorkspacesListPage),
);<|MERGE_RESOLUTION|>--- conflicted
+++ resolved
@@ -37,11 +37,7 @@
 import CONST from '@src/CONST';
 import ONYXKEYS from '@src/ONYXKEYS';
 import ROUTES from '@src/ROUTES';
-<<<<<<< HEAD
-import type {Policy as PolicyType, ReimbursementAccount, Report} from '@src/types/onyx';
-=======
-import type {PolicyMembers, Policy as PolicyType, ReimbursementAccount, Report, Session as SessionType} from '@src/types/onyx';
->>>>>>> e01d063e
+import type {Policy as PolicyType, ReimbursementAccount, Report, Session as SessionType} from '@src/types/onyx';
 import type * as OnyxCommon from '@src/types/onyx/OnyxCommon';
 import {isEmptyObject} from '@src/types/utils/EmptyObject';
 import withPolicyAndFullscreenLoading from './withPolicyAndFullscreenLoading';
@@ -119,11 +115,7 @@
     throw new Error('Not implemented');
 }
 
-<<<<<<< HEAD
-function WorkspacesListPage({policies, reimbursementAccount, reports}: WorkspaceListPageProps) {
-=======
-function WorkspacesListPage({policies, allPolicyMembers, reimbursementAccount, reports, session}: WorkspaceListPageProps) {
->>>>>>> e01d063e
+function WorkspacesListPage({policies, reimbursementAccount, reports, session}: WorkspaceListPageProps) {
     const theme = useTheme();
     const styles = useThemeStyles();
     const {translate} = useLocalize();
