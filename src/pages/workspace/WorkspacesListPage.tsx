--- conflicted
+++ resolved
@@ -322,13 +322,8 @@
         }
 
         return (
-<<<<<<< HEAD
-            <View style={[styles.flexRow, styles.gap5, styles.p5, styles.pl10, styles.appBG]}>
+            <View style={[styles.flexRow, styles.gap5, styles.pt2, styles.pb3, styles.pr5, styles.pl10, styles.appBG]}>
                 <View style={[styles.flexRow, styles.flex2]}>
-=======
-            <View style={[styles.flexRow, styles.gap5, styles.pt2, styles.pb3, styles.pr5, styles.pl10, styles.appBG]}>
-                <View style={[styles.flexRow, styles.flex1]}>
->>>>>>> 733010ea
                     <Text
                         numberOfLines={1}
                         style={[styles.flexGrow1, styles.textLabelSupporting]}
