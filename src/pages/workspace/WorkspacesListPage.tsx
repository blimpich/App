import {useIsFocused, useRoute} from '@react-navigation/native';
import React, {useCallback, useEffect, useMemo, useRef, useState} from 'react';
import {FlatList, InteractionManager, View} from 'react-native';
import type {ValueOf} from 'type-fest';
import Button from '@components/Button';
import ConfirmModal from '@components/ConfirmModal';
import type {FeatureListItem} from '@components/FeatureList';
import FeatureList from '@components/FeatureList';
import FullScreenLoadingIndicator from '@components/FullscreenLoadingIndicator';
import * as Expensicons from '@components/Icon/Expensicons';
import * as Illustrations from '@components/Icon/Illustrations';
import LottieAnimations from '@components/LottieAnimations';
import type {MenuItemProps} from '@components/MenuItem';
import NavigationTabBar from '@components/Navigation/NavigationTabBar';
import NAVIGATION_TABS from '@components/Navigation/NavigationTabBar/NAVIGATION_TABS';
import TopBar from '@components/Navigation/TopBar';
import type {OfflineWithFeedbackProps} from '@components/OfflineWithFeedback';
import OfflineWithFeedback from '@components/OfflineWithFeedback';
import type {PopoverMenuItem} from '@components/PopoverMenu';
import {PressableWithoutFeedback} from '@components/Pressable';
import ScreenWrapper from '@components/ScreenWrapper';
import ScrollView from '@components/ScrollView';
import SearchBar from '@components/SearchBar';
import type {ListItem} from '@components/SelectionList/types';
import SupportalActionRestrictedModal from '@components/SupportalActionRestrictedModal';
import Text from '@components/Text';
import useCardFeeds from '@hooks/useCardFeeds';
import useHandleBackButton from '@hooks/useHandleBackButton';
import useLocalize from '@hooks/useLocalize';
import useNetwork from '@hooks/useNetwork';
import useOnyx from '@hooks/useOnyx';
import usePayAndDowngrade from '@hooks/usePayAndDowngrade';
import useResponsiveLayout from '@hooks/useResponsiveLayout';
import useSearchResults from '@hooks/useSearchResults';
import useTheme from '@hooks/useTheme';
import useThemeStyles from '@hooks/useThemeStyles';
import {isConnectionInProgress} from '@libs/actions/connections';
import {
    calculateBillNewDot,
    clearDeleteWorkspaceError,
    clearDuplicateWorkspace,
    clearErrors,
    deleteWorkspace,
    leaveWorkspace,
    removeWorkspace,
    updateDefaultPolicy,
} from '@libs/actions/Policy/Policy';
import {callFunctionIfActionIsAllowed, isSupportAuthToken} from '@libs/actions/Session';
import {filterInactiveCards} from '@libs/CardUtils';
import interceptAnonymousUser from '@libs/interceptAnonymousUser';
import Navigation from '@libs/Navigation/Navigation';
import type {PlatformStackRouteProp} from '@libs/Navigation/PlatformStackNavigation/types';
import type {AuthScreensParamList} from '@libs/Navigation/types';
import {getPolicy, getPolicyBrickRoadIndicatorStatus, isPolicyAdmin, shouldShowPolicy} from '@libs/PolicyUtils';
import {getDefaultWorkspaceAvatar} from '@libs/ReportUtils';
import {shouldCalculateBillNewDot as shouldCalculateBillNewDotFn} from '@libs/SubscriptionUtils';
import type {AvatarSource} from '@libs/UserUtils';
import CONST from '@src/CONST';
import ONYXKEYS from '@src/ONYXKEYS';
import ROUTES from '@src/ROUTES';
import type SCREENS from '@src/SCREENS';
import type {Policy as PolicyType} from '@src/types/onyx';
import type * as OnyxCommon from '@src/types/onyx/OnyxCommon';
import type {PolicyDetailsForNonMembers} from '@src/types/onyx/Policy';
import {isEmptyObject} from '@src/types/utils/EmptyObject';
import WorkspacesListRow from './WorkspacesListRow';

type WorkspaceItem = ListItem &
    Required<Pick<MenuItemProps, 'title' | 'disabled'>> &
    Pick<MenuItemProps, 'brickRoadIndicator' | 'iconFill' | 'fallbackIcon'> &
    Pick<OfflineWithFeedbackProps, 'errors' | 'pendingAction'> &
    Pick<PolicyType, 'role' | 'type' | 'ownerAccountID' | 'employeeList'> & {
        icon: AvatarSource;
        action: () => void;
        dismissError: () => void;
        iconType?: ValueOf<typeof CONST.ICON_TYPE_AVATAR | typeof CONST.ICON_TYPE_ICON>;
        policyID?: string;
        isJoinRequestPending?: boolean;
    };

// eslint-disable-next-line react/no-unused-prop-types
type GetMenuItem = {item: WorkspaceItem; index: number};

const workspaceFeatures: FeatureListItem[] = [
    {
        icon: Illustrations.MoneyReceipts,
        translationKey: 'workspace.emptyWorkspace.features.trackAndCollect',
    },
    {
        icon: Illustrations.CreditCardsNew,
        translationKey: 'workspace.emptyWorkspace.features.companyCards',
    },
    {
        icon: Illustrations.MoneyWings,
        translationKey: 'workspace.emptyWorkspace.features.reimbursements',
    },
];

/**
 * Dismisses the errors on one item
 */
function dismissWorkspaceError(policyID: string, pendingAction: OnyxCommon.PendingAction | undefined) {
    if (pendingAction === CONST.RED_BRICK_ROAD_PENDING_ACTION.DELETE) {
        clearDeleteWorkspaceError(policyID);
        return;
    }

    if (pendingAction === CONST.RED_BRICK_ROAD_PENDING_ACTION.ADD) {
        removeWorkspace(policyID);
        return;
    }

    clearErrors(policyID);
}

function WorkspacesListPage() {
    const theme = useTheme();
    const styles = useThemeStyles();
    const {translate, localeCompare} = useLocalize();
    const {isOffline} = useNetwork();
    const isFocused = useIsFocused();
    const {shouldUseNarrowLayout, isMediumScreenWidth} = useResponsiveLayout();
    const [allConnectionSyncProgresses] = useOnyx(ONYXKEYS.COLLECTION.POLICY_CONNECTION_SYNC_PROGRESS, {canBeMissing: true});
    const [policies] = useOnyx(ONYXKEYS.COLLECTION.POLICY, {canBeMissing: true});
    const [reimbursementAccount] = useOnyx(ONYXKEYS.REIMBURSEMENT_ACCOUNT, {canBeMissing: true});
    const [session] = useOnyx(ONYXKEYS.SESSION, {canBeMissing: true});
    const [activePolicyID] = useOnyx(ONYXKEYS.NVP_ACTIVE_POLICY_ID, {canBeMissing: true});
    const [isLoadingApp] = useOnyx(ONYXKEYS.IS_LOADING_APP, {canBeMissing: true});
    const [lastPaymentMethod] = useOnyx(ONYXKEYS.NVP_LAST_PAYMENT_METHOD, {canBeMissing: true});
    const shouldShowLoadingIndicator = isLoadingApp && !isOffline;
    const route = useRoute<PlatformStackRouteProp<AuthScreensParamList, typeof SCREENS.WORKSPACES_LIST>>();
    const [duplicateWorkspace] = useOnyx(ONYXKEYS.DUPLICATE_WORKSPACE, {canBeMissing: false});

    const [isDeleteModalOpen, setIsDeleteModalOpen] = useState(false);
    const [policyIDToDelete, setPolicyIDToDelete] = useState<string>();
    const [policyNameToDelete, setPolicyNameToDelete] = useState<string>();
    const {setIsDeletingPaidWorkspace, isLoadingBill}: {setIsDeletingPaidWorkspace: (value: boolean) => void; isLoadingBill: boolean | undefined} = usePayAndDowngrade(setIsDeleteModalOpen);

    const [loadingSpinnerIconIndex, setLoadingSpinnerIconIndex] = useState<number | null>(null);

    const isLessThanMediumScreen = isMediumScreenWidth || shouldUseNarrowLayout;

    const shouldDisplayLHB = !shouldUseNarrowLayout;

    // We need this to update translation for deleting a workspace when it has third party card feeds or expensify card assigned.
    const workspaceAccountID = policies?.[`${ONYXKEYS.COLLECTION.POLICY}${policyIDToDelete}`]?.workspaceAccountID ?? CONST.DEFAULT_NUMBER_ID;
    const [cardFeeds] = useCardFeeds(policyIDToDelete);
    const [cardsList] = useOnyx(`${ONYXKEYS.COLLECTION.WORKSPACE_CARDS_LIST}${workspaceAccountID}_${CONST.EXPENSIFY_CARD.BANK}`, {
        selector: filterInactiveCards,
        canBeMissing: true,
    });
<<<<<<< HEAD
    const flatlistRef = useRef<FlatList | null>(null);
=======
    const [lastAccessedWorkspacePolicyID] = useOnyx(ONYXKEYS.LAST_ACCESSED_WORKSPACE_POLICY_ID, {canBeMissing: true});

>>>>>>> 6f6f981a
    // This will be fixed as part of https://github.com/Expensify/Expensify/issues/507850
    // eslint-disable-next-line deprecation/deprecation
    const policyToDelete = getPolicy(policyIDToDelete);
    const hasCardFeedOrExpensifyCard =
        !isEmptyObject(cardFeeds) ||
        !isEmptyObject(cardsList) ||
        // eslint-disable-next-line @typescript-eslint/prefer-nullish-coalescing
        ((policyToDelete?.areExpensifyCardsEnabled || policyToDelete?.areCompanyCardsEnabled) && policyToDelete?.workspaceAccountID);

    const isSupportalAction = isSupportAuthToken();

    const [isSupportalActionRestrictedModalOpen, setIsSupportalActionRestrictedModalOpen] = useState(false);
    const hideSupportalModal = () => {
        setIsSupportalActionRestrictedModalOpen(false);
    };
    const confirmDeleteAndHideModal = () => {
        if (!policyIDToDelete || !policyNameToDelete) {
            return;
        }

        deleteWorkspace(policyIDToDelete, policyNameToDelete, lastAccessedWorkspacePolicyID, lastPaymentMethod);
        setIsDeleteModalOpen(false);
    };

    const shouldCalculateBillNewDot: boolean = shouldCalculateBillNewDotFn();

    const resetLoadingSpinnerIconIndex = useCallback(() => {
        setLoadingSpinnerIconIndex(null);
    }, []);

    /**
     * Gets the menu item for each workspace
     */
    const getMenuItem = useCallback(
        ({item, index}: GetMenuItem) => {
            const isAdmin = isPolicyAdmin(item as unknown as PolicyType, session?.email);
            const isOwner = item.ownerAccountID === session?.accountID;
            const isDefault = activePolicyID === item.policyID;
            const shouldAnimateInHighlight = duplicateWorkspace?.policyID === item.policyID;

            const threeDotsMenuItems: PopoverMenuItem[] = [
                {
                    icon: Expensicons.Building,
                    text: translate('workspace.common.goToWorkspace'),
                    onSelected: item.action,
                },
            ];

            if (isOwner) {
                threeDotsMenuItems.push({
                    icon: Expensicons.Trashcan,
                    text: translate('workspace.common.delete'),
                    shouldShowLoadingSpinnerIcon: loadingSpinnerIconIndex === index,
                    onSelected: () => {
                        if (loadingSpinnerIconIndex !== null) {
                            return;
                        }

                        if (isSupportalAction) {
                            setIsSupportalActionRestrictedModalOpen(true);
                            return;
                        }

                        setPolicyIDToDelete(item.policyID);
                        setPolicyNameToDelete(item.title);

                        if (shouldCalculateBillNewDot) {
                            setIsDeletingPaidWorkspace(true);
                            calculateBillNewDot();
                            setLoadingSpinnerIconIndex(index);
                            return;
                        }

                        setIsDeleteModalOpen(true);
                    },
                    shouldKeepModalOpen: shouldCalculateBillNewDot,
                    shouldCallAfterModalHide: !shouldCalculateBillNewDot,
                });
            }

            if (isAdmin) {
                threeDotsMenuItems.push({
                    icon: Expensicons.Copy,
                    text: translate('workspace.common.duplicateWorkspace'),
                    onSelected: () => (item.policyID ? Navigation.navigate(ROUTES.WORKSPACE_DUPLICATE.getRoute(item.policyID)) : undefined),
                });
            }

            if (!(isAdmin || isOwner)) {
                threeDotsMenuItems.push({
                    icon: Expensicons.Exit,
                    text: translate('common.leave'),
                    onSelected: callFunctionIfActionIsAllowed(() => leaveWorkspace(item.policyID)),
                });
            }

            if (!isDefault && !item?.isJoinRequestPending) {
                threeDotsMenuItems.push({
                    icon: Expensicons.Star,
                    text: translate('workspace.common.setAsDefault'),
                    onSelected: () => updateDefaultPolicy(item.policyID, activePolicyID),
                });
            }

            return (
                <OfflineWithFeedback
                    key={`${item.title}_${index}`}
                    pendingAction={item.pendingAction}
                    errorRowStyles={styles.ph5}
                    onClose={item.dismissError}
                    errors={item.errors}
                    style={styles.mb2}
                >
                    <PressableWithoutFeedback
                        role={CONST.ROLE.BUTTON}
                        accessibilityLabel="row"
                        style={[styles.mh5]}
                        disabled={item.disabled}
                        onPress={item.action}
                    >
                        {({hovered}) => (
                            <WorkspacesListRow
                                title={item.title}
                                policyID={item.policyID}
                                menuItems={threeDotsMenuItems}
                                workspaceIcon={item.icon}
                                ownerAccountID={item.ownerAccountID}
                                workspaceType={item.type}
                                shouldAnimateInHighlight={shouldAnimateInHighlight}
                                isJoinRequestPending={item?.isJoinRequestPending}
                                rowStyles={hovered && styles.hoveredComponentBG}
                                layoutWidth={isLessThanMediumScreen ? CONST.LAYOUT_WIDTH.NARROW : CONST.LAYOUT_WIDTH.WIDE}
                                brickRoadIndicator={item.brickRoadIndicator}
                                shouldDisableThreeDotsMenu={item.disabled}
                                style={[item.pendingAction === CONST.RED_BRICK_ROAD_PENDING_ACTION.DELETE ? styles.offlineFeedback.deleted : {}]}
                                isDefault={isDefault}
                                isLoadingBill={isLoadingBill}
                                resetLoadingSpinnerIconIndex={resetLoadingSpinnerIconIndex}
                            />
                        )}
                    </PressableWithoutFeedback>
                </OfflineWithFeedback>
            );
        },
        [
            isLessThanMediumScreen,
            styles.mb2,
            styles.mh5,
            styles.ph5,
            duplicateWorkspace?.policyID,
            styles.hoveredComponentBG,
            translate,
            styles.offlineFeedback.deleted,
            session?.accountID,
            session?.email,
            activePolicyID,
            isSupportalAction,
            setIsDeletingPaidWorkspace,
            isLoadingBill,
            shouldCalculateBillNewDot,
            loadingSpinnerIconIndex,
            resetLoadingSpinnerIconIndex,
        ],
    );

    const navigateToWorkspace = useCallback(
        (policyID: string) => {
            // On the wide layout, we always want to open the Profile page when opening workspace settings from the list
            if (shouldUseNarrowLayout) {
                Navigation.navigate(ROUTES.WORKSPACE_INITIAL.getRoute(policyID));
                return;
            }
            Navigation.navigate(ROUTES.WORKSPACE_OVERVIEW.getRoute(policyID));
        },
        [shouldUseNarrowLayout],
    );

    /**
     * Add free policies (workspaces) to the list of menu items and returns the list of menu items
     */
    const workspaces = useMemo(() => {
        const reimbursementAccountBrickRoadIndicator = !isEmptyObject(reimbursementAccount?.errors) ? CONST.BRICK_ROAD_INDICATOR_STATUS.ERROR : undefined;
        if (isEmptyObject(policies)) {
            return [];
        }

        return Object.values(policies)
            .filter((policy): policy is PolicyType => shouldShowPolicy(policy, isOffline, session?.email))
            .map((policy): WorkspaceItem => {
                if (policy?.isJoinRequestPending && policy?.policyDetailsForNonMembers) {
                    const policyInfo = Object.values(policy.policyDetailsForNonMembers).at(0) as PolicyDetailsForNonMembers;
                    const id = Object.keys(policy.policyDetailsForNonMembers).at(0);
                    return {
                        title: policyInfo.name,
                        icon: policyInfo?.avatar ? policyInfo.avatar : getDefaultWorkspaceAvatar(policy.name),
                        disabled: true,
                        ownerAccountID: policyInfo.ownerAccountID,
                        type: policyInfo.type,
                        iconType: policyInfo?.avatar ? CONST.ICON_TYPE_AVATAR : CONST.ICON_TYPE_ICON,
                        iconFill: theme.textLight,
                        fallbackIcon: Expensicons.FallbackWorkspaceAvatar,
                        policyID: id,
                        role: CONST.POLICY.ROLE.USER,
                        errors: undefined,
                        action: () => null,
                        dismissError: () => null,
                        isJoinRequestPending: true,
                    };
                }
                return {
                    title: policy.name,
                    icon: policy.avatarURL ? policy.avatarURL : getDefaultWorkspaceAvatar(policy.name),
                    action: () => navigateToWorkspace(policy.id),
                    brickRoadIndicator: !isPolicyAdmin(policy)
                        ? undefined
                        : (reimbursementAccountBrickRoadIndicator ??
                          getPolicyBrickRoadIndicatorStatus(
                              policy,
                              isConnectionInProgress(allConnectionSyncProgresses?.[`${ONYXKEYS.COLLECTION.POLICY_CONNECTION_SYNC_PROGRESS}${policy.id}`], policy),
                          )),
                    pendingAction: policy.pendingAction,
                    errors: policy.errors,
                    dismissError: () => dismissWorkspaceError(policy.id, policy.pendingAction),
                    disabled: policy.pendingAction === CONST.RED_BRICK_ROAD_PENDING_ACTION.DELETE,
                    iconType: policy.avatarURL ? CONST.ICON_TYPE_AVATAR : CONST.ICON_TYPE_ICON,
                    iconFill: theme.textLight,
                    fallbackIcon: Expensicons.FallbackWorkspaceAvatar,
                    policyID: policy.id,
                    ownerAccountID: policy.ownerAccountID,
                    role: policy.role,
                    type: policy.type,
                    employeeList: policy.employeeList,
                };
            });
    }, [reimbursementAccount?.errors, policies, isOffline, session?.email, allConnectionSyncProgresses, theme.textLight, navigateToWorkspace]);

    const filterWorkspace = useCallback((workspace: WorkspaceItem, inputValue: string) => workspace.title.toLowerCase().includes(inputValue), []);
    const sortWorkspace = useCallback((workspaceItems: WorkspaceItem[]) => workspaceItems.sort((a, b) => localeCompare(a.title, b.title)), [localeCompare]);
    const [inputValue, setInputValue, filteredWorkspaces] = useSearchResults(workspaces, filterWorkspace, sortWorkspace);

    useEffect(() => {
        if (isEmptyObject(duplicateWorkspace) || !filteredWorkspaces.length || !isFocused) {
            return;
        }
        const duplicateWorkspaceIndex = filteredWorkspaces.findIndex((workspace) => workspace.policyID === duplicateWorkspace.policyID);
        if (duplicateWorkspaceIndex > 0) {
            flatlistRef.current?.scrollToIndex({index: duplicateWorkspaceIndex, animated: false});
            InteractionManager.runAfterInteractions(() => {
                clearDuplicateWorkspace();
            });
        }
    }, [duplicateWorkspace, isFocused, filteredWorkspaces]);

    const listHeaderComponent = (
        <>
            {isLessThanMediumScreen && <View style={styles.mt3} />}
            {workspaces.length > CONST.SEARCH_ITEM_LIMIT && (
                <SearchBar
                    label={translate('workspace.common.findWorkspace')}
                    inputValue={inputValue}
                    onChangeText={setInputValue}
                    shouldShowEmptyState={filteredWorkspaces.length === 0 && inputValue.length > 0}
                />
            )}
            {!isLessThanMediumScreen && filteredWorkspaces.length > 0 && (
                <View style={[styles.flexRow, styles.gap5, styles.pt2, styles.pb3, styles.pr5, styles.pl10, styles.appBG]}>
                    <View style={[styles.flexRow, styles.flex2]}>
                        <Text
                            numberOfLines={1}
                            style={[styles.flexGrow1, styles.textLabelSupporting]}
                        >
                            {translate('workspace.common.workspaceName')}
                        </Text>
                    </View>
                    <View style={[styles.flexRow, styles.flex1, styles.workspaceOwnerSectionTitle, styles.workspaceOwnerSectionMinWidth]}>
                        <Text
                            numberOfLines={1}
                            style={[styles.flexGrow1, styles.textLabelSupporting]}
                        >
                            {translate('workspace.common.workspaceOwner')}
                        </Text>
                    </View>
                    <View style={[styles.flexRow, styles.flex1, styles.workspaceTypeSectionTitle]}>
                        <Text
                            numberOfLines={1}
                            style={[styles.flexGrow1, styles.textLabelSupporting]}
                        >
                            {translate('workspace.common.workspaceType')}
                        </Text>
                    </View>
                    <View style={[styles.workspaceRightColumn, styles.mr2]} />
                </View>
            )}
        </>
    );

    const getHeaderButton = () => (
        <Button
            accessibilityLabel={translate('workspace.new.newWorkspace')}
            text={translate('workspace.new.newWorkspace')}
            onPress={() => interceptAnonymousUser(() => Navigation.navigate(ROUTES.WORKSPACE_CONFIRMATION.getRoute(ROUTES.WORKSPACES_LIST.route)))}
            icon={Expensicons.Plus}
            style={[shouldUseNarrowLayout && [styles.flexGrow1, styles.mb3]]}
        />
    );

    const onBackButtonPress = () => {
        Navigation.goBack(route.params?.backTo);
        return true;
    };

    useHandleBackButton(onBackButtonPress);

    if (isEmptyObject(workspaces)) {
        return (
            <ScreenWrapper
                shouldEnablePickerAvoiding={false}
                shouldEnableMaxHeight
                testID={WorkspacesListPage.displayName}
                shouldShowOfflineIndicatorInWideScreen
                bottomContent={shouldUseNarrowLayout && <NavigationTabBar selectedTab={NAVIGATION_TABS.WORKSPACES} />}
                enableEdgeToEdgeBottomSafeAreaPadding={false}
            >
                <View style={styles.topBarWrapper}>
                    <TopBar breadcrumbLabel={translate('common.workspaces')} />
                </View>
                {shouldShowLoadingIndicator ? (
                    <View style={[styles.flex1]}>
                        <FullScreenLoadingIndicator style={[styles.flex1, styles.pRelative]} />
                    </View>
                ) : (
                    <ScrollView
                        contentContainerStyle={styles.pt2}
                        addBottomSafeAreaPadding
                    >
                        <View style={[styles.flex1, isLessThanMediumScreen ? styles.workspaceSectionMobile : styles.workspaceSection]}>
                            <FeatureList
                                menuItems={workspaceFeatures}
                                title={translate('workspace.emptyWorkspace.title')}
                                subtitle={translate('workspace.emptyWorkspace.subtitle')}
                                ctaText={translate('workspace.new.newWorkspace')}
                                ctaAccessibilityLabel={translate('workspace.new.newWorkspace')}
                                onCtaPress={() => interceptAnonymousUser(() => Navigation.navigate(ROUTES.WORKSPACE_CONFIRMATION.getRoute(ROUTES.WORKSPACES_LIST.route)))}
                                illustration={LottieAnimations.WorkspacePlanet}
                                // We use this style to vertically center the illustration, as the original illustration is not centered
                                illustrationStyle={styles.emptyWorkspaceIllustrationStyle}
                                titleStyles={styles.textHeadlineH1}
                            />
                        </View>
                    </ScrollView>
                )}
                {shouldDisplayLHB && <NavigationTabBar selectedTab={NAVIGATION_TABS.WORKSPACES} />}
            </ScreenWrapper>
        );
    }

    return (
        <ScreenWrapper
            shouldEnablePickerAvoiding={false}
            shouldShowOfflineIndicatorInWideScreen
            testID={WorkspacesListPage.displayName}
            enableEdgeToEdgeBottomSafeAreaPadding={false}
            bottomContent={shouldUseNarrowLayout && <NavigationTabBar selectedTab={NAVIGATION_TABS.WORKSPACES} />}
        >
            <View style={styles.flex1}>
                <TopBar breadcrumbLabel={translate('common.workspaces')}>{!shouldUseNarrowLayout && <View style={[styles.pr2]}>{getHeaderButton()}</View>}</TopBar>
                {shouldUseNarrowLayout && <View style={[styles.ph5, styles.pt2]}>{getHeaderButton()}</View>}
                <FlatList
                    ref={flatlistRef}
                    data={filteredWorkspaces}
                    onScrollToIndexFailed={(info) => {
                        flatlistRef.current?.scrollToOffset({
                            offset: info.averageItemLength * info.index,
                            animated: true,
                        });
                    }}
                    renderItem={getMenuItem}
                    ListHeaderComponent={listHeaderComponent}
                    keyboardShouldPersistTaps="handled"
                />
            </View>
            <ConfirmModal
                title={translate('workspace.common.delete')}
                isVisible={isDeleteModalOpen}
                onConfirm={confirmDeleteAndHideModal}
                onCancel={() => setIsDeleteModalOpen(false)}
                prompt={hasCardFeedOrExpensifyCard ? translate('workspace.common.deleteWithCardsConfirmation') : translate('workspace.common.deleteConfirmation')}
                confirmText={translate('common.delete')}
                cancelText={translate('common.cancel')}
                danger
            />
            <SupportalActionRestrictedModal
                isModalOpen={isSupportalActionRestrictedModalOpen}
                hideSupportalModal={hideSupportalModal}
            />
            {shouldDisplayLHB && <NavigationTabBar selectedTab={NAVIGATION_TABS.WORKSPACES} />}
        </ScreenWrapper>
    );
}

WorkspacesListPage.displayName = 'WorkspacesListPage';

export default WorkspacesListPage;<|MERGE_RESOLUTION|>--- conflicted
+++ resolved
@@ -149,12 +149,9 @@
         selector: filterInactiveCards,
         canBeMissing: true,
     });
-<<<<<<< HEAD
     const flatlistRef = useRef<FlatList | null>(null);
-=======
     const [lastAccessedWorkspacePolicyID] = useOnyx(ONYXKEYS.LAST_ACCESSED_WORKSPACE_POLICY_ID, {canBeMissing: true});
 
->>>>>>> 6f6f981a
     // This will be fixed as part of https://github.com/Expensify/Expensify/issues/507850
     // eslint-disable-next-line deprecation/deprecation
     const policyToDelete = getPolicy(policyIDToDelete);
