--- conflicted
+++ resolved
@@ -129,17 +129,13 @@
     const {isOffline} = useNetwork();
     const {activeWorkspaceID, setActiveWorkspaceID} = useActiveWorkspace();
     const {shouldUseNarrowLayout, isMediumScreenWidth} = useResponsiveLayout();
-    const [allConnectionSyncProgresses] = useOnyx(ONYXKEYS.COLLECTION.POLICY_CONNECTION_SYNC_PROGRESS, {canBeMissing: true});
-    const [policies] = useOnyx(ONYXKEYS.COLLECTION.POLICY, {canBeMissing: true});
-    const [reimbursementAccount] = useOnyx(ONYXKEYS.REIMBURSEMENT_ACCOUNT, {canBeMissing: true});
-    const [reports] = useOnyx(ONYXKEYS.COLLECTION.REPORT, {canBeMissing: true});
-    const [session] = useOnyx(ONYXKEYS.SESSION, {canBeMissing: true});
-    const [activePolicyID] = useOnyx(ONYXKEYS.NVP_ACTIVE_POLICY_ID, {canBeMissing: true});
-    const [isLoadingApp] = useOnyx(ONYXKEYS.IS_LOADING_APP, {canBeMissing: true});
-<<<<<<< HEAD
-=======
-
->>>>>>> a4bac670
+    const [allConnectionSyncProgresses] = useOnyx(ONYXKEYS.COLLECTION.POLICY_CONNECTION_SYNC_PROGRESS);
+    const [policies] = useOnyx(ONYXKEYS.COLLECTION.POLICY);
+    const [reimbursementAccount] = useOnyx(ONYXKEYS.REIMBURSEMENT_ACCOUNT);
+    const [reports] = useOnyx(ONYXKEYS.COLLECTION.REPORT);
+    const [session] = useOnyx(ONYXKEYS.SESSION);
+    const [activePolicyID] = useOnyx(ONYXKEYS.NVP_ACTIVE_POLICY_ID);
+    const [isLoadingApp] = useOnyx(ONYXKEYS.IS_LOADING_APP);
     const shouldShowLoadingIndicator = isLoadingApp && !isOffline;
     const route = useRoute<PlatformStackRouteProp<SettingsSplitNavigatorParamList, typeof SCREENS.SETTINGS.WORKSPACES>>();
 
@@ -154,15 +150,8 @@
 
     // We need this to update translation for deleting a workspace when it has third party card feeds or expensify card assigned.
     const workspaceAccountID = policies?.[`${ONYXKEYS.COLLECTION.POLICY}${policyIDToDelete}`]?.workspaceAccountID ?? CONST.DEFAULT_NUMBER_ID;
-    const [cardFeeds] = useOnyx(`${ONYXKEYS.COLLECTION.SHARED_NVP_PRIVATE_DOMAIN_MEMBER}${workspaceAccountID}`, {canBeMissing: true});
-<<<<<<< HEAD
-    const [cardsList] = useOnyx(`${ONYXKEYS.COLLECTION.WORKSPACE_CARDS_LIST}${workspaceAccountID}_${CONST.EXPENSIFY_CARD.BANK}`, {
-        selector: filterInactiveCards,
-        canBeMissing: true,
-    });
-=======
-    const [cardsList] = useOnyx(`${ONYXKEYS.COLLECTION.WORKSPACE_CARDS_LIST}${workspaceAccountID}_${CONST.EXPENSIFY_CARD.BANK}`, {selector: filterInactiveCards, canBeMissing: true});
->>>>>>> a4bac670
+    const [cardFeeds] = useOnyx(`${ONYXKEYS.COLLECTION.SHARED_NVP_PRIVATE_DOMAIN_MEMBER}${workspaceAccountID}`);
+    const [cardsList] = useOnyx(`${ONYXKEYS.COLLECTION.WORKSPACE_CARDS_LIST}${workspaceAccountID}_${CONST.EXPENSIFY_CARD.BANK}`, {selector: filterInactiveCards});
     const policyToDelete = getPolicy(policyIDToDelete);
     const hasCardFeedOrExpensifyCard =
         !isEmptyObject(cardFeeds) ||
