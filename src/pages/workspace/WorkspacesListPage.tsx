import {useIsFocused, useRoute} from '@react-navigation/native';
import React, {useCallback, useEffect, useMemo, useRef, useState} from 'react';
import {FlatList, InteractionManager, View} from 'react-native';
import type {ValueOf} from 'type-fest';
import Button from '@components/Button';
import ConfirmModal from '@components/ConfirmModal';
import type {FeatureListItem} from '@components/FeatureList';
import FeatureList from '@components/FeatureList';
import FullScreenLoadingIndicator from '@components/FullscreenLoadingIndicator';
import * as Expensicons from '@components/Icon/Expensicons';
import * as Illustrations from '@components/Icon/Illustrations';
import LottieAnimations from '@components/LottieAnimations';
import type {MenuItemProps} from '@components/MenuItem';
import NavigationTabBar from '@components/Navigation/NavigationTabBar';
import NAVIGATION_TABS from '@components/Navigation/NavigationTabBar/NAVIGATION_TABS';
import TopBar from '@components/Navigation/TopBar';
import type {OfflineWithFeedbackProps} from '@components/OfflineWithFeedback';
import OfflineWithFeedback from '@components/OfflineWithFeedback';
import type {PopoverMenuItem} from '@components/PopoverMenu';
import {PressableWithoutFeedback} from '@components/Pressable';
import ScreenWrapper from '@components/ScreenWrapper';
import ScrollView from '@components/ScrollView';
import SearchBar from '@components/SearchBar';
import type {ListItem} from '@components/SelectionList/types';
import SupportalActionRestrictedModal from '@components/SupportalActionRestrictedModal';
import Text from '@components/Text';
import useCardFeeds from '@hooks/useCardFeeds';
import useHandleBackButton from '@hooks/useHandleBackButton';
import useLocalize from '@hooks/useLocalize';
import useNetwork from '@hooks/useNetwork';
import useOnyx from '@hooks/useOnyx';
import usePayAndDowngrade from '@hooks/usePayAndDowngrade';
import useResponsiveLayout from '@hooks/useResponsiveLayout';
import useSearchResults from '@hooks/useSearchResults';
import useTheme from '@hooks/useTheme';
import useThemeStyles from '@hooks/useThemeStyles';
import {isConnectionInProgress} from '@libs/actions/connections';
import {
    calculateBillNewDot,
    clearDeleteWorkspaceError,
    clearDuplicateWorkspace,
    clearErrors,
    deleteWorkspace,
    leaveWorkspace,
    removeWorkspace,
    updateDefaultPolicy,
} from '@libs/actions/Policy/Policy';
import {callFunctionIfActionIsAllowed, isSupportAuthToken} from '@libs/actions/Session';
import {filterInactiveCards} from '@libs/CardUtils';
import interceptAnonymousUser from '@libs/interceptAnonymousUser';
import Navigation from '@libs/Navigation/Navigation';
import type {PlatformStackRouteProp} from '@libs/Navigation/PlatformStackNavigation/types';
import type {AuthScreensParamList} from '@libs/Navigation/types';
import {getDefaultApprover, getPolicy, getPolicyBrickRoadIndicatorStatus, isPolicyAdmin, shouldShowPolicy} from '@libs/PolicyUtils';
import {getDefaultWorkspaceAvatar} from '@libs/ReportUtils';
import {shouldCalculateBillNewDot as shouldCalculateBillNewDotFn} from '@libs/SubscriptionUtils';
import type {AvatarSource} from '@libs/UserUtils';
import CONST from '@src/CONST';
import ONYXKEYS from '@src/ONYXKEYS';
import ROUTES from '@src/ROUTES';
import type SCREENS from '@src/SCREENS';
import type {Policy as PolicyType} from '@src/types/onyx';
import type * as OnyxCommon from '@src/types/onyx/OnyxCommon';
import type {PolicyDetailsForNonMembers} from '@src/types/onyx/Policy';
import {isEmptyObject} from '@src/types/utils/EmptyObject';
import WorkspacesListRow from './WorkspacesListRow';

type WorkspaceItem = ListItem &
    Required<Pick<MenuItemProps, 'title' | 'disabled'>> &
    Pick<MenuItemProps, 'brickRoadIndicator' | 'iconFill' | 'fallbackIcon'> &
    Pick<OfflineWithFeedbackProps, 'errors' | 'pendingAction'> &
    Pick<PolicyType, 'role' | 'type' | 'ownerAccountID' | 'employeeList'> & {
        icon: AvatarSource;
        action: () => void;
        dismissError: () => void;
        iconType?: ValueOf<typeof CONST.ICON_TYPE_AVATAR | typeof CONST.ICON_TYPE_ICON>;
        policyID?: string;
        isJoinRequestPending?: boolean;
    };

// eslint-disable-next-line react/no-unused-prop-types
type GetMenuItem = {item: WorkspaceItem; index: number};

const workspaceFeatures: FeatureListItem[] = [
    {
        icon: Illustrations.MoneyReceipts,
        translationKey: 'workspace.emptyWorkspace.features.trackAndCollect',
    },
    {
        icon: Illustrations.CreditCardsNew,
        translationKey: 'workspace.emptyWorkspace.features.companyCards',
    },
    {
        icon: Illustrations.MoneyWings,
        translationKey: 'workspace.emptyWorkspace.features.reimbursements',
    },
];

/**
 * Dismisses the errors on one item
 */
function dismissWorkspaceError(policyID: string, pendingAction: OnyxCommon.PendingAction | undefined) {
    if (pendingAction === CONST.RED_BRICK_ROAD_PENDING_ACTION.DELETE) {
        clearDeleteWorkspaceError(policyID);
        return;
    }

    if (pendingAction === CONST.RED_BRICK_ROAD_PENDING_ACTION.ADD) {
        removeWorkspace(policyID);
        return;
    }

    clearErrors(policyID);
}

function WorkspacesListPage() {
    const theme = useTheme();
    const styles = useThemeStyles();
    const {translate, localeCompare} = useLocalize();
    const {isOffline} = useNetwork();
    const isFocused = useIsFocused();
    const {shouldUseNarrowLayout, isMediumScreenWidth} = useResponsiveLayout();
    const [allConnectionSyncProgresses] = useOnyx(ONYXKEYS.COLLECTION.POLICY_CONNECTION_SYNC_PROGRESS, {canBeMissing: true});
    const [policies] = useOnyx(ONYXKEYS.COLLECTION.POLICY, {canBeMissing: true});
    const [reimbursementAccount] = useOnyx(ONYXKEYS.REIMBURSEMENT_ACCOUNT, {canBeMissing: true});
    const [session] = useOnyx(ONYXKEYS.SESSION, {canBeMissing: true});
    const [activePolicyID] = useOnyx(ONYXKEYS.NVP_ACTIVE_POLICY_ID, {canBeMissing: true});
    const [isLoadingApp] = useOnyx(ONYXKEYS.IS_LOADING_APP, {canBeMissing: true});
    const [lastPaymentMethod] = useOnyx(ONYXKEYS.NVP_LAST_PAYMENT_METHOD, {canBeMissing: true});
    const shouldShowLoadingIndicator = isLoadingApp && !isOffline;
    const route = useRoute<PlatformStackRouteProp<AuthScreensParamList, typeof SCREENS.WORKSPACES_LIST>>();
    const [duplicateWorkspace] = useOnyx(ONYXKEYS.DUPLICATE_WORKSPACE, {canBeMissing: false});

    const [isDeleteModalOpen, setIsDeleteModalOpen] = useState(false);
    const [policyIDToDelete, setPolicyIDToDelete] = useState<string>();
    const [policyNameToDelete, setPolicyNameToDelete] = useState<string>();
    const {setIsDeletingPaidWorkspace, isLoadingBill}: {setIsDeletingPaidWorkspace: (value: boolean) => void; isLoadingBill: boolean | undefined} = usePayAndDowngrade(setIsDeleteModalOpen);

    const [loadingSpinnerIconIndex, setLoadingSpinnerIconIndex] = useState<number | null>(null);

    const isLessThanMediumScreen = isMediumScreenWidth || shouldUseNarrowLayout;

    const shouldDisplayLHB = !shouldUseNarrowLayout;

    // We need this to update translation for deleting a workspace when it has third party card feeds or expensify card assigned.
    const workspaceAccountID = policies?.[`${ONYXKEYS.COLLECTION.POLICY}${policyIDToDelete}`]?.workspaceAccountID ?? CONST.DEFAULT_NUMBER_ID;
    const [cardFeeds] = useCardFeeds(policyIDToDelete);
    const [cardsList] = useOnyx(`${ONYXKEYS.COLLECTION.WORKSPACE_CARDS_LIST}${workspaceAccountID}_${CONST.EXPENSIFY_CARD.BANK}`, {
        selector: filterInactiveCards,
        canBeMissing: true,
    });
    const flatlistRef = useRef<FlatList | null>(null);
    const [lastAccessedWorkspacePolicyID] = useOnyx(ONYXKEYS.LAST_ACCESSED_WORKSPACE_POLICY_ID, {canBeMissing: true});

    // This will be fixed as part of https://github.com/Expensify/Expensify/issues/507850
    // eslint-disable-next-line deprecation/deprecation
    const policyToDelete = getPolicy(policyIDToDelete);
    const hasCardFeedOrExpensifyCard =
        !isEmptyObject(cardFeeds) ||
        !isEmptyObject(cardsList) ||
        // eslint-disable-next-line @typescript-eslint/prefer-nullish-coalescing
        ((policyToDelete?.areExpensifyCardsEnabled || policyToDelete?.areCompanyCardsEnabled) && policyToDelete?.workspaceAccountID);

    const isSupportalAction = isSupportAuthToken();

    const [isSupportalActionRestrictedModalOpen, setIsSupportalActionRestrictedModalOpen] = useState(false);
    const hideSupportalModal = () => {
        setIsSupportalActionRestrictedModalOpen(false);
    };
    const confirmDeleteAndHideModal = () => {
        if (!policyIDToDelete || !policyNameToDelete) {
            return;
        }

        deleteWorkspace(policyIDToDelete, policyNameToDelete, lastAccessedWorkspacePolicyID, lastPaymentMethod);
        setIsDeleteModalOpen(false);
    };

    const shouldCalculateBillNewDot: boolean = shouldCalculateBillNewDotFn();

    const resetLoadingSpinnerIconIndex = useCallback(() => {
        setLoadingSpinnerIconIndex(null);
    }, []);

    /**
     * Gets the menu item for each workspace
     */
    const getMenuItem = useCallback(
        ({item, index}: GetMenuItem) => {
            const isAdmin = isPolicyAdmin(item as unknown as PolicyType, session?.email);
            const isOwner = item.ownerAccountID === session?.accountID;
            const isDefault = activePolicyID === item.policyID;
            const shouldAnimateInHighlight = duplicateWorkspace?.policyID === item.policyID;

            const threeDotsMenuItems: PopoverMenuItem[] = [
                {
                    icon: Expensicons.Building,
                    text: translate('workspace.common.goToWorkspace'),
                    onSelected: item.action,
                },
            ];

            if (isOwner) {
                threeDotsMenuItems.push({
                    icon: Expensicons.Trashcan,
                    text: translate('workspace.common.delete'),
                    shouldShowLoadingSpinnerIcon: loadingSpinnerIconIndex === index,
                    onSelected: () => {
                        if (loadingSpinnerIconIndex !== null) {
                            return;
                        }

                        if (isSupportalAction) {
                            setIsSupportalActionRestrictedModalOpen(true);
                            return;
                        }

                        setPolicyIDToDelete(item.policyID);
                        setPolicyNameToDelete(item.title);

                        if (shouldCalculateBillNewDot) {
                            setIsDeletingPaidWorkspace(true);
                            calculateBillNewDot();
                            setLoadingSpinnerIconIndex(index);
                            return;
                        }

                        setIsDeleteModalOpen(true);
                    },
                    shouldKeepModalOpen: shouldCalculateBillNewDot,
                    shouldCallAfterModalHide: !shouldCalculateBillNewDot,
                });
            }
<<<<<<< HEAD

            if (isAdmin) {
                threeDotsMenuItems.push({
                    icon: Expensicons.Copy,
                    text: translate('workspace.common.duplicateWorkspace'),
                    onSelected: () => (item.policyID ? Navigation.navigate(ROUTES.WORKSPACE_DUPLICATE.getRoute(item.policyID, ROUTES.WORKSPACES_LIST.route)) : undefined),
                });
            }

            if (!(isAdmin || isOwner)) {
=======
            const defaultApprover = getDefaultApprover(policies?.[`${ONYXKEYS.COLLECTION.POLICY}${item.policyID}`]);
            if (!(isAdmin || isOwner) && defaultApprover !== session?.email) {
>>>>>>> d1b5bdd3
                threeDotsMenuItems.push({
                    icon: Expensicons.Exit,
                    text: translate('common.leave'),
                    onSelected: callFunctionIfActionIsAllowed(() => leaveWorkspace(item.policyID)),
                });
            }

            if (!isDefault && !item?.isJoinRequestPending) {
                threeDotsMenuItems.push({
                    icon: Expensicons.Star,
                    text: translate('workspace.common.setAsDefault'),
                    onSelected: () => updateDefaultPolicy(item.policyID, activePolicyID),
                });
            }

            return (
                <OfflineWithFeedback
                    key={`${item.title}_${index}`}
                    pendingAction={item.pendingAction}
                    errorRowStyles={styles.ph5}
                    onClose={item.dismissError}
                    errors={item.errors}
                    style={styles.mb2}
                >
                    <PressableWithoutFeedback
                        role={CONST.ROLE.BUTTON}
                        accessibilityLabel="row"
                        style={[styles.mh5]}
                        disabled={item.disabled}
                        onPress={item.action}
                    >
                        {({hovered}) => (
                            <WorkspacesListRow
                                title={item.title}
                                policyID={item.policyID}
                                menuItems={threeDotsMenuItems}
                                workspaceIcon={item.icon}
                                ownerAccountID={item.ownerAccountID}
                                workspaceType={item.type}
                                shouldAnimateInHighlight={shouldAnimateInHighlight}
                                isJoinRequestPending={item?.isJoinRequestPending}
                                rowStyles={hovered && styles.hoveredComponentBG}
                                layoutWidth={isLessThanMediumScreen ? CONST.LAYOUT_WIDTH.NARROW : CONST.LAYOUT_WIDTH.WIDE}
                                brickRoadIndicator={item.brickRoadIndicator}
                                shouldDisableThreeDotsMenu={item.disabled}
                                style={[item.pendingAction === CONST.RED_BRICK_ROAD_PENDING_ACTION.DELETE ? styles.offlineFeedback.deleted : {}]}
                                isDefault={isDefault}
                                isLoadingBill={isLoadingBill}
                                resetLoadingSpinnerIconIndex={resetLoadingSpinnerIconIndex}
                            />
                        )}
                    </PressableWithoutFeedback>
                </OfflineWithFeedback>
            );
        },
        [
            isLessThanMediumScreen,
            styles.mb2,
            styles.mh5,
            styles.ph5,
            duplicateWorkspace?.policyID,
            styles.hoveredComponentBG,
            translate,
            styles.offlineFeedback.deleted,
            session?.accountID,
            session?.email,
            activePolicyID,
            isSupportalAction,
            setIsDeletingPaidWorkspace,
            isLoadingBill,
            shouldCalculateBillNewDot,
            loadingSpinnerIconIndex,
            resetLoadingSpinnerIconIndex,
            policies,
        ],
    );

    const navigateToWorkspace = useCallback(
        (policyID: string) => {
            // On the wide layout, we always want to open the Profile page when opening workspace settings from the list
            if (shouldUseNarrowLayout) {
                Navigation.navigate(ROUTES.WORKSPACE_INITIAL.getRoute(policyID));
                return;
            }
            Navigation.navigate(ROUTES.WORKSPACE_OVERVIEW.getRoute(policyID));
        },
        [shouldUseNarrowLayout],
    );

    /**
     * Add free policies (workspaces) to the list of menu items and returns the list of menu items
     */
    const workspaces = useMemo(() => {
        const reimbursementAccountBrickRoadIndicator = !isEmptyObject(reimbursementAccount?.errors) ? CONST.BRICK_ROAD_INDICATOR_STATUS.ERROR : undefined;
        if (isEmptyObject(policies)) {
            return [];
        }

        return Object.values(policies)
            .filter((policy): policy is PolicyType => shouldShowPolicy(policy, isOffline, session?.email))
            .map((policy): WorkspaceItem => {
                if (policy?.isJoinRequestPending && policy?.policyDetailsForNonMembers) {
                    const policyInfo = Object.values(policy.policyDetailsForNonMembers).at(0) as PolicyDetailsForNonMembers;
                    const id = Object.keys(policy.policyDetailsForNonMembers).at(0);
                    return {
                        title: policyInfo.name,
                        icon: policyInfo?.avatar ? policyInfo.avatar : getDefaultWorkspaceAvatar(policy.name),
                        disabled: true,
                        ownerAccountID: policyInfo.ownerAccountID,
                        type: policyInfo.type,
                        iconType: policyInfo?.avatar ? CONST.ICON_TYPE_AVATAR : CONST.ICON_TYPE_ICON,
                        iconFill: theme.textLight,
                        fallbackIcon: Expensicons.FallbackWorkspaceAvatar,
                        policyID: id,
                        role: CONST.POLICY.ROLE.USER,
                        errors: undefined,
                        action: () => null,
                        dismissError: () => null,
                        isJoinRequestPending: true,
                    };
                }
                return {
                    title: policy.name,
                    icon: policy.avatarURL ? policy.avatarURL : getDefaultWorkspaceAvatar(policy.name),
                    action: () => navigateToWorkspace(policy.id),
                    brickRoadIndicator: !isPolicyAdmin(policy)
                        ? undefined
                        : (reimbursementAccountBrickRoadIndicator ??
                          getPolicyBrickRoadIndicatorStatus(
                              policy,
                              isConnectionInProgress(allConnectionSyncProgresses?.[`${ONYXKEYS.COLLECTION.POLICY_CONNECTION_SYNC_PROGRESS}${policy.id}`], policy),
                          )),
                    pendingAction: policy.pendingAction,
                    errors: policy.errors,
                    dismissError: () => dismissWorkspaceError(policy.id, policy.pendingAction),
                    disabled: policy.pendingAction === CONST.RED_BRICK_ROAD_PENDING_ACTION.DELETE,
                    iconType: policy.avatarURL ? CONST.ICON_TYPE_AVATAR : CONST.ICON_TYPE_ICON,
                    iconFill: theme.textLight,
                    fallbackIcon: Expensicons.FallbackWorkspaceAvatar,
                    policyID: policy.id,
                    ownerAccountID: policy.ownerAccountID,
                    role: policy.role,
                    type: policy.type,
                    employeeList: policy.employeeList,
                };
            });
    }, [reimbursementAccount?.errors, policies, isOffline, session?.email, allConnectionSyncProgresses, theme.textLight, navigateToWorkspace]);

    const filterWorkspace = useCallback((workspace: WorkspaceItem, inputValue: string) => workspace.title.toLowerCase().includes(inputValue), []);
    const sortWorkspace = useCallback((workspaceItems: WorkspaceItem[]) => workspaceItems.sort((a, b) => localeCompare(a.title, b.title)), [localeCompare]);
    const [inputValue, setInputValue, filteredWorkspaces] = useSearchResults(workspaces, filterWorkspace, sortWorkspace);

    useEffect(() => {
        if (isEmptyObject(duplicateWorkspace) || !filteredWorkspaces.length || !isFocused) {
            return;
        }
        const duplicateWorkspaceIndex = filteredWorkspaces.findIndex((workspace) => workspace.policyID === duplicateWorkspace.policyID);
        if (duplicateWorkspaceIndex > 0) {
            flatlistRef.current?.scrollToIndex({index: duplicateWorkspaceIndex, animated: false});
            InteractionManager.runAfterInteractions(() => {
                clearDuplicateWorkspace();
            });
        }
    }, [duplicateWorkspace, isFocused, filteredWorkspaces]);

    const listHeaderComponent = (
        <>
            {isLessThanMediumScreen && <View style={styles.mt3} />}
            {workspaces.length > CONST.SEARCH_ITEM_LIMIT && (
                <SearchBar
                    label={translate('workspace.common.findWorkspace')}
                    inputValue={inputValue}
                    onChangeText={setInputValue}
                    shouldShowEmptyState={filteredWorkspaces.length === 0 && inputValue.length > 0}
                />
            )}
            {!isLessThanMediumScreen && filteredWorkspaces.length > 0 && (
                <View style={[styles.flexRow, styles.gap5, styles.pt2, styles.pb3, styles.pr5, styles.pl10, styles.appBG]}>
                    <View style={[styles.flexRow, styles.flex2]}>
                        <Text
                            numberOfLines={1}
                            style={[styles.flexGrow1, styles.textLabelSupporting]}
                        >
                            {translate('workspace.common.workspaceName')}
                        </Text>
                    </View>
                    <View style={[styles.flexRow, styles.flex1, styles.workspaceOwnerSectionTitle, styles.workspaceOwnerSectionMinWidth]}>
                        <Text
                            numberOfLines={1}
                            style={[styles.flexGrow1, styles.textLabelSupporting]}
                        >
                            {translate('workspace.common.workspaceOwner')}
                        </Text>
                    </View>
                    <View style={[styles.flexRow, styles.flex1, styles.workspaceTypeSectionTitle]}>
                        <Text
                            numberOfLines={1}
                            style={[styles.flexGrow1, styles.textLabelSupporting]}
                        >
                            {translate('workspace.common.workspaceType')}
                        </Text>
                    </View>
                    <View style={[styles.workspaceRightColumn, styles.mr2]} />
                </View>
            )}
        </>
    );

    const getHeaderButton = () => (
        <Button
            accessibilityLabel={translate('workspace.new.newWorkspace')}
            text={translate('workspace.new.newWorkspace')}
            onPress={() => interceptAnonymousUser(() => Navigation.navigate(ROUTES.WORKSPACE_CONFIRMATION.getRoute(ROUTES.WORKSPACES_LIST.route)))}
            icon={Expensicons.Plus}
            style={[shouldUseNarrowLayout && [styles.flexGrow1, styles.mb3]]}
        />
    );

    const onBackButtonPress = () => {
        Navigation.goBack(route.params?.backTo);
        return true;
    };

    useHandleBackButton(onBackButtonPress);

    if (isEmptyObject(workspaces)) {
        return (
            <ScreenWrapper
                shouldEnablePickerAvoiding={false}
                shouldEnableMaxHeight
                testID={WorkspacesListPage.displayName}
                shouldShowOfflineIndicatorInWideScreen
                bottomContent={shouldUseNarrowLayout && <NavigationTabBar selectedTab={NAVIGATION_TABS.WORKSPACES} />}
                enableEdgeToEdgeBottomSafeAreaPadding={false}
            >
                <View style={styles.topBarWrapper}>
                    <TopBar breadcrumbLabel={translate('common.workspaces')} />
                </View>
                {shouldShowLoadingIndicator ? (
                    <View style={[styles.flex1]}>
                        <FullScreenLoadingIndicator style={[styles.flex1, styles.pRelative]} />
                    </View>
                ) : (
                    <ScrollView
                        contentContainerStyle={styles.pt2}
                        addBottomSafeAreaPadding
                    >
                        <View style={[styles.flex1, isLessThanMediumScreen ? styles.workspaceSectionMobile : styles.workspaceSection]}>
                            <FeatureList
                                menuItems={workspaceFeatures}
                                title={translate('workspace.emptyWorkspace.title')}
                                subtitle={translate('workspace.emptyWorkspace.subtitle')}
                                ctaText={translate('workspace.new.newWorkspace')}
                                ctaAccessibilityLabel={translate('workspace.new.newWorkspace')}
                                onCtaPress={() => interceptAnonymousUser(() => Navigation.navigate(ROUTES.WORKSPACE_CONFIRMATION.getRoute(ROUTES.WORKSPACES_LIST.route)))}
                                illustration={LottieAnimations.WorkspacePlanet}
                                // We use this style to vertically center the illustration, as the original illustration is not centered
                                illustrationStyle={styles.emptyWorkspaceIllustrationStyle}
                                titleStyles={styles.textHeadlineH1}
                            />
                        </View>
                    </ScrollView>
                )}
                {shouldDisplayLHB && <NavigationTabBar selectedTab={NAVIGATION_TABS.WORKSPACES} />}
            </ScreenWrapper>
        );
    }

    return (
        <ScreenWrapper
            shouldEnablePickerAvoiding={false}
            shouldShowOfflineIndicatorInWideScreen
            testID={WorkspacesListPage.displayName}
            enableEdgeToEdgeBottomSafeAreaPadding={false}
            bottomContent={shouldUseNarrowLayout && <NavigationTabBar selectedTab={NAVIGATION_TABS.WORKSPACES} />}
        >
            <View style={styles.flex1}>
                <TopBar breadcrumbLabel={translate('common.workspaces')}>{!shouldUseNarrowLayout && <View style={[styles.pr2]}>{getHeaderButton()}</View>}</TopBar>
                {shouldUseNarrowLayout && <View style={[styles.ph5, styles.pt2]}>{getHeaderButton()}</View>}
                <FlatList
                    ref={flatlistRef}
                    data={filteredWorkspaces}
                    onScrollToIndexFailed={(info) => {
                        flatlistRef.current?.scrollToOffset({
                            offset: info.averageItemLength * info.index,
                            animated: true,
                        });
                    }}
                    renderItem={getMenuItem}
                    ListHeaderComponent={listHeaderComponent}
                    keyboardShouldPersistTaps="handled"
                />
            </View>
            <ConfirmModal
                title={translate('workspace.common.delete')}
                isVisible={isDeleteModalOpen}
                onConfirm={confirmDeleteAndHideModal}
                onCancel={() => setIsDeleteModalOpen(false)}
                prompt={hasCardFeedOrExpensifyCard ? translate('workspace.common.deleteWithCardsConfirmation') : translate('workspace.common.deleteConfirmation')}
                confirmText={translate('common.delete')}
                cancelText={translate('common.cancel')}
                danger
            />
            <SupportalActionRestrictedModal
                isModalOpen={isSupportalActionRestrictedModalOpen}
                hideSupportalModal={hideSupportalModal}
            />
            {shouldDisplayLHB && <NavigationTabBar selectedTab={NAVIGATION_TABS.WORKSPACES} />}
        </ScreenWrapper>
    );
}

WorkspacesListPage.displayName = 'WorkspacesListPage';

export default WorkspacesListPage;<|MERGE_RESOLUTION|>--- conflicted
+++ resolved
@@ -231,25 +231,20 @@
                     shouldCallAfterModalHide: !shouldCalculateBillNewDot,
                 });
             }
-<<<<<<< HEAD
+            const defaultApprover = getDefaultApprover(policies?.[`${ONYXKEYS.COLLECTION.POLICY}${item.policyID}`]);
+            if (!(isAdmin || isOwner) && defaultApprover !== session?.email) {
+                threeDotsMenuItems.push({
+                    icon: Expensicons.Exit,
+                    text: translate('common.leave'),
+                    onSelected: callFunctionIfActionIsAllowed(() => leaveWorkspace(item.policyID)),
+                });
+            }
 
             if (isAdmin) {
                 threeDotsMenuItems.push({
                     icon: Expensicons.Copy,
                     text: translate('workspace.common.duplicateWorkspace'),
                     onSelected: () => (item.policyID ? Navigation.navigate(ROUTES.WORKSPACE_DUPLICATE.getRoute(item.policyID, ROUTES.WORKSPACES_LIST.route)) : undefined),
-                });
-            }
-
-            if (!(isAdmin || isOwner)) {
-=======
-            const defaultApprover = getDefaultApprover(policies?.[`${ONYXKEYS.COLLECTION.POLICY}${item.policyID}`]);
-            if (!(isAdmin || isOwner) && defaultApprover !== session?.email) {
->>>>>>> d1b5bdd3
-                threeDotsMenuItems.push({
-                    icon: Expensicons.Exit,
-                    text: translate('common.leave'),
-                    onSelected: callFunctionIfActionIsAllowed(() => leaveWorkspace(item.policyID)),
                 });
             }
 
