--- conflicted
+++ resolved
@@ -421,24 +421,6 @@
                     icon={Illustrations.Buildings}
                     shouldUseHeadlineHeader
                 />
-<<<<<<< HEAD
-                <ScrollView contentContainerStyle={styles.pt3}>
-                    <View style={[styles.flex1, isLessThanMediumScreen ? styles.workspaceSectionMobile : styles.workspaceSection]}>
-                        <FeatureList
-                            menuItems={workspaceFeatures}
-                            title={translate('workspace.emptyWorkspace.title')}
-                            subtitle={translate('workspace.emptyWorkspace.subtitle')}
-                            ctaText={translate('workspace.new.newWorkspace')}
-                            ctaAccessibilityLabel={translate('workspace.new.newWorkspace')}
-                            onCtaPress={() => interceptAnonymousUser(() => Navigation.navigate(ROUTES.WORKSPACE_CONFIRMATION.getRoute(Navigation.getActiveRoute())))}
-                            illustration={LottieAnimations.WorkspacePlanet}
-                            // We use this style to vertically center the illustration, as the original illustration is not centered
-                            illustrationStyle={styles.emptyWorkspaceIllustrationStyle}
-                            titleStyles={styles.textHeadlineH1}
-                        />
-                    </View>
-                </ScrollView>
-=======
                 {shouldShowLoadingIndicator ? (
                     <FullScreenLoadingIndicator style={[styles.flex1, styles.pRelative]} />
                 ) : (
@@ -450,7 +432,7 @@
                                 subtitle={translate('workspace.emptyWorkspace.subtitle')}
                                 ctaText={translate('workspace.new.newWorkspace')}
                                 ctaAccessibilityLabel={translate('workspace.new.newWorkspace')}
-                                onCtaPress={() => interceptAnonymousUser(() => App.createWorkspaceWithPolicyDraftAndNavigateToIt())}
+                                onCtaPress={() => interceptAnonymousUser(() => Navigation.navigate(ROUTES.WORKSPACE_CONFIRMATION.getRoute(Navigation.getActiveRoute())))}
                                 illustration={LottieAnimations.WorkspacePlanet}
                                 // We use this style to vertically center the illustration, as the original illustration is not centered
                                 illustrationStyle={styles.emptyWorkspaceIllustrationStyle}
@@ -459,7 +441,6 @@
                         </View>
                     </ScrollView>
                 )}
->>>>>>> 89215464
             </ScreenWrapper>
         );
     }
