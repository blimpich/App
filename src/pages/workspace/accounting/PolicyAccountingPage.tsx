--- conflicted
+++ resolved
@@ -121,13 +121,9 @@
 
     const accountingIntegrations = Object.values(CONST.POLICY.CONNECTIONS.NAME).filter((name) => !(name === CONST.POLICY.CONNECTIONS.NAME.XERO && !canUseXeroIntegration));
     const connectedIntegration = accountingIntegrations.find((integration) => !!policy?.connections?.[integration]) ?? connectionSyncProgress?.connectionName;
-<<<<<<< HEAD
     const policyID = policy?.id ?? '-1';
-=======
-    const policyID = policy?.id ?? '';
     const successfulDate = policy?.connections?.quickbooksOnline?.lastSync?.successfulDate;
     const formattedDate = useMemo(() => (successfulDate ? new Date(successfulDate) : new Date()), [successfulDate]);
->>>>>>> ca2d4b5b
 
     const policyConnectedToXero = connectedIntegration === CONST.POLICY.CONNECTIONS.NAME.XERO;
 
