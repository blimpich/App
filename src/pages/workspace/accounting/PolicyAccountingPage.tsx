import {differenceInMinutes, isValid, parseISO} from 'date-fns';
import React, {useEffect, useMemo, useRef, useState} from 'react';
import {ActivityIndicator, View} from 'react-native';
import {withOnyx} from 'react-native-onyx';
import type {OnyxEntry} from 'react-native-onyx';
import CollapsibleSection from '@components/CollapsibleSection';
import ConfirmModal from '@components/ConfirmModal';
import ConnectToNetSuiteButton from '@components/ConnectToNetSuiteButton';
import ConnectToQuickbooksOnlineButton from '@components/ConnectToQuickbooksOnlineButton';
import ConnectToSageIntacctButton from '@components/ConnectToSageIntacctButton';
import ConnectToXeroButton from '@components/ConnectToXeroButton';
import HeaderWithBackButton from '@components/HeaderWithBackButton';
import * as Expensicons from '@components/Icon/Expensicons';
import * as Illustrations from '@components/Icon/Illustrations';
import type {LocaleContextProps} from '@components/LocaleContextProvider';
import type {MenuItemProps} from '@components/MenuItem';
import MenuItem from '@components/MenuItem';
import MenuItemList from '@components/MenuItemList';
import type {OfflineWithFeedbackProps} from '@components/OfflineWithFeedback';
import OfflineWithFeedback from '@components/OfflineWithFeedback';
import ScreenWrapper from '@components/ScreenWrapper';
import ScrollView from '@components/ScrollView';
import Section from '@components/Section';
import ThreeDotsMenu from '@components/ThreeDotsMenu';
import type ThreeDotsMenuProps from '@components/ThreeDotsMenu/types';
import useLocalize from '@hooks/useLocalize';
import useNetwork from '@hooks/useNetwork';
import usePermissions from '@hooks/usePermissions';
import useTheme from '@hooks/useTheme';
import useThemeStyles from '@hooks/useThemeStyles';
import useWindowDimensions from '@hooks/useWindowDimensions';
import {hasSynchronizationError, removePolicyConnection, syncConnection} from '@libs/actions/connections';
import {findCurrentXeroOrganization, getCurrentXeroOrganizationName, getIntegrationLastSuccessfulDate, getXeroTenants} from '@libs/PolicyUtils';
import Navigation from '@navigation/Navigation';
import AccessOrNotFoundWrapper from '@pages/workspace/AccessOrNotFoundWrapper';
import type {WithPolicyConnectionsProps} from '@pages/workspace/withPolicyConnections';
import withPolicyConnections from '@pages/workspace/withPolicyConnections';
import type {AnchorPosition} from '@styles/index';
import CONST from '@src/CONST';
import ONYXKEYS from '@src/ONYXKEYS';
import ROUTES from '@src/ROUTES';
import type {Policy, PolicyConnectionSyncProgress} from '@src/types/onyx';
import type {PolicyConnectionName} from '@src/types/onyx/Policy';
import {isEmptyObject} from '@src/types/utils/EmptyObject';
import type IconAsset from '@src/types/utils/IconAsset';

type MenuItemData = MenuItemProps & {pendingAction?: OfflineWithFeedbackProps['pendingAction']; errors?: OfflineWithFeedbackProps['errors']};

type PolicyAccountingPageOnyxProps = {
    connectionSyncProgress: OnyxEntry<PolicyConnectionSyncProgress>;
};

type PolicyAccountingPageProps = WithPolicyConnectionsProps &
    PolicyAccountingPageOnyxProps & {
        // This is not using OnyxEntry<OnyxTypes.Policy> because the HOC withPolicyConnections will only render this component if there is a policy
        policy: Policy;
    };

type AccountingIntegration = {
    title: string;
    icon: IconAsset;
    setupConnectionButton: React.ReactNode;
    onImportPagePress: () => void;
    onExportPagePress: () => void;
    onAdvancedPagePress: () => void;
};
function accountingIntegrationData(
    connectionName: PolicyConnectionName,
    policyID: string,
    translate: LocaleContextProps['translate'],
    isConnectedToIntegration?: boolean,
    integrationToDisconnect?: PolicyConnectionName,
): AccountingIntegration | undefined {
    switch (connectionName) {
        case CONST.POLICY.CONNECTIONS.NAME.QBO:
            return {
                title: translate('workspace.accounting.qbo'),
                icon: Expensicons.QBOSquare,
                setupConnectionButton: (
                    <ConnectToQuickbooksOnlineButton
                        policyID={policyID}
                        shouldDisconnectIntegrationBeforeConnecting={isConnectedToIntegration}
                        integrationToDisconnect={integrationToDisconnect}
                    />
                ),
                onImportPagePress: () => Navigation.navigate(ROUTES.POLICY_ACCOUNTING_QUICKBOOKS_ONLINE_IMPORT.getRoute(policyID)),
                onExportPagePress: () => Navigation.navigate(ROUTES.POLICY_ACCOUNTING_QUICKBOOKS_ONLINE_EXPORT.getRoute(policyID)),
                onAdvancedPagePress: () => Navigation.navigate(ROUTES.WORKSPACE_ACCOUNTING_QUICKBOOKS_ONLINE_ADVANCED.getRoute(policyID)),
            };
        case CONST.POLICY.CONNECTIONS.NAME.XERO:
            return {
                title: translate('workspace.accounting.xero'),
                icon: Expensicons.XeroSquare,
                setupConnectionButton: (
                    <ConnectToXeroButton
                        policyID={policyID}
                        shouldDisconnectIntegrationBeforeConnecting={isConnectedToIntegration}
                        integrationToDisconnect={integrationToDisconnect}
                    />
                ),
                onImportPagePress: () => Navigation.navigate(ROUTES.POLICY_ACCOUNTING_XERO_IMPORT.getRoute(policyID)),
                onExportPagePress: () => Navigation.navigate(ROUTES.POLICY_ACCOUNTING_XERO_EXPORT.getRoute(policyID)),
                onAdvancedPagePress: () => Navigation.navigate(ROUTES.POLICY_ACCOUNTING_XERO_ADVANCED.getRoute(policyID)),
            };
        case CONST.POLICY.CONNECTIONS.NAME.NETSUITE:
            return {
                title: translate('workspace.accounting.netsuite'),
                icon: Expensicons.NetSuiteSquare,
                setupConnectionButton: (
                    <ConnectToNetSuiteButton
                        policyID={policyID}
                        shouldDisconnectIntegrationBeforeConnecting={isConnectedToIntegration}
                        integrationToDisconnect={integrationToDisconnect}
                    />
                ),
                onImportPagePress: () => {},
                onExportPagePress: () => {},
                onAdvancedPagePress: () => {},
            };
        case CONST.POLICY.CONNECTIONS.NAME.SAGE_INTACCT:
            return {
                title: translate('workspace.accounting.intacct'),
                icon: Expensicons.IntacctSquare,
                setupConnectionButton: (
                    <ConnectToSageIntacctButton
                        policyID={policyID}
                        shouldDisconnectIntegrationBeforeConnecting={isConnectedToIntegration}
                        integrationToDisconnect={integrationToDisconnect}
                    />
                ),
                onImportPagePress: () => {},
                onExportPagePress: () => Navigation.navigate(ROUTES.POLICY_ACCOUNTING_NETSUITE_EXPORT.getRoute(policyID)),
                onAdvancedPagePress: () => {},
            };
        default:
            return undefined;
    }
}

function PolicyAccountingPage({policy, connectionSyncProgress}: PolicyAccountingPageProps) {
    const theme = useTheme();
    const styles = useThemeStyles();
    const {translate, datetimeToRelative: getDatetimeToRelative} = useLocalize();
    const {isOffline} = useNetwork();
    const {canUseNetSuiteIntegration} = usePermissions();
    const {isSmallScreenWidth, windowWidth} = useWindowDimensions();
    const [threeDotsMenuPosition, setThreeDotsMenuPosition] = useState<AnchorPosition>({horizontal: 0, vertical: 0});
    const [isDisconnectModalOpen, setIsDisconnectModalOpen] = useState(false);
    const [datetimeToRelative, setDateTimeToRelative] = useState('');
    const threeDotsMenuContainerRef = useRef<View>(null);

    const lastSyncProgressDate = parseISO(connectionSyncProgress?.timestamp ?? '');
    const isSyncInProgress =
        !!connectionSyncProgress?.stageInProgress &&
        connectionSyncProgress.stageInProgress !== CONST.POLICY.CONNECTIONS.SYNC_STAGE_NAME.JOB_DONE &&
        isValid(lastSyncProgressDate) &&
        differenceInMinutes(new Date(), lastSyncProgressDate) < CONST.POLICY.CONNECTIONS.SYNC_STAGE_TIMEOUT_MINUTES;

    const accountingIntegrations = Object.values(CONST.POLICY.CONNECTIONS.NAME).filter(
        (name) => !((name === CONST.POLICY.CONNECTIONS.NAME.NETSUITE || name === CONST.POLICY.CONNECTIONS.NAME.SAGE_INTACCT) && !canUseNetSuiteIntegration),
    );
    const connectedIntegration = accountingIntegrations.find((integration) => !!policy?.connections?.[integration]) ?? connectionSyncProgress?.connectionName;
    const policyID = policy?.id ?? '-1';
<<<<<<< HEAD
    const successfulDate = useMemo(() => {
        if (!connectedIntegration) {
            return undefined;
        }
        if (connectedIntegration === CONST.POLICY.CONNECTIONS.NAME.NETSUITE) {
            return policy?.connections?.netsuite.lastSyncDate;
        }
        return policy?.connections?.[connectedIntegration]?.lastSync?.successfulDate;
    }, [connectedIntegration, policy?.connections]);
    const formattedDate = useMemo(() => (successfulDate ? new Date(successfulDate) : new Date()), [successfulDate]);
=======
    const successfulDate = getIntegrationLastSuccessfulDate(connectedIntegration ? policy?.connections?.[connectedIntegration] : undefined);
>>>>>>> 4622e19c

    const policyConnectedToXero = connectedIntegration === CONST.POLICY.CONNECTIONS.NAME.XERO;
    const policyConnectedToNetSuite = connectedIntegration === CONST.POLICY.CONNECTIONS.NAME.NETSUITE;

    const tenants = useMemo(() => getXeroTenants(policy), [policy]);
    const currentXeroOrganization = findCurrentXeroOrganization(tenants, policy?.connections?.xero?.config?.tenantID);
    const currentXeroOrganizationName = useMemo(() => getCurrentXeroOrganizationName(policy), [policy]);

    const netSuiteSubsidiaryList = policy?.connections?.netsuite?.options?.data?.subsidiaryList ?? [];
    const netSuiteSelectedSubsidiary = policy?.connections?.netsuite?.options?.config?.subsidiary ?? '';

    const overflowMenu: ThreeDotsMenuProps['menuItems'] = useMemo(
        () => [
            {
                icon: Expensicons.Sync,
                text: translate('workspace.accounting.syncNow'),
                onSelected: () => syncConnection(policyID, connectedIntegration),
                disabled: isOffline,
            },
            {
                icon: Expensicons.Trashcan,
                text: translate('workspace.accounting.disconnect'),
                onSelected: () => setIsDisconnectModalOpen(true),
            },
        ],
        [translate, policyID, isOffline, connectedIntegration],
    );

    useEffect(() => {
        if (successfulDate) {
            setDateTimeToRelative(getDatetimeToRelative(successfulDate));
            return;
        }
        setDateTimeToRelative('');
    }, [getDatetimeToRelative, successfulDate]);

    const connectionsMenuItems: MenuItemData[] = useMemo(() => {
        if (isEmptyObject(policy?.connections) && !isSyncInProgress) {
            return accountingIntegrations.map((integration) => {
                const integrationData = accountingIntegrationData(integration, policyID, translate);
                const iconProps = integrationData?.icon ? {icon: integrationData.icon, iconType: CONST.ICON_TYPE_AVATAR} : {};
                return {
                    ...iconProps,
                    interactive: false,
                    wrapperStyle: [styles.sectionMenuItemTopDescription],
                    shouldShowRightComponent: true,
                    title: integrationData?.title,
                    rightComponent: integrationData?.setupConnectionButton,
                };
            });
        }

        if (!connectedIntegration) {
            return [];
        }
        const shouldShowSynchronizationError = hasSynchronizationError(policy, connectedIntegration, isSyncInProgress);
        const integrationData = accountingIntegrationData(connectedIntegration, policyID, translate);
        const iconProps = integrationData?.icon ? {icon: integrationData.icon, iconType: CONST.ICON_TYPE_AVATAR} : {};
        return [
            {
                ...iconProps,
                interactive: false,
                wrapperStyle: [styles.sectionMenuItemTopDescription, shouldShowSynchronizationError && styles.pb0],
                shouldShowRightComponent: true,
                title: integrationData?.title,
                errorText: shouldShowSynchronizationError ? translate('workspace.accounting.syncError', connectedIntegration) : undefined,
                errorTextStyle: [styles.mt5],
                shouldShowRedDotIndicator: true,
                description: isSyncInProgress ? translate('workspace.accounting.connections.syncStageName', connectionSyncProgress.stageInProgress) : datetimeToRelative,
                rightComponent: isSyncInProgress ? (
                    <ActivityIndicator
                        style={[styles.popoverMenuIcon]}
                        color={theme.spinner}
                    />
                ) : (
                    <View ref={threeDotsMenuContainerRef}>
                        <ThreeDotsMenu
                            onIconPress={() => {
                                threeDotsMenuContainerRef.current?.measureInWindow((x, y, width, height) => {
                                    setThreeDotsMenuPosition({
                                        horizontal: x + width,
                                        vertical: y + height,
                                    });
                                });
                            }}
                            menuItems={overflowMenu}
                            anchorPosition={threeDotsMenuPosition}
                            anchorAlignment={{horizontal: CONST.MODAL.ANCHOR_ORIGIN_HORIZONTAL.RIGHT, vertical: CONST.MODAL.ANCHOR_ORIGIN_VERTICAL.TOP}}
                        />
                    </View>
                ),
            },
            ...(policyConnectedToXero && !shouldShowSynchronizationError
                ? [
                      {
                          description: translate('workspace.xero.organization'),
                          iconRight: Expensicons.ArrowRight,
                          title: currentXeroOrganizationName,
                          wrapperStyle: [styles.sectionMenuItemTopDescription],
                          titleStyle: styles.fontWeightNormal,
                          shouldShowRightIcon: tenants.length > 1,
                          shouldShowDescriptionOnTop: true,
                          onPress: () => {
                              if (!(tenants.length > 1)) {
                                  return;
                              }
                              Navigation.navigate(ROUTES.POLICY_ACCOUNTING_XERO_ORGANIZATION.getRoute(policyID, currentXeroOrganization?.id ?? '-1'));
                          },
                          pendingAction: policy?.connections?.xero?.config?.pendingFields?.tenantID,
                          brickRoadIndicator: policy?.connections?.xero?.config?.errorFields?.tenantID ? CONST.BRICK_ROAD_INDICATOR_STATUS.ERROR : undefined,
                      },
                  ]
                : []),
            ...(policyConnectedToNetSuite && !shouldShowSynchronizationError
                ? [
                      {
                          description: translate('workspace.netsuite.subsidiary'),
                          iconRight: Expensicons.ArrowRight,
                          title: netSuiteSelectedSubsidiary,
                          wrapperStyle: [styles.sectionMenuItemTopDescription],
                          titleStyle: styles.fontWeightNormal,
                          shouldShowRightIcon: netSuiteSubsidiaryList.length > 1,
                          shouldShowDescriptionOnTop: true,
                          pendingAction: policy?.connections?.netsuite?.options?.config?.pendingFields?.subsidiary,
                          brickRoadIndicator: policy?.connections?.netsuite?.options?.config?.errorFields?.subsidiary ? CONST.BRICK_ROAD_INDICATOR_STATUS.ERROR : undefined,
                          onPress: () => {
                              if (!(netSuiteSubsidiaryList.length > 1)) {
                                  return;
                              }
                              Navigation.navigate(ROUTES.POLICY_ACCOUNTING_NETSUITE_SUBSIDIARY_SELECTOR.getRoute(policyID));
                          },
                      },
                  ]
                : []),
            ...(isEmptyObject(policy?.connections) || shouldShowSynchronizationError
                ? []
                : [
                      {
                          icon: Expensicons.Pencil,
                          iconRight: Expensicons.ArrowRight,
                          shouldShowRightIcon: true,
                          title: translate('workspace.accounting.import'),
                          wrapperStyle: [styles.sectionMenuItemTopDescription],
                          onPress: integrationData?.onImportPagePress,
                      },
                      {
                          icon: Expensicons.Send,
                          iconRight: Expensicons.ArrowRight,
                          shouldShowRightIcon: true,
                          title: translate('workspace.accounting.export'),
                          wrapperStyle: [styles.sectionMenuItemTopDescription],
                          onPress: integrationData?.onExportPagePress,
                      },
                      {
                          icon: Expensicons.Gear,
                          iconRight: Expensicons.ArrowRight,
                          shouldShowRightIcon: true,
                          title: translate('workspace.accounting.advanced'),
                          wrapperStyle: [styles.sectionMenuItemTopDescription],
                          onPress: integrationData?.onAdvancedPagePress,
                      },
                  ]),
        ];
    }, [
        policy,
        isSyncInProgress,
        connectedIntegration,
        policyID,
        translate,
        styles.sectionMenuItemTopDescription,
        styles.pb0,
        styles.mt5,
        styles.popoverMenuIcon,
        styles.fontWeightNormal,
        connectionSyncProgress?.stageInProgress,
        datetimeToRelative,
        theme.spinner,
        overflowMenu,
        threeDotsMenuPosition,
        policyConnectedToXero,
        currentXeroOrganizationName,
        tenants.length,
        policyConnectedToNetSuite,
        netSuiteSelectedSubsidiary,
        netSuiteSubsidiaryList.length,
        accountingIntegrations,
        currentXeroOrganization?.id,
    ]);

    const otherIntegrationsItems = useMemo(() => {
        if (isEmptyObject(policy?.connections) && !isSyncInProgress) {
            return;
        }
        const otherIntegrations = accountingIntegrations.filter(
            (integration) => (isSyncInProgress && integration !== connectionSyncProgress?.connectionName) || integration !== connectedIntegration,
        );
        return otherIntegrations.map((integration) => {
            const integrationData = accountingIntegrationData(integration, policyID, translate, true, connectedIntegration);
            const iconProps = integrationData?.icon ? {icon: integrationData.icon, iconType: CONST.ICON_TYPE_AVATAR} : {};
            return {
                ...iconProps,
                title: integrationData?.title,
                rightComponent: integrationData?.setupConnectionButton,
                interactive: false,
                shouldShowRightComponent: true,
                wrapperStyle: styles.sectionMenuItemTopDescription,
            };
        });
    }, [
        connectedIntegration,
        connectionSyncProgress?.connectionName,
        isSyncInProgress,
        policy?.connections,
        policyID,
        styles.sectionMenuItemTopDescription,
        translate,
        accountingIntegrations,
    ]);

    return (
        <AccessOrNotFoundWrapper
            accessVariants={[CONST.POLICY.ACCESS_VARIANTS.ADMIN, CONST.POLICY.ACCESS_VARIANTS.PAID]}
            policyID={policyID}
            featureName={CONST.POLICY.MORE_FEATURES.ARE_CONNECTIONS_ENABLED}
        >
            <ScreenWrapper
                testID={PolicyAccountingPage.displayName}
                includeSafeAreaPaddingBottom={false}
                shouldShowOfflineIndicatorInWideScreen
            >
                <HeaderWithBackButton
                    title={translate('workspace.common.accounting')}
                    shouldShowBackButton={isSmallScreenWidth}
                    icon={Illustrations.Accounting}
                    threeDotsAnchorPosition={styles.threeDotsPopoverOffsetNoCloseButton(windowWidth)}
                />
                <ScrollView contentContainerStyle={styles.pt3}>
                    <View style={[styles.flex1, isSmallScreenWidth ? styles.workspaceSectionMobile : styles.workspaceSection]}>
                        <Section
                            title={translate('workspace.accounting.title')}
                            subtitle={translate('workspace.accounting.subtitle')}
                            isCentralPane
                            subtitleMuted
                            titleStyles={styles.accountSettingsSectionTitle}
                            childrenStyles={styles.pt5}
                        >
                            {connectionsMenuItems.map((menuItem) => (
                                <OfflineWithFeedback
                                    pendingAction={menuItem.pendingAction}
                                    key={menuItem.title}
                                >
                                    <MenuItem
                                        brickRoadIndicator={menuItem.brickRoadIndicator}
                                        key={menuItem.title}
                                        // eslint-disable-next-line react/jsx-props-no-spreading
                                        {...menuItem}
                                    />
                                </OfflineWithFeedback>
                            ))}
                            {otherIntegrationsItems && (
                                <CollapsibleSection
                                    title={translate('workspace.accounting.other')}
                                    wrapperStyle={[styles.pr3, styles.mt5, styles.pv3]}
                                    titleStyle={[styles.textNormal, styles.colorMuted]}
                                    textStyle={[styles.flex1, styles.userSelectNone, styles.textNormal, styles.colorMuted]}
                                >
                                    <MenuItemList
                                        menuItems={otherIntegrationsItems}
                                        shouldUseSingleExecution
                                    />
                                </CollapsibleSection>
                            )}
                        </Section>
                    </View>
                </ScrollView>
                <ConfirmModal
                    title={translate('workspace.accounting.disconnectTitle', connectedIntegration)}
                    isVisible={isDisconnectModalOpen}
                    onConfirm={() => {
                        if (connectedIntegration) {
                            removePolicyConnection(policyID, connectedIntegration);
                        }
                        setIsDisconnectModalOpen(false);
                    }}
                    onCancel={() => setIsDisconnectModalOpen(false)}
                    prompt={translate('workspace.accounting.disconnectPrompt', connectedIntegration)}
                    confirmText={translate('workspace.accounting.disconnect')}
                    cancelText={translate('common.cancel')}
                    danger
                />
            </ScreenWrapper>
        </AccessOrNotFoundWrapper>
    );
}

PolicyAccountingPage.displayName = 'PolicyAccountingPage';

export default withPolicyConnections(
    withOnyx<PolicyAccountingPageProps, PolicyAccountingPageOnyxProps>({
        connectionSyncProgress: {
            key: (props) => `${ONYXKEYS.COLLECTION.POLICY_CONNECTION_SYNC_PROGRESS}${props.route.params.policyID}`,
        },
    })(PolicyAccountingPage),
    false,
);<|MERGE_RESOLUTION|>--- conflicted
+++ resolved
@@ -161,20 +161,7 @@
     );
     const connectedIntegration = accountingIntegrations.find((integration) => !!policy?.connections?.[integration]) ?? connectionSyncProgress?.connectionName;
     const policyID = policy?.id ?? '-1';
-<<<<<<< HEAD
-    const successfulDate = useMemo(() => {
-        if (!connectedIntegration) {
-            return undefined;
-        }
-        if (connectedIntegration === CONST.POLICY.CONNECTIONS.NAME.NETSUITE) {
-            return policy?.connections?.netsuite.lastSyncDate;
-        }
-        return policy?.connections?.[connectedIntegration]?.lastSync?.successfulDate;
-    }, [connectedIntegration, policy?.connections]);
-    const formattedDate = useMemo(() => (successfulDate ? new Date(successfulDate) : new Date()), [successfulDate]);
-=======
     const successfulDate = getIntegrationLastSuccessfulDate(connectedIntegration ? policy?.connections?.[connectedIntegration] : undefined);
->>>>>>> 4622e19c
 
     const policyConnectedToXero = connectedIntegration === CONST.POLICY.CONNECTIONS.NAME.XERO;
     const policyConnectedToNetSuite = connectedIntegration === CONST.POLICY.CONNECTIONS.NAME.NETSUITE;
