import {differenceInMinutes, formatDistanceToNow, isValid, parseISO} from 'date-fns';
import React, {useEffect, useMemo, useRef, useState} from 'react';
import {ActivityIndicator, View} from 'react-native';
import {withOnyx} from 'react-native-onyx';
import type {OnyxEntry} from 'react-native-onyx';
import CollapsibleSection from '@components/CollapsibleSection';
import ConfirmModal from '@components/ConfirmModal';
import ConnectToNetSuiteButton from '@components/ConnectToNetSuiteButton';
import ConnectToQuickbooksOnlineButton from '@components/ConnectToQuickbooksOnlineButton';
import ConnectToXeroButton from '@components/ConnectToXeroButton';
import HeaderWithBackButton from '@components/HeaderWithBackButton';
import * as Expensicons from '@components/Icon/Expensicons';
import * as Illustrations from '@components/Icon/Illustrations';
import type {LocaleContextProps} from '@components/LocaleContextProvider';
import type {MenuItemProps} from '@components/MenuItem';
import MenuItem from '@components/MenuItem';
import MenuItemList from '@components/MenuItemList';
import type {OfflineWithFeedbackProps} from '@components/OfflineWithFeedback';
import OfflineWithFeedback from '@components/OfflineWithFeedback';
import ScreenWrapper from '@components/ScreenWrapper';
import ScrollView from '@components/ScrollView';
import Section from '@components/Section';
import ThreeDotsMenu from '@components/ThreeDotsMenu';
import type ThreeDotsMenuProps from '@components/ThreeDotsMenu/types';
import useLocalize from '@hooks/useLocalize';
import useNetwork from '@hooks/useNetwork';
import usePermissions from '@hooks/usePermissions';
import useTheme from '@hooks/useTheme';
import useThemeStyles from '@hooks/useThemeStyles';
import useWindowDimensions from '@hooks/useWindowDimensions';
import {hasSynchronizationError, removePolicyConnection, syncConnection} from '@libs/actions/connections';
import {findCurrentXeroOrganization, getCurrentXeroOrganizationName, getXeroTenants} from '@libs/PolicyUtils';
import Navigation from '@navigation/Navigation';
import AccessOrNotFoundWrapper from '@pages/workspace/AccessOrNotFoundWrapper';
import type {WithPolicyConnectionsProps} from '@pages/workspace/withPolicyConnections';
import withPolicyConnections from '@pages/workspace/withPolicyConnections';
import type {AnchorPosition} from '@styles/index';
import CONST from '@src/CONST';
import ONYXKEYS from '@src/ONYXKEYS';
import ROUTES from '@src/ROUTES';
import type {Policy, PolicyConnectionSyncProgress} from '@src/types/onyx';
import type {PolicyConnectionName} from '@src/types/onyx/Policy';
import {isEmptyObject} from '@src/types/utils/EmptyObject';
import type IconAsset from '@src/types/utils/IconAsset';

type MenuItemData = MenuItemProps & {pendingAction?: OfflineWithFeedbackProps['pendingAction']; errors?: OfflineWithFeedbackProps['errors']};

type PolicyAccountingPageOnyxProps = {
    connectionSyncProgress: OnyxEntry<PolicyConnectionSyncProgress>;
};

type PolicyAccountingPageProps = WithPolicyConnectionsProps &
    PolicyAccountingPageOnyxProps & {
        // This is not using OnyxEntry<OnyxTypes.Policy> because the HOC withPolicyConnections will only render this component if there is a policy
        policy: Policy;
    };

type AccountingIntegration = {
    title: string;
    icon: IconAsset;
    setupConnectionButton: React.ReactNode;
    onImportPagePress: () => void;
    onExportPagePress: () => void;
    onAdvancedPagePress: () => void;
};
function accountingIntegrationData(
    connectionName: PolicyConnectionName,
    policyID: string,
    translate: LocaleContextProps['translate'],
    isConnectedToIntegration?: boolean,
    integrationToDisconnect?: PolicyConnectionName,
): AccountingIntegration | undefined {
    switch (connectionName) {
        case CONST.POLICY.CONNECTIONS.NAME.QBO:
            return {
                title: translate('workspace.accounting.qbo'),
                icon: Expensicons.QBOSquare,
                setupConnectionButton: (
                    <ConnectToQuickbooksOnlineButton
                        policyID={policyID}
                        shouldDisconnectIntegrationBeforeConnecting={isConnectedToIntegration}
                        integrationToDisconnect={integrationToDisconnect}
                    />
                ),
                onImportPagePress: () => Navigation.navigate(ROUTES.POLICY_ACCOUNTING_QUICKBOOKS_ONLINE_IMPORT.getRoute(policyID)),
                onExportPagePress: () => Navigation.navigate(ROUTES.POLICY_ACCOUNTING_QUICKBOOKS_ONLINE_EXPORT.getRoute(policyID)),
                onAdvancedPagePress: () => Navigation.navigate(ROUTES.WORKSPACE_ACCOUNTING_QUICKBOOKS_ONLINE_ADVANCED.getRoute(policyID)),
            };
        case CONST.POLICY.CONNECTIONS.NAME.XERO:
            return {
                title: translate('workspace.accounting.xero'),
                icon: Expensicons.XeroSquare,
                setupConnectionButton: (
                    <ConnectToXeroButton
                        policyID={policyID}
                        shouldDisconnectIntegrationBeforeConnecting={isConnectedToIntegration}
                        integrationToDisconnect={integrationToDisconnect}
                    />
                ),
                onImportPagePress: () => Navigation.navigate(ROUTES.POLICY_ACCOUNTING_XERO_IMPORT.getRoute(policyID)),
                onExportPagePress: () => Navigation.navigate(ROUTES.POLICY_ACCOUNTING_XERO_EXPORT.getRoute(policyID)),
                onAdvancedPagePress: () => Navigation.navigate(ROUTES.POLICY_ACCOUNTING_XERO_ADVANCED.getRoute(policyID)),
            };
<<<<<<< HEAD
        case CONST.POLICY.CONNECTIONS.NAME.SAGE_INTACCT:
            return {
                title: translate('workspace.accounting.intacct'),
                icon: Expensicons.XeroSquare,
                setupConnectionButton: (
                    <ConnectToXeroButton
=======
        case CONST.POLICY.CONNECTIONS.NAME.NETSUITE:
            return {
                title: translate('workspace.accounting.netsuite'),
                icon: Expensicons.NetSuiteSquare,
                setupConnectionButton: (
                    <ConnectToNetSuiteButton
>>>>>>> cb8fce82
                        policyID={policyID}
                        shouldDisconnectIntegrationBeforeConnecting={isConnectedToIntegration}
                        integrationToDisconnect={integrationToDisconnect}
                    />
                ),
                onImportPagePress: () => {},
<<<<<<< HEAD
                onExportPagePress: () => Navigation.navigate(ROUTES.POLICY_ACCOUNTING_SAGE_INTACCT_EXPORT.getRoute(policyID)),
=======
                onExportPagePress: () => {},
>>>>>>> cb8fce82
                onAdvancedPagePress: () => {},
            };
        default:
            return undefined;
    }
}

function PolicyAccountingPage({policy, connectionSyncProgress}: PolicyAccountingPageProps) {
    const theme = useTheme();
    const styles = useThemeStyles();
    const {translate} = useLocalize();
    const {isOffline} = useNetwork();
    const {canUseNetSuiteIntegration} = usePermissions();
    const {isSmallScreenWidth, windowWidth} = useWindowDimensions();
    const [threeDotsMenuPosition, setThreeDotsMenuPosition] = useState<AnchorPosition>({horizontal: 0, vertical: 0});
    const [isDisconnectModalOpen, setIsDisconnectModalOpen] = useState(false);
    const [datetimeToRelative, setDateTimeToRelative] = useState('');
    const threeDotsMenuContainerRef = useRef<View>(null);

    const lastSyncProgressDate = parseISO(connectionSyncProgress?.timestamp ?? '');
    const isSyncInProgress =
        !!connectionSyncProgress?.stageInProgress &&
        connectionSyncProgress.stageInProgress !== CONST.POLICY.CONNECTIONS.SYNC_STAGE_NAME.JOB_DONE &&
        isValid(lastSyncProgressDate) &&
        differenceInMinutes(new Date(), lastSyncProgressDate) < CONST.POLICY.CONNECTIONS.SYNC_STAGE_TIMEOUT_MINUTES;

    const accountingIntegrations = Object.values(CONST.POLICY.CONNECTIONS.NAME).filter((name) => !(name === CONST.POLICY.CONNECTIONS.NAME.NETSUITE && !canUseNetSuiteIntegration));
    const connectedIntegration = accountingIntegrations.find((integration) => !!policy?.connections?.[integration]) ?? connectionSyncProgress?.connectionName;
    const policyID = policy?.id ?? '-1';
    const successfulDate = policy?.connections?.quickbooksOnline?.lastSync?.successfulDate;
    const formattedDate = useMemo(() => (successfulDate ? new Date(successfulDate) : new Date()), [successfulDate]);

    const policyConnectedToXero = connectedIntegration === CONST.POLICY.CONNECTIONS.NAME.XERO;
    const policyConnectedToNetSuite = connectedIntegration === CONST.POLICY.CONNECTIONS.NAME.NETSUITE;

    const tenants = useMemo(() => getXeroTenants(policy), [policy]);
    const currentXeroOrganization = findCurrentXeroOrganization(tenants, policy?.connections?.xero?.config?.tenantID);
    const currentXeroOrganizationName = useMemo(() => getCurrentXeroOrganizationName(policy), [policy]);

    const netSuiteSubsidiaryList = policy?.connections?.netsuite?.options?.data?.subsidiaryList ?? [];
    const netSuiteSelectedSubsidiary = policy?.connections?.netsuite?.options?.config?.subsidiary ?? '';

    const overflowMenu: ThreeDotsMenuProps['menuItems'] = useMemo(
        () => [
            {
                icon: Expensicons.Sync,
                text: translate('workspace.accounting.syncNow'),
                onSelected: () => syncConnection(policyID, connectedIntegration),
                disabled: isOffline,
            },
            {
                icon: Expensicons.Trashcan,
                text: translate('workspace.accounting.disconnect'),
                onSelected: () => setIsDisconnectModalOpen(true),
            },
        ],
        [translate, policyID, isOffline, connectedIntegration],
    );

    useEffect(() => {
        setDateTimeToRelative(formatDistanceToNow(formattedDate, {addSuffix: true}));
    }, [formattedDate]);

    const connectionsMenuItems: MenuItemData[] = useMemo(() => {
        if (isEmptyObject(policy?.connections) && !isSyncInProgress) {
            return accountingIntegrations.map((integration) => {
                const integrationData = accountingIntegrationData(integration, policyID, translate);
                const iconProps = integrationData?.icon ? {icon: integrationData.icon, iconType: CONST.ICON_TYPE_AVATAR} : {};
                return {
                    ...iconProps,
                    interactive: false,
                    wrapperStyle: [styles.sectionMenuItemTopDescription],
                    shouldShowRightComponent: true,
                    title: integrationData?.title,
                    rightComponent: integrationData?.setupConnectionButton,
                };
            });
        }

        if (!connectedIntegration) {
            return [];
        }
        const shouldShowSynchronizationError = hasSynchronizationError(policy, connectedIntegration, isSyncInProgress);
        const integrationData = accountingIntegrationData(connectedIntegration, policyID, translate);
        const iconProps = integrationData?.icon ? {icon: integrationData.icon, iconType: CONST.ICON_TYPE_AVATAR} : {};
        return [
            {
                ...iconProps,
                interactive: false,
                wrapperStyle: [styles.sectionMenuItemTopDescription, shouldShowSynchronizationError && styles.pb0],
                shouldShowRightComponent: true,
                title: integrationData?.title,
                errorText: shouldShowSynchronizationError ? translate('workspace.accounting.syncError', connectedIntegration) : undefined,
                errorTextStyle: [styles.mt5],
                shouldShowRedDotIndicator: true,
                description: isSyncInProgress ? translate('workspace.accounting.connections.syncStageName', connectionSyncProgress.stageInProgress) : datetimeToRelative,
                rightComponent: isSyncInProgress ? (
                    <ActivityIndicator
                        style={[styles.popoverMenuIcon]}
                        color={theme.spinner}
                    />
                ) : (
                    <View ref={threeDotsMenuContainerRef}>
                        <ThreeDotsMenu
                            onIconPress={() => {
                                threeDotsMenuContainerRef.current?.measureInWindow((x, y, width, height) => {
                                    setThreeDotsMenuPosition({
                                        horizontal: x + width,
                                        vertical: y + height,
                                    });
                                });
                            }}
                            menuItems={overflowMenu}
                            anchorPosition={threeDotsMenuPosition}
                            anchorAlignment={{horizontal: CONST.MODAL.ANCHOR_ORIGIN_HORIZONTAL.RIGHT, vertical: CONST.MODAL.ANCHOR_ORIGIN_VERTICAL.TOP}}
                        />
                    </View>
                ),
            },
            ...(policyConnectedToXero && !shouldShowSynchronizationError
                ? [
                      {
                          description: translate('workspace.xero.organization'),
                          iconRight: Expensicons.ArrowRight,
                          title: currentXeroOrganizationName,
                          wrapperStyle: [styles.sectionMenuItemTopDescription],
                          titleStyle: styles.fontWeightNormal,
                          shouldShowRightIcon: tenants.length > 1,
                          shouldShowDescriptionOnTop: true,
                          onPress: () => {
                              if (!(tenants.length > 1)) {
                                  return;
                              }
                              Navigation.navigate(ROUTES.POLICY_ACCOUNTING_XERO_ORGANIZATION.getRoute(policyID, currentXeroOrganization?.id ?? '-1'));
                          },
                          pendingAction: policy?.connections?.xero?.config?.pendingFields?.tenantID,
                          brickRoadIndicator: policy?.connections?.xero?.config?.errorFields?.tenantID ? CONST.BRICK_ROAD_INDICATOR_STATUS.ERROR : undefined,
                      },
                  ]
                : []),
            ...(policyConnectedToNetSuite && !shouldShowSynchronizationError
                ? [
                      {
                          description: translate('workspace.netsuite.subsidiary'),
                          iconRight: Expensicons.ArrowRight,
                          title: netSuiteSelectedSubsidiary,
                          wrapperStyle: [styles.sectionMenuItemTopDescription],
                          titleStyle: styles.fontWeightNormal,
                          shouldShowRightIcon: netSuiteSubsidiaryList.length > 1,
                          shouldShowDescriptionOnTop: true,
                          pendingAction: policy?.connections?.netsuite?.options?.config?.pendingFields?.subsidiary,
                          brickRoadIndicator: policy?.connections?.netsuite?.options?.config?.errorFields?.subsidiary ? CONST.BRICK_ROAD_INDICATOR_STATUS.ERROR : undefined,
                          onPress: () => {
                              if (!(netSuiteSubsidiaryList.length > 1)) {
                                  return;
                              }
                              Navigation.navigate(ROUTES.POLICY_ACCOUNTING_NETSUITE_SUBSIDIARY_SELECTOR.getRoute(policyID));
                          },
                      },
                  ]
                : []),
            ...(isEmptyObject(policy?.connections) || shouldShowSynchronizationError
                ? []
                : [
                      {
                          icon: Expensicons.Pencil,
                          iconRight: Expensicons.ArrowRight,
                          shouldShowRightIcon: true,
                          title: translate('workspace.accounting.import'),
                          wrapperStyle: [styles.sectionMenuItemTopDescription],
                          onPress: integrationData?.onImportPagePress,
                      },
                      {
                          icon: Expensicons.Send,
                          iconRight: Expensicons.ArrowRight,
                          shouldShowRightIcon: true,
                          title: translate('workspace.accounting.export'),
                          wrapperStyle: [styles.sectionMenuItemTopDescription],
                          onPress: integrationData?.onExportPagePress,
                      },
                      {
                          icon: Expensicons.Gear,
                          iconRight: Expensicons.ArrowRight,
                          shouldShowRightIcon: true,
                          title: translate('workspace.accounting.advanced'),
                          wrapperStyle: [styles.sectionMenuItemTopDescription],
                          onPress: integrationData?.onAdvancedPagePress,
                      },
                  ]),
        ];
    }, [
        policy,
        isSyncInProgress,
        connectedIntegration,
        policyID,
        translate,
        styles.sectionMenuItemTopDescription,
        styles.pb0,
        styles.mt5,
        styles.popoverMenuIcon,
        styles.fontWeightNormal,
        connectionSyncProgress?.stageInProgress,
        datetimeToRelative,
        theme.spinner,
        overflowMenu,
        threeDotsMenuPosition,
        policyConnectedToXero,
        currentXeroOrganizationName,
        tenants.length,
        policyConnectedToNetSuite,
        netSuiteSelectedSubsidiary,
        netSuiteSubsidiaryList.length,
        accountingIntegrations,
        currentXeroOrganization?.id,
    ]);

    const otherIntegrationsItems = useMemo(() => {
        if (isEmptyObject(policy?.connections) && !isSyncInProgress) {
            return;
        }
        const otherIntegrations = accountingIntegrations.filter(
            (integration) => (isSyncInProgress && integration !== connectionSyncProgress?.connectionName) || integration !== connectedIntegration,
        );
        return otherIntegrations.map((integration) => {
            const integrationData = accountingIntegrationData(integration, policyID, translate, true, connectedIntegration);
            const iconProps = integrationData?.icon ? {icon: integrationData.icon, iconType: CONST.ICON_TYPE_AVATAR} : {};
            return {
                ...iconProps,
                title: integrationData?.title,
                rightComponent: integrationData?.setupConnectionButton,
                interactive: false,
                shouldShowRightComponent: true,
                wrapperStyle: styles.sectionMenuItemTopDescription,
            };
        });
    }, [
        connectedIntegration,
        connectionSyncProgress?.connectionName,
        isSyncInProgress,
        policy?.connections,
        policyID,
        styles.sectionMenuItemTopDescription,
        translate,
        accountingIntegrations,
    ]);

    return (
        <AccessOrNotFoundWrapper
            accessVariants={[CONST.POLICY.ACCESS_VARIANTS.ADMIN, CONST.POLICY.ACCESS_VARIANTS.PAID]}
            policyID={policyID}
            featureName={CONST.POLICY.MORE_FEATURES.ARE_CONNECTIONS_ENABLED}
        >
            <ScreenWrapper
                testID={PolicyAccountingPage.displayName}
                includeSafeAreaPaddingBottom={false}
                shouldShowOfflineIndicatorInWideScreen
            >
                <HeaderWithBackButton
                    title={translate('workspace.common.accounting')}
                    shouldShowBackButton={isSmallScreenWidth}
                    icon={Illustrations.Accounting}
                    threeDotsAnchorPosition={styles.threeDotsPopoverOffsetNoCloseButton(windowWidth)}
                />
                <ScrollView contentContainerStyle={styles.pt3}>
                    <View style={[styles.flex1, isSmallScreenWidth ? styles.workspaceSectionMobile : styles.workspaceSection]}>
                        <Section
                            title={translate('workspace.accounting.title')}
                            subtitle={translate('workspace.accounting.subtitle')}
                            isCentralPane
                            subtitleMuted
                            titleStyles={styles.accountSettingsSectionTitle}
                            childrenStyles={styles.pt5}
                        >
                            {connectionsMenuItems.map((menuItem) => (
                                <OfflineWithFeedback pendingAction={menuItem.pendingAction}>
                                    <MenuItem
                                        key={menuItem.title}
                                        brickRoadIndicator={menuItem.brickRoadIndicator}
                                        // eslint-disable-next-line react/jsx-props-no-spreading
                                        {...menuItem}
                                    />
                                </OfflineWithFeedback>
                            ))}
                            {otherIntegrationsItems && (
                                <CollapsibleSection
                                    title={translate('workspace.accounting.other')}
                                    wrapperStyle={[styles.pr3, styles.mt5, styles.pv3]}
                                    titleStyle={[styles.textNormal, styles.colorMuted]}
                                    textStyle={[styles.flex1, styles.userSelectNone, styles.textNormal, styles.colorMuted]}
                                >
                                    <MenuItemList
                                        menuItems={otherIntegrationsItems}
                                        shouldUseSingleExecution
                                    />
                                </CollapsibleSection>
                            )}
                        </Section>
                    </View>
                </ScrollView>
                <ConfirmModal
                    title={translate('workspace.accounting.disconnectTitle', connectedIntegration)}
                    isVisible={isDisconnectModalOpen}
                    onConfirm={() => {
                        if (connectedIntegration) {
                            removePolicyConnection(policyID, connectedIntegration);
                        }
                        setIsDisconnectModalOpen(false);
                    }}
                    onCancel={() => setIsDisconnectModalOpen(false)}
                    prompt={translate('workspace.accounting.disconnectPrompt', connectedIntegration)}
                    confirmText={translate('workspace.accounting.disconnect')}
                    cancelText={translate('common.cancel')}
                    danger
                />
            </ScreenWrapper>
        </AccessOrNotFoundWrapper>
    );
}

PolicyAccountingPage.displayName = 'PolicyAccountingPage';

export default withPolicyConnections(
    withOnyx<PolicyAccountingPageProps, PolicyAccountingPageOnyxProps>({
        connectionSyncProgress: {
            key: (props) => `${ONYXKEYS.COLLECTION.POLICY_CONNECTION_SYNC_PROGRESS}${props.route.params.policyID}`,
        },
    })(PolicyAccountingPage),
    false,
);<|MERGE_RESOLUTION|>--- conflicted
+++ resolved
@@ -101,32 +101,34 @@
                 onExportPagePress: () => Navigation.navigate(ROUTES.POLICY_ACCOUNTING_XERO_EXPORT.getRoute(policyID)),
                 onAdvancedPagePress: () => Navigation.navigate(ROUTES.POLICY_ACCOUNTING_XERO_ADVANCED.getRoute(policyID)),
             };
-<<<<<<< HEAD
+        case CONST.POLICY.CONNECTIONS.NAME.NETSUITE:
+            return {
+                title: translate('workspace.accounting.netsuite'),
+                icon: Expensicons.NetSuiteSquare,
+                setupConnectionButton: (
+                    <ConnectToNetSuiteButton
+                        policyID={policyID}
+                        shouldDisconnectIntegrationBeforeConnecting={isConnectedToIntegration}
+                        integrationToDisconnect={integrationToDisconnect}
+                    />
+                ),
+                onImportPagePress: () => {},
+                onExportPagePress: () => {},
+                onAdvancedPagePress: () => {},
+            };
         case CONST.POLICY.CONNECTIONS.NAME.SAGE_INTACCT:
             return {
                 title: translate('workspace.accounting.intacct'),
                 icon: Expensicons.XeroSquare,
                 setupConnectionButton: (
                     <ConnectToXeroButton
-=======
-        case CONST.POLICY.CONNECTIONS.NAME.NETSUITE:
-            return {
-                title: translate('workspace.accounting.netsuite'),
-                icon: Expensicons.NetSuiteSquare,
-                setupConnectionButton: (
-                    <ConnectToNetSuiteButton
->>>>>>> cb8fce82
                         policyID={policyID}
                         shouldDisconnectIntegrationBeforeConnecting={isConnectedToIntegration}
                         integrationToDisconnect={integrationToDisconnect}
                     />
                 ),
                 onImportPagePress: () => {},
-<<<<<<< HEAD
                 onExportPagePress: () => Navigation.navigate(ROUTES.POLICY_ACCOUNTING_SAGE_INTACCT_EXPORT.getRoute(policyID)),
-=======
-                onExportPagePress: () => {},
->>>>>>> cb8fce82
                 onAdvancedPagePress: () => {},
             };
         default:
