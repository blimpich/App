--- conflicted
+++ resolved
@@ -56,7 +56,7 @@
             type: 'toggle',
             title: translate('workspace.sageIntacct.defaultVendor'),
             key: 'Default vendor toggle',
-            subtitle: translate('workspace.sageIntacct.defaultVendorDescription', false),
+            subtitle: translate('workspace.sageIntacct.defaultVendorDescription', {isReimbursable: false}),
             isActive: !!config?.export.nonReimbursableCreditCardChargeDefaultVendor,
             switchAccessibilityLabel: translate('workspace.sageIntacct.defaultVendor'),
             onToggle: (enabled) => {
@@ -99,54 +99,6 @@
             titleStyle={styles.ph5}
             connectionName={CONST.POLICY.CONNECTIONS.NAME.SAGE_INTACCT}
         >
-<<<<<<< HEAD
-            <OfflineWithFeedback
-                pendingAction={settingsPendingAction([CONST.SAGE_INTACCT_CONFIG.NON_REIMBURSABLE], config?.pendingFields)}
-                errors={ErrorUtils.getLatestErrorField(config, CONST.SAGE_INTACCT_CONFIG.NON_REIMBURSABLE)}
-                errorRowStyles={[styles.ph5, styles.pv3]}
-                onClose={() => Policy.clearSageIntacctErrorField(policyID, CONST.SAGE_INTACCT_CONFIG.NON_REIMBURSABLE)}
-                style={[styles.flexGrow1, styles.flexShrink1]}
-                contentContainerStyle={[styles.flexGrow1, styles.flexShrink1]}
-            >
-                <SelectionList
-                    onSelectRow={(selection: SelectorType) => selectNonReimbursableExpense(selection as MenuListItem)}
-                    sections={[{data}]}
-                    ListItem={RadioListItem}
-                    showScrollIndicator
-                    shouldShowTooltips={false}
-                    containerStyle={[styles.flexReset, styles.flexGrow1, styles.flexShrink1, styles.pb0]}
-                />
-            </OfflineWithFeedback>
-            <View style={[styles.flexGrow1, styles.flexShrink1]}>
-                {config?.export.nonReimbursable === CONST.SAGE_INTACCT_NON_REIMBURSABLE_EXPENSE_TYPE.VENDOR_BILL && defaultVendor}
-                {config?.export.nonReimbursable === CONST.SAGE_INTACCT_NON_REIMBURSABLE_EXPENSE_TYPE.CREDIT_CARD_CHARGE && (
-                    <View>
-                        {creditCardAccount}
-                        <ToggleSettingOptionRow
-                            title={translate('workspace.sageIntacct.defaultVendor')}
-                            subtitle={translate('workspace.sageIntacct.defaultVendorDescription', {isReimbursable: false})}
-                            shouldPlaceSubtitleBelowSwitch
-                            switchAccessibilityLabel={translate('workspace.sageIntacct.defaultVendor')}
-                            isActive={!!config?.export.nonReimbursableCreditCardChargeDefaultVendor}
-                            onToggle={(enabled) => {
-                                const vendor = enabled ? policy?.connections?.intacct?.data?.vendors?.[0].id ?? '' : '';
-                                updateSageIntacctDefaultVendor(
-                                    policyID,
-                                    CONST.SAGE_INTACCT_CONFIG.NON_REIMBURSABLE_CREDIT_CARD_VENDOR,
-                                    vendor,
-                                    config?.export.nonReimbursableCreditCardChargeDefaultVendor,
-                                );
-                            }}
-                            wrapperStyle={[styles.ph5, styles.pv3]}
-                            pendingAction={settingsPendingAction([CONST.SAGE_INTACCT_CONFIG.NON_REIMBURSABLE_CREDIT_CARD_VENDOR], config?.pendingFields)}
-                            errors={ErrorUtils.getLatestErrorField(config, CONST.SAGE_INTACCT_CONFIG.NON_REIMBURSABLE_CREDIT_CARD_VENDOR)}
-                            onCloseError={() => Policy.clearSageIntacctErrorField(policyID, CONST.SAGE_INTACCT_CONFIG.NON_REIMBURSABLE_CREDIT_CARD_VENDOR)}
-                        />
-                        {!!config?.export.nonReimbursableCreditCardChargeDefaultVendor && defaultVendor}
-                    </View>
-                )}
-            </View>
-=======
             {menuItems
                 .filter((item) => !item.shouldHide)
                 .map((item) => {
@@ -179,7 +131,6 @@
                             );
                     }
                 })}
->>>>>>> 10ea08e6
         </ConnectionLayout>
     );
 }
