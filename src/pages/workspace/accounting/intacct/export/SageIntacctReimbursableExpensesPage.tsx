--- conflicted
+++ resolved
@@ -57,8 +57,6 @@
 
     const defaultVendor = useMemo(() => {
         const defaultVendorName = getDefaultVendorName(reimbursableExpenseReportDefaultVendor, intacctData?.vendors);
-<<<<<<< HEAD
-
         const defaultVendorSection = {
             description: translate('workspace.sageIntacct.defaultVendor'),
             action: () => Navigation.navigate(ROUTES.POLICY_ACCOUNTING_SAGE_INTACCT_DEFAULT_VENDOR.getRoute(policyID, CONST.SAGE_INTACCT_CONFIG.REIMBURSABLE)),
@@ -67,16 +65,6 @@
             pendingAction: config?.pendingFields?.reimbursableExpenseReportDefaultVendor,
         };
 
-=======
-        const defaultVendorSection = {
-            description: translate('workspace.sageIntacct.defaultVendor'),
-            action: () => Navigation.navigate(ROUTES.POLICY_ACCOUNTING_SAGE_INTACCT_DEFAULT_VENDOR.getRoute(policyID, CONST.SAGE_INTACCT_CONFIG.REIMBURSABLE)),
-            title: defaultVendorName && defaultVendorName !== '' ? defaultVendorName : translate('workspace.sageIntacct.notConfigured'),
-            hasError: !!config?.export?.errorFields?.reimbursableExpenseReportDefaultVendor,
-            pendingAction: config?.export?.pendingFields?.reimbursableExpenseReportDefaultVendor,
-        };
-
->>>>>>> 4f62db53
         return (
             <OfflineWithFeedback
                 key={defaultVendorSection.description}
@@ -92,13 +80,8 @@
             </OfflineWithFeedback>
         );
     }, [
-<<<<<<< HEAD
         config?.errorFields?.reimbursableExpenseReportDefaultVendor,
         config?.pendingFields?.reimbursableExpenseReportDefaultVendor,
-=======
-        config?.export?.errorFields?.reimbursableExpenseReportDefaultVendor,
-        config?.export?.pendingFields?.reimbursableExpenseReportDefaultVendor,
->>>>>>> 4f62db53
         intacctData?.vendors,
         policyID,
         reimbursableExpenseReportDefaultVendor,
@@ -119,7 +102,6 @@
             shouldUseScrollView={false}
             shouldIncludeSafeAreaPaddingBottom
         >
-<<<<<<< HEAD
             <OfflineWithFeedback
                 pendingAction={config?.pendingFields?.reimbursable}
                 errors={ErrorUtils.getLatestErrorField(config, CONST.SAGE_INTACCT_CONFIG.REIMBURSABLE)}
@@ -157,35 +139,6 @@
                     {!!reimbursableExpenseReportDefaultVendor && defaultVendor}
                 </View>
             )}
-=======
-            <SelectionList
-                onSelectRow={(selection: SelectorType) => selectReimbursableDestination(selection as MenuListItem)}
-                sections={[{data}]}
-                ListItem={RadioListItem}
-                showScrollIndicator
-                shouldShowTooltips={false}
-                listFooterContent={
-                    reimbursable === CONST.SAGE_INTACCT_REIMBURSABLE_EXPENSE_TYPE.EXPENSE_REPORT ? (
-                        <View>
-                            <ToggleSettingOptionRow
-                                title={translate('workspace.sageIntacct.defaultVendor')}
-                                subtitle={translate('workspace.sageIntacct.defaultVendorDescription', true)}
-                                shouldPlaceSubtitleBelowSwitch
-                                switchAccessibilityLabel={translate('workspace.sageIntacct.defaultVendor')}
-                                isActive={!!reimbursableExpenseReportDefaultVendor}
-                                onToggle={(enabled) => {
-                                    const vendor = enabled ? policy?.connections?.intacct?.data?.vendors?.[0].id ?? '' : '';
-                                    updateSageIntacctDefaultVendor(policyID, CONST.SAGE_INTACCT_CONFIG.REIMBURSABLE_VENDOR, vendor);
-                                }}
-                                wrapperStyle={[styles.ph5, styles.pv3]}
-                                pendingAction={config?.export?.pendingFields?.reimbursableExpenseReportDefaultVendor}
-                            />
-                            {!!reimbursableExpenseReportDefaultVendor && defaultVendor}
-                        </View>
-                    ) : undefined
-                }
-            />
->>>>>>> 4f62db53
         </ConnectionLayout>
     );
 }
