import type {StackScreenProps} from '@react-navigation/stack';
import {Str} from 'expensify-common';
import React, {useState} from 'react';
import {useOnyx} from 'react-native-onyx';
import ConnectionLayout from '@components/ConnectionLayout';
import MenuItemWithTopDescription from '@components/MenuItemWithTopDescription';
import OfflineWithFeedback from '@components/OfflineWithFeedback';
import Text from '@components/Text';
import useLocalize from '@hooks/useLocalize';
import useThemeStyles from '@hooks/useThemeStyles';
import {clearSageIntacctErrorField, updateSageIntacctMappingValue} from '@libs/actions/connections/SageIntacct';
import * as ErrorUtils from '@libs/ErrorUtils';
import Navigation from '@libs/Navigation/Navigation';
import type {SettingsNavigatorParamList} from '@libs/Navigation/types';
import {areSettingsInErrorFields, settingsPendingAction} from '@libs/PolicyUtils';
import ToggleSettingOptionRow from '@pages/workspace/workflows/ToggleSettingsOptionRow';
import CONST from '@src/CONST';
import type {TranslationPaths} from '@src/languages/types';
import ONYXKEYS from '@src/ONYXKEYS';
import ROUTES from '@src/ROUTES';
import type SCREENS from '@src/SCREENS';
import type {SageIntacctMappingName, SageIntacctMappingValue} from '@src/types/onyx/Policy';

type SageIntacctToggleMappingsPageProps = StackScreenProps<SettingsNavigatorParamList, typeof SCREENS.WORKSPACE.ACCOUNTING.SAGE_INTACCT_MAPPING_TYPE>;

type DisplayTypeTranslationKeys = {
    titleKey: TranslationPaths;
    descriptionKey: TranslationPaths;
};

function getDisplayTypeTranslationKeys(displayType?: SageIntacctMappingValue): DisplayTypeTranslationKeys | undefined {
    switch (displayType) {
        case CONST.SAGE_INTACCT_MAPPING_VALUE.DEFAULT: {
            return {titleKey: 'workspace.intacct.employeeDefault', descriptionKey: 'workspace.intacct.employeeDefaultDescription'};
        }
        case CONST.SAGE_INTACCT_MAPPING_VALUE.TAG: {
            return {titleKey: 'workspace.common.tags', descriptionKey: 'workspace.intacct.displayedAsTagDescription'};
        }
        case CONST.SAGE_INTACCT_MAPPING_VALUE.REPORT_FIELD: {
            return {titleKey: 'workspace.common.reportFields', descriptionKey: 'workspace.intacct.displayedAsReportFieldDescription'};
        }
        default: {
            return undefined;
        }
    }
}

function SageIntacctToggleMappingsPage({route}: SageIntacctToggleMappingsPageProps) {
    const {translate} = useLocalize();
    const styles = useThemeStyles();

    const [policy] = useOnyx(`${ONYXKEYS.COLLECTION.POLICY}${route.params.policyID ?? '-1'}`);
    const mappingName: SageIntacctMappingName = route.params.mapping;
    const policyID: string = policy?.id ?? '-1';

    const config = policy?.connections?.intacct?.config;
    const translationKeys = getDisplayTypeTranslationKeys(config?.mappings?.[mappingName]);
    const [importMapping, setImportMapping] = useState(config?.mappings?.[mappingName] && config?.mappings?.[mappingName] !== CONST.SAGE_INTACCT_MAPPING_VALUE.NONE);

    return (
        <ConnectionLayout
            displayName={SageIntacctToggleMappingsPage.displayName}
            headerTitleAlreadyTranslated={Str.recapitalize(translate('workspace.intacct.mappingTitle', mappingName))}
            accessVariants={[CONST.POLICY.ACCESS_VARIANTS.ADMIN, CONST.POLICY.ACCESS_VARIANTS.PAID]}
            policyID={policyID}
            featureName={CONST.POLICY.MORE_FEATURES.ARE_CONNECTIONS_ENABLED}
            contentContainerStyle={styles.pb2}
            titleStyle={styles.ph5}
            connectionName={CONST.POLICY.CONNECTIONS.NAME.SAGE_INTACCT}
            onBackButtonPress={() => Navigation.goBack(ROUTES.POLICY_ACCOUNTING_SAGE_INTACCT_IMPORT.getRoute(policyID))}
        >
            <Text style={[styles.flexRow, styles.alignItemsCenter, styles.w100, styles.mb5, styles.ph5]}>
                <Text style={[styles.textNormal]}>{translate('workspace.intacct.toggleImportTitleFirstPart')}</Text>
                <Text style={[styles.textStrong]}>{translate('workspace.intacct.mappingTitle', mappingName)}</Text>
                <Text style={[styles.textNormal]}>{translate('workspace.intacct.toggleImportTitleSecondPart')}</Text>
            </Text>
            <ToggleSettingOptionRow
                title={translate('workspace.accounting.import')}
                switchAccessibilityLabel={`${translate('workspace.accounting.import')} ${translate('workspace.intacct.mappingTitle', mappingName)}`}
                shouldPlaceSubtitleBelowSwitch
                wrapperStyle={[styles.mv3, styles.mh5]}
                isActive={importMapping ?? false}
                onToggle={() => {
                    if (importMapping) {
                        setImportMapping(false);
                        updateSageIntacctMappingValue(policyID, mappingName, CONST.SAGE_INTACCT_MAPPING_VALUE.NONE);
                    } else {
                        setImportMapping(true);
                        updateSageIntacctMappingValue(policyID, mappingName, CONST.SAGE_INTACCT_MAPPING_VALUE.DEFAULT);
                    }
                }}
                pendingAction={settingsPendingAction([mappingName], config?.pendingFields)}
                errors={ErrorUtils.getLatestErrorField(config ?? {}, mappingName)}
<<<<<<< HEAD
                onClose={() => clearSageIntacctErrorField(policyID, mappingName)}
            >
                <ToggleSettingOptionRow
                    title={translate('workspace.accounting.import')}
                    switchAccessibilityLabel={`${translate('workspace.accounting.import')} ${translate('workspace.intacct.mappingTitle', mappingName)}`}
                    shouldPlaceSubtitleBelowSwitch
                    wrapperStyle={[styles.mv3, styles.mh5]}
                    isActive={importMapping ?? false}
                    onToggle={() => {
                        if (importMapping) {
                            setImportMapping(false);
                            updateSageIntacctMappingValue(policyID, mappingName, CONST.SAGE_INTACCT_MAPPING_VALUE.NONE);
                        } else {
                            setImportMapping(true);
                            updateSageIntacctMappingValue(policyID, mappingName, CONST.SAGE_INTACCT_MAPPING_VALUE.TAG);
                        }
                    }}
                />
                {importMapping && (
                    <View>
                        <MenuItemWithTopDescription
                            title={translationKeys?.titleKey ? translate(translationKeys?.titleKey) : undefined}
                            description={translate('workspace.common.displayedAs')}
                            shouldShowRightIcon
                            onPress={() => Navigation.navigate(ROUTES.POLICY_ACCOUNTING_SAGE_INTACCT_MAPPINGS_TYPE.getRoute(policyID, mappingName))}
                        />
                        <Text
                            style={[styles.textLabelSupporting, styles.ph5]}
                            numberOfLines={2}
                        >
                            {translationKeys?.descriptionKey ? translate(translationKeys?.descriptionKey) : undefined}
                        </Text>
                    </View>
                )}
            </OfflineWithFeedback>
=======
                onCloseError={() => clearSageIntacctErrorField(policyID, mappingName)}
            />
            {importMapping && (
                <OfflineWithFeedback pendingAction={settingsPendingAction([mappingName], config?.pendingFields)}>
                    <MenuItemWithTopDescription
                        title={translationKeys?.titleKey ? translate(translationKeys?.titleKey) : undefined}
                        description={translate('workspace.common.displayedAs')}
                        shouldShowRightIcon
                        onPress={() => Navigation.navigate(ROUTES.POLICY_ACCOUNTING_SAGE_INTACCT_MAPPINGS_TYPE.getRoute(policyID, mappingName))}
                        brickRoadIndicator={areSettingsInErrorFields([mappingName], config?.errorFields) ? 'error' : undefined}
                    />
                    <Text
                        style={[styles.textLabelSupporting, styles.ph5]}
                        numberOfLines={2}
                    >
                        {translationKeys?.descriptionKey ? translate(translationKeys?.descriptionKey) : undefined}
                    </Text>
                </OfflineWithFeedback>
            )}
>>>>>>> 207365c5
        </ConnectionLayout>
    );
}

SageIntacctToggleMappingsPage.displayName = 'SageIntacctToggleMappingsPage';

export default SageIntacctToggleMappingsPage;<|MERGE_RESOLUTION|>--- conflicted
+++ resolved
@@ -86,48 +86,11 @@
                         updateSageIntacctMappingValue(policyID, mappingName, CONST.SAGE_INTACCT_MAPPING_VALUE.NONE);
                     } else {
                         setImportMapping(true);
-                        updateSageIntacctMappingValue(policyID, mappingName, CONST.SAGE_INTACCT_MAPPING_VALUE.DEFAULT);
+                        updateSageIntacctMappingValue(policyID, mappingName, CONST.SAGE_INTACCT_MAPPING_VALUE.TAG);
                     }
                 }}
                 pendingAction={settingsPendingAction([mappingName], config?.pendingFields)}
                 errors={ErrorUtils.getLatestErrorField(config ?? {}, mappingName)}
-<<<<<<< HEAD
-                onClose={() => clearSageIntacctErrorField(policyID, mappingName)}
-            >
-                <ToggleSettingOptionRow
-                    title={translate('workspace.accounting.import')}
-                    switchAccessibilityLabel={`${translate('workspace.accounting.import')} ${translate('workspace.intacct.mappingTitle', mappingName)}`}
-                    shouldPlaceSubtitleBelowSwitch
-                    wrapperStyle={[styles.mv3, styles.mh5]}
-                    isActive={importMapping ?? false}
-                    onToggle={() => {
-                        if (importMapping) {
-                            setImportMapping(false);
-                            updateSageIntacctMappingValue(policyID, mappingName, CONST.SAGE_INTACCT_MAPPING_VALUE.NONE);
-                        } else {
-                            setImportMapping(true);
-                            updateSageIntacctMappingValue(policyID, mappingName, CONST.SAGE_INTACCT_MAPPING_VALUE.TAG);
-                        }
-                    }}
-                />
-                {importMapping && (
-                    <View>
-                        <MenuItemWithTopDescription
-                            title={translationKeys?.titleKey ? translate(translationKeys?.titleKey) : undefined}
-                            description={translate('workspace.common.displayedAs')}
-                            shouldShowRightIcon
-                            onPress={() => Navigation.navigate(ROUTES.POLICY_ACCOUNTING_SAGE_INTACCT_MAPPINGS_TYPE.getRoute(policyID, mappingName))}
-                        />
-                        <Text
-                            style={[styles.textLabelSupporting, styles.ph5]}
-                            numberOfLines={2}
-                        >
-                            {translationKeys?.descriptionKey ? translate(translationKeys?.descriptionKey) : undefined}
-                        </Text>
-                    </View>
-                )}
-            </OfflineWithFeedback>
-=======
                 onCloseError={() => clearSageIntacctErrorField(policyID, mappingName)}
             />
             {importMapping && (
@@ -147,7 +110,6 @@
                     </Text>
                 </OfflineWithFeedback>
             )}
->>>>>>> 207365c5
         </ConnectionLayout>
     );
 }
