import type {StackScreenProps} from '@react-navigation/stack';
import React from 'react';
import {View} from 'react-native';
import ConnectionLayout from '@components/ConnectionLayout';
import MenuItemList from '@components/MenuItemList';
import useLocalize from '@hooks/useLocalize';
import useThemeStyles from '@hooks/useThemeStyles';
import {copyExistingPolicyConnection} from '@libs/actions/connections';
import {getAdminPoliciesConnectedToNetSuite} from '@libs/actions/Policy/Policy';
import Navigation from '@libs/Navigation/Navigation';
import type {SettingsNavigatorParamList} from '@libs/Navigation/types';
import * as ReportUtils from '@libs/ReportUtils';
import CONST from '@src/CONST';
import ROUTES from '@src/ROUTES';
import type SCREENS from '@src/SCREENS';

type ExistingConnectionsPageProps = StackScreenProps<SettingsNavigatorParamList, typeof SCREENS.WORKSPACE.ACCOUNTING.NETSUITE_REUSE_EXISTING_CONNECTIONS>;

function NetSuiteExistingConnectionsPage({route}: ExistingConnectionsPageProps) {
    const {translate, datetimeToRelative} = useLocalize();
    const styles = useThemeStyles();
    const policiesConnectedToSageNetSuite = getAdminPoliciesConnectedToNetSuite();
    const policyID: string = route.params.policyID;

    const menuItems = policiesConnectedToSageNetSuite.map((policy) => {
        const lastSuccessfulSyncDate = policy.connections?.netsuite.lastSyncDate;
        const date = lastSuccessfulSyncDate ? datetimeToRelative(lastSuccessfulSyncDate) : undefined;
        return {
            title: policy.name,
            key: policy.id,
            avatarID: policy.id,
            icon: policy.avatarURL ? policy.avatarURL : ReportUtils.getDefaultWorkspaceAvatar(policy.name),
            iconType: policy.avatarURL ? CONST.ICON_TYPE_AVATAR : CONST.ICON_TYPE_WORKSPACE,
            description: date
<<<<<<< HEAD
                ? translate('workspace.common.lastSyncDate', {connectionName: CONST.POLICY.CONNECTIONS.NAME_USER_FRIENDLY.netsuite, formattedDate: date})
=======
                ? translate('workspace.common.lastSyncDate', {
                      connectionName: CONST.POLICY.CONNECTIONS.NAME_USER_FRIENDLY.netsuite,
                      formattedDate: date,
                  })
>>>>>>> 33818a90
                : translate('workspace.accounting.netsuite'),
            onPress: () => {
                copyExistingPolicyConnection(policy.id, policyID, CONST.POLICY.CONNECTIONS.NAME.NETSUITE);
                Navigation.goBack(ROUTES.WORKSPACE_ACCOUNTING.getRoute(policyID));
            },
        };
    });

    return (
        <ConnectionLayout
            displayName={NetSuiteExistingConnectionsPage.displayName}
            headerTitle="workspace.common.existingConnections"
            accessVariants={[CONST.POLICY.ACCESS_VARIANTS.ADMIN, CONST.POLICY.ACCESS_VARIANTS.CONTROL]}
            policyID={policyID}
            featureName={CONST.POLICY.MORE_FEATURES.ARE_CONNECTIONS_ENABLED}
            contentContainerStyle={[styles.flex1]}
            titleStyle={styles.ph5}
            shouldLoadForEmptyConnection
            connectionName={CONST.POLICY.CONNECTIONS.NAME.NETSUITE}
            onBackButtonPress={() => Navigation.goBack(ROUTES.WORKSPACE_ACCOUNTING.getRoute(policyID))}
            shouldIncludeSafeAreaPaddingBottom
        >
            <View style={[styles.flex1]}>
                <MenuItemList
                    menuItems={menuItems}
                    shouldUseSingleExecution
                />
            </View>
        </ConnectionLayout>
    );
}

NetSuiteExistingConnectionsPage.displayName = 'NetSuiteExistingConnectionsPage';

export default NetSuiteExistingConnectionsPage;<|MERGE_RESOLUTION|>--- conflicted
+++ resolved
@@ -32,14 +32,10 @@
             icon: policy.avatarURL ? policy.avatarURL : ReportUtils.getDefaultWorkspaceAvatar(policy.name),
             iconType: policy.avatarURL ? CONST.ICON_TYPE_AVATAR : CONST.ICON_TYPE_WORKSPACE,
             description: date
-<<<<<<< HEAD
-                ? translate('workspace.common.lastSyncDate', {connectionName: CONST.POLICY.CONNECTIONS.NAME_USER_FRIENDLY.netsuite, formattedDate: date})
-=======
                 ? translate('workspace.common.lastSyncDate', {
                       connectionName: CONST.POLICY.CONNECTIONS.NAME_USER_FRIENDLY.netsuite,
                       formattedDate: date,
                   })
->>>>>>> 33818a90
                 : translate('workspace.accounting.netsuite'),
             onPress: () => {
                 copyExistingPolicyConnection(policy.id, policyID, CONST.POLICY.CONNECTIONS.NAME.NETSUITE);
