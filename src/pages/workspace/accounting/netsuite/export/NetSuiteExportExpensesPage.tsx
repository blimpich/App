import {useRoute} from '@react-navigation/native';
import React, {useMemo} from 'react';
import ConnectionLayout from '@components/ConnectionLayout';
import MenuItemWithTopDescription from '@components/MenuItemWithTopDescription';
import OfflineWithFeedback from '@components/OfflineWithFeedback';
import useLocalize from '@hooks/useLocalize';
import useThemeStyles from '@hooks/useThemeStyles';
import * as ErrorUtils from '@libs/ErrorUtils';
import Navigation from '@libs/Navigation/Navigation';
import type {ExpenseRouteParams, MenuItem} from '@pages/workspace/accounting/netsuite/types';
import type {WithPolicyConnectionsProps} from '@pages/workspace/withPolicyConnections';
import withPolicyConnections from '@pages/workspace/withPolicyConnections';
import * as Policy from '@userActions/Policy/Policy';
import CONST from '@src/CONST';
import ROUTES from '@src/ROUTES';

type MenuItemWithoutType = Omit<MenuItem, 'type'>;

function NetSuiteExportExpensesPage({policy}: WithPolicyConnectionsProps) {
    const {translate} = useLocalize();
    const styles = useThemeStyles();
    const policyID = policy?.id ?? '-1';
    const route = useRoute();
    const params = route.params as ExpenseRouteParams;
    const isReimbursable = params.expenseType === CONST.NETSUITE_EXPENSE_TYPE.REIMBURSABLE;

    const config = policy?.connections?.netsuite?.options.config;

    const exportDestination = isReimbursable ? config?.reimbursableExpensesExportDestination : config?.nonreimbursableExpensesExportDestination;
    const exportDestinationError = isReimbursable ? config?.errorFields?.reimbursableExpensesExportDestination : config?.errorFields?.nonreimbursableExpensesExportDestination;
    const exportDestinationPending = isReimbursable ? config?.pendingFields?.reimbursableExpensesExportDestination : config?.pendingFields?.nonreimbursableExpensesExportDestination;
    const helperTextType = isReimbursable ? 'reimbursableDescription' : 'nonReimbursableDescription';
    const configType = isReimbursable ? CONST.NETSUITE_CONFIG.REIMBURSABLE_EXPENSES_EXPORT_DESTINATION : CONST.NETSUITE_CONFIG.NON_REIMBURSABLE_EXPENSES_EXPORT_DESTINATION;

    const {vendors, payableList} = policy?.connections?.netsuite?.options?.data ?? {};

    const defaultVendor = useMemo(() => (vendors ?? []).find((vendor) => vendor.id === config?.defaultVendor), [vendors, config?.defaultVendor]);

    const selectedPayableAccount = useMemo(() => (payableList ?? []).find((payableAccount) => payableAccount.id === config?.payableAcct), [payableList, config?.payableAcct]);

    const selectedReimbursablePayableAccount = useMemo(
        () => (payableList ?? []).find((payableAccount) => payableAccount.id === config?.reimbursablePayableAccount),
        [payableList, config?.reimbursablePayableAccount],
    );

    const menuItems: MenuItemWithoutType[] = [
        {
            description: translate('workspace.accounting.exportAs'),
            onPress: () => Navigation.navigate(ROUTES.POLICY_ACCOUNTING_NETSUITE_EXPORT_EXPENSES_DESTINATION_SELECT.getRoute(policyID, params.expenseType)),
            brickRoadIndicator: exportDestinationError ? CONST.BRICK_ROAD_INDICATOR_STATUS.ERROR : undefined,
            title: exportDestination ? translate(`workspace.netsuite.exportDestination.values.${exportDestination}.label`) : undefined,
            pendingAction: exportDestinationPending,
            errors: ErrorUtils.getLatestErrorField(config, configType),
            onCloseError: () => Policy.clearNetSuiteErrorField(policyID, configType),
            helperText: exportDestination ? translate(`workspace.netsuite.exportDestination.values.${exportDestination}.${helperTextType}`) : undefined,
            shouldParseHelperText: true,
        },
        {
            description: translate('workspace.accounting.defaultVendor'),
            onPress: () => Navigation.navigate(ROUTES.POLICY_ACCOUNTING_NETSUITE_EXPORT_EXPENSES_VENDOR_SELECT.getRoute(policyID, params.expenseType)),
            brickRoadIndicator: config?.errorFields?.defaultVendor ? CONST.BRICK_ROAD_INDICATOR_STATUS.ERROR : undefined,
            title: defaultVendor ? defaultVendor.name : undefined,
            pendingAction: config?.pendingFields?.defaultVendor,
            errors: ErrorUtils.getLatestErrorField(config, CONST.NETSUITE_CONFIG.DEFAULT_VENDOR),
            onCloseError: () => Policy.clearNetSuiteErrorField(policyID, CONST.NETSUITE_CONFIG.DEFAULT_VENDOR),
            shouldHide: isReimbursable || exportDestination !== CONST.NETSUITE_EXPORT_DESTINATION.VENDOR_BILL,
        },
        {
            description: translate('workspace.netsuite.nonReimbursableJournalPostingAccount'),
            onPress: () => Navigation.navigate(ROUTES.POLICY_ACCOUNTING_NETSUITE_EXPORT_EXPENSES_PAYABLE_ACCOUNT_SELECT.getRoute(policyID, params.expenseType)),
            brickRoadIndicator: config?.errorFields?.payableAcct ? CONST.BRICK_ROAD_INDICATOR_STATUS.ERROR : undefined,
            title: selectedPayableAccount ? selectedPayableAccount.name : undefined,
            pendingAction: config?.pendingFields?.payableAcct,
            errors: ErrorUtils.getLatestErrorField(config, CONST.NETSUITE_CONFIG.PAYABLE_ACCT),
            onCloseError: () => Policy.clearNetSuiteErrorField(policyID, CONST.NETSUITE_CONFIG.PAYABLE_ACCT),
            shouldHide: isReimbursable || exportDestination !== CONST.NETSUITE_EXPORT_DESTINATION.JOURNAL_ENTRY,
        },
        {
            description: translate('workspace.netsuite.reimbursableJournalPostingAccount'),
            onPress: () => Navigation.navigate(ROUTES.POLICY_ACCOUNTING_NETSUITE_EXPORT_EXPENSES_PAYABLE_ACCOUNT_SELECT.getRoute(policyID, params.expenseType)),
            brickRoadIndicator: config?.errorFields?.reimbursablePayableAccount ? CONST.BRICK_ROAD_INDICATOR_STATUS.ERROR : undefined,
            title: selectedReimbursablePayableAccount ? selectedReimbursablePayableAccount.name : undefined,
            pendingAction: config?.pendingFields?.reimbursablePayableAccount,
            errors: ErrorUtils.getLatestErrorField(config, CONST.NETSUITE_CONFIG.REIMBURSABLE_PAYABLE_ACCOUNT),
            onCloseError: () => Policy.clearNetSuiteErrorField(policyID, CONST.NETSUITE_CONFIG.REIMBURSABLE_PAYABLE_ACCOUNT),
            shouldHide: !isReimbursable || exportDestination !== CONST.NETSUITE_EXPORT_DESTINATION.JOURNAL_ENTRY,
        },
        {
            description: translate('workspace.netsuite.journalPostingPreference.label'),
            onPress: () => Navigation.navigate(ROUTES.POLICY_ACCOUNTING_NETSUITE_EXPORT_EXPENSES_JOURNAL_POSTING_PREFERENCE_SELECT.getRoute(policyID, params.expenseType)),
            brickRoadIndicator: config?.errorFields?.journalPostingPreference ? CONST.BRICK_ROAD_INDICATOR_STATUS.ERROR : undefined,
            title: config?.journalPostingPreference ? translate(`workspace.netsuite.journalPostingPreference.values.${config.journalPostingPreference}`) : undefined,
            pendingAction: config?.pendingFields?.journalPostingPreference,
            errors: ErrorUtils.getLatestErrorField(config, CONST.NETSUITE_CONFIG.JOURNAL_POSTING_PREFERENCE),
            onCloseError: () => Policy.clearNetSuiteErrorField(policyID, CONST.NETSUITE_CONFIG.JOURNAL_POSTING_PREFERENCE),
            shouldHide: exportDestination !== CONST.NETSUITE_EXPORT_DESTINATION.JOURNAL_ENTRY,
        },
    ];

    return (
        <ConnectionLayout
            displayName={NetSuiteExportExpensesPage.displayName}
            onBackButtonPress={() => Navigation.goBack(ROUTES.POLICY_ACCOUNTING_NETSUITE_EXPORT.getRoute(policyID))}
<<<<<<< HEAD
            headerTitle={`workspace.netsuite.${isReimbursable ? 'exportReimbursable' : 'exportNonReimbursable'}`}
            accessVariants={[CONST.POLICY.ACCESS_VARIANTS.ADMIN, CONST.POLICY.ACCESS_VARIANTS.CONTROL]}
=======
            headerTitle={`workspace.accounting.${isReimbursable ? 'exportOutOfPocket' : 'exportCompanyCard'}`}
            accessVariants={[CONST.POLICY.ACCESS_VARIANTS.ADMIN, CONST.POLICY.ACCESS_VARIANTS.PAID]}
>>>>>>> 7a39ea41
            policyID={policyID}
            featureName={CONST.POLICY.MORE_FEATURES.ARE_CONNECTIONS_ENABLED}
            contentContainerStyle={styles.pb2}
            titleStyle={styles.ph5}
            connectionName={CONST.POLICY.CONNECTIONS.NAME.NETSUITE}
        >
            {menuItems
                .filter((item) => !item.shouldHide)
                .map((item) => (
                    <OfflineWithFeedback
                        key={item.description}
                        pendingAction={item.pendingAction}
                        errors={item.errors}
                        onClose={item.onCloseError}
                        errorRowStyles={[styles.ph5]}
                    >
                        <MenuItemWithTopDescription
                            title={item.title}
                            description={item.description}
                            shouldShowRightIcon
                            onPress={item?.onPress}
                            brickRoadIndicator={item?.brickRoadIndicator}
                            helperText={item?.helperText}
                            errorText={item?.errorText}
                            shouldParseHelperText={item.shouldParseHelperText ?? false}
                        />
                    </OfflineWithFeedback>
                ))}
        </ConnectionLayout>
    );
}

NetSuiteExportExpensesPage.displayName = 'NetSuiteExportExpensesPage';

export default withPolicyConnections(NetSuiteExportExpensesPage);<|MERGE_RESOLUTION|>--- conflicted
+++ resolved
@@ -101,13 +101,8 @@
         <ConnectionLayout
             displayName={NetSuiteExportExpensesPage.displayName}
             onBackButtonPress={() => Navigation.goBack(ROUTES.POLICY_ACCOUNTING_NETSUITE_EXPORT.getRoute(policyID))}
-<<<<<<< HEAD
-            headerTitle={`workspace.netsuite.${isReimbursable ? 'exportReimbursable' : 'exportNonReimbursable'}`}
+            headerTitle={`workspace.accounting.${isReimbursable ? 'exportOutOfPocket' : 'exportCompanyCard'}`}
             accessVariants={[CONST.POLICY.ACCESS_VARIANTS.ADMIN, CONST.POLICY.ACCESS_VARIANTS.CONTROL]}
-=======
-            headerTitle={`workspace.accounting.${isReimbursable ? 'exportOutOfPocket' : 'exportCompanyCard'}`}
-            accessVariants={[CONST.POLICY.ACCESS_VARIANTS.ADMIN, CONST.POLICY.ACCESS_VARIANTS.PAID]}
->>>>>>> 7a39ea41
             policyID={policyID}
             featureName={CONST.POLICY.MORE_FEATURES.ARE_CONNECTIONS_ENABLED}
             contentContainerStyle={styles.pb2}
