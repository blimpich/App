--- conflicted
+++ resolved
@@ -175,13 +175,9 @@
             contentContainerStyle={[styles.pb2, styles.flex1]}
             titleStyle={styles.ph5}
             connectionName={CONST.POLICY.CONNECTIONS.NAME.NETSUITE}
-<<<<<<< HEAD
-            shouldBeBlocked={!customField || !PolicyUtils.isNetSuiteCustomFieldPropertyEditable(customField, fieldName)}
+            shouldBeBlocked={!customField || !isNetSuiteCustomFieldPropertyEditable(customField, fieldName)}
+            shouldUseScrollView={false}
             enableEdgeToEdgeBottomSafeAreaPadding
-=======
-            shouldBeBlocked={!customField || !isNetSuiteCustomFieldPropertyEditable(customField, fieldName)}
->>>>>>> 90e0df1f
-            shouldUseScrollView={false}
         >
             {renderMap[fieldName] || renderForm}
         </ConnectionLayout>
