--- conflicted
+++ resolved
@@ -7,13 +7,9 @@
 import Text from '@components/Text';
 import useLocalize from '@hooks/useLocalize';
 import useThemeStyles from '@hooks/useThemeStyles';
-<<<<<<< HEAD
 import * as QuickbooksOnline from '@libs/actions/connections/QuickbooksOnline';
-=======
-import * as Connections from '@libs/actions/connections';
 import * as ErrorUtils from '@libs/ErrorUtils';
 import * as PolicyUtils from '@libs/PolicyUtils';
->>>>>>> e7bd29ad
 import Navigation from '@navigation/Navigation';
 import type {WithPolicyConnectionsProps} from '@pages/workspace/withPolicyConnections';
 import withPolicyConnections from '@pages/workspace/withPolicyConnections';
@@ -47,13 +43,8 @@
 
     const selectExportInvoice = useCallback(
         (row: CardListItem) => {
-<<<<<<< HEAD
-            if (row.value.id !== receivableAccount?.id) {
-                QuickbooksOnline.updateQuickbooksOnlineReceivableAccount(policyID, row.value);
-=======
             if (row.value.id !== qboConfig?.receivableAccount?.id) {
-                Connections.updatePolicyConnectionConfig(policyID, CONST.POLICY.CONNECTIONS.NAME.QBO, CONST.QUICKBOOKS_CONFIG.RECEIVABLE_ACCOUNT, row.value, qboConfig?.receivableAccount);
->>>>>>> e7bd29ad
+                QuickbooksOnline.updateQuickbooksOnlineReceivableAccount(policyID, row.value, qboConfig?.receivableAccount);
             }
             Navigation.goBack(ROUTES.POLICY_ACCOUNTING_QUICKBOOKS_ONLINE_INVOICE_ACCOUNT_SELECT.getRoute(policyID));
         },
