import React, {useCallback, useEffect, useMemo} from 'react';
import {View} from 'react-native';
import type {SectionListData} from 'react-native';
import type {ValueOf} from 'type-fest';
import HeaderWithBackButton from '@components/HeaderWithBackButton';
import ScreenWrapper from '@components/ScreenWrapper';
import SelectionList from '@components/SelectionList';
import RadioListItem from '@components/SelectionList/RadioListItem';
import type {ListItem, Section} from '@components/SelectionList/types';
import Text from '@components/Text';
import useLocalize from '@hooks/useLocalize';
import useThemeStyles from '@hooks/useThemeStyles';
import * as Connections from '@libs/actions/connections';
import Navigation from '@navigation/Navigation';
<<<<<<< HEAD
import AccessOrNotFoundWrapper from '@pages/workspace/AccessOrNotFoundWrapper';
import type {WithPolicyProps} from '@pages/workspace/withPolicy';
=======
import AdminPolicyAccessOrNotFoundWrapper from '@pages/workspace/AdminPolicyAccessOrNotFoundWrapper';
import FeatureEnabledAccessOrNotFoundWrapper from '@pages/workspace/FeatureEnabledAccessOrNotFoundWrapper';
import type {WithPolicyConnectionsProps} from '@pages/workspace/withPolicyConnections';
>>>>>>> d47413da
import withPolicyConnections from '@pages/workspace/withPolicyConnections';
import CONST from '@src/CONST';
import ROUTES from '@src/ROUTES';

type CardListItem = ListItem & {
    value: ValueOf<typeof CONST.QUICKBOOKS_EXPORT_ENTITY>;
    isShown: boolean;
};
type CardsSection = SectionListData<CardListItem, Section<CardListItem>>;

function QuickbooksOutOfPocketExpenseEntitySelectPage({policy}: WithPolicyConnectionsProps) {
    const {translate} = useLocalize();
    const styles = useThemeStyles();
    const {exportEntity, syncTaxes, syncLocations} = policy?.connections?.quickbooksOnline?.config ?? {};
    const isLocationsEnabled = Boolean(syncLocations && syncLocations !== CONST.INTEGRATION_ENTITY_MAP_TYPES.NONE);
    const isTaxesEnabled = Boolean(syncTaxes && syncTaxes !== CONST.INTEGRATION_ENTITY_MAP_TYPES.NONE);
    const isTaxError = isTaxesEnabled && exportEntity === CONST.QUICKBOOKS_EXPORT_ENTITY.JOURNAL_ENTRY;
    const isLocationError = isLocationsEnabled && exportEntity !== CONST.QUICKBOOKS_EXPORT_ENTITY.JOURNAL_ENTRY;
    const policyID = policy?.id ?? '';

    useEffect(() => {
        if (!isTaxError && !isLocationError) {
            return;
        }
        Connections.updatePolicyConnectionConfig(policyID, CONST.POLICY.CONNECTIONS.NAME.QBO, CONST.QUICK_BOOKS_CONFIG.EXPORT_ENTITY);
    }, [policyID, isTaxError, isLocationError]);

    const data: CardListItem[] = useMemo(
        () => [
            {
                value: CONST.QUICKBOOKS_EXPORT_ENTITY.CHECK,
                text: translate(`workspace.qbo.check`),
                keyForList: CONST.QUICKBOOKS_EXPORT_ENTITY.CHECK,
                isSelected: exportEntity === CONST.QUICKBOOKS_EXPORT_ENTITY.CHECK,
                isShown: !isLocationsEnabled,
            },
            {
                value: CONST.QUICKBOOKS_EXPORT_ENTITY.JOURNAL_ENTRY,
                text: translate(`workspace.qbo.journalEntry`),
                keyForList: CONST.QUICKBOOKS_EXPORT_ENTITY.JOURNAL_ENTRY,
                isSelected: exportEntity === CONST.QUICKBOOKS_EXPORT_ENTITY.JOURNAL_ENTRY,
                isShown: !isTaxesEnabled || isLocationsEnabled,
            },
            {
                value: CONST.QUICKBOOKS_EXPORT_ENTITY.VENDOR_BILL,
                text: translate(`workspace.qbo.vendorBill`),
                keyForList: CONST.QUICKBOOKS_EXPORT_ENTITY.VENDOR_BILL,
                isSelected: exportEntity === CONST.QUICKBOOKS_EXPORT_ENTITY.VENDOR_BILL,
                isShown: !isLocationsEnabled,
            },
        ],
        [exportEntity, isTaxesEnabled, translate, isLocationsEnabled],
    );

    const sections: CardsSection[] = useMemo(() => [{data: data.filter((item) => item.isShown)}], [data]);

    const selectExportEntity = useCallback(
        (row: CardListItem) => {
            if (row.value !== exportEntity) {
                Connections.updatePolicyConnectionConfig(policyID, CONST.POLICY.CONNECTIONS.NAME.QBO, CONST.QUICK_BOOKS_CONFIG.EXPORT_ENTITY, row.value);
            }
            Navigation.goBack(ROUTES.POLICY_ACCOUNTING_QUICKBOOKS_ONLINE_EXPORT_OUT_OF_POCKET_EXPENSES.getRoute(policyID));
        },
        [exportEntity, policyID],
    );

    return (
        <AccessOrNotFoundWrapper
            policyID={policyID}
            accessVariants={[CONST.POLICY.ACCESS_VARIANTS.ADMIN]}
            featureName={CONST.POLICY.MORE_FEATURES.ARE_CONNECTIONS_ENABLED}
        >
            <ScreenWrapper
                includeSafeAreaPaddingBottom={false}
                testID={QuickbooksOutOfPocketExpenseEntitySelectPage.displayName}
            >
<<<<<<< HEAD
                <HeaderWithBackButton title={translate('workspace.qbo.exportAs')} />
                <View style={styles.flex1}>
                    <SelectionList
                        containerStyle={[styles.flexReset, styles.flexGrow0, styles.flexShrink0, styles.flexBasisAuto]}
                        headerContent={<Text style={[styles.ph5, styles.pb5]}>{translate('workspace.qbo.optionBelow')}</Text>}
                        sections={sections}
                        ListItem={RadioListItem}
                        onSelectRow={onSelectRow}
                        initiallyFocusedOptionKey={data.find((mode) => mode.isSelected)?.keyForList}
                        footerContent={isTaxesEnabled && <Text style={[styles.mutedNormalTextLabel, styles.pt2]}>{translate('workspace.qbo.outOfPocketTaxEnabledDescription')}</Text>}
                    />
                </View>
            </ScreenWrapper>
        </AccessOrNotFoundWrapper>
=======
                <ScreenWrapper
                    includeSafeAreaPaddingBottom={false}
                    testID={QuickbooksOutOfPocketExpenseEntitySelectPage.displayName}
                >
                    <HeaderWithBackButton title={translate('workspace.qbo.exportAs')} />
                    <View style={styles.flex1}>
                        <SelectionList
                            containerStyle={[styles.flexReset, styles.flexGrow0, styles.flexShrink0, styles.flexBasisAuto]}
                            headerContent={<Text style={[styles.ph5, styles.pb5]}>{translate('workspace.qbo.optionBelow')}</Text>}
                            sections={sections}
                            ListItem={RadioListItem}
                            onSelectRow={selectExportEntity}
                            initiallyFocusedOptionKey={data.find((mode) => mode.isSelected)?.keyForList}
                            footerContent={isTaxesEnabled && <Text style={[styles.mutedNormalTextLabel, styles.pt2]}>{translate('workspace.qbo.outOfPocketTaxEnabledDescription')}</Text>}
                        />
                    </View>
                </ScreenWrapper>
            </FeatureEnabledAccessOrNotFoundWrapper>
        </AdminPolicyAccessOrNotFoundWrapper>
>>>>>>> d47413da
    );
}

QuickbooksOutOfPocketExpenseEntitySelectPage.displayName = 'QuickbooksOutOfPocketExpenseEntitySelectPage';

export default withPolicyConnections(QuickbooksOutOfPocketExpenseEntitySelectPage);<|MERGE_RESOLUTION|>--- conflicted
+++ resolved
@@ -12,14 +12,8 @@
 import useThemeStyles from '@hooks/useThemeStyles';
 import * as Connections from '@libs/actions/connections';
 import Navigation from '@navigation/Navigation';
-<<<<<<< HEAD
 import AccessOrNotFoundWrapper from '@pages/workspace/AccessOrNotFoundWrapper';
-import type {WithPolicyProps} from '@pages/workspace/withPolicy';
-=======
-import AdminPolicyAccessOrNotFoundWrapper from '@pages/workspace/AdminPolicyAccessOrNotFoundWrapper';
-import FeatureEnabledAccessOrNotFoundWrapper from '@pages/workspace/FeatureEnabledAccessOrNotFoundWrapper';
 import type {WithPolicyConnectionsProps} from '@pages/workspace/withPolicyConnections';
->>>>>>> d47413da
 import withPolicyConnections from '@pages/workspace/withPolicyConnections';
 import CONST from '@src/CONST';
 import ROUTES from '@src/ROUTES';
@@ -96,7 +90,6 @@
                 includeSafeAreaPaddingBottom={false}
                 testID={QuickbooksOutOfPocketExpenseEntitySelectPage.displayName}
             >
-<<<<<<< HEAD
                 <HeaderWithBackButton title={translate('workspace.qbo.exportAs')} />
                 <View style={styles.flex1}>
                     <SelectionList
@@ -104,34 +97,13 @@
                         headerContent={<Text style={[styles.ph5, styles.pb5]}>{translate('workspace.qbo.optionBelow')}</Text>}
                         sections={sections}
                         ListItem={RadioListItem}
-                        onSelectRow={onSelectRow}
+                        onSelectRow={selectExportEntity}
                         initiallyFocusedOptionKey={data.find((mode) => mode.isSelected)?.keyForList}
                         footerContent={isTaxesEnabled && <Text style={[styles.mutedNormalTextLabel, styles.pt2]}>{translate('workspace.qbo.outOfPocketTaxEnabledDescription')}</Text>}
                     />
                 </View>
             </ScreenWrapper>
         </AccessOrNotFoundWrapper>
-=======
-                <ScreenWrapper
-                    includeSafeAreaPaddingBottom={false}
-                    testID={QuickbooksOutOfPocketExpenseEntitySelectPage.displayName}
-                >
-                    <HeaderWithBackButton title={translate('workspace.qbo.exportAs')} />
-                    <View style={styles.flex1}>
-                        <SelectionList
-                            containerStyle={[styles.flexReset, styles.flexGrow0, styles.flexShrink0, styles.flexBasisAuto]}
-                            headerContent={<Text style={[styles.ph5, styles.pb5]}>{translate('workspace.qbo.optionBelow')}</Text>}
-                            sections={sections}
-                            ListItem={RadioListItem}
-                            onSelectRow={selectExportEntity}
-                            initiallyFocusedOptionKey={data.find((mode) => mode.isSelected)?.keyForList}
-                            footerContent={isTaxesEnabled && <Text style={[styles.mutedNormalTextLabel, styles.pt2]}>{translate('workspace.qbo.outOfPocketTaxEnabledDescription')}</Text>}
-                        />
-                    </View>
-                </ScreenWrapper>
-            </FeatureEnabledAccessOrNotFoundWrapper>
-        </AdminPolicyAccessOrNotFoundWrapper>
->>>>>>> d47413da
     );
 }
 
