import React, {useCallback, useMemo} from 'react';
import HeaderWithBackButton from '@components/HeaderWithBackButton';
import ScreenWrapper from '@components/ScreenWrapper';
import SelectionList from '@components/SelectionList';
import RadioListItem from '@components/SelectionList/RadioListItem';
import type {ListItem} from '@components/SelectionList/types';
import Text from '@components/Text';
import useLocalize from '@hooks/useLocalize';
import useThemeStyles from '@hooks/useThemeStyles';
import * as Connections from '@libs/actions/connections';
import {getAdminEmployees} from '@libs/PolicyUtils';
import Navigation from '@navigation/Navigation';
<<<<<<< HEAD
import AccessOrNotFoundWrapper from '@pages/workspace/AccessOrNotFoundWrapper';
import type {WithPolicyProps} from '@pages/workspace/withPolicy';
=======
import AdminPolicyAccessOrNotFoundWrapper from '@pages/workspace/AdminPolicyAccessOrNotFoundWrapper';
import FeatureEnabledAccessOrNotFoundWrapper from '@pages/workspace/FeatureEnabledAccessOrNotFoundWrapper';
import type {WithPolicyConnectionsProps} from '@pages/workspace/withPolicyConnections';
>>>>>>> d47413da
import withPolicyConnections from '@pages/workspace/withPolicyConnections';
import CONST from '@src/CONST';
import ROUTES from '@src/ROUTES';

type CardListItem = ListItem & {
    value: string;
};

function QuickBooksExportPreferredExporterPage({policy}: WithPolicyConnectionsProps) {
    const {translate} = useLocalize();
    const styles = useThemeStyles();
    const {exporter} = policy?.connections?.quickbooksOnline?.config ?? {};
    const exporters = getAdminEmployees(policy);

    const policyID = policy?.id ?? '';
    const data: CardListItem[] = useMemo(
        () =>
            exporters?.reduce<CardListItem[]>((vendors, vendor) => {
                if (vendor.email) {
                    vendors.push({
                        value: vendor.email,
                        text: vendor.email,
                        keyForList: vendor.email,
                        isSelected: exporter === vendor.email,
                    });
                }
                return vendors;
            }, []),
        [exporter, exporters],
    );

    const selectExporter = useCallback(
        (row: CardListItem) => {
            if (row.value !== exporter) {
                Connections.updatePolicyConnectionConfig(policyID, CONST.POLICY.CONNECTIONS.NAME.QBO, CONST.QUICK_BOOKS_CONFIG.PREFERRED_EXPORTER, row.value);
            }
            Navigation.goBack(ROUTES.POLICY_ACCOUNTING_QUICKBOOKS_ONLINE_PREFERRED_EXPORTER.getRoute(policyID));
        },
        [policyID, exporter],
    );

    return (
<<<<<<< HEAD
        <AccessOrNotFoundWrapper
            policyID={policyID}
            accessVariants={[CONST.POLICY.ACCESS_VARIANTS.ADMIN]}
            featureName={CONST.POLICY.MORE_FEATURES.ARE_CONNECTIONS_ENABLED}
        >
            <ScreenWrapper testID={QuickBooksExportPreferredExporterPage.displayName}>
                <HeaderWithBackButton title={translate('workspace.qbo.preferredExporter')} />
                <SelectionList
                    headerContent={
                        <>
                            <Text style={[styles.ph5, styles.pb5]}>{translate('workspace.qbo.exportPreferredExporterNote')}</Text>
                            <Text style={[styles.ph5, styles.pb5]}>{translate('workspace.qbo.exportPreferredExporterSubNote')}</Text>
                        </>
                    }
                    sections={[{data}]}
                    ListItem={RadioListItem}
                    onSelectRow={onSelectRow}
                    initiallyFocusedOptionKey={data.find((mode) => mode.isSelected)?.keyForList}
                />
            </ScreenWrapper>
        </AccessOrNotFoundWrapper>
=======
        <AdminPolicyAccessOrNotFoundWrapper policyID={policyID}>
            <FeatureEnabledAccessOrNotFoundWrapper
                policyID={policyID}
                featureName={CONST.POLICY.MORE_FEATURES.ARE_CONNECTIONS_ENABLED}
            >
                <ScreenWrapper testID={QuickBooksExportPreferredExporterPage.displayName}>
                    <HeaderWithBackButton title={translate('workspace.qbo.preferredExporter')} />
                    <SelectionList
                        headerContent={
                            <>
                                <Text style={[styles.ph5, styles.pb5]}>{translate('workspace.qbo.exportPreferredExporterNote')}</Text>
                                <Text style={[styles.ph5, styles.pb5]}>{translate('workspace.qbo.exportPreferredExporterSubNote')}</Text>
                            </>
                        }
                        sections={[{data}]}
                        ListItem={RadioListItem}
                        onSelectRow={selectExporter}
                        initiallyFocusedOptionKey={data.find((mode) => mode.isSelected)?.keyForList}
                    />
                </ScreenWrapper>
            </FeatureEnabledAccessOrNotFoundWrapper>
        </AdminPolicyAccessOrNotFoundWrapper>
>>>>>>> d47413da
    );
}

QuickBooksExportPreferredExporterPage.displayName = 'QuickBooksExportPreferredExporterPage';

export default withPolicyConnections(QuickBooksExportPreferredExporterPage);<|MERGE_RESOLUTION|>--- conflicted
+++ resolved
@@ -10,14 +10,8 @@
 import * as Connections from '@libs/actions/connections';
 import {getAdminEmployees} from '@libs/PolicyUtils';
 import Navigation from '@navigation/Navigation';
-<<<<<<< HEAD
 import AccessOrNotFoundWrapper from '@pages/workspace/AccessOrNotFoundWrapper';
-import type {WithPolicyProps} from '@pages/workspace/withPolicy';
-=======
-import AdminPolicyAccessOrNotFoundWrapper from '@pages/workspace/AdminPolicyAccessOrNotFoundWrapper';
-import FeatureEnabledAccessOrNotFoundWrapper from '@pages/workspace/FeatureEnabledAccessOrNotFoundWrapper';
 import type {WithPolicyConnectionsProps} from '@pages/workspace/withPolicyConnections';
->>>>>>> d47413da
 import withPolicyConnections from '@pages/workspace/withPolicyConnections';
 import CONST from '@src/CONST';
 import ROUTES from '@src/ROUTES';
@@ -60,7 +54,6 @@
     );
 
     return (
-<<<<<<< HEAD
         <AccessOrNotFoundWrapper
             policyID={policyID}
             accessVariants={[CONST.POLICY.ACCESS_VARIANTS.ADMIN]}
@@ -77,35 +70,11 @@
                     }
                     sections={[{data}]}
                     ListItem={RadioListItem}
-                    onSelectRow={onSelectRow}
+                    onSelectRow={selectExporter}
                     initiallyFocusedOptionKey={data.find((mode) => mode.isSelected)?.keyForList}
                 />
             </ScreenWrapper>
         </AccessOrNotFoundWrapper>
-=======
-        <AdminPolicyAccessOrNotFoundWrapper policyID={policyID}>
-            <FeatureEnabledAccessOrNotFoundWrapper
-                policyID={policyID}
-                featureName={CONST.POLICY.MORE_FEATURES.ARE_CONNECTIONS_ENABLED}
-            >
-                <ScreenWrapper testID={QuickBooksExportPreferredExporterPage.displayName}>
-                    <HeaderWithBackButton title={translate('workspace.qbo.preferredExporter')} />
-                    <SelectionList
-                        headerContent={
-                            <>
-                                <Text style={[styles.ph5, styles.pb5]}>{translate('workspace.qbo.exportPreferredExporterNote')}</Text>
-                                <Text style={[styles.ph5, styles.pb5]}>{translate('workspace.qbo.exportPreferredExporterSubNote')}</Text>
-                            </>
-                        }
-                        sections={[{data}]}
-                        ListItem={RadioListItem}
-                        onSelectRow={selectExporter}
-                        initiallyFocusedOptionKey={data.find((mode) => mode.isSelected)?.keyForList}
-                    />
-                </ScreenWrapper>
-            </FeatureEnabledAccessOrNotFoundWrapper>
-        </AdminPolicyAccessOrNotFoundWrapper>
->>>>>>> d47413da
     );
 }
 
