--- conflicted
+++ resolved
@@ -261,15 +261,12 @@
                 onCardReconciliationPagePress: () => {},
                 onAdvancedPagePress: () => {},
                 subscribedImportSettings: [],
-<<<<<<< HEAD
-                subscribedExportSettings: [CONST.QUICKBOOKS_DESKTOP_CONFIG.EXPORT_DATE],
-=======
                 subscribedExportSettings: [
+                    CONST.QUICKBOOKS_DESKTOP_CONFIG.EXPORT_DATE,
                     CONST.QUICKBOOKS_DESKTOP_CONFIG.REIMBURSABLE,
                     CONST.QUICKBOOKS_DESKTOP_CONFIG.REIMBURSABLE_ACCOUNT,
                     CONST.QUICKBOOKS_DESKTOP_CONFIG.MARK_CHECKS_TO_BE_PRINTED,
                 ],
->>>>>>> 12e41b17
                 subscribedAdvancedSettings: [],
             };
         default:
