import type {StackScreenProps} from '@react-navigation/stack';
import React, {useMemo} from 'react';
import {View} from 'react-native';
import BlockingView from '@components/BlockingViews/BlockingView';
import * as Illustrations from '@components/Icon/Illustrations';
import RadioListItem from '@components/SelectionList/RadioListItem';
import type {ListItem} from '@components/SelectionList/types';
import SelectionScreen from '@components/SelectionScreen';
import Text from '@components/Text';
import useLocalize from '@hooks/useLocalize';
import useThemeStyles from '@hooks/useThemeStyles';
<<<<<<< HEAD
import {updatePolicyConnectionConfig} from '@libs/actions/connections';
=======
import * as Xero from '@libs/actions/connections/Xero';
>>>>>>> d5cfecfc
import * as ErrorUtils from '@libs/ErrorUtils';
import Navigation from '@libs/Navigation/Navigation';
import type {SettingsNavigatorParamList} from '@libs/Navigation/types';
import {findCurrentXeroOrganization, getXeroTenants} from '@libs/PolicyUtils';
import withPolicy from '@pages/workspace/withPolicy';
import type {WithPolicyProps} from '@pages/workspace/withPolicy';
import variables from '@styles/variables';
import * as Policy from '@userActions/Policy/Policy';
import CONST from '@src/CONST';
import ROUTES from '@src/ROUTES';
import type SCREENS from '@src/SCREENS';

type XeroOrganizationConfigurationPageProps = WithPolicyProps & StackScreenProps<SettingsNavigatorParamList, typeof SCREENS.WORKSPACE.ACCOUNTING.XERO_ORGANIZATION>;
function XeroOrganizationConfigurationPage({
    policy,
    route: {
        params: {organizationID},
    },
}: XeroOrganizationConfigurationPageProps) {
    const {translate} = useLocalize();
    const styles = useThemeStyles();
    const tenants = useMemo(() => getXeroTenants(policy ?? undefined), [policy]);
    const xeroConfig = policy?.connections?.xero?.config;
    const currentXeroOrganization = findCurrentXeroOrganization(tenants, xeroConfig?.tenantID);

    const policyID = policy?.id ?? '-1';

    const sections =
        policy?.connections?.xero?.data?.tenants.map((tenant) => ({
            value: tenant.id,
            text: tenant.name,
            keyForList: tenant.id,
            isSelected: tenant.id === organizationID,
        })) ?? [];

    const listHeaderComponent = useMemo(
        () => (
            <View style={[styles.pb2, styles.ph5]}>
                <Text style={[styles.pb5, styles.textNormal]}>{translate('workspace.xero.organizationDescription')}</Text>
            </View>
        ),
        [translate, styles.pb2, styles.ph5, styles.pb5, styles.textNormal],
    );

    const saveSelection = ({keyForList}: ListItem) => {
        if (!keyForList) {
            return;
        }

<<<<<<< HEAD
        updatePolicyConnectionConfig(policyID, CONST.POLICY.CONNECTIONS.NAME.XERO, CONST.XERO_CONFIG.TENANT_ID, keyForList, xeroConfig?.tenantID);
=======
        Xero.updateXeroTenantID(policyID, keyForList, xeroConfig?.tenantID);
>>>>>>> d5cfecfc
        Navigation.goBack();
    };

    const listEmptyContent = useMemo(
        () => (
            <BlockingView
                icon={Illustrations.TeleScope}
                iconWidth={variables.emptyListIconWidth}
                iconHeight={variables.emptyListIconHeight}
                title={translate('workspace.xero.noAccountsFound')}
                subtitle={translate('workspace.xero.noAccountsFoundDescription')}
                containerStyle={styles.pb10}
            />
        ),
        [translate, styles.pb10],
    );

    return (
        <SelectionScreen
            policyID={policyID}
            accessVariants={[CONST.POLICY.ACCESS_VARIANTS.ADMIN, CONST.POLICY.ACCESS_VARIANTS.PAID]}
            featureName={CONST.POLICY.MORE_FEATURES.ARE_CONNECTIONS_ENABLED}
            displayName={XeroOrganizationConfigurationPage.displayName}
            sections={sections.length ? [{data: sections}] : []}
            listItem={RadioListItem}
            connectionName={CONST.POLICY.CONNECTIONS.NAME.XERO}
            onSelectRow={saveSelection}
            initiallyFocusedOptionKey={currentXeroOrganization?.id}
            headerContent={listHeaderComponent}
            onBackButtonPress={() => Navigation.goBack(ROUTES.POLICY_ACCOUNTING.getRoute(policyID))}
            title="workspace.xero.organization"
            listEmptyContent={listEmptyContent}
            pendingAction={xeroConfig?.pendingFields?.tenantID}
            errors={ErrorUtils.getLatestErrorField(xeroConfig ?? {}, CONST.XERO_CONFIG.TENANT_ID)}
            errorRowStyles={[styles.ph5, styles.pv3]}
            onClose={() => Policy.clearXeroErrorField(policyID, CONST.XERO_CONFIG.TENANT_ID)}
            shouldSingleExecuteRowSelect
        />
    );
}

XeroOrganizationConfigurationPage.displayName = 'PolicyXeroOrganizationConfigurationPage';

export default withPolicy(XeroOrganizationConfigurationPage);<|MERGE_RESOLUTION|>--- conflicted
+++ resolved
@@ -9,11 +9,7 @@
 import Text from '@components/Text';
 import useLocalize from '@hooks/useLocalize';
 import useThemeStyles from '@hooks/useThemeStyles';
-<<<<<<< HEAD
-import {updatePolicyConnectionConfig} from '@libs/actions/connections';
-=======
 import * as Xero from '@libs/actions/connections/Xero';
->>>>>>> d5cfecfc
 import * as ErrorUtils from '@libs/ErrorUtils';
 import Navigation from '@libs/Navigation/Navigation';
 import type {SettingsNavigatorParamList} from '@libs/Navigation/types';
@@ -63,11 +59,7 @@
             return;
         }
 
-<<<<<<< HEAD
-        updatePolicyConnectionConfig(policyID, CONST.POLICY.CONNECTIONS.NAME.XERO, CONST.XERO_CONFIG.TENANT_ID, keyForList, xeroConfig?.tenantID);
-=======
         Xero.updateXeroTenantID(policyID, keyForList, xeroConfig?.tenantID);
->>>>>>> d5cfecfc
         Navigation.goBack();
     };
 
