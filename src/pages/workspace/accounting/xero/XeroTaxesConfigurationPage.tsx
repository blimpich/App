import React from 'react';
import ConnectionLayout from '@components/ConnectionLayout';
import useLocalize from '@hooks/useLocalize';
import useThemeStyles from '@hooks/useThemeStyles';
import * as Xero from '@libs/actions/connections/Xero';
import * as ErrorUtils from '@libs/ErrorUtils';
import * as PolicyUtils from '@libs/PolicyUtils';
import type {WithPolicyProps} from '@pages/workspace/withPolicy';
import withPolicyConnections from '@pages/workspace/withPolicyConnections';
import ToggleSettingOptionRow from '@pages/workspace/workflows/ToggleSettingsOptionRow';
import * as Policy from '@userActions/Policy/Policy';
import CONST from '@src/CONST';

function XeroTaxesConfigurationPage({policy}: WithPolicyProps) {
    const {translate} = useLocalize();
    const styles = useThemeStyles();
    const policyID = policy?.id ?? '-1';
    const xeroConfig = policy?.connections?.xero?.config;
    const isSwitchOn = !!xeroConfig?.importTaxRates;

    return (
        <ConnectionLayout
            displayName={XeroTaxesConfigurationPage.displayName}
            headerTitle="workspace.accounting.taxes"
            title="workspace.xero.taxesDescription"
            accessVariants={[CONST.POLICY.ACCESS_VARIANTS.ADMIN]}
            policyID={policyID}
            featureName={CONST.POLICY.MORE_FEATURES.ARE_CONNECTIONS_ENABLED}
            contentContainerStyle={[styles.pb2, styles.ph5]}
            connectionName={CONST.POLICY.CONNECTIONS.NAME.XERO}
        >
            <ToggleSettingOptionRow
                title={translate('workspace.accounting.import')}
                switchAccessibilityLabel={translate('workspace.xero.customers')}
                isActive={isSwitchOn}
<<<<<<< HEAD
                onToggle={() =>
                    Connections.updatePolicyConnectionConfig(
                        policyID,
                        CONST.POLICY.CONNECTIONS.NAME.XERO,
                        CONST.XERO_CONFIG.IMPORT_TAX_RATES,
                        !xeroConfig?.importTaxRates,
                        xeroConfig?.importTaxRates,
                    )
                }
=======
                onToggle={() => Xero.updateXeroImportTaxRates(policyID, !xeroConfig?.importTaxRates, xeroConfig?.importTaxRates)}
>>>>>>> d5cfecfc
                errors={ErrorUtils.getLatestErrorField(xeroConfig ?? {}, CONST.XERO_CONFIG.IMPORT_TAX_RATES)}
                onCloseError={() => Policy.clearXeroErrorField(policyID, CONST.XERO_CONFIG.IMPORT_TAX_RATES)}
                pendingAction={PolicyUtils.settingsPendingAction([CONST.XERO_CONFIG.IMPORT_TAX_RATES], xeroConfig?.pendingFields)}
            />
        </ConnectionLayout>
    );
}

XeroTaxesConfigurationPage.displayName = 'XeroTaxesConfigurationPage';

export default withPolicyConnections(XeroTaxesConfigurationPage);<|MERGE_RESOLUTION|>--- conflicted
+++ resolved
@@ -33,19 +33,7 @@
                 title={translate('workspace.accounting.import')}
                 switchAccessibilityLabel={translate('workspace.xero.customers')}
                 isActive={isSwitchOn}
-<<<<<<< HEAD
-                onToggle={() =>
-                    Connections.updatePolicyConnectionConfig(
-                        policyID,
-                        CONST.POLICY.CONNECTIONS.NAME.XERO,
-                        CONST.XERO_CONFIG.IMPORT_TAX_RATES,
-                        !xeroConfig?.importTaxRates,
-                        xeroConfig?.importTaxRates,
-                    )
-                }
-=======
                 onToggle={() => Xero.updateXeroImportTaxRates(policyID, !xeroConfig?.importTaxRates, xeroConfig?.importTaxRates)}
->>>>>>> d5cfecfc
                 errors={ErrorUtils.getLatestErrorField(xeroConfig ?? {}, CONST.XERO_CONFIG.IMPORT_TAX_RATES)}
                 onCloseError={() => Policy.clearXeroErrorField(policyID, CONST.XERO_CONFIG.IMPORT_TAX_RATES)}
                 pendingAction={PolicyUtils.settingsPendingAction([CONST.XERO_CONFIG.IMPORT_TAX_RATES], xeroConfig?.pendingFields)}
