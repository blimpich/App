import {useIsFocused} from '@react-navigation/native';
import React, {useEffect, useMemo, useState} from 'react';
import {View} from 'react-native';
import {useOnyx} from 'react-native-onyx';
import ConfirmModal from '@components/ConfirmModal';
import HeaderWithBackButton from '@components/HeaderWithBackButton';
import {Trashcan} from '@components/Icon/Expensicons';
import MenuItem from '@components/MenuItem';
import MenuItemWithTopDescription from '@components/MenuItemWithTopDescription';
import OfflineWithFeedback from '@components/OfflineWithFeedback';
import ScreenWrapper from '@components/ScreenWrapper';
import ScrollView from '@components/ScrollView';
import Switch from '@components/Switch';
import Text from '@components/Text';
import TextLink from '@components/TextLink';
import useLocalize from '@hooks/useLocalize';
import usePolicy from '@hooks/usePolicy';
import useThemeStyles from '@hooks/useThemeStyles';
import {formatDefaultTaxRateText, formatRequireReceiptsOverText, getCategoryApproverRule, getCategoryDefaultTaxRate} from '@libs/CategoryUtils';
import {convertToDisplayString} from '@libs/CurrencyUtils';
import {getLatestErrorMessageField} from '@libs/ErrorUtils';
import Navigation from '@libs/Navigation/Navigation';
import type {PlatformStackScreenProps} from '@libs/Navigation/PlatformStackNavigation/types';
import {isDisablingOrDeletingLastEnabledCategory} from '@libs/OptionsListUtils';
import {getPersonalDetailByEmail} from '@libs/PersonalDetailsUtils';
import {getWorkflowApprovalsUnavailable, isControlPolicy} from '@libs/PolicyUtils';
import type {SettingsNavigatorParamList} from '@navigation/types';
import NotFoundPage from '@pages/ErrorPage/NotFoundPage';
import AccessOrNotFoundWrapper from '@pages/workspace/AccessOrNotFoundWrapper';
import {
    clearCategoryErrors,
    deleteWorkspaceCategories,
    setPolicyCategoryDescriptionRequired,
    setWorkspaceCategoryDescriptionHint,
    setWorkspaceCategoryEnabled,
} from '@userActions/Policy/Category';
import CONST from '@src/CONST';
import ONYXKEYS from '@src/ONYXKEYS';
import ROUTES from '@src/ROUTES';
import type SCREENS from '@src/SCREENS';

type CategorySettingsPageProps = PlatformStackScreenProps<SettingsNavigatorParamList, typeof SCREENS.WORKSPACE.CATEGORY_SETTINGS>;

function CategorySettingsPage({
    route: {
        params: {backTo, policyID, categoryName},
    },
    navigation,
}: CategorySettingsPageProps) {
<<<<<<< HEAD
    const [policyCategories] = useOnyx(`${ONYXKEYS.COLLECTION.POLICY_CATEGORIES}${policyID}`, {canBeMissing: true});
=======
    const [policyCategories] = useOnyx(`${ONYXKEYS.COLLECTION.POLICY_CATEGORIES}${policyID}`, {canBeMissing: false});
>>>>>>> fa08e617
    const styles = useThemeStyles();
    const {translate} = useLocalize();
    const [deleteCategoryConfirmModalVisible, setDeleteCategoryConfirmModalVisible] = useState(false);
    const policy = usePolicy(policyID);

    const policyCategory = policyCategories?.[categoryName] ?? Object.values(policyCategories ?? {}).find((category) => category.previousCategoryName === categoryName);
    const policyCurrency = policy?.outputCurrency ?? CONST.CURRENCY.USD;
    const policyCategoryExpenseLimitType = policyCategory?.expenseLimitType ?? CONST.POLICY.EXPENSE_LIMIT_TYPES.EXPENSE;

    const [isCannotDeleteOrDisableLastCategoryModalVisible, setIsCannotDeleteOrDisableLastCategoryModalVisible] = useState(false);
    const shouldPreventDisableOrDelete = isDisablingOrDeletingLastEnabledCategory(policy, policyCategories, [policyCategory]);
    const areCommentsRequired = policyCategory?.areCommentsRequired ?? false;
    const isQuickSettingsFlow = !!backTo;

    const navigateBack = () => {
        Navigation.goBack(isQuickSettingsFlow ? ROUTES.SETTINGS_CATEGORIES_ROOT.getRoute(policyID, backTo) : undefined);
    };

    const isFocused = useIsFocused();

    useEffect(() => {
        if (policyCategory?.name === categoryName || !isFocused) {
            return;
        }
        navigation.setParams({categoryName: policyCategory?.name});
    }, [categoryName, navigation, policyCategory?.name, isFocused]);

    const flagAmountsOverText = useMemo(() => {
        if (policyCategory?.maxExpenseAmount === CONST.DISABLED_MAX_EXPENSE_VALUE || !policyCategory?.maxExpenseAmount) {
            return '';
        }

        return `${convertToDisplayString(policyCategory?.maxExpenseAmount, policyCurrency)} ${CONST.DOT_SEPARATOR} ${translate(
            `workspace.rules.categoryRules.expenseLimitTypes.${policyCategoryExpenseLimitType}`,
        )}`;
    }, [policyCategory?.maxExpenseAmount, policyCategoryExpenseLimitType, policyCurrency, translate]);

    const approverText = useMemo(() => {
        const categoryApprover = getCategoryApproverRule(policy?.rules?.approvalRules ?? [], categoryName)?.approver ?? '';
        const approver = getPersonalDetailByEmail(categoryApprover);
        return approver?.displayName ?? categoryApprover;
    }, [categoryName, policy?.rules?.approvalRules]);

    const defaultTaxRateText = useMemo(() => {
        const taxID = getCategoryDefaultTaxRate(policy?.rules?.expenseRules ?? [], categoryName, policy?.taxRates?.defaultExternalID);

        if (!taxID) {
            return '';
        }

        const taxRate = policy?.taxRates?.taxes[taxID];

        if (!taxRate) {
            return '';
        }

        return formatDefaultTaxRateText(translate, taxID, taxRate, policy?.taxRates);
    }, [categoryName, policy?.rules?.expenseRules, policy?.taxRates, translate]);

    const requireReceiptsOverText = useMemo(() => {
        if (!policy) {
            return '';
        }
        return formatRequireReceiptsOverText(translate, policy, policyCategory?.maxAmountNoReceipt);
    }, [policy, policyCategory?.maxAmountNoReceipt, translate]);

    if (!policyCategory) {
        return <NotFoundPage />;
    }

    const updateWorkspaceCategoryEnabled = (value: boolean) => {
        if (shouldPreventDisableOrDelete) {
            setIsCannotDeleteOrDisableLastCategoryModalVisible(true);
            return;
        }
        setWorkspaceCategoryEnabled(policyID, {[policyCategory.name]: {name: policyCategory.name, enabled: value}});
    };

    const navigateToEditCategory = () => {
        Navigation.navigate(
            isQuickSettingsFlow ? ROUTES.SETTINGS_CATEGORY_EDIT.getRoute(policyID, policyCategory.name, backTo) : ROUTES.WORKSPACE_CATEGORY_EDIT.getRoute(policyID, policyCategory.name),
        );
    };

    const deleteCategory = () => {
        deleteWorkspaceCategories(policyID, [categoryName]);
        setDeleteCategoryConfirmModalVisible(false);
        navigateBack();
    };

    const isThereAnyAccountingConnection = Object.keys(policy?.connections ?? {}).length !== 0;
    const workflowApprovalsUnavailable = getWorkflowApprovalsUnavailable(policy);
    const approverDisabled = !policy?.areWorkflowsEnabled || workflowApprovalsUnavailable;

    return (
        <AccessOrNotFoundWrapper
            accessVariants={[CONST.POLICY.ACCESS_VARIANTS.ADMIN, CONST.POLICY.ACCESS_VARIANTS.PAID]}
            policyID={policyID}
            featureName={CONST.POLICY.MORE_FEATURES.ARE_CATEGORIES_ENABLED}
        >
            <ScreenWrapper
                enableEdgeToEdgeBottomSafeAreaPadding
                style={[styles.defaultModalContainer]}
                testID={CategorySettingsPage.displayName}
            >
                <HeaderWithBackButton
                    title={categoryName}
                    onBackButtonPress={navigateBack}
                />
                <ConfirmModal
                    isVisible={deleteCategoryConfirmModalVisible}
                    onConfirm={deleteCategory}
                    onCancel={() => setDeleteCategoryConfirmModalVisible(false)}
                    title={translate('workspace.categories.deleteCategory')}
                    prompt={translate('workspace.categories.deleteCategoryPrompt')}
                    confirmText={translate('common.delete')}
                    cancelText={translate('common.cancel')}
                    danger
                />
                <ConfirmModal
                    isVisible={isCannotDeleteOrDisableLastCategoryModalVisible}
                    onConfirm={() => setIsCannotDeleteOrDisableLastCategoryModalVisible(false)}
                    onCancel={() => setIsCannotDeleteOrDisableLastCategoryModalVisible(false)}
                    title={translate('workspace.categories.cannotDeleteOrDisableAllCategories.title')}
                    prompt={translate('workspace.categories.cannotDeleteOrDisableAllCategories.description')}
                    confirmText={translate('common.buttonConfirm')}
                    shouldShowCancelButton={false}
                />
                <ScrollView
                    contentContainerStyle={[styles.flexGrow1]}
                    addBottomSafeAreaPadding
                >
                    <OfflineWithFeedback
                        errors={getLatestErrorMessageField(policyCategory)}
                        pendingAction={policyCategory?.pendingFields?.enabled}
                        errorRowStyles={styles.mh5}
                        onClose={() => clearCategoryErrors(policyID, categoryName)}
                    >
                        <View style={[styles.mt2, styles.mh5]}>
                            <View style={[styles.flexRow, styles.mb5, styles.mr2, styles.alignItemsCenter, styles.justifyContentBetween]}>
                                <Text style={[styles.flexShrink1, styles.mr2]}>{translate('workspace.categories.enableCategory')}</Text>
                                <Switch
                                    isOn={policyCategory.enabled}
                                    accessibilityLabel={translate('workspace.categories.enableCategory')}
                                    onToggle={updateWorkspaceCategoryEnabled}
                                    showLockIcon={shouldPreventDisableOrDelete}
                                />
                            </View>
                        </View>
                    </OfflineWithFeedback>
                    <OfflineWithFeedback pendingAction={policyCategory.pendingFields?.name}>
                        <MenuItemWithTopDescription
                            title={policyCategory.name}
                            description={translate('common.name')}
                            onPress={navigateToEditCategory}
                            shouldShowRightIcon
                        />
                    </OfflineWithFeedback>
                    <OfflineWithFeedback pendingAction={policyCategory.pendingFields?.['GL Code']}>
                        <MenuItemWithTopDescription
                            title={policyCategory['GL Code']}
                            description={translate('workspace.categories.glCode')}
                            onPress={() => {
                                if (!isControlPolicy(policy)) {
                                    Navigation.navigate(
                                        ROUTES.WORKSPACE_UPGRADE.getRoute(
                                            policyID,
                                            CONST.UPGRADE_FEATURE_INTRO_MAPPING.glAndPayrollCodes.alias,
                                            isQuickSettingsFlow
                                                ? ROUTES.SETTINGS_CATEGORY_GL_CODE.getRoute(policyID, policyCategory.name, backTo)
                                                : ROUTES.WORKSPACE_CATEGORY_GL_CODE.getRoute(policyID, policyCategory.name),
                                        ),
                                    );
                                    return;
                                }
                                Navigation.navigate(
                                    isQuickSettingsFlow
                                        ? ROUTES.SETTINGS_CATEGORY_GL_CODE.getRoute(policyID, policyCategory.name, backTo)
                                        : ROUTES.WORKSPACE_CATEGORY_GL_CODE.getRoute(policyID, policyCategory.name),
                                );
                            }}
                            shouldShowRightIcon
                        />
                    </OfflineWithFeedback>
                    <OfflineWithFeedback pendingAction={policyCategory.pendingFields?.['Payroll Code']}>
                        <MenuItemWithTopDescription
                            title={policyCategory['Payroll Code']}
                            description={translate('workspace.categories.payrollCode')}
                            onPress={() => {
                                if (!isControlPolicy(policy)) {
                                    Navigation.navigate(
                                        ROUTES.WORKSPACE_UPGRADE.getRoute(
                                            policyID,
                                            CONST.UPGRADE_FEATURE_INTRO_MAPPING.glAndPayrollCodes.alias,
                                            ROUTES.WORKSPACE_CATEGORY_PAYROLL_CODE.getRoute(policyID, policyCategory.name),
                                        ),
                                    );
                                    return;
                                }
                                Navigation.navigate(
                                    isQuickSettingsFlow
                                        ? ROUTES.SETTINGS_CATEGORY_PAYROLL_CODE.getRoute(policyID, policyCategory.name, backTo)
                                        : ROUTES.WORKSPACE_CATEGORY_PAYROLL_CODE.getRoute(policyID, policyCategory.name),
                                );
                            }}
                            shouldShowRightIcon
                        />
                    </OfflineWithFeedback>

                    {!!policy?.areRulesEnabled && (
                        <>
                            <View style={[styles.mh5, styles.pt3, styles.borderTop]}>
                                <Text style={[styles.textNormal, styles.textStrong, styles.mv3]}>{translate('workspace.rules.categoryRules.title')}</Text>
                            </View>
                            <OfflineWithFeedback pendingAction={policyCategory?.pendingFields?.areCommentsRequired}>
                                <View style={[styles.mt2, styles.mh5]}>
                                    <View style={[styles.flexRow, styles.mb5, styles.mr2, styles.alignItemsCenter, styles.justifyContentBetween]}>
                                        <Text style={[styles.flexShrink1, styles.mr2]}>{translate('workspace.rules.categoryRules.requireDescription')}</Text>
                                        <Switch
                                            isOn={policyCategory?.areCommentsRequired ?? false}
                                            accessibilityLabel={translate('workspace.rules.categoryRules.requireDescription')}
                                            onToggle={() => {
                                                if (policyCategory.commentHint && areCommentsRequired) {
                                                    setWorkspaceCategoryDescriptionHint(policyID, categoryName, '');
                                                }
                                                setPolicyCategoryDescriptionRequired(policyID, categoryName, !areCommentsRequired);
                                            }}
                                        />
                                    </View>
                                </View>
                            </OfflineWithFeedback>
                            {!!policyCategory?.areCommentsRequired && (
                                <OfflineWithFeedback pendingAction={policyCategory.pendingFields?.commentHint}>
                                    <MenuItemWithTopDescription
                                        title={policyCategory?.commentHint}
                                        description={translate('workspace.rules.categoryRules.descriptionHint')}
                                        onPress={() => {
                                            Navigation.navigate(ROUTES.WORKSPACE_CATEGORY_DESCRIPTION_HINT.getRoute(policyID, policyCategory.name));
                                        }}
                                        shouldShowRightIcon
                                    />
                                </OfflineWithFeedback>
                            )}
                            <MenuItemWithTopDescription
                                title={approverText}
                                description={translate('workspace.rules.categoryRules.approver')}
                                onPress={() => {
                                    Navigation.navigate(ROUTES.WORKSPACE_CATEGORY_APPROVER.getRoute(policyID, policyCategory.name));
                                }}
                                shouldShowRightIcon
                                // disabled={approverDisabled}
                            />
                            {approverDisabled && (
                                <Text style={[styles.flexRow, styles.alignItemsCenter, styles.mv2, styles.mh5]}>
                                    <Text style={[styles.textLabel, styles.colorMuted]}>{translate('workspace.rules.categoryRules.goTo')}</Text>{' '}
                                    <TextLink
                                        style={[styles.link, styles.label]}
                                        onPress={() => Navigation.navigate(ROUTES.WORKSPACE_MORE_FEATURES.getRoute(policyID))}
                                    >
                                        {translate('workspace.common.moreFeatures')}
                                    </TextLink>{' '}
                                    <Text style={[styles.textLabel, styles.colorMuted]}>{translate('workspace.rules.categoryRules.andEnableWorkflows')}</Text>
                                </Text>
                            )}
                            {!!policy?.tax?.trackingEnabled && (
                                <MenuItemWithTopDescription
                                    title={defaultTaxRateText}
                                    description={translate('workspace.rules.categoryRules.defaultTaxRate')}
                                    onPress={() => {
                                        Navigation.navigate(ROUTES.WORKSPACE_CATEGORY_DEFAULT_TAX_RATE.getRoute(policyID, policyCategory.name));
                                    }}
                                    shouldShowRightIcon
                                />
                            )}

                            <OfflineWithFeedback pendingAction={policyCategory.pendingFields?.maxExpenseAmount}>
                                <MenuItemWithTopDescription
                                    title={flagAmountsOverText}
                                    description={translate('workspace.rules.categoryRules.flagAmountsOver')}
                                    onPress={() => {
                                        Navigation.navigate(ROUTES.WORKSPACE_CATEGORY_FLAG_AMOUNTS_OVER.getRoute(policyID, policyCategory.name));
                                    }}
                                    shouldShowRightIcon
                                />
                            </OfflineWithFeedback>
                            <OfflineWithFeedback pendingAction={policyCategory.pendingFields?.maxAmountNoReceipt}>
                                <MenuItemWithTopDescription
                                    title={requireReceiptsOverText}
                                    description={translate(`workspace.rules.categoryRules.requireReceiptsOver`)}
                                    onPress={() => {
                                        Navigation.navigate(ROUTES.WORKSPACE_CATEGORY_REQUIRE_RECEIPTS_OVER.getRoute(policyID, policyCategory.name));
                                    }}
                                    shouldShowRightIcon
                                />
                            </OfflineWithFeedback>
                        </>
                    )}
                    {!isThereAnyAccountingConnection && (
                        <MenuItem
                            icon={Trashcan}
                            title={translate('common.delete')}
                            onPress={() => {
                                if (shouldPreventDisableOrDelete) {
                                    setIsCannotDeleteOrDisableLastCategoryModalVisible(true);
                                    return;
                                }
                                setDeleteCategoryConfirmModalVisible(true);
                            }}
                        />
                    )}
                </ScrollView>
            </ScreenWrapper>
        </AccessOrNotFoundWrapper>
    );
}

CategorySettingsPage.displayName = 'CategorySettingsPage';

export default CategorySettingsPage;<|MERGE_RESOLUTION|>--- conflicted
+++ resolved
@@ -47,11 +47,7 @@
     },
     navigation,
 }: CategorySettingsPageProps) {
-<<<<<<< HEAD
-    const [policyCategories] = useOnyx(`${ONYXKEYS.COLLECTION.POLICY_CATEGORIES}${policyID}`, {canBeMissing: true});
-=======
     const [policyCategories] = useOnyx(`${ONYXKEYS.COLLECTION.POLICY_CATEGORIES}${policyID}`, {canBeMissing: false});
->>>>>>> fa08e617
     const styles = useThemeStyles();
     const {translate} = useLocalize();
     const [deleteCategoryConfirmModalVisible, setDeleteCategoryConfirmModalVisible] = useState(false);
