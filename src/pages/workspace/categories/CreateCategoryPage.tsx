import type {StackScreenProps} from '@react-navigation/stack';
import React, {useCallback} from 'react';
import {withOnyx} from 'react-native-onyx';
import type {OnyxEntry} from 'react-native-onyx';
import type {FormOnyxValues} from '@components/Form/types';
import HeaderWithBackButton from '@components/HeaderWithBackButton';
import ScreenWrapper from '@components/ScreenWrapper';
import useLocalize from '@hooks/useLocalize';
import useThemeStyles from '@hooks/useThemeStyles';
import Navigation from '@libs/Navigation/Navigation';
import type {SettingsNavigatorParamList} from '@navigation/types';
import AccessOrNotFoundWrapper from '@pages/workspace/AccessOrNotFoundWrapper';
import * as Category from '@userActions/Policy/Category';
import CONST from '@src/CONST';
import ONYXKEYS from '@src/ONYXKEYS';
import ROUTES from '@src/ROUTES';
import type SCREENS from '@src/SCREENS';
import type {PolicyCategories} from '@src/types/onyx';
import CategoryForm from './CategoryForm';

type WorkspaceCreateCategoryPageOnyxProps = {
    /** All policy categories */
    policyCategories: OnyxEntry<PolicyCategories>;
};

type CreateCategoryPageProps = WorkspaceCreateCategoryPageOnyxProps & StackScreenProps<SettingsNavigatorParamList, typeof SCREENS.WORKSPACE.CATEGORY_CREATE>;

function CreateCategoryPage({route, policyCategories}: CreateCategoryPageProps) {
    const styles = useThemeStyles();
    const {translate} = useLocalize();
    const backTo = route.params?.backTo;

    const createCategory = useCallback(
        (values: FormOnyxValues<typeof ONYXKEYS.FORMS.WORKSPACE_CATEGORY_FORM>) => {
<<<<<<< HEAD
            Policy.createPolicyCategory(route.params.policyID, values.categoryName.trim());
            if (backTo) {
                Navigation.goBack(ROUTES.SETTINGS_CATEGORIES_ROOT.getRoute(route.params.policyID, backTo));
                return;
            }
            Navigation.goBack();
=======
            Category.createPolicyCategory(route.params.policyID, values.categoryName.trim());
>>>>>>> 611b86f7
        },
        [backTo, route.params.policyID],
    );

    return (
        <AccessOrNotFoundWrapper
            accessVariants={[CONST.POLICY.ACCESS_VARIANTS.ADMIN, CONST.POLICY.ACCESS_VARIANTS.PAID]}
            policyID={route.params.policyID}
            featureName={CONST.POLICY.MORE_FEATURES.ARE_CATEGORIES_ENABLED}
        >
            <ScreenWrapper
                includeSafeAreaPaddingBottom={false}
                style={[styles.defaultModalContainer]}
                testID={CreateCategoryPage.displayName}
                shouldEnableMaxHeight
            >
                <HeaderWithBackButton
                    title={translate('workspace.categories.addCategory')}
                    onBackButtonPress={() => (backTo ? Navigation.goBack(ROUTES.SETTINGS_CATEGORIES_ROOT.getRoute(route.params.policyID, backTo)) : Navigation.goBack())}
                />
                <CategoryForm
                    onSubmit={createCategory}
                    policyCategories={policyCategories}
                />
            </ScreenWrapper>
        </AccessOrNotFoundWrapper>
    );
}

CreateCategoryPage.displayName = 'CreateCategoryPage';

export default withOnyx<CreateCategoryPageProps, WorkspaceCreateCategoryPageOnyxProps>({
    policyCategories: {
        key: ({route}) => `${ONYXKEYS.COLLECTION.POLICY_CATEGORIES}${route?.params?.policyID}`,
    },
})(CreateCategoryPage);<|MERGE_RESOLUTION|>--- conflicted
+++ resolved
@@ -32,16 +32,12 @@
 
     const createCategory = useCallback(
         (values: FormOnyxValues<typeof ONYXKEYS.FORMS.WORKSPACE_CATEGORY_FORM>) => {
-<<<<<<< HEAD
-            Policy.createPolicyCategory(route.params.policyID, values.categoryName.trim());
+            Category.createPolicyCategory(route.params.policyID, values.categoryName.trim());
             if (backTo) {
                 Navigation.goBack(ROUTES.SETTINGS_CATEGORIES_ROOT.getRoute(route.params.policyID, backTo));
                 return;
             }
             Navigation.goBack();
-=======
-            Category.createPolicyCategory(route.params.policyID, values.categoryName.trim());
->>>>>>> 611b86f7
         },
         [backTo, route.params.policyID],
     );
