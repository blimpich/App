--- conflicted
+++ resolved
@@ -238,11 +238,7 @@
                         onPress={navigateToCreateCategoryPage}
                         icon={Expensicons.Plus}
                         text={translate('workspace.categories.addCategory')}
-<<<<<<< HEAD
-                        style={[styles.mr3, shouldUseNarrowLayout && styles.w50]}
-=======
-                        style={[styles.mr3, isSmallScreenWidth && styles.flex1]}
->>>>>>> 525ad6ff
+                        style={[styles.mr3, shouldUseNarrowLayout && styles.flex1]}
                     />
                 )}
                 <Button
@@ -250,11 +246,7 @@
                     onPress={navigateToCategoriesSettings}
                     icon={Expensicons.Gear}
                     text={translate('common.settings')}
-<<<<<<< HEAD
-                    style={[shouldUseNarrowLayout && styles.w50]}
-=======
-                    style={[isSmallScreenWidth && styles.flex1]}
->>>>>>> 525ad6ff
+                    style={[shouldUseNarrowLayout && styles.flex1]}
                 />
             </View>
         );
@@ -313,27 +305,8 @@
                     cancelText={translate('common.cancel')}
                     danger
                 />
-<<<<<<< HEAD
                 {shouldUseNarrowLayout && <View style={[styles.pl5, styles.pr5]}>{getHeaderButtons()}</View>}
-                <View style={[styles.ph5, styles.pb5, styles.pt3]}>
-                    {Object.keys(policy?.connections ?? {}).length > 0 ? (
-                        <Text>
-                            <Text style={[styles.textNormal, styles.colorMuted]}>{`${translate('workspace.categories.importedFromAccountingSoftware')} `}</Text>
-                            <TextLink
-                                style={[styles.textNormal, styles.link]}
-                                href={`${environmentURL}/${ROUTES.POLICY_ACCOUNTING.getRoute(policyId)}`}
-                            >
-                                {`${translate('workspace.accounting.qbo')} ${translate('workspace.accounting.settings')}`}
-                            </TextLink>
-                        </Text>
-                    ) : (
-                        <Text style={[styles.textNormal, styles.colorMuted]}>{translate('workspace.categories.subtitle')}</Text>
-                    )}
-                </View>
-=======
-                {isSmallScreenWidth && <View style={[styles.pl5, styles.pr5]}>{getHeaderButtons()}</View>}
-                {!isSmallScreenWidth && getHeaderText()}
->>>>>>> 525ad6ff
+                {!shouldUseNarrowLayout && getHeaderText()}
                 {isLoading && (
                     <ActivityIndicator
                         size={CONST.ACTIVITY_INDICATOR_SIZE.LARGE}
@@ -360,7 +333,7 @@
                         onDismissError={dismissError}
                         customListHeader={getCustomListHeader()}
                         listHeaderWrapperStyle={[styles.ph9, styles.pv3, styles.pb5]}
-                        listHeaderContent={isSmallScreenWidth ? getHeaderText() : null}
+                        listHeaderContent={shouldUseNarrowLayout ? getHeaderText() : null}
                         showScrollIndicator={false}
                     />
                 )}
