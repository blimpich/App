import React, {useCallback, useEffect, useMemo, useState} from 'react';
import {ActivityIndicator, InteractionManager, View} from 'react-native';
import {useOnyx} from 'react-native-onyx';
import Button from '@components/Button';
import ButtonWithDropdownMenu from '@components/ButtonWithDropdownMenu';
import type {DropdownOption} from '@components/ButtonWithDropdownMenu/types';
import ConfirmModal from '@components/ConfirmModal';
import DecisionModal from '@components/DecisionModal';
import EmptyStateComponent from '@components/EmptyStateComponent';
import HeaderWithBackButton from '@components/HeaderWithBackButton';
import * as Expensicons from '@components/Icon/Expensicons';
import * as Illustrations from '@components/Icon/Illustrations';
import LottieAnimations from '@components/LottieAnimations';
import ScreenWrapper from '@components/ScreenWrapper';
import ScrollView from '@components/ScrollView';
import SearchBar from '@components/SearchBar';
import TableListItem from '@components/SelectionList/TableListItem';
import type {ListItem} from '@components/SelectionList/types';
import SelectionListWithModal from '@components/SelectionListWithModal';
import CustomListHeader from '@components/SelectionListWithModal/CustomListHeader';
import TableListItemSkeleton from '@components/Skeletons/TableRowSkeleton';
import Switch from '@components/Switch';
import Text from '@components/Text';
import TextLink from '@components/TextLink';
import useAutoTurnSelectionModeOffWhenHasNoActiveOption from '@hooks/useAutoTurnSelectionModeOffWhenHasNoActiveOption';
import useCleanupSelectedOptions from '@hooks/useCleanupSelectedOptions';
import useEnvironment from '@hooks/useEnvironment';
import useFilteredSelection from '@hooks/useFilteredSelection';
import useLocalize from '@hooks/useLocalize';
import useMobileSelectionMode from '@hooks/useMobileSelectionMode';
import useNetwork from '@hooks/useNetwork';
import usePolicy from '@hooks/usePolicy';
import useResponsiveLayout from '@hooks/useResponsiveLayout';
import useSearchBackPress from '@hooks/useSearchBackPress';
import useSearchResults from '@hooks/useSearchResults';
import useTheme from '@hooks/useTheme';
import useThemeStyles from '@hooks/useThemeStyles';
import {isConnectionInProgress, isConnectionUnverified} from '@libs/actions/connections';
import {turnOffMobileSelectionMode} from '@libs/actions/MobileSelectionMode';
import {canUseTouchScreen} from '@libs/DeviceCapabilities';
import localeCompare from '@libs/LocaleCompare';
import Navigation from '@libs/Navigation/Navigation';
import type {PlatformStackScreenProps} from '@libs/Navigation/PlatformStackNavigation/types';
import type {WorkspaceSplitNavigatorParamList} from '@libs/Navigation/types';
import {isDisablingOrDeletingLastEnabledCategory} from '@libs/OptionsListUtils';
import {getConnectedIntegration, getCurrentConnectionName, hasAccountingConnections, shouldShowSyncError} from '@libs/PolicyUtils';
import StringUtils from '@libs/StringUtils';
import AccessOrNotFoundWrapper from '@pages/workspace/AccessOrNotFoundWrapper';
import {close} from '@userActions/Modal';
import {clearCategoryErrors, deleteWorkspaceCategories, downloadCategoriesCSV, openPolicyCategoriesPage, setWorkspaceCategoryEnabled} from '@userActions/Policy/Category';
import CONST from '@src/CONST';
import ONYXKEYS from '@src/ONYXKEYS';
import ROUTES from '@src/ROUTES';
import type SCREENS from '@src/SCREENS';
import type {PolicyCategory} from '@src/types/onyx';
import type DeepValueOf from '@src/types/utils/DeepValueOf';

type PolicyOption = ListItem & {
    /** Category name is used as a key for the selectedCategories state */
    keyForList: string;
};

type WorkspaceCategoriesPageProps = PlatformStackScreenProps<WorkspaceSplitNavigatorParamList, typeof SCREENS.WORKSPACE.CATEGORIES>;

function WorkspaceCategoriesPage({route}: WorkspaceCategoriesPageProps) {
    // We need to use isSmallScreenWidth instead of shouldUseNarrowLayout to apply the correct modal type for the decision modal
    // eslint-disable-next-line rulesdir/prefer-shouldUseNarrowLayout-instead-of-isSmallScreenWidth
    const {shouldUseNarrowLayout, isSmallScreenWidth} = useResponsiveLayout();
    const styles = useThemeStyles();
    const theme = useTheme();
    const {translate} = useLocalize();
    const [isOfflineModalVisible, setIsOfflineModalVisible] = useState(false);
    const [isDownloadFailureModalVisible, setIsDownloadFailureModalVisible] = useState(false);
    const [deleteCategoriesConfirmModalVisible, setDeleteCategoriesConfirmModalVisible] = useState(false);
    const [isCannotDeleteOrDisableLastCategoryModalVisible, setIsCannotDeleteOrDisableLastCategoryModalVisible] = useState(false);
    const {environmentURL} = useEnvironment();
    const policyId = route.params.policyID;
    const backTo = route.params?.backTo;
    const policy = usePolicy(policyId);
    const {selectionMode} = useMobileSelectionMode();
    const [policyCategories] = useOnyx(`${ONYXKEYS.COLLECTION.POLICY_CATEGORIES}${policyId}`, {canBeMissing: true});
    const [connectionSyncProgress] = useOnyx(`${ONYXKEYS.COLLECTION.POLICY_CONNECTION_SYNC_PROGRESS}${policy?.id}`, {canBeMissing: true});
    const isSyncInProgress = isConnectionInProgress(connectionSyncProgress, policy);
    const hasSyncError = shouldShowSyncError(policy, isSyncInProgress);
    const connectedIntegration = getConnectedIntegration(policy) ?? connectionSyncProgress?.connectionName;
    const isConnectionVerified = connectedIntegration && !isConnectionUnverified(policy, connectedIntegration);
    const currentConnectionName = getCurrentConnectionName(policy);
    const isQuickSettingsFlow = !!backTo;
    const filterCategories = useCallback((category: PolicyCategory | undefined) => !!category && category.pendingAction !== CONST.RED_BRICK_ROAD_PENDING_ACTION.DELETE, []);

    const [selectedCategories, setSelectedCategories] = useFilteredSelection(policyCategories, filterCategories);
    const canSelectMultiple = isSmallScreenWidth ? selectionMode?.isEnabled : true;

    const fetchCategories = useCallback(() => {
        openPolicyCategoriesPage(policyId);
    }, [policyId]);

    const {isOffline} = useNetwork({onReconnect: fetchCategories});

    useEffect(() => {
        fetchCategories();
        // eslint-disable-next-line react-compiler/react-compiler
        // eslint-disable-next-line react-hooks/exhaustive-deps
    }, []);

    const cleanupSelectedOption = useCallback(() => setSelectedCategories([]), [setSelectedCategories]);
    useCleanupSelectedOptions(cleanupSelectedOption);

    useSearchBackPress({
        onClearSelection: () => setSelectedCategories([]),
        onNavigationCallBack: () => Navigation.goBack(backTo),
    });

    const updateWorkspaceCategoryEnabled = useCallback(
        (value: boolean, categoryName: string) => {
            setWorkspaceCategoryEnabled(policyId, {[categoryName]: {name: categoryName, enabled: value}});
        },
        [policyId],
    );

    const categoryList = useMemo<PolicyOption[]>(() => {
        const categories = Object.values(policyCategories ?? {});
        return categories.reduce<PolicyOption[]>((acc, value) => {
            const isDisabled = value.pendingAction === CONST.RED_BRICK_ROAD_PENDING_ACTION.DELETE;

            if (!isOffline && isDisabled) {
                return acc;
            }

            acc.push({
                text: value.name,
                keyForList: value.name,
                isDisabled,
                pendingAction: value.pendingAction,
                errors: value.errors ?? undefined,
                rightElement: (
                    <Switch
                        isOn={value.enabled}
                        disabled={isDisabled}
                        accessibilityLabel={translate('workspace.categories.enableCategory')}
                        onToggle={(newValue: boolean) => {
                            if (isDisablingOrDeletingLastEnabledCategory(policy, policyCategories, [value])) {
                                setIsCannotDeleteOrDisableLastCategoryModalVisible(true);
                                return;
                            }
                            updateWorkspaceCategoryEnabled(newValue, value.name);
                        }}
                        showLockIcon={isDisablingOrDeletingLastEnabledCategory(policy, policyCategories, [value])}
                    />
                ),
            });

            return acc;
        }, []);
    }, [policyCategories, isOffline, translate, updateWorkspaceCategoryEnabled, policy]);

    const filterCategory = useCallback((categoryOption: PolicyOption, searchInput: string) => {
        const categoryText = StringUtils.normalize(categoryOption.text?.toLowerCase() ?? '');
        const alternateText = StringUtils.normalize(categoryOption.alternateText?.toLowerCase() ?? '');
        const normalizedSearchInput = StringUtils.normalize(searchInput);
        return categoryText.includes(normalizedSearchInput) || alternateText.includes(normalizedSearchInput);
    }, []);
    const sortCategories = useCallback((data: PolicyOption[]) => {
        return data.sort((a, b) => localeCompare(a.text ?? '', b?.text ?? ''));
    }, []);
    const [inputValue, setInputValue, filteredCategoryList] = useSearchResults(categoryList, filterCategory, sortCategories);

    useAutoTurnSelectionModeOffWhenHasNoActiveOption(categoryList);

    const toggleCategory = useCallback(
        (category: PolicyOption) => {
            setSelectedCategories((prev) => {
                if (prev.includes(category.keyForList)) {
                    return prev.filter((key) => key !== category.keyForList);
                }
                return [...prev, category.keyForList];
            });
        },
        [setSelectedCategories],
    );

    const toggleAllCategories = () => {
        const availableCategories = filteredCategoryList.filter((category) => category.pendingAction !== CONST.RED_BRICK_ROAD_PENDING_ACTION.DELETE);
        const someSelected = availableCategories.some((category) => selectedCategories.includes(category.keyForList));
        setSelectedCategories(someSelected ? [] : availableCategories.map((item) => item.keyForList));
    };

    const getCustomListHeader = () => {
        if (filteredCategoryList.length === 0) {
            return null;
        }
        return (
            <CustomListHeader
                canSelectMultiple={canSelectMultiple}
                leftHeaderText={translate('common.name')}
                rightHeaderText={translate('common.enabled')}
            />
        );
    };

    const navigateToCategorySettings = (category: PolicyOption) => {
        if (isSmallScreenWidth && selectionMode?.isEnabled) {
            toggleCategory(category);
            return;
        }
        Navigation.navigate(
            isQuickSettingsFlow
                ? ROUTES.SETTINGS_CATEGORY_SETTINGS.getRoute(policyId, category.keyForList, backTo)
                : ROUTES.WORKSPACE_CATEGORY_SETTINGS.getRoute(policyId, category.keyForList),
        );
    };

    const navigateToCategoriesSettings = useCallback(() => {
        Navigation.navigate(isQuickSettingsFlow ? ROUTES.SETTINGS_CATEGORIES_SETTINGS.getRoute(policyId, backTo) : ROUTES.WORKSPACE_CATEGORIES_SETTINGS.getRoute(policyId));
    }, [isQuickSettingsFlow, policyId, backTo]);

    const navigateToCreateCategoryPage = () => {
        Navigation.navigate(isQuickSettingsFlow ? ROUTES.SETTINGS_CATEGORY_CREATE.getRoute(policyId, backTo) : ROUTES.WORKSPACE_CATEGORY_CREATE.getRoute(policyId));
    };

    const dismissError = (item: PolicyOption) => {
        clearCategoryErrors(policyId, item.keyForList);
    };

    const handleDeleteCategories = () => {
        deleteWorkspaceCategories(policyId, selectedCategories);
        setDeleteCategoriesConfirmModalVisible(false);

        InteractionManager.runAfterInteractions(() => {
            setSelectedCategories([]);
        });
    };
    const hasVisibleCategories = categoryList.some((category) => category.pendingAction !== CONST.RED_BRICK_ROAD_PENDING_ACTION.DELETE || isOffline);

    const hasVisibleCategories = categoryList.some((category) => category.pendingAction !== CONST.RED_BRICK_ROAD_PENDING_ACTION.DELETE || isOffline);

    const policyHasAccountingConnections = hasAccountingConnections(policy);

    const secondaryActions = useMemo(() => {
        const menuItems = [];
        menuItems.push({
            icon: Expensicons.Gear,
            text: translate('common.settings'),
            onSelected: navigateToCategoriesSettings,
            value: CONST.POLICY.SECONDARY_ACTIONS.SETTINGS,
        });
        if (!policyHasAccountingConnections) {
            menuItems.push({
                icon: Expensicons.Table,
                text: translate('spreadsheet.importSpreadsheet'),
                onSelected: () => {
                    if (isOffline) {
                        close(() => setIsOfflineModalVisible(true));
                        return;
                    }
                    Navigation.navigate(
                        isQuickSettingsFlow
                            ? ROUTES.SETTINGS_CATEGORIES_IMPORT.getRoute(policyId, ROUTES.SETTINGS_CATEGORIES_ROOT.getRoute(policyId, backTo))
                            : ROUTES.WORKSPACE_CATEGORIES_IMPORT.getRoute(policyId),
                    );
                },
                value: CONST.POLICY.SECONDARY_ACTIONS.IMPORT_SPREADSHEET,
            });
        }
        if (hasVisibleCategories) {
            menuItems.push({
                icon: Expensicons.Download,
                text: translate('spreadsheet.downloadCSV'),
                onSelected: () => {
                    if (isOffline) {
                        close(() => setIsOfflineModalVisible(true));
                        return;
                    }
                    close(() => {
                        downloadCategoriesCSV(policyId, () => {
                            setIsDownloadFailureModalVisible(true);
                        });
                    });
                },
                value: CONST.POLICY.SECONDARY_ACTIONS.DOWNLOAD_CSV,
            });
        }

        return menuItems;
    }, [translate, navigateToCategoriesSettings, policyHasAccountingConnections, hasVisibleCategories, isOffline, isQuickSettingsFlow, policyId, backTo]);

    const getHeaderButtons = () => {
        const options: Array<DropdownOption<DeepValueOf<typeof CONST.POLICY.BULK_ACTION_TYPES>>> = [];
        const isThereAnyAccountingConnection = Object.keys(policy?.connections ?? {}).length !== 0;
        const selectedCategoriesObject = selectedCategories.map((key) => policyCategories?.[key]);

        if (isSmallScreenWidth ? canSelectMultiple : selectedCategories.length > 0) {
            if (!isThereAnyAccountingConnection) {
                options.push({
                    icon: Expensicons.Trashcan,
                    text: translate(selectedCategories.length === 1 ? 'workspace.categories.deleteCategory' : 'workspace.categories.deleteCategories'),
                    value: CONST.POLICY.BULK_ACTION_TYPES.DELETE,
                    onSelected: () => {
                        if (isDisablingOrDeletingLastEnabledCategory(policy, policyCategories, selectedCategoriesObject)) {
                            setIsCannotDeleteOrDisableLastCategoryModalVisible(true);
                            return;
                        }

                        setDeleteCategoriesConfirmModalVisible(true);
                    },
                });
            }

            const enabledCategories = selectedCategories.filter((categoryName) => policyCategories?.[categoryName]?.enabled);
            if (enabledCategories.length > 0) {
                const categoriesToDisable = selectedCategories
                    .filter((categoryName) => policyCategories?.[categoryName]?.enabled)
                    .reduce<Record<string, {name: string; enabled: boolean}>>((acc, categoryName) => {
                        acc[categoryName] = {
                            name: categoryName,
                            enabled: false,
                        };
                        return acc;
                    }, {});
                options.push({
                    icon: Expensicons.Close,
                    text: translate(enabledCategories.length === 1 ? 'workspace.categories.disableCategory' : 'workspace.categories.disableCategories'),
                    value: CONST.POLICY.BULK_ACTION_TYPES.DISABLE,
                    onSelected: () => {
                        if (isDisablingOrDeletingLastEnabledCategory(policy, policyCategories, selectedCategoriesObject)) {
                            setIsCannotDeleteOrDisableLastCategoryModalVisible(true);
                            return;
                        }
                        setSelectedCategories([]);
                        setWorkspaceCategoryEnabled(policyId, categoriesToDisable);
                    },
                });
            }

            const disabledCategories = selectedCategories.filter((categoryName) => !policyCategories?.[categoryName]?.enabled);
            if (disabledCategories.length > 0) {
                const categoriesToEnable = selectedCategories
                    .filter((categoryName) => !policyCategories?.[categoryName]?.enabled)
                    .reduce<Record<string, {name: string; enabled: boolean}>>((acc, categoryName) => {
                        acc[categoryName] = {
                            name: categoryName,
                            enabled: true,
                        };
                        return acc;
                    }, {});
                options.push({
                    icon: Expensicons.Checkmark,
                    text: translate(disabledCategories.length === 1 ? 'workspace.categories.enableCategory' : 'workspace.categories.enableCategories'),
                    value: CONST.POLICY.BULK_ACTION_TYPES.ENABLE,
                    onSelected: () => {
                        setSelectedCategories([]);
                        setWorkspaceCategoryEnabled(policyId, categoriesToEnable);
                    },
                });
            }

            return (
                <ButtonWithDropdownMenu
                    onPress={() => null}
                    shouldAlwaysShowDropdownMenu
                    buttonSize={CONST.DROPDOWN_BUTTON_SIZE.MEDIUM}
                    customText={translate('workspace.common.selected', {count: selectedCategories.length})}
                    options={options}
                    isSplitButton={false}
                    style={[shouldUseNarrowLayout && styles.flexGrow1, shouldUseNarrowLayout && styles.mb3]}
                    isDisabled={!selectedCategories.length}
                    testID={`${WorkspaceCategoriesPage.displayName}-header-dropdown-menu-button`}
                />
            );
        }

        return (
            <View style={[styles.flexRow, styles.gap2, shouldUseNarrowLayout && styles.mb3]}>
<<<<<<< HEAD
                {!hasAccountingConnections(policy) && hasVisibleCategories && (
=======
                {!policyHasAccountingConnections && (
>>>>>>> 2dca0681
                    <Button
                        success
                        onPress={navigateToCreateCategoryPage}
                        icon={Expensicons.Plus}
                        text={translate('workspace.categories.addCategory')}
                        style={[shouldUseNarrowLayout && styles.flex1]}
                    />
                )}
                <ButtonWithDropdownMenu
                    success={false}
                    onPress={() => {}}
                    shouldAlwaysShowDropdownMenu
                    customText={translate('common.more')}
                    options={secondaryActions}
                    isSplitButton={false}
                    wrapperStyle={policyHasAccountingConnections ? styles.flexGrow1 : styles.flexGrow0}
                />
            </View>
        );
    };

    const isLoading = !isOffline && policyCategories === undefined;

    useEffect(() => {
        if (selectionMode?.isEnabled) {
            return;
        }

        setSelectedCategories([]);
    }, [setSelectedCategories, selectionMode?.isEnabled]);

<<<<<<< HEAD
    const navigateToImportSpreadsheet = useCallback(() => {
        if (isOffline) {
            close(() => setIsOfflineModalVisible(true));
            return;
        }
        Navigation.navigate(
            isQuickSettingsFlow
                ? ROUTES.SETTINGS_CATEGORIES_IMPORT.getRoute(policyId, ROUTES.SETTINGS_CATEGORIES_ROOT.getRoute(policyId, backTo))
                : ROUTES.WORKSPACE_CATEGORIES_IMPORT.getRoute(policyId),
        );
    }, [backTo, isOffline, isQuickSettingsFlow, policyId]);

    const threeDotsMenuItems = useMemo(() => {
        const menuItems = [];
        if (!hasAccountingConnections(policy)) {
            menuItems.push({
                icon: Expensicons.Table,
                text: translate('spreadsheet.importSpreadsheet'),
                onSelected: navigateToImportSpreadsheet,
            });
        }
        if (hasVisibleCategories) {
            menuItems.push({
                icon: Expensicons.Download,
                text: translate('spreadsheet.downloadCSV'),
                onSelected: () => {
                    if (isOffline) {
                        close(() => setIsOfflineModalVisible(true));
                        return;
                    }
                    close(() => {
                        downloadCategoriesCSV(policyId, () => {
                            setIsDownloadFailureModalVisible(true);
                        });
                    });
                },
            });
        }

        return menuItems;
    }, [policyId, translate, isOffline, hasVisibleCategories, policy, navigateToImportSpreadsheet]);

=======
>>>>>>> 2dca0681
    const selectionModeHeader = selectionMode?.isEnabled && shouldUseNarrowLayout;

    const headerContent = (
        <>
            <View style={[styles.ph5, styles.pb5, styles.pt3, shouldUseNarrowLayout ? styles.workspaceSectionMobile : styles.workspaceSection]}>
                {!hasSyncError && isConnectionVerified ? (
                    <Text>
                        <Text style={[styles.textNormal, styles.colorMuted]}>{`${translate('workspace.categories.importedFromAccountingSoftware')} `}</Text>
                        <TextLink
                            style={[styles.textNormal, styles.link]}
                            href={`${environmentURL}/${ROUTES.POLICY_ACCOUNTING.getRoute(policyId)}`}
                        >
                            {`${currentConnectionName} ${translate('workspace.accounting.settings')}`}
                        </TextLink>
                        <Text style={[styles.textNormal, styles.colorMuted]}>.</Text>
                    </Text>
                ) : (
                    <Text style={[styles.textNormal, styles.colorMuted]}>{translate('workspace.categories.subtitle')}</Text>
                )}
            </View>
            {categoryList.length > CONST.SEARCH_ITEM_LIMIT && (
                <SearchBar
                    label={translate('workspace.categories.findCategory')}
                    inputValue={inputValue}
                    onChangeText={setInputValue}
                    shouldShowEmptyState={hasVisibleCategories && !isLoading && filteredCategoryList.length === 0}
                />
            )}
        </>
    );

    return (
        <AccessOrNotFoundWrapper
            accessVariants={[CONST.POLICY.ACCESS_VARIANTS.ADMIN, CONST.POLICY.ACCESS_VARIANTS.PAID]}
            policyID={policyId}
            featureName={CONST.POLICY.MORE_FEATURES.ARE_CATEGORIES_ENABLED}
        >
            <ScreenWrapper
                enableEdgeToEdgeBottomSafeAreaPadding
                style={[styles.defaultModalContainer]}
                testID={WorkspaceCategoriesPage.displayName}
                shouldShowOfflineIndicatorInWideScreen
                offlineIndicatorStyle={styles.mtAuto}
            >
                <HeaderWithBackButton
                    shouldShowBackButton={shouldUseNarrowLayout}
                    title={selectionModeHeader ? translate('common.selectMultiple') : translate('workspace.common.categories')}
                    icon={!selectionModeHeader ? Illustrations.FolderOpen : undefined}
                    shouldUseHeadlineHeader={!selectionModeHeader}
                    onBackButtonPress={() => {
                        if (selectionMode?.isEnabled) {
                            setSelectedCategories([]);
                            turnOffMobileSelectionMode();
                            return;
                        }

                        if (backTo) {
                            Navigation.goBack(backTo);
                            return;
                        }

                        Navigation.popToSidebar();
                    }}
                >
                    {!shouldUseNarrowLayout && getHeaderButtons()}
                </HeaderWithBackButton>
                <ConfirmModal
                    isVisible={deleteCategoriesConfirmModalVisible}
                    onConfirm={handleDeleteCategories}
                    onCancel={() => setDeleteCategoriesConfirmModalVisible(false)}
                    title={translate(selectedCategories.length === 1 ? 'workspace.categories.deleteCategory' : 'workspace.categories.deleteCategories')}
                    prompt={translate(selectedCategories.length === 1 ? 'workspace.categories.deleteCategoryPrompt' : 'workspace.categories.deleteCategoriesPrompt')}
                    confirmText={translate('common.delete')}
                    cancelText={translate('common.cancel')}
                    danger
                />
                {shouldUseNarrowLayout && <View style={[styles.pl5, styles.pr5]}>{getHeaderButtons()}</View>}
                {(!hasVisibleCategories || isLoading) && headerContent}
                {isLoading && (
                    <ActivityIndicator
                        size={CONST.ACTIVITY_INDICATOR_SIZE.LARGE}
                        style={[styles.flex1]}
                        color={theme.spinner}
                    />
                )}
                {hasVisibleCategories && !isLoading && (
                    <SelectionListWithModal
                        canSelectMultiple={canSelectMultiple}
                        turnOnSelectionModeOnLongPress={isSmallScreenWidth}
                        onTurnOnSelectionMode={(item) => item && toggleCategory(item)}
                        sections={[{data: filteredCategoryList, isDisabled: false}]}
                        shouldUseDefaultRightHandSideCheckmark={false}
                        selectedItems={selectedCategories}
                        onCheckboxPress={toggleCategory}
                        onSelectRow={navigateToCategorySettings}
                        shouldPreventDefaultFocusOnSelectRow={!canUseTouchScreen()}
                        onSelectAll={filteredCategoryList.length > 0 ? toggleAllCategories : undefined}
                        ListItem={TableListItem}
                        listHeaderContent={headerContent}
                        shouldShowListEmptyContent={false}
                        onDismissError={dismissError}
                        customListHeader={getCustomListHeader()}
                        listHeaderWrapperStyle={[styles.ph9, styles.pv3, styles.pb5]}
                        showScrollIndicator={false}
                        addBottomSafeAreaPadding
                    />
                )}
                {!hasVisibleCategories && !isLoading && inputValue.length === 0 && (
                    <ScrollView contentContainerStyle={[styles.flexGrow1, styles.flexShrink0]}>
                        <EmptyStateComponent
                            SkeletonComponent={TableListItemSkeleton}
                            headerMediaType={CONST.EMPTY_STATE_MEDIA.ANIMATION}
                            headerMedia={LottieAnimations.GenericEmptyState}
                            title={translate('workspace.categories.emptyCategories.title')}
                            subtitle={translate('workspace.categories.emptyCategories.subtitle')}
                            headerStyles={[styles.emptyStateCardIllustrationContainer, styles.emptyFolderBG]}
                            lottieWebViewStyles={styles.emptyStateFolderWebStyles}
                            headerContentStyles={styles.emptyStateFolderWebStyles}
                            buttons={[
                                {
                                    icon: Expensicons.Plus,
                                    buttonText: translate('workspace.categories.addCategory'),
                                    buttonAction: navigateToCreateCategoryPage,
                                    success: true,
                                },
                                {
                                    icon: Expensicons.Table,
                                    buttonText: translate('common.import'),
                                    buttonAction: navigateToImportSpreadsheet,
                                },
                            ]}
                        />
                    </ScrollView>
                )}
                <ConfirmModal
                    isVisible={isCannotDeleteOrDisableLastCategoryModalVisible}
                    onConfirm={() => setIsCannotDeleteOrDisableLastCategoryModalVisible(false)}
                    onCancel={() => setIsCannotDeleteOrDisableLastCategoryModalVisible(false)}
                    title={translate('workspace.categories.cannotDeleteOrDisableAllCategories.title')}
                    prompt={translate('workspace.categories.cannotDeleteOrDisableAllCategories.description')}
                    confirmText={translate('common.buttonConfirm')}
                    shouldShowCancelButton={false}
                />
                <ConfirmModal
                    isVisible={isOfflineModalVisible}
                    onConfirm={() => setIsOfflineModalVisible(false)}
                    title={translate('common.youAppearToBeOffline')}
                    prompt={translate('common.thisFeatureRequiresInternet')}
                    confirmText={translate('common.buttonConfirm')}
                    shouldShowCancelButton={false}
                    onCancel={() => setIsOfflineModalVisible(false)}
                    shouldHandleNavigationBack
                />
                <DecisionModal
                    title={translate('common.downloadFailedTitle')}
                    prompt={translate('common.downloadFailedDescription')}
                    isSmallScreenWidth={isSmallScreenWidth}
                    onSecondOptionSubmit={() => setIsDownloadFailureModalVisible(false)}
                    secondOptionText={translate('common.buttonConfirm')}
                    isVisible={isDownloadFailureModalVisible}
                    onClose={() => setIsDownloadFailureModalVisible(false)}
                />
            </ScreenWrapper>
        </AccessOrNotFoundWrapper>
    );
}

WorkspaceCategoriesPage.displayName = 'WorkspaceCategoriesPage';

export default WorkspaceCategoriesPage;<|MERGE_RESOLUTION|>--- conflicted
+++ resolved
@@ -232,9 +232,19 @@
     };
     const hasVisibleCategories = categoryList.some((category) => category.pendingAction !== CONST.RED_BRICK_ROAD_PENDING_ACTION.DELETE || isOffline);
 
-    const hasVisibleCategories = categoryList.some((category) => category.pendingAction !== CONST.RED_BRICK_ROAD_PENDING_ACTION.DELETE || isOffline);
-
     const policyHasAccountingConnections = hasAccountingConnections(policy);
+
+    const navigateToImportSpreadsheet = useCallback(() => {
+        if (isOffline) {
+            close(() => setIsOfflineModalVisible(true));
+            return;
+        }
+        Navigation.navigate(
+            isQuickSettingsFlow
+                ? ROUTES.SETTINGS_CATEGORIES_IMPORT.getRoute(policyId, ROUTES.SETTINGS_CATEGORIES_ROOT.getRoute(policyId, backTo))
+                : ROUTES.WORKSPACE_CATEGORIES_IMPORT.getRoute(policyId),
+        );
+    }, [backTo, isOffline, isQuickSettingsFlow, policyId]);
 
     const secondaryActions = useMemo(() => {
         const menuItems = [];
@@ -248,17 +258,7 @@
             menuItems.push({
                 icon: Expensicons.Table,
                 text: translate('spreadsheet.importSpreadsheet'),
-                onSelected: () => {
-                    if (isOffline) {
-                        close(() => setIsOfflineModalVisible(true));
-                        return;
-                    }
-                    Navigation.navigate(
-                        isQuickSettingsFlow
-                            ? ROUTES.SETTINGS_CATEGORIES_IMPORT.getRoute(policyId, ROUTES.SETTINGS_CATEGORIES_ROOT.getRoute(policyId, backTo))
-                            : ROUTES.WORKSPACE_CATEGORIES_IMPORT.getRoute(policyId),
-                    );
-                },
+                onSelected: navigateToImportSpreadsheet,
                 value: CONST.POLICY.SECONDARY_ACTIONS.IMPORT_SPREADSHEET,
             });
         }
@@ -282,7 +282,7 @@
         }
 
         return menuItems;
-    }, [translate, navigateToCategoriesSettings, policyHasAccountingConnections, hasVisibleCategories, isOffline, isQuickSettingsFlow, policyId, backTo]);
+    }, [translate, navigateToCategoriesSettings, policyHasAccountingConnections, hasVisibleCategories, navigateToImportSpreadsheet, isOffline, policyId]);
 
     const getHeaderButtons = () => {
         const options: Array<DropdownOption<DeepValueOf<typeof CONST.POLICY.BULK_ACTION_TYPES>>> = [];
@@ -371,11 +371,7 @@
 
         return (
             <View style={[styles.flexRow, styles.gap2, shouldUseNarrowLayout && styles.mb3]}>
-<<<<<<< HEAD
-                {!hasAccountingConnections(policy) && hasVisibleCategories && (
-=======
-                {!policyHasAccountingConnections && (
->>>>>>> 2dca0681
+                {!policyHasAccountingConnections && hasVisibleCategories && (
                     <Button
                         success
                         onPress={navigateToCreateCategoryPage}
@@ -407,51 +403,6 @@
         setSelectedCategories([]);
     }, [setSelectedCategories, selectionMode?.isEnabled]);
 
-<<<<<<< HEAD
-    const navigateToImportSpreadsheet = useCallback(() => {
-        if (isOffline) {
-            close(() => setIsOfflineModalVisible(true));
-            return;
-        }
-        Navigation.navigate(
-            isQuickSettingsFlow
-                ? ROUTES.SETTINGS_CATEGORIES_IMPORT.getRoute(policyId, ROUTES.SETTINGS_CATEGORIES_ROOT.getRoute(policyId, backTo))
-                : ROUTES.WORKSPACE_CATEGORIES_IMPORT.getRoute(policyId),
-        );
-    }, [backTo, isOffline, isQuickSettingsFlow, policyId]);
-
-    const threeDotsMenuItems = useMemo(() => {
-        const menuItems = [];
-        if (!hasAccountingConnections(policy)) {
-            menuItems.push({
-                icon: Expensicons.Table,
-                text: translate('spreadsheet.importSpreadsheet'),
-                onSelected: navigateToImportSpreadsheet,
-            });
-        }
-        if (hasVisibleCategories) {
-            menuItems.push({
-                icon: Expensicons.Download,
-                text: translate('spreadsheet.downloadCSV'),
-                onSelected: () => {
-                    if (isOffline) {
-                        close(() => setIsOfflineModalVisible(true));
-                        return;
-                    }
-                    close(() => {
-                        downloadCategoriesCSV(policyId, () => {
-                            setIsDownloadFailureModalVisible(true);
-                        });
-                    });
-                },
-            });
-        }
-
-        return menuItems;
-    }, [policyId, translate, isOffline, hasVisibleCategories, policy, navigateToImportSpreadsheet]);
-
-=======
->>>>>>> 2dca0681
     const selectionModeHeader = selectionMode?.isEnabled && shouldUseNarrowLayout;
 
     const headerContent = (
