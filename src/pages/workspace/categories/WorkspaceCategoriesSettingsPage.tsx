--- conflicted
+++ resolved
@@ -94,11 +94,7 @@
                     shouldPlaceSubtitleBelowSwitch
                 />
                 <View style={[styles.containerWithSpaceBetween]}>
-<<<<<<< HEAD
-                    {!!currentPolicy && listItems.length > 0 && (
-=======
-                    {!!currentPolicy && listItems && canUseWorkspaceRules && (
->>>>>>> 4bbe332a
+                    {!!currentPolicy && listItems.length > 0 && canUseWorkspaceRules && (
                         <>
                             <View style={[styles.mh5, styles.mt2, styles.mb1]}>
                                 <Text style={[styles.headerText]}>{translate('workspace.categories.defaultSpendCategories')}</Text>
