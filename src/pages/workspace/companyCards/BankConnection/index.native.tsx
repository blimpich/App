--- conflicted
+++ resolved
@@ -51,17 +51,12 @@
     const selectedBank = addNewCard?.data?.selectedBank;
     const {bankName: bankNameFromRoute, backTo, policyID: policyIDFromRoute} = route?.params ?? {};
     const policyID = policyIDFromProps ?? policyIDFromRoute;
-<<<<<<< HEAD
-    const bankName = feed ? getBankName(feed) : bankNameFromRoute ?? addNewCard?.data?.plaidConnectedBank ?? selectedBank;
+    const bankName = feed ? getBankName(feed) : (bankNameFromRoute ?? addNewCard?.data?.plaidConnectedBank ?? selectedBank);
     const {canUsePlaidCompanyCards} = usePermissions();
     const plaidToken = addNewCard?.data?.publicToken ?? assignCard?.data?.plaidAccessToken;
     const plaidFeed = addNewCard?.data?.plaidConnectedBank ?? assignCard?.data?.institutionId;
     const plaidFeedName = addNewCard?.data?.plaidConnectedBankName ?? assignCard?.data?.plaidConnectedBankName;
     const url = canUsePlaidCompanyCards && plaidToken ? getCompanyCardPlaidConnection(policyID, plaidToken, plaidFeed, plaidFeedName) : getCompanyCardBankConnection(policyID, bankName);
-=======
-    const bankName = feed ? getBankName(feed) : (bankNameFromRoute ?? addNewCard?.data?.selectedBank);
-    const url = getCompanyCardBankConnection(policyID, bankName);
->>>>>>> e6e28de9
     const [cardFeeds] = useCardFeeds(policyID);
     const [isConnectionCompleted, setConnectionCompleted] = useState(false);
     const prevFeedsData = usePrevious(cardFeeds?.settings?.oAuthAccountDetails);
