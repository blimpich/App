import React from 'react';
import {useOnyx} from 'react-native-onyx';
import FormProvider from '@components/Form/FormProvider';
import InputWrapper from '@components/Form/InputWrapper';
import type {FormInputErrors, FormOnyxValues} from '@components/Form/types';
import HeaderWithBackButton from '@components/HeaderWithBackButton';
import ScreenWrapper from '@components/ScreenWrapper';
import Text from '@components/Text';
import TextInput from '@components/TextInput';
import useAutoFocusInput from '@hooks/useAutoFocusInput';
import useLocalize from '@hooks/useLocalize';
import useThemeStyles from '@hooks/useThemeStyles';
<<<<<<< HEAD
import {addErrorMessage} from '@libs/ErrorUtils';
import type {PlatformStackScreenProps} from '@libs/Navigation/PlatformStackNavigation/types';
import {getWorkspaceAccountID} from '@libs/PolicyUtils';
=======
import useWorkspaceAccountID from '@hooks/useWorkspaceAccountID';
import {addErrorMessage} from '@libs/ErrorUtils';
import type {PlatformStackScreenProps} from '@libs/Navigation/PlatformStackNavigation/types';
>>>>>>> 1a720837
import {getFieldRequiredErrors} from '@libs/ValidationUtils';
import Navigation from '@navigation/Navigation';
import type {SettingsNavigatorParamList} from '@navigation/types';
import AccessOrNotFoundWrapper from '@pages/workspace/AccessOrNotFoundWrapper';
import {updateCompanyCardName} from '@userActions/CompanyCards';
import CONST from '@src/CONST';
import ONYXKEYS from '@src/ONYXKEYS';
import ROUTES from '@src/ROUTES';
import type SCREENS from '@src/SCREENS';
import INPUT_IDS from '@src/types/form/EditExpensifyCardNameForm';

type WorkspaceCompanyCardEditCardNamePageProps = PlatformStackScreenProps<SettingsNavigatorParamList, typeof SCREENS.WORKSPACE.COMPANY_CARD_NAME>;

function WorkspaceCompanyCardEditCardNamePage({route}: WorkspaceCompanyCardEditCardNamePageProps) {
<<<<<<< HEAD
    const {policyID, cardID, bank} = route.params;
    const workspaceAccountID = getWorkspaceAccountID(policyID);
=======
    const {policyID, cardID} = route.params;
    const workspaceAccountID = useWorkspaceAccountID(policyID);
    const bank = decodeURIComponent(route.params.bank);
>>>>>>> 1a720837
    const [customCardNames] = useOnyx(ONYXKEYS.NVP_EXPENSIFY_COMPANY_CARDS_CUSTOM_NAMES);
    const defaultValue = customCardNames?.[cardID];

    const {translate} = useLocalize();
    const {inputCallbackRef} = useAutoFocusInput();
    const styles = useThemeStyles();

    const submit = (values: FormOnyxValues<typeof ONYXKEYS.FORMS.EDIT_WORKSPACE_COMPANY_CARD_NAME_FORM>) => {
        updateCompanyCardName(workspaceAccountID, cardID, values[INPUT_IDS.NAME], bank, defaultValue);
        Navigation.goBack();
    };

    const validate = (values: FormOnyxValues<typeof ONYXKEYS.FORMS.EDIT_WORKSPACE_COMPANY_CARD_NAME_FORM>): FormInputErrors<typeof ONYXKEYS.FORMS.EDIT_WORKSPACE_COMPANY_CARD_NAME_FORM> => {
        const errors = getFieldRequiredErrors(values, [INPUT_IDS.NAME]);
        const length = values.name.length;
        if (length > CONST.STANDARD_LENGTH_LIMIT) {
<<<<<<< HEAD
            addErrorMessage(errors, INPUT_IDS.NAME, translate('common.error.characterLimitExceedCounter', {length, limit: CONST.STANDARD_LENGTH_LIMIT}));
=======
            addErrorMessage(
                errors,
                INPUT_IDS.NAME,
                translate('common.error.characterLimitExceedCounter', {
                    length,
                    limit: CONST.STANDARD_LENGTH_LIMIT,
                }),
            );
>>>>>>> 1a720837
        }
        return errors;
    };

    return (
        <AccessOrNotFoundWrapper
            policyID={policyID}
            featureName={CONST.POLICY.MORE_FEATURES.ARE_COMPANY_CARDS_ENABLED}
        >
            <ScreenWrapper
                testID={WorkspaceCompanyCardEditCardNamePage.displayName}
                shouldEnablePickerAvoiding={false}
                shouldEnableMaxHeight
            >
                <HeaderWithBackButton
                    title={translate('workspace.moreFeatures.companyCards.cardName')}
                    onBackButtonPress={() => Navigation.goBack(ROUTES.WORKSPACE_COMPANY_CARD_DETAILS.getRoute(policyID, cardID, bank))}
                />
                <Text style={[styles.mh5, styles.mt3, styles.mb5]}>{translate('workspace.moreFeatures.companyCards.giveItNameInstruction')}</Text>
                <FormProvider
                    formID={ONYXKEYS.FORMS.EDIT_WORKSPACE_COMPANY_CARD_NAME_FORM}
                    submitButtonText={translate('common.save')}
                    onSubmit={submit}
                    style={[styles.flex1, styles.mh5]}
                    enabledWhenOffline
                    validate={validate}
                    shouldHideFixErrorsAlert
                >
                    <InputWrapper
                        InputComponent={TextInput}
                        inputID={INPUT_IDS.NAME}
                        label={translate('workspace.moreFeatures.companyCards.cardName')}
                        aria-label={translate('workspace.moreFeatures.companyCards.cardName')}
                        role={CONST.ROLE.PRESENTATION}
                        defaultValue={defaultValue}
                        ref={inputCallbackRef}
                    />
                </FormProvider>
            </ScreenWrapper>
        </AccessOrNotFoundWrapper>
    );
}

WorkspaceCompanyCardEditCardNamePage.displayName = 'WorkspaceCompanyCardEditCardNamePage';

export default WorkspaceCompanyCardEditCardNamePage;<|MERGE_RESOLUTION|>--- conflicted
+++ resolved
@@ -10,15 +10,9 @@
 import useAutoFocusInput from '@hooks/useAutoFocusInput';
 import useLocalize from '@hooks/useLocalize';
 import useThemeStyles from '@hooks/useThemeStyles';
-<<<<<<< HEAD
-import {addErrorMessage} from '@libs/ErrorUtils';
-import type {PlatformStackScreenProps} from '@libs/Navigation/PlatformStackNavigation/types';
-import {getWorkspaceAccountID} from '@libs/PolicyUtils';
-=======
 import useWorkspaceAccountID from '@hooks/useWorkspaceAccountID';
 import {addErrorMessage} from '@libs/ErrorUtils';
 import type {PlatformStackScreenProps} from '@libs/Navigation/PlatformStackNavigation/types';
->>>>>>> 1a720837
 import {getFieldRequiredErrors} from '@libs/ValidationUtils';
 import Navigation from '@navigation/Navigation';
 import type {SettingsNavigatorParamList} from '@navigation/types';
@@ -33,14 +27,9 @@
 type WorkspaceCompanyCardEditCardNamePageProps = PlatformStackScreenProps<SettingsNavigatorParamList, typeof SCREENS.WORKSPACE.COMPANY_CARD_NAME>;
 
 function WorkspaceCompanyCardEditCardNamePage({route}: WorkspaceCompanyCardEditCardNamePageProps) {
-<<<<<<< HEAD
-    const {policyID, cardID, bank} = route.params;
-    const workspaceAccountID = getWorkspaceAccountID(policyID);
-=======
     const {policyID, cardID} = route.params;
     const workspaceAccountID = useWorkspaceAccountID(policyID);
     const bank = decodeURIComponent(route.params.bank);
->>>>>>> 1a720837
     const [customCardNames] = useOnyx(ONYXKEYS.NVP_EXPENSIFY_COMPANY_CARDS_CUSTOM_NAMES);
     const defaultValue = customCardNames?.[cardID];
 
@@ -57,9 +46,6 @@
         const errors = getFieldRequiredErrors(values, [INPUT_IDS.NAME]);
         const length = values.name.length;
         if (length > CONST.STANDARD_LENGTH_LIMIT) {
-<<<<<<< HEAD
-            addErrorMessage(errors, INPUT_IDS.NAME, translate('common.error.characterLimitExceedCounter', {length, limit: CONST.STANDARD_LENGTH_LIMIT}));
-=======
             addErrorMessage(
                 errors,
                 INPUT_IDS.NAME,
@@ -68,7 +54,6 @@
                     limit: CONST.STANDARD_LENGTH_LIMIT,
                 }),
             );
->>>>>>> 1a720837
         }
         return errors;
     };
