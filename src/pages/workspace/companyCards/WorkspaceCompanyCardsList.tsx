import React, {useCallback, useMemo} from 'react';
import type {ListRenderItemInfo} from 'react-native';
import {FlatList, View} from 'react-native';
import type {OnyxEntry} from 'react-native-onyx';
import OfflineWithFeedback from '@components/OfflineWithFeedback';
import {PressableWithFeedback} from '@components/Pressable';
import SearchBar from '@components/SearchBar';
import Text from '@components/Text';
import useLocalize from '@hooks/useLocalize';
import useOnyx from '@hooks/useOnyx';
import usePolicy from '@hooks/usePolicy';
import useSearchResults from '@hooks/useSearchResults';
import useThemeStyles from '@hooks/useThemeStyles';
import {filterCardsByPersonalDetails, getCardsByCardholderName, getDefaultCardName, sortCardsByCardholderName} from '@libs/CardUtils';
import {getMemberAccountIDsForWorkspace} from '@libs/PolicyUtils';
import Navigation from '@navigation/Navigation';
import CONST from '@src/CONST';
import ONYXKEYS from '@src/ONYXKEYS';
import ROUTES from '@src/ROUTES';
import type {Card, WorkspaceCardsList} from '@src/types/onyx';
import WorkspaceCompanyCardsFeedAddedEmptyPage from './WorkspaceCompanyCardsFeedAddedEmptyPage';
import WorkspaceCompanyCardsListRow from './WorkspaceCompanyCardsListRow';

type WorkspaceCompanyCardsListProps = {
    /** List of company cards */
    cardsList: OnyxEntry<WorkspaceCardsList>;

    /** Current policy id */
    policyID: string;

    /** Handle assign card action */
    handleAssignCard: () => void;

    /** Whether to disable assign card button */
    isDisabledAssignCardButton?: boolean;

    /** Whether to show GB disclaimer */
    shouldShowGBDisclaimer?: boolean;
};

function WorkspaceCompanyCardsList({cardsList, policyID, handleAssignCard, isDisabledAssignCardButton, shouldShowGBDisclaimer}: WorkspaceCompanyCardsListProps) {
    const styles = useThemeStyles();
    const {translate, localeCompare} = useLocalize();
    const [personalDetails] = useOnyx(ONYXKEYS.PERSONAL_DETAILS_LIST, {canBeMissing: false});
    const [customCardNames] = useOnyx(ONYXKEYS.NVP_EXPENSIFY_COMPANY_CARDS_CUSTOM_NAMES, {canBeMissing: true});
    const policy = usePolicy(policyID);

    const allCards = useMemo(() => {
        const policyMembersAccountIDs = Object.values(getMemberAccountIDsForWorkspace(policy?.employeeList));
        return getCardsByCardholderName(cardsList, policyMembersAccountIDs);
    }, [cardsList, policy?.employeeList]);

    const filterCard = useCallback((card: Card, searchInput: string) => filterCardsByPersonalDetails(card, searchInput, personalDetails), [personalDetails]);
<<<<<<< HEAD
    const sortCards = useCallback((cards: Card[]) => sortCardsByCardholderName(cards, personalDetails), [personalDetails]);
=======
    const sortCards = useCallback((cards: Card[]) => sortCardsByCardholderName(cards, personalDetails, localeCompare), [personalDetails, localeCompare]);
>>>>>>> 4b22ec27
    const [inputValue, setInputValue, filteredSortedCards] = useSearchResults(allCards, filterCard, sortCards, true);

    const renderItem = useCallback(
        ({item, index}: ListRenderItemInfo<Card>) => {
            const cardID = Object.keys(cardsList ?? {}).find((id) => cardsList?.[id].cardID === item.cardID);
            const isCardDeleted = item.pendingAction === CONST.RED_BRICK_ROAD_PENDING_ACTION.DELETE;
            return (
                <OfflineWithFeedback
                    key={`${item.nameValuePairs?.cardTitle}_${index}`}
                    errorRowStyles={styles.ph5}
                    errors={item.errors}
                    pendingAction={item.pendingAction}
                >
                    <PressableWithFeedback
                        role={CONST.ROLE.BUTTON}
                        style={[styles.mh5, styles.br3, styles.mb3, styles.highlightBG]}
                        accessibilityLabel="row"
                        hoverStyle={styles.hoveredComponentBG}
                        disabled={isCardDeleted}
                        onPress={() => {
                            if (!cardID || !item?.accountID) {
                                return;
                            }
                            Navigation.navigate(ROUTES.WORKSPACE_COMPANY_CARD_DETAILS.getRoute(policyID, cardID, item.bank));
                        }}
                    >
                        <WorkspaceCompanyCardsListRow
                            cardholder={personalDetails?.[item.accountID ?? CONST.DEFAULT_NUMBER_ID]}
                            cardNumber={item.lastFourPAN ?? ''}
                            name={customCardNames?.[item.cardID] ?? getDefaultCardName(personalDetails?.[item.accountID ?? CONST.DEFAULT_NUMBER_ID]?.firstName)}
                        />
                    </PressableWithFeedback>
                </OfflineWithFeedback>
            );
        },
        [cardsList, customCardNames, personalDetails, policyID, styles],
    );

    const isSearchEmpty = filteredSortedCards.length === 0 && inputValue.length > 0;

    const renderListHeader = (
        <>
            {allCards.length > CONST.SEARCH_ITEM_LIMIT && (
                <SearchBar
                    label={translate('workspace.companyCards.findCard')}
                    inputValue={inputValue}
                    onChangeText={setInputValue}
                    shouldShowEmptyState={isSearchEmpty}
                    style={[styles.mt5]}
                />
            )}
            {!isSearchEmpty && (
                <View style={[styles.flexRow, styles.appBG, styles.justifyContentBetween, styles.mh5, styles.gap5, styles.p4]}>
                    <Text
                        numberOfLines={1}
                        style={[styles.textMicroSupporting, styles.lh16]}
                    >
                        {translate('common.name')}
                    </Text>
                    <Text
                        numberOfLines={1}
                        style={[styles.textMicroSupporting, styles.lh16]}
                    >
                        {translate('workspace.expensifyCard.lastFour')}
                    </Text>
                </View>
            )}
        </>
    );

    if (allCards.length === 0) {
        return (
            <WorkspaceCompanyCardsFeedAddedEmptyPage
                shouldShowGBDisclaimer={shouldShowGBDisclaimer}
                handleAssignCard={handleAssignCard}
                isDisabledAssignCardButton={isDisabledAssignCardButton}
            />
        );
    }

    return (
        <FlatList
            contentContainerStyle={styles.flexGrow1}
            data={filteredSortedCards}
            renderItem={renderItem}
            ListHeaderComponent={renderListHeader}
            keyboardShouldPersistTaps="handled"
        />
    );
}

export default WorkspaceCompanyCardsList;<|MERGE_RESOLUTION|>--- conflicted
+++ resolved
@@ -51,11 +51,7 @@
     }, [cardsList, policy?.employeeList]);
 
     const filterCard = useCallback((card: Card, searchInput: string) => filterCardsByPersonalDetails(card, searchInput, personalDetails), [personalDetails]);
-<<<<<<< HEAD
-    const sortCards = useCallback((cards: Card[]) => sortCardsByCardholderName(cards, personalDetails), [personalDetails]);
-=======
     const sortCards = useCallback((cards: Card[]) => sortCardsByCardholderName(cards, personalDetails, localeCompare), [personalDetails, localeCompare]);
->>>>>>> 4b22ec27
     const [inputValue, setInputValue, filteredSortedCards] = useSearchResults(allCards, filterCard, sortCards, true);
 
     const renderItem = useCallback(
