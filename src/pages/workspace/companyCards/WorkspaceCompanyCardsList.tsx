--- conflicted
+++ resolved
@@ -89,18 +89,9 @@
 
     const isSearchEmpty = filteredSortedCards.length === 0 && inputValue.length > 0;
 
-<<<<<<< HEAD
     const renderListHeader = (
         <>
-            {allCards.length > 0 && (
-=======
-    return (
-        <ScrollView
-            showsVerticalScrollIndicator={false}
-            contentContainerStyle={[styles.flexGrow1, styles.flexShrink0]}
-        >
             {allCards.length > CONST.SEARCH_ITEM_LIMIT && (
->>>>>>> 409e68ec
                 <SearchBar
                     label={translate('workspace.companyCards.findCard')}
                     inputValue={inputValue}
