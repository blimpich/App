--- conflicted
+++ resolved
@@ -53,10 +53,7 @@
     const liabilityType = selectedFeedData?.liabilityType;
     const isPersonal = liabilityType === CONST.COMPANY_CARDS.DELETE_TRANSACTIONS.ALLOW;
     const domainOrWorkspaceAccountID = getDomainOrWorkspaceAccountID(workspaceAccountID, selectedFeedData);
-<<<<<<< HEAD
-    const statementPeriodEndDay = selectedFeedData?.statementPeriodEndDay;
     const isPending = !!selectedFeedData?.pending;
-=======
     const statementCloseDate = useMemo(() => {
         if (!selectedFeedData?.statementPeriodEndDay) {
             return undefined;
@@ -65,7 +62,6 @@
         if (typeof selectedFeedData?.statementPeriodEndDay === 'number') {
             return selectedFeedData.statementPeriodEndDay;
         }
->>>>>>> 990aea64
 
         return translate(`workspace.companyCards.statementCloseDate.${selectedFeedData.statementPeriodEndDay}`);
     }, [translate, selectedFeedData?.statementPeriodEndDay]);
