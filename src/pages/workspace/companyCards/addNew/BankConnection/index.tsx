--- conflicted
+++ resolved
@@ -12,11 +12,8 @@
 import {checkIfNewFeedConnected} from '@libs/CardUtils';
 import Navigation from '@libs/Navigation/Navigation';
 import {getWorkspaceAccountID} from '@libs/PolicyUtils';
-<<<<<<< HEAD
 import type {PlatformStackRouteProp} from '@navigation/PlatformStackNavigation/types';
 import type {SettingsNavigatorParamList} from '@navigation/types';
-=======
->>>>>>> 14663690
 import {updateSelectedFeed} from '@userActions/Card';
 import {setAddNewCompanyCardStepAndData} from '@userActions/CompanyCards';
 import getCompanyCardBankConnection from '@userActions/getCompanyCardBankConnection';
@@ -37,20 +34,13 @@
     const styles = useThemeStyles();
     const {translate} = useLocalize();
     const [addNewCard] = useOnyx(ONYXKEYS.ADD_NEW_COMPANY_CARD);
-<<<<<<< HEAD
     const {bankName: bankNameFromRoute, backTo, policyID: policyIDFromRoute} = route?.params ?? {};
     const policyID = policyIDFromProps ?? policyIDFromRoute;
     const bankName = bankNameFromRoute ?? addNewCard?.data?.selectedBank;
     const workspaceAccountID = getWorkspaceAccountID(policyID);
     const [cardFeeds] = useOnyx(`${ONYXKEYS.COLLECTION.SHARED_NVP_PRIVATE_DOMAIN_MEMBER}${workspaceAccountID}`);
     const prevFeedsData = usePrevious(cardFeeds?.settings?.oAuthAccountDetails);
-=======
-    const bankName: ValueOf<typeof CONST.COMPANY_CARDS.BANKS> | undefined = addNewCard?.data?.selectedBank;
-    const workspaceAccountID = getWorkspaceAccountID(policyID);
-    const [cardFeeds] = useOnyx(`${ONYXKEYS.COLLECTION.SHARED_NVP_PRIVATE_DOMAIN_MEMBER}${workspaceAccountID}`);
-    const prevFeedsData = usePrevious(cardFeeds?.settings?.oAuthAccountDetails);
     const [shouldBlockWindowOpen, setShouldBlockWindowOpen] = useState(false);
->>>>>>> 14663690
     const {isNewFeedConnected, newFeed} = useMemo(() => checkIfNewFeedConnected(prevFeedsData ?? {}, cardFeeds?.settings?.oAuthAccountDetails ?? {}), [cardFeeds, prevFeedsData]);
 
     const url = getCompanyCardBankConnection(policyID, bankName);
