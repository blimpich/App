--- conflicted
+++ resolved
@@ -204,11 +204,8 @@
                 validate={validate}
                 style={[styles.mh5, styles.flexGrow1]}
                 enabledWhenOffline
-<<<<<<< HEAD
+                shouldHideFixErrorsAlert={feedProvider !== CONST.COMPANY_CARD.FEED_BANK_NAME.VISA}
                 addBottomSafeAreaPadding
-=======
-                shouldHideFixErrorsAlert={feedProvider !== CONST.COMPANY_CARD.FEED_BANK_NAME.VISA}
->>>>>>> 90e0df1f
             >
                 <Text style={[styles.textHeadlineLineHeightXXL, styles.mv3]}>
                     {!!feedProvider && !isStripeFeedProvider ? translate(`workspace.companyCards.addNewCard.feedDetails.${feedProvider}.title`) : ''}
