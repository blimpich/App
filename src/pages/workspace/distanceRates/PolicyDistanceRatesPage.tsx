--- conflicted
+++ resolved
@@ -226,16 +226,7 @@
             return;
         }
 
-<<<<<<< HEAD
-        deletePolicyDistanceRates(
-            policyID,
-            customUnit,
-            selectedDistanceRates.map((rate) => rate.customUnitRateID),
-        );
-=======
         deletePolicyDistanceRates(policyID, customUnit, selectedDistanceRates);
-        setSelectedDistanceRates([]);
->>>>>>> 12bb1919
         setIsDeleteModalVisible(false);
 
         InteractionManager.runAfterInteractions(() => {
