import React from 'react';
import {View} from 'react-native';
import EmptyStateComponent from '@components/EmptyStateComponent';
import * as Illustrations from '@components/Icon/Illustrations';
import ScrollView from '@components/ScrollView';
import CardRowSkeleton from '@components/Skeletons/CardRowSkeleton';
import Text from '@components/Text';
import useLocalize from '@hooks/useLocalize';
import useResponsiveLayout from '@hooks/useResponsiveLayout';
import useThemeStyles from '@hooks/useThemeStyles';
import useWindowDimensions from '@hooks/useWindowDimensions';
import colors from '@styles/theme/colors';
import CONST from '@src/CONST';

const HEADER_HEIGHT = 80;
const BUTTON_HEIGHT = 40;
const BUTTON_MARGIN = 12;

function EmptyCardView() {
    const {translate} = useLocalize();
    const styles = useThemeStyles();
    const {windowHeight} = useWindowDimensions();
    const {shouldUseNarrowLayout} = useResponsiveLayout();

    const headerHeight = shouldUseNarrowLayout ? HEADER_HEIGHT + BUTTON_HEIGHT + BUTTON_MARGIN : HEADER_HEIGHT;

    return (
        <ScrollView>
            <View style={[{height: windowHeight - headerHeight}, styles.mt5]}>
                <EmptyStateComponent
                    SkeletonComponent={CardRowSkeleton}
                    headerMediaType={CONST.EMPTY_STATE_MEDIA.ILLUSTRATION}
                    headerMedia={Illustrations.EmptyCardState}
                    headerStyles={[
                        {
                            overflow: 'hidden',
                            backgroundColor: colors.green700,
                        },
                        shouldUseNarrowLayout && {maxHeight: 250},
                    ]}
                    title={translate('workspace.expensifyCard.issueAndManageCards')}
                    subtitle={translate('workspace.expensifyCard.getStartedIssuing')}
<<<<<<< HEAD
                    emptyStateForegroundStyles={shouldUseNarrowLayout && {justifyContent: 'flex-start'}}
=======
                    emptyStateForegroundStyles={isSmallScreenWidth && {justifyContent: 'flex-start'}}
                    minModalHeight={500}
>>>>>>> 6263c24b
                />
            </View>
            <Text style={[styles.textMicroSupporting, styles.m5]}>{translate('workspace.expensifyCard.disclaimer')}</Text>
        </ScrollView>
    );
}

EmptyCardView.displayName = 'EmptyCardView';

export default EmptyCardView;<|MERGE_RESOLUTION|>--- conflicted
+++ resolved
@@ -40,12 +40,8 @@
                     ]}
                     title={translate('workspace.expensifyCard.issueAndManageCards')}
                     subtitle={translate('workspace.expensifyCard.getStartedIssuing')}
-<<<<<<< HEAD
                     emptyStateForegroundStyles={shouldUseNarrowLayout && {justifyContent: 'flex-start'}}
-=======
-                    emptyStateForegroundStyles={isSmallScreenWidth && {justifyContent: 'flex-start'}}
                     minModalHeight={500}
->>>>>>> 6263c24b
                 />
             </View>
             <Text style={[styles.textMicroSupporting, styles.m5]}>{translate('workspace.expensifyCard.disclaimer')}</Text>
