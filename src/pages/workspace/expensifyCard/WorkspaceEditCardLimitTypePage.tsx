--- conflicted
+++ resolved
@@ -46,16 +46,10 @@
     const {translate} = useLocalize();
     const styles = useThemeStyles();
 
-<<<<<<< HEAD
     const [cards] = useOnyx(`${ONYXKEYS.COLLECTION.WORKSPACE_CARDS_LIST}${policyID}_${CONST.EXPENSIFY_CARD.BANK}`);
-    const [policy] = useOnyx(`${ONYXKEYS.COLLECTION.POLICY}${policyID}`);
-    const card = cards?.[cardID] ?? mockedCard;
-=======
-    const [cardsList] = useOnyx(`${ONYXKEYS.COLLECTION.WORKSPACE_CARDS_LIST}${policyID}_${CONST.EXPENSIFY_CARD.BANK}`);
     const policy = usePolicy(policyID);
 
-    const card = cardsList?.[cardID] ?? mockedCard;
->>>>>>> 98124799
+    const card = cards?.[cardID] ?? mockedCard;
     const areApprovalsConfigured = !isEmptyObject(policy?.approver) && policy?.approvalMode !== CONST.POLICY.APPROVAL_MODE.OPTIONAL;
     const defaultLimitType = areApprovalsConfigured ? CONST.EXPENSIFY_CARD.LIMIT_TYPES.SMART : CONST.EXPENSIFY_CARD.LIMIT_TYPES.MONTHLY;
     const initialLimitType = card.nameValuePairs?.limitType ?? defaultLimitType;
