--- conflicted
+++ resolved
@@ -37,12 +37,8 @@
     const styles = useThemeStyles();
 
     const policy = usePolicy(policyID);
-<<<<<<< HEAD
+    const workspaceAccountID = policy?.workspaceAccountID ?? CONST.DEFAULT_NUMBER_ID;
     const [cardsList] = useOnyx(`${ONYXKEYS.COLLECTION.WORKSPACE_CARDS_LIST}${workspaceAccountID}_${CONST.EXPENSIFY_CARD.BANK}`, {selector: filterInactiveCards});
-=======
-    const workspaceAccountID = policy?.workspaceAccountID ?? CONST.DEFAULT_NUMBER_ID;
-    const [cardsList] = useOnyx(`${ONYXKEYS.COLLECTION.WORKSPACE_CARDS_LIST}${workspaceAccountID}_${CONST.EXPENSIFY_CARD.BANK}`);
->>>>>>> 703cdf41
 
     const card = cardsList?.[cardID];
     const areApprovalsConfigured = getApprovalWorkflow(policy) !== CONST.POLICY.APPROVAL_MODE.OPTIONAL;
