--- conflicted
+++ resolved
@@ -121,7 +121,6 @@
                         />
                     </View>
 
-<<<<<<< HEAD
                     <MenuItem
                         label={translate('workspace.card.issueNewCard.cardholder')}
                         title={displayName}
@@ -193,7 +192,11 @@
                         onPress={() => {
                             Navigation.navigate(
                                 ROUTES.SEARCH_ROOT.getRoute({
-                                    query: buildCannedSearchQuery({type: CONST.SEARCH.DATA_TYPES.EXPENSE, status: CONST.SEARCH.STATUS.EXPENSE.ALL, cardID}),
+                                    query: buildCannedSearchQuery({
+                                        type: CONST.SEARCH.DATA_TYPES.EXPENSE,
+                                        status: CONST.SEARCH.STATUS.EXPENSE.ALL,
+                                        cardID,
+                                    }),
                                 }),
                             );
                         }}
@@ -225,117 +228,6 @@
                         onClose={() => setIsOfflineModalVisible(false)}
                     />
                 </ScrollView>
-=======
-                            <MenuItem
-                                label={translate('workspace.card.issueNewCard.cardholder')}
-                                title={displayName}
-                                icon={cardholder?.avatar ?? FallbackAvatar}
-                                iconType={CONST.ICON_TYPE_AVATAR}
-                                description={cardholder?.login}
-                                interactive={false}
-                            />
-                            <MenuItemWithTopDescription
-                                description={translate(isVirtual ? 'cardPage.virtualCardNumber' : 'cardPage.physicalCardNumber')}
-                                title={maskCard(card?.lastFourPAN)}
-                                interactive={false}
-                                titleStyle={styles.walletCardNumber}
-                            />
-                            <OfflineWithFeedback pendingAction={card?.pendingFields?.availableSpend}>
-                                <MenuItemWithTopDescription
-                                    description={translate('cardPage.availableSpend')}
-                                    title={formattedAvailableSpendAmount}
-                                    interactive={false}
-                                    titleStyle={styles.newKansasLarge}
-                                />
-                            </OfflineWithFeedback>
-                            <OfflineWithFeedback pendingAction={card?.nameValuePairs?.pendingFields?.unapprovedExpenseLimit}>
-                                <MenuItemWithTopDescription
-                                    description={translate('workspace.expensifyCard.cardLimit')}
-                                    title={formattedLimit}
-                                    shouldShowRightIcon
-                                    onPress={() =>
-                                        Navigation.navigate(
-                                            isWorkspaceCardRhp
-                                                ? ROUTES.WORKSPACE_EXPENSIFY_CARD_LIMIT.getRoute(policyID, cardID, Navigation.getActiveRoute())
-                                                : ROUTES.EXPENSIFY_CARD_LIMIT.getRoute(policyID, cardID, Navigation.getActiveRoute()),
-                                        )
-                                    }
-                                />
-                            </OfflineWithFeedback>
-                            <OfflineWithFeedback pendingAction={card?.nameValuePairs?.pendingFields?.limitType}>
-                                <MenuItemWithTopDescription
-                                    description={translate('workspace.card.issueNewCard.limitType')}
-                                    title={translationForLimitType ? translate(translationForLimitType) : ''}
-                                    shouldShowRightIcon
-                                    onPress={() =>
-                                        Navigation.navigate(
-                                            isWorkspaceCardRhp
-                                                ? ROUTES.WORKSPACE_EXPENSIFY_CARD_LIMIT_TYPE.getRoute(policyID, cardID, Navigation.getActiveRoute())
-                                                : ROUTES.EXPENSIFY_CARD_LIMIT_TYPE.getRoute(policyID, cardID, Navigation.getActiveRoute()),
-                                        )
-                                    }
-                                />
-                            </OfflineWithFeedback>
-                            <OfflineWithFeedback pendingAction={card?.nameValuePairs?.pendingFields?.cardTitle}>
-                                <MenuItemWithTopDescription
-                                    description={translate('workspace.card.issueNewCard.cardName')}
-                                    title={card?.nameValuePairs?.cardTitle}
-                                    shouldShowRightIcon
-                                    onPress={() =>
-                                        Navigation.navigate(
-                                            isWorkspaceCardRhp
-                                                ? ROUTES.WORKSPACE_EXPENSIFY_CARD_NAME.getRoute(policyID, cardID, Navigation.getActiveRoute())
-                                                : ROUTES.EXPENSIFY_CARD_NAME.getRoute(policyID, cardID, Navigation.getActiveRoute()),
-                                        )
-                                    }
-                                />
-                            </OfflineWithFeedback>
-                            <MenuItem
-                                icon={Expensicons.MoneySearch}
-                                title={translate('workspace.common.viewTransactions')}
-                                style={styles.mt3}
-                                onPress={() => {
-                                    Navigation.navigate(
-                                        ROUTES.SEARCH_ROOT.getRoute({
-                                            query: buildCannedSearchQuery({
-                                                type: CONST.SEARCH.DATA_TYPES.EXPENSE,
-                                                status: CONST.SEARCH.STATUS.EXPENSE.ALL,
-                                                cardID,
-                                            }),
-                                        }),
-                                    );
-                                }}
-                            />
-                            <MenuItem
-                                icon={Expensicons.Trashcan}
-                                title={translate('workspace.expensifyCard.deactivate')}
-                                style={styles.mb1}
-                                onPress={() => (isOffline ? setIsOfflineModalVisible(true) : setIsDeactivateModalVisible(true))}
-                            />
-                            <ConfirmModal
-                                title={translate('workspace.card.deactivateCardModal.deactivateCard')}
-                                isVisible={isDeactivateModalVisible}
-                                onConfirm={deactivateCard}
-                                onCancel={() => setIsDeactivateModalVisible(false)}
-                                shouldSetModalVisibility={false}
-                                prompt={translate('workspace.card.deactivateCardModal.deactivateConfirmation')}
-                                confirmText={translate('workspace.card.deactivateCardModal.deactivate')}
-                                cancelText={translate('common.cancel')}
-                                danger
-                            />
-                            <DecisionModal
-                                title={translate('common.youAppearToBeOffline')}
-                                prompt={translate('common.offlinePrompt')}
-                                isSmallScreenWidth={isSmallScreenWidth}
-                                onSecondOptionSubmit={() => setIsOfflineModalVisible(false)}
-                                secondOptionText={translate('common.buttonConfirm')}
-                                isVisible={isOfflineModalVisible}
-                                onClose={() => setIsOfflineModalVisible(false)}
-                            />
-                        </ScrollView>
-                    </>
-                )}
->>>>>>> 90e0df1f
             </ScreenWrapper>
         </AccessOrNotFoundWrapper>
     );
