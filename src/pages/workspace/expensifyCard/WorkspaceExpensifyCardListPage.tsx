--- conflicted
+++ resolved
@@ -32,11 +32,7 @@
 
 type WorkspaceExpensifyCardListPageProps = {
     /** Route from navigation */
-<<<<<<< HEAD
-    route: RouteProp<WorkspaceSplitNavigatorParamList, typeof SCREENS.WORKSPACE.EXPENSIFY_CARD>;
-=======
-    route: PlatformStackRouteProp<FullScreenNavigatorParamList, typeof SCREENS.WORKSPACE.EXPENSIFY_CARD>;
->>>>>>> 3cc88f5a
+    route: PlatformStackRouteProp<WorkspaceSplitNavigatorParamList, typeof SCREENS.WORKSPACE.EXPENSIFY_CARD>;
 
     /** List of Expensify cards */
     cardsList: OnyxEntry<WorkspaceCardsList>;
