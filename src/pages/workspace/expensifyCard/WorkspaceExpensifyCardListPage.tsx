<<<<<<< HEAD
import type {RouteProp} from '@react-navigation/native';
import React, {useCallback, useMemo, useState} from 'react';
=======
import React, {useCallback, useMemo} from 'react';
>>>>>>> b067baa8
import type {ListRenderItemInfo} from 'react-native';
import {FlatList, View} from 'react-native';
import {useOnyx} from 'react-native-onyx';
import type {OnyxEntry} from 'react-native-onyx';
import Button from '@components/Button';
import DelegateNoAccessModal from '@components/DelegateNoAccessModal';
import HeaderWithBackButton from '@components/HeaderWithBackButton';
import * as Expensicons from '@components/Icon/Expensicons';
import * as Illustrations from '@components/Icon/Illustrations';
import OfflineWithFeedback from '@components/OfflineWithFeedback';
import {PressableWithFeedback} from '@components/Pressable';
import ScreenWrapper from '@components/ScreenWrapper';
import useLocalize from '@hooks/useLocalize';
import usePolicy from '@hooks/usePolicy';
import useResponsiveLayout from '@hooks/useResponsiveLayout';
import useThemeStyles from '@hooks/useThemeStyles';
import * as CardUtils from '@libs/CardUtils';
import type {PlatformStackRouteProp} from '@libs/Navigation/PlatformStackNavigation/types';
import * as PolicyUtils from '@libs/PolicyUtils';
import Navigation from '@navigation/Navigation';
import type {FullScreenNavigatorParamList} from '@navigation/types';
import * as PaymentMethods from '@userActions/PaymentMethods';
import CONST from '@src/CONST';
import ONYXKEYS from '@src/ONYXKEYS';
import ROUTES from '@src/ROUTES';
import type SCREENS from '@src/SCREENS';
import type {Card, WorkspaceCardsList} from '@src/types/onyx';
import {isEmptyObject} from '@src/types/utils/EmptyObject';
import EmptyCardView from './EmptyCardView';
import WorkspaceCardListHeader from './WorkspaceCardListHeader';
import WorkspaceCardListRow from './WorkspaceCardListRow';

type WorkspaceExpensifyCardListPageProps = {
    /** Route from navigation */
    route: PlatformStackRouteProp<FullScreenNavigatorParamList, typeof SCREENS.WORKSPACE.EXPENSIFY_CARD>;

    /** List of Expensify cards */
    cardsList: OnyxEntry<WorkspaceCardsList>;
};

function WorkspaceExpensifyCardListPage({route, cardsList}: WorkspaceExpensifyCardListPageProps) {
    const {shouldUseNarrowLayout} = useResponsiveLayout();
    const {translate} = useLocalize();
    const styles = useThemeStyles();

    const policyID = route.params.policyID;
    const policy = usePolicy(policyID);
    const workspaceAccountID = PolicyUtils.getWorkspaceAccountID(policyID);
    const [personalDetails] = useOnyx(ONYXKEYS.PERSONAL_DETAILS_LIST);
    const [cardOnWaitlist] = useOnyx(`${ONYXKEYS.COLLECTION.NVP_EXPENSIFY_ON_CARD_WAITLIST}${policyID}`);

    const [isActingAsDelegate] = useOnyx(ONYXKEYS.ACCOUNT, {selector: (account) => !!account?.delegatedAccess?.delegate});
    const [isNoDelegateAccessMenuVisible, setIsNoDelegateAccessMenuVisible] = useState(false);

    const isBankAccountVerified = !cardOnWaitlist;

    const policyCurrency = useMemo(() => policy?.outputCurrency ?? CONST.CURRENCY.USD, [policy]);

    const sortedCards = useMemo(() => CardUtils.sortCardsByCardholderName(cardsList, personalDetails), [cardsList, personalDetails]);

    const handleIssueCardPress = () => {
        if (isActingAsDelegate) {
            setIsNoDelegateAccessMenuVisible(true);
            return;
        }
        const activeRoute = Navigation.getActiveRoute();
        Navigation.navigate(ROUTES.WORKSPACE_EXPENSIFY_CARD_ISSUE_NEW.getRoute(policyID, activeRoute));
    };

    const getHeaderButtons = () => (
        <View style={[styles.w100, styles.flexRow, styles.gap2, shouldUseNarrowLayout && styles.mb3]}>
            <Button
                success
                onPress={handleIssueCardPress}
                icon={Expensicons.Plus}
                text={translate('workspace.expensifyCard.issueCard')}
                style={shouldUseNarrowLayout && styles.flex1}
            />
            <Button
                onPress={() => Navigation.navigate(ROUTES.WORKSPACE_EXPENSIFY_CARD_SETTINGS.getRoute(policyID))}
                icon={Expensicons.Gear}
                text={translate('common.settings')}
                style={shouldUseNarrowLayout && styles.flex1}
            />
        </View>
    );

    const renderItem = useCallback(
        ({item, index}: ListRenderItemInfo<Card>) => (
            <OfflineWithFeedback
                key={`${item.nameValuePairs?.cardTitle}_${index}`}
                pendingAction={item.pendingAction}
                errorRowStyles={styles.ph5}
                errors={item.errors}
                onClose={() => PaymentMethods.clearDeletePaymentMethodError(`${ONYXKEYS.COLLECTION.WORKSPACE_CARDS_LIST}${workspaceAccountID}_${CONST.EXPENSIFY_CARD.BANK}`, item.cardID)}
            >
                <PressableWithFeedback
                    role={CONST.ROLE.BUTTON}
                    style={[styles.mh5, styles.br3, styles.mb3, styles.highlightBG]}
                    accessibilityLabel="row"
                    hoverStyle={[styles.hoveredComponentBG]}
                    onPress={() => Navigation.navigate(ROUTES.WORKSPACE_EXPENSIFY_CARD_DETAILS.getRoute(policyID, item.cardID.toString()))}
                >
                    <WorkspaceCardListRow
                        lastFourPAN={item.lastFourPAN ?? ''}
                        cardholder={personalDetails?.[item.accountID ?? '-1']}
                        limit={item.nameValuePairs?.unapprovedExpenseLimit ?? 0}
                        name={item.nameValuePairs?.cardTitle ?? ''}
                        currency={policyCurrency}
                        isVirtual={!!item.nameValuePairs?.isVirtual}
                    />
                </PressableWithFeedback>
            </OfflineWithFeedback>
        ),
        [personalDetails, policyCurrency, policyID, workspaceAccountID, styles],
    );

    const renderListHeader = useCallback(() => <WorkspaceCardListHeader policyID={policyID} />, [policyID]);

    return (
        <ScreenWrapper
            shouldEnablePickerAvoiding={false}
            shouldShowOfflineIndicatorInWideScreen
            shouldEnableMaxHeight
            testID={WorkspaceExpensifyCardListPage.displayName}
        >
            <HeaderWithBackButton
                icon={Illustrations.HandCard}
                title={translate('workspace.common.expensifyCard')}
                shouldShowBackButton={shouldUseNarrowLayout}
                onBackButtonPress={() => Navigation.goBack()}
            >
                {!shouldUseNarrowLayout && isBankAccountVerified && getHeaderButtons()}
            </HeaderWithBackButton>
            {shouldUseNarrowLayout && isBankAccountVerified && <View style={[styles.pl5, styles.pr5]}>{getHeaderButtons()}</View>}
            {isEmptyObject(cardsList) ? (
                <EmptyCardView isBankAccountVerified={isBankAccountVerified} />
            ) : (
                <FlatList
                    data={sortedCards}
                    renderItem={renderItem}
                    ListHeaderComponent={renderListHeader}
                />
            )}
            <DelegateNoAccessModal
                isNoDelegateAccessMenuVisible={isNoDelegateAccessMenuVisible}
                onClose={() => setIsNoDelegateAccessMenuVisible(false)}
            />
        </ScreenWrapper>
    );
}

WorkspaceExpensifyCardListPage.displayName = 'WorkspaceExpensifyCardListPage';

export default WorkspaceExpensifyCardListPage;<|MERGE_RESOLUTION|>--- conflicted
+++ resolved
@@ -1,9 +1,4 @@
-<<<<<<< HEAD
-import type {RouteProp} from '@react-navigation/native';
 import React, {useCallback, useMemo, useState} from 'react';
-=======
-import React, {useCallback, useMemo} from 'react';
->>>>>>> b067baa8
 import type {ListRenderItemInfo} from 'react-native';
 import {FlatList, View} from 'react-native';
 import {useOnyx} from 'react-native-onyx';
