import React, {useCallback, useMemo, useState} from 'react';
import type {ListRenderItemInfo} from 'react-native';
import {FlatList, View} from 'react-native';
import {useOnyx} from 'react-native-onyx';
import type {OnyxEntry} from 'react-native-onyx';
import ExpensifyCardImage from '@assets/images/expensify-card.svg';
import Button from '@components/Button';
import DelegateNoAccessModal from '@components/DelegateNoAccessModal';
import FeedSelector from '@components/FeedSelector';
import HeaderWithBackButton from '@components/HeaderWithBackButton';
import {Gear, Plus} from '@components/Icon/Expensicons';
import {HandCard} from '@components/Icon/Illustrations';
import OfflineWithFeedback from '@components/OfflineWithFeedback';
import {PressableWithFeedback} from '@components/Pressable';
import ScreenWrapper from '@components/ScreenWrapper';
import SearchBar from '@components/SearchBar';
import useBottomSafeSafeAreaPaddingStyle from '@hooks/useBottomSafeSafeAreaPaddingStyle';
import useExpensifyCardFeeds from '@hooks/useExpensifyCardFeeds';
import useLocalize from '@hooks/useLocalize';
import usePolicy from '@hooks/usePolicy';
import useResponsiveLayout from '@hooks/useResponsiveLayout';
import useThemeStyles from '@hooks/useThemeStyles';
import {clearDeletePaymentMethodError} from '@libs/actions/PaymentMethods';
import {sortCardsByCardholderName} from '@libs/CardUtils';
import goBackFromWorkspaceCentralScreen from '@libs/Navigation/helpers/goBackFromWorkspaceCentralScreen';
import type {PlatformStackRouteProp} from '@libs/Navigation/PlatformStackNavigation/types';
import {getDescriptionForPolicyDomainCard} from '@libs/PolicyUtils';
import Navigation from '@navigation/Navigation';
import type {WorkspaceSplitNavigatorParamList} from '@navigation/types';
import CONST from '@src/CONST';
import ONYXKEYS from '@src/ONYXKEYS';
import ROUTES from '@src/ROUTES';
import type SCREENS from '@src/SCREENS';
import type {Card, WorkspaceCardsList} from '@src/types/onyx';
import {isEmptyObject} from '@src/types/utils/EmptyObject';
import EmptyCardView from './EmptyCardView';
import WorkspaceCardListHeader from './WorkspaceCardListHeader';
import WorkspaceCardListRow from './WorkspaceCardListRow';

type WorkspaceExpensifyCardListPageProps = {
    /** Route from navigation */
    route: PlatformStackRouteProp<WorkspaceSplitNavigatorParamList, typeof SCREENS.WORKSPACE.EXPENSIFY_CARD>;

    /** List of Expensify cards */
    cardsList: OnyxEntry<WorkspaceCardsList>;

    /** Fund ID */
    fundID: number;
};

function WorkspaceExpensifyCardListPage({route, cardsList, fundID}: WorkspaceExpensifyCardListPageProps) {
    const {shouldUseNarrowLayout, isMediumScreenWidth} = useResponsiveLayout();
    const {translate} = useLocalize();
    const styles = useThemeStyles();

    const policyID = route.params.policyID;
    const policy = usePolicy(policyID);
    const workspaceAccountID = policy?.workspaceAccountID ?? CONST.DEFAULT_NUMBER_ID;
    const [personalDetails] = useOnyx(ONYXKEYS.PERSONAL_DETAILS_LIST, {canBeMissing: false});
    const [cardOnWaitlist] = useOnyx(`${ONYXKEYS.COLLECTION.NVP_EXPENSIFY_ON_CARD_WAITLIST}${policyID}`, {canBeMissing: true});
<<<<<<< HEAD
    const [cardSettings] = useOnyx(`${ONYXKEYS.COLLECTION.PRIVATE_EXPENSIFY_CARD_SETTINGS}${fundID}`, {canBeMissing: true});
=======
    const [cardSettings] = useOnyx(`${ONYXKEYS.COLLECTION.PRIVATE_EXPENSIFY_CARD_SETTINGS}${fundID}`, {canBeMissing: false});
>>>>>>> 53f97dad
    const allExpensifyCardFeeds = useExpensifyCardFeeds(policyID);

    const shouldShowSelector = Object.keys(allExpensifyCardFeeds ?? {}).length > 1;

    const [isActingAsDelegate] = useOnyx(ONYXKEYS.ACCOUNT, {selector: (account) => !!account?.delegatedAccess?.delegate, canBeMissing: false});
    const [isNoDelegateAccessMenuVisible, setIsNoDelegateAccessMenuVisible] = useState(false);

    const shouldChangeLayout = isMediumScreenWidth || shouldUseNarrowLayout;

    const isBankAccountVerified = !cardOnWaitlist;

    const policyCurrency = useMemo(() => policy?.outputCurrency ?? CONST.CURRENCY.USD, [policy]);

    const sortedCards = useMemo(() => sortCardsByCardholderName(cardsList, personalDetails), [cardsList, personalDetails]);

    const [inputValue, setInputValue] = useState('');

    const filteredSortedCards = useMemo(() => {
        if (!inputValue) {
            return sortedCards;
        }
        const lowerValue = inputValue.toLowerCase();
        return sortedCards.filter((card) => {
            const cardTitle = card.nameValuePairs?.cardTitle?.toLowerCase() ?? '';
            const lastFourPAN = card?.lastFourPAN?.toLowerCase() ?? '';
            const accountLogin = personalDetails?.[card.accountID ?? CONST.DEFAULT_NUMBER_ID]?.login?.toLowerCase() ?? '';
            const accountName = personalDetails?.[card.accountID ?? CONST.DEFAULT_NUMBER_ID]?.displayName?.toLowerCase() ?? '';
            return cardTitle.includes(lowerValue) || lastFourPAN.includes(lowerValue) || accountLogin.includes(lowerValue) || accountName.includes(lowerValue);
        });
    }, [inputValue, sortedCards, personalDetails]);

    const handleIssueCardPress = () => {
        if (isActingAsDelegate) {
            setIsNoDelegateAccessMenuVisible(true);
            return;
        }
        const activeRoute = Navigation.getActiveRoute();
        Navigation.navigate(ROUTES.WORKSPACE_EXPENSIFY_CARD_ISSUE_NEW.getRoute(policyID, activeRoute));
    };

    const getHeaderButtons = () => (
        <View style={[styles.flexRow, styles.gap2, shouldChangeLayout && styles.mb3, shouldShowSelector && shouldChangeLayout && styles.mt3]}>
            <Button
                success
                onPress={handleIssueCardPress}
                icon={Plus}
                text={translate('workspace.expensifyCard.issueCard')}
                style={shouldChangeLayout && styles.flex1}
            />
            <Button
                onPress={() => Navigation.navigate(ROUTES.WORKSPACE_EXPENSIFY_CARD_SETTINGS.getRoute(policyID))}
                icon={Gear}
                text={translate('common.settings')}
                style={shouldChangeLayout && styles.flex1}
            />
        </View>
    );

    const renderItem = useCallback(
        ({item, index}: ListRenderItemInfo<Card>) => (
            <OfflineWithFeedback
                key={`${item.nameValuePairs?.cardTitle}_${index}`}
                pendingAction={item.pendingAction}
                errorRowStyles={styles.ph5}
                errors={item.errors}
                onClose={() => clearDeletePaymentMethodError(`${ONYXKEYS.COLLECTION.WORKSPACE_CARDS_LIST}${workspaceAccountID}_${CONST.EXPENSIFY_CARD.BANK}`, item.cardID)}
            >
                <PressableWithFeedback
                    role={CONST.ROLE.BUTTON}
                    style={[styles.mh5, styles.br3, styles.mb3, styles.highlightBG]}
                    accessibilityLabel="row"
                    hoverStyle={[styles.hoveredComponentBG]}
                    onPress={() => Navigation.navigate(ROUTES.WORKSPACE_EXPENSIFY_CARD_DETAILS.getRoute(policyID, item.cardID.toString()))}
                >
                    <WorkspaceCardListRow
                        lastFourPAN={item.lastFourPAN ?? ''}
                        cardholder={personalDetails?.[item.accountID ?? CONST.DEFAULT_NUMBER_ID]}
                        limit={item.nameValuePairs?.unapprovedExpenseLimit ?? 0}
                        name={item.nameValuePairs?.cardTitle ?? ''}
                        currency={policyCurrency}
                        isVirtual={!!item.nameValuePairs?.isVirtual}
                    />
                </PressableWithFeedback>
            </OfflineWithFeedback>
        ),
        [personalDetails, policyCurrency, policyID, workspaceAccountID, styles],
    );

    const renderListHeader = useCallback(
        () => (
            <WorkspaceCardListHeader
                policyID={policyID}
                cardSettings={cardSettings}
            />
        ),
        [policyID, cardSettings],
    );

    const bottomSafeAreaPaddingStyle = useBottomSafeSafeAreaPaddingStyle();

    const isSearchEmpty = filteredSortedCards.length === 0 && inputValue.length > 0;

    return (
        <ScreenWrapper
            enableEdgeToEdgeBottomSafeAreaPadding
            shouldEnablePickerAvoiding={false}
            shouldShowOfflineIndicatorInWideScreen
            shouldEnableMaxHeight
            testID={WorkspaceExpensifyCardListPage.displayName}
        >
            <HeaderWithBackButton
                icon={HandCard}
                shouldUseHeadlineHeader
                title={translate('workspace.common.expensifyCard')}
                shouldShowBackButton={shouldUseNarrowLayout}
                onBackButtonPress={() => goBackFromWorkspaceCentralScreen(policyID)}
            >
                {!shouldShowSelector && !shouldUseNarrowLayout && isBankAccountVerified && getHeaderButtons()}
            </HeaderWithBackButton>
            {!shouldShowSelector && shouldUseNarrowLayout && isBankAccountVerified && <View style={styles.ph5}>{getHeaderButtons()}</View>}
            {shouldShowSelector && (
                <View style={[styles.w100, styles.ph5, styles.pb2, !shouldChangeLayout && [styles.flexRow, styles.alignItemsCenter, styles.justifyContentBetween]]}>
                    <FeedSelector
                        onFeedSelect={() => Navigation.navigate(ROUTES.WORKSPACE_EXPENSIFY_CARD_SELECT_FEED.getRoute(policyID))}
                        cardIcon={ExpensifyCardImage}
                        feedName={translate('workspace.common.expensifyCard')}
                        supportingText={getDescriptionForPolicyDomainCard(cardSettings?.domainName ?? '')}
                    />
                    {isBankAccountVerified && getHeaderButtons()}
                </View>
            )}
            {isEmptyObject(cardsList) ? (
                <EmptyCardView isBankAccountVerified={isBankAccountVerified} />
            ) : (
                <>
                    {sortedCards.length > 15 && (
                        <SearchBar
                            inputValue={inputValue}
                            onChangeText={setInputValue}
                            shouldShowEmptyState={isSearchEmpty}
                            label={translate('workspace.expensifyCard.findCard')}
                        />
                    )}
                    <FlatList
                        data={filteredSortedCards}
                        renderItem={renderItem}
                        ListHeaderComponent={!isSearchEmpty ? renderListHeader : null}
                        contentContainerStyle={bottomSafeAreaPaddingStyle}
                    />
                </>
            )}
            <DelegateNoAccessModal
                isNoDelegateAccessMenuVisible={isNoDelegateAccessMenuVisible}
                onClose={() => setIsNoDelegateAccessMenuVisible(false)}
            />
        </ScreenWrapper>
    );
}

WorkspaceExpensifyCardListPage.displayName = 'WorkspaceExpensifyCardListPage';

export default WorkspaceExpensifyCardListPage;<|MERGE_RESOLUTION|>--- conflicted
+++ resolved
@@ -58,11 +58,7 @@
     const workspaceAccountID = policy?.workspaceAccountID ?? CONST.DEFAULT_NUMBER_ID;
     const [personalDetails] = useOnyx(ONYXKEYS.PERSONAL_DETAILS_LIST, {canBeMissing: false});
     const [cardOnWaitlist] = useOnyx(`${ONYXKEYS.COLLECTION.NVP_EXPENSIFY_ON_CARD_WAITLIST}${policyID}`, {canBeMissing: true});
-<<<<<<< HEAD
-    const [cardSettings] = useOnyx(`${ONYXKEYS.COLLECTION.PRIVATE_EXPENSIFY_CARD_SETTINGS}${fundID}`, {canBeMissing: true});
-=======
     const [cardSettings] = useOnyx(`${ONYXKEYS.COLLECTION.PRIVATE_EXPENSIFY_CARD_SETTINGS}${fundID}`, {canBeMissing: false});
->>>>>>> 53f97dad
     const allExpensifyCardFeeds = useExpensifyCardFeeds(policyID);
 
     const shouldShowSelector = Object.keys(allExpensifyCardFeeds ?? {}).length > 1;
