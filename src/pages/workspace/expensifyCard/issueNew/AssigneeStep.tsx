import React, {useMemo} from 'react';
import type {OnyxEntry} from 'react-native-onyx';
import * as Expensicons from '@components/Icon/Expensicons';
import InteractiveStepWrapper from '@components/InteractiveStepWrapper';
import SelectionList from '@components/SelectionList';
import type {ListItem} from '@components/SelectionList/types';
import UserListItem from '@components/SelectionList/UserListItem';
import Text from '@components/Text';
import useCurrencyForExpensifyCard from '@hooks/useCurrencyForExpensifyCard';
import useDebouncedState from '@hooks/useDebouncedState';
import useLocalize from '@hooks/useLocalize';
import useNetwork from '@hooks/useNetwork';
import useOnyx from '@hooks/useOnyx';
import useThemeStyles from '@hooks/useThemeStyles';
import {getHeaderMessage, getSearchValueForPhoneOrEmail, sortAlphabetically} from '@libs/OptionsListUtils';
import {getPersonalDetailByEmail, getUserNameByEmail} from '@libs/PersonalDetailsUtils';
import {isDeletedPolicyEmployee} from '@libs/PolicyUtils';
import tokenizedSearch from '@libs/tokenizedSearch';
import Navigation from '@navigation/Navigation';
import {clearIssueNewCardFlow, getCardDefaultName, setIssueNewCardStepAndData} from '@userActions/Card';
import CONST from '@src/CONST';
import ONYXKEYS from '@src/ONYXKEYS';
import type * as OnyxTypes from '@src/types/onyx';
import type {IssueNewCardData} from '@src/types/onyx/Card';

const MINIMUM_MEMBER_TO_SHOW_SEARCH = 8;

type AssigneeStepProps = {
    // The policy that the card will be issued under
    policy: OnyxEntry<OnyxTypes.Policy>;

    /** Array of step names */
    stepNames: readonly string[];

    /** Start from step index */
    startStepIndex: number;
};

function AssigneeStep({policy, stepNames, startStepIndex}: AssigneeStepProps) {
    const {translate, formatPhoneNumber, localeCompare} = useLocalize();
    const styles = useThemeStyles();
    const {isOffline} = useNetwork();
    const policyID = policy?.id;
    const [issueNewCard] = useOnyx(`${ONYXKEYS.COLLECTION.ISSUE_NEW_EXPENSIFY_CARD}${policyID}`, {canBeMissing: true});
<<<<<<< HEAD
    const [countryCode] = useOnyx(ONYXKEYS.COUNTRY_CODE, {canBeMissing: false});
=======
    const currency = useCurrencyForExpensifyCard({policyID});
>>>>>>> 06cc0026

    const isEditing = issueNewCard?.isEditing;

    const [searchTerm, debouncedSearchTerm, setSearchTerm] = useDebouncedState('');

    const submit = (assignee: ListItem) => {
        const data: Partial<IssueNewCardData> = {
            assigneeEmail: assignee?.login ?? '',
            currency,
        };

        if (isEditing && issueNewCard?.data?.cardTitle === getCardDefaultName(getUserNameByEmail(issueNewCard?.data?.assigneeEmail, 'firstName'))) {
            // If the card title is the default card title, update it with the new assignee's name
            data.cardTitle = getCardDefaultName(getUserNameByEmail(assignee?.login ?? '', 'firstName'));
        }

        setIssueNewCardStepAndData({
            step: isEditing ? CONST.EXPENSIFY_CARD.STEP.CONFIRMATION : CONST.EXPENSIFY_CARD.STEP.CARD_TYPE,
            data,
            isEditing: false,
            policyID,
        });
    };

    const handleBackButtonPress = () => {
        if (isEditing) {
            setIssueNewCardStepAndData({step: CONST.EXPENSIFY_CARD.STEP.CONFIRMATION, isEditing: false, policyID});
            return;
        }
        Navigation.goBack();
        clearIssueNewCardFlow(policyID);
    };

    const shouldShowSearchInput = policy?.employeeList && Object.keys(policy.employeeList).length >= MINIMUM_MEMBER_TO_SHOW_SEARCH;
    const textInputLabel = shouldShowSearchInput ? translate('workspace.card.issueNewCard.findMember') : undefined;

    const membersDetails = useMemo(() => {
        let membersList: ListItem[] = [];
        if (!policy?.employeeList) {
            return membersList;
        }

        Object.entries(policy.employeeList ?? {}).forEach(([email, policyEmployee]) => {
            if (isDeletedPolicyEmployee(policyEmployee, isOffline)) {
                return;
            }

            const personalDetail = getPersonalDetailByEmail(email);
            membersList.push({
                keyForList: email,
                text: personalDetail?.displayName,
                alternateText: email,
                login: email,
                accountID: personalDetail?.accountID,
                icons: [
                    {
                        source: personalDetail?.avatar ?? Expensicons.FallbackAvatar,
                        name: formatPhoneNumber(email),
                        type: CONST.ICON_TYPE_AVATAR,
                        id: personalDetail?.accountID,
                    },
                ],
            });
        });

        membersList = sortAlphabetically(membersList, 'text', localeCompare);

        return membersList;
    }, [isOffline, policy?.employeeList, formatPhoneNumber, localeCompare]);

    const sections = useMemo(() => {
        if (!debouncedSearchTerm) {
            return [
                {
                    data: membersDetails,
                    shouldShow: true,
                },
            ];
        }

        const searchValue = getSearchValueForPhoneOrEmail(debouncedSearchTerm, countryCode).toLowerCase();
        const filteredOptions = tokenizedSearch(membersDetails, searchValue, (option) => [option.text ?? '', option.alternateText ?? '']);

        return [
            {
                title: undefined,
                data: filteredOptions,
                shouldShow: true,
            },
        ];
    }, [debouncedSearchTerm, countryCode, membersDetails]);

    const headerMessage = useMemo(() => {
        const searchValue = debouncedSearchTerm.trim().toLowerCase();

        return getHeaderMessage(sections[0].data.length !== 0, false, searchValue);
    }, [debouncedSearchTerm, sections]);

    return (
        <InteractiveStepWrapper
            wrapperID={AssigneeStep.displayName}
            shouldEnablePickerAvoiding={false}
            shouldEnableMaxHeight
            headerTitle={translate('workspace.card.issueCard')}
            handleBackButtonPress={handleBackButtonPress}
            startStepIndex={startStepIndex}
            stepNames={stepNames}
            enableEdgeToEdgeBottomSafeAreaPadding
        >
            <Text style={[styles.textHeadlineLineHeightXXL, styles.ph5, styles.mv3]}>{translate('workspace.card.issueNewCard.whoNeedsCard')}</Text>
            <SelectionList
                textInputLabel={textInputLabel}
                textInputValue={searchTerm}
                onChangeText={setSearchTerm}
                sections={sections}
                headerMessage={headerMessage}
                ListItem={UserListItem}
                onSelectRow={submit}
                addBottomSafeAreaPadding
            />
        </InteractiveStepWrapper>
    );
}

AssigneeStep.displayName = 'AssigneeStep';

export default AssigneeStep;<|MERGE_RESOLUTION|>--- conflicted
+++ resolved
@@ -42,11 +42,8 @@
     const {isOffline} = useNetwork();
     const policyID = policy?.id;
     const [issueNewCard] = useOnyx(`${ONYXKEYS.COLLECTION.ISSUE_NEW_EXPENSIFY_CARD}${policyID}`, {canBeMissing: true});
-<<<<<<< HEAD
     const [countryCode] = useOnyx(ONYXKEYS.COUNTRY_CODE, {canBeMissing: false});
-=======
     const currency = useCurrencyForExpensifyCard({policyID});
->>>>>>> 06cc0026
 
     const isEditing = issueNewCard?.isEditing;
 
