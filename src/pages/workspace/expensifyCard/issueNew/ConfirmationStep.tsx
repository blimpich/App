--- conflicted
+++ resolved
@@ -52,13 +52,10 @@
     const data = issueNewCard?.data;
     const isSuccessful = issueNewCard?.isSuccessful;
     const defaultFundID = useDefaultFundID(policyID);
-<<<<<<< HEAD
     const {isBetaEnabled} = usePermissions();
-=======
     const hasApprovalError = !!policy?.errorFields?.approvalMode;
     const isAddApprovalEnabled = policy?.approvalMode !== CONST.POLICY.APPROVAL_MODE.OPTIONAL && !hasApprovalError;
     const shouldDisableSubmitButton = !isAddApprovalEnabled && data?.limitType === CONST.EXPENSIFY_CARD.LIMIT_TYPES.SMART;
->>>>>>> 00611240
 
     const submitButton = useRef<View>(null);
 
