--- conflicted
+++ resolved
@@ -58,11 +58,8 @@
                     style={[styles.flex1, styles.mh5]}
                     enabledWhenOffline
                     validate={validate}
-<<<<<<< HEAD
+                    shouldHideFixErrorsAlert
                     addBottomSafeAreaPadding
-=======
-                    shouldHideFixErrorsAlert
->>>>>>> 90e0df1f
                 >
                     <InputWrapper
                         InputComponent={TextInput}
