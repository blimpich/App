--- conflicted
+++ resolved
@@ -81,11 +81,8 @@
                     style={[styles.flex1, styles.mh5]}
                     enabledWhenOffline
                     validate={validate}
-<<<<<<< HEAD
+                    shouldHideFixErrorsAlert
                     addBottomSafeAreaPadding
-=======
-                    shouldHideFixErrorsAlert
->>>>>>> 90e0df1f
                 >
                     <InputWrapper
                         InputComponent={TextInput}
