--- conflicted
+++ resolved
@@ -22,7 +22,6 @@
 import usePrevious from '@hooks/usePrevious';
 import useStyleUtils from '@hooks/useStyleUtils';
 import useThemeStyles from '@hooks/useThemeStyles';
-import * as CardUtils from '@libs/CardUtils';
 import * as CurrencyUtils from '@libs/CurrencyUtils';
 import Navigation from '@navigation/Navigation';
 import type {SettingsNavigatorParamList} from '@navigation/types';
@@ -76,16 +75,12 @@
     const ownerDetails = personalDetails?.[policy?.ownerAccountID ?? -1] ?? ({} as PersonalDetails);
     const policyOwnerDisplayName = ownerDetails.displayName ?? policy?.owner ?? '';
 
-<<<<<<< HEAD
-    const filteredCardList = useMemo(() => CardUtils.filterDeactivatedCards(cardsList), [cardsList]);
-=======
     const memberCards = useMemo(() => {
         if (!cardsList) {
             return [];
         }
         return Object.values(cardsList).filter((card) => card.accountID === accountID);
     }, [cardsList, accountID]);
->>>>>>> d5cfecfc
 
     const confirmModalPrompt = useMemo(() => {
         const isApprover = Member.isApprover(policy, accountID);
@@ -274,11 +269,7 @@
                                                     {translate('walletPage.assignedCards')}
                                                 </Text>
                                             </View>
-<<<<<<< HEAD
-                                            {filteredCardList.map((card) => (
-=======
                                             {memberCards.map((card) => (
->>>>>>> d5cfecfc
                                                 <MenuItem
                                                     title={card.nameValuePairs?.cardTitle}
                                                     badgeText={CurrencyUtils.convertAmountToDisplayString(card.nameValuePairs?.unapprovedExpenseLimit)}
