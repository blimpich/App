--- conflicted
+++ resolved
@@ -69,8 +69,8 @@
 class WorkspaceReimburseView extends React.Component {
     constructor(props) {
         super(props);
-        const distanceCustomUnit = _.find(lodashGet(props, 'policy.customUnits', {}), (unit) => unit.name === 'Distance');
-        const customUnitRate = _.find(lodashGet(distanceCustomUnit, 'rates', {}), (rate) => rate.name === 'Default Rate');
+        const distanceCustomUnit = _.find(lodashGet(props, 'policy.customUnits', {}), unit => unit.name === 'Distance');
+        const customUnitRate = _.find(lodashGet(distanceCustomUnit, 'rates', {}), rate => rate.name === 'Default Rate');
 
         this.state = {
             unitID: lodashGet(distanceCustomUnit, 'customUnitID', ''),
@@ -91,8 +91,11 @@
 
     componentDidUpdate(prevProps) {
         if (prevProps.policy.customUnits !== this.props.policy.customUnits) {
-            const distanceCustomUnit = _.chain(lodashGet(this.props, 'policy.customUnits', [])).values().findWhere({name: CONST.CUSTOM_UNITS.NAME_DISTANCE}).value();
-            const customUnitRate = _.find(lodashGet(distanceCustomUnit, 'rates', {}), (rate) => rate.name === 'Default Rate');
+            const distanceCustomUnit = _.chain(lodashGet(this.props, 'policy.customUnits', []))
+                .values()
+                .findWhere({name: CONST.CUSTOM_UNITS.NAME_DISTANCE})
+                .value();
+            const customUnitRate = _.find(lodashGet(distanceCustomUnit, 'rates', {}), rate => rate.name === 'Default Rate');
             this.setState({
                 unitID: lodashGet(distanceCustomUnit, 'customUnitID', ''),
                 unitName: lodashGet(distanceCustomUnit, 'name', ''),
@@ -160,7 +163,7 @@
             return;
         }
 
-        const distanceCustomUnit = _.find(lodashGet(this.props, 'policy.customUnits', {}), (unit) => unit.name === 'Distance');
+        const distanceCustomUnit = _.find(lodashGet(this.props, 'policy.customUnits', {}), unit => unit.name === 'Distance');
         if (!distanceCustomUnit) {
             Log.warn('Policy has no customUnits, returning early.', {
                 policyID: this.props.policy.id,
@@ -168,16 +171,11 @@
             return;
         }
 
-        Policy.updateWorkspaceCustomUnit(
-            this.props.policy.id,
-            distanceCustomUnit,
-            {
-                customUnitID: this.state.unitID,
-                name: this.state.unitName,
-                attributes: {unit: value},
-            },
-            this.props.policy.lastModified,
-        );
+        Policy.updateWorkspaceCustomUnit(this.props.policy.id, distanceCustomUnit, {
+            customUnitID: this.state.unitID,
+            name: this.state.unitName,
+            attributes: {unit: value},
+        }, this.props.policy.lastModified);
     }
 
     fetchData() {
@@ -206,18 +204,12 @@
             return;
         }
 
-        const distanceCustomUnit = _.find(lodashGet(this.props, 'policy.customUnits', {}), (unit) => unit.name === 'Distance');
+        const distanceCustomUnit = _.find(lodashGet(this.props, 'policy.customUnits', {}), unit => unit.name === 'Distance');
         const currentCustomUnitRate = lodashGet(distanceCustomUnit, ['rates', this.state.unitRateID], {});
-        Policy.updateCustomUnitRate(
-            this.props.policy.id,
-            currentCustomUnitRate,
-            this.state.unitID,
-            {
-                ...currentCustomUnitRate,
-                rate: numValue * CONST.POLICY.CUSTOM_UNIT_RATE_BASE_OFFSET,
-            },
-            this.props.policy.lastModified,
-        );
+        Policy.updateCustomUnitRate(this.props.policy.id, currentCustomUnitRate, this.state.unitID, {
+            ...currentCustomUnitRate,
+            rate: numValue * CONST.POLICY.CUSTOM_UNIT_RATE_BASE_OFFSET,
+        }, this.props.policy.lastModified);
     }
 
     render() {
@@ -265,23 +257,16 @@
                             ...lodashGet(this.props, ['policy', 'customUnits', this.state.unitID, 'errors'], {}),
                             ...lodashGet(this.props, ['policy', 'customUnits', this.state.unitID, 'rates', this.state.unitRateID, 'errors'], {}),
                         }}
-                        pendingAction={
-                            lodashGet(this.props, ['policy', 'customUnits', this.state.unitID, 'pendingAction']) ||
-                            lodashGet(this.props, ['policy', 'customUnits', this.state.unitID, 'rates', this.state.unitRateID, 'pendingAction'])
-                        }
+                        pendingAction={lodashGet(this.props, ['policy', 'customUnits', this.state.unitID, 'pendingAction'])
+                            || lodashGet(this.props, ['policy', 'customUnits', this.state.unitID, 'rates', this.state.unitRateID, 'pendingAction'])}
                         onClose={() => Policy.clearCustomUnitErrors(this.props.policy.id, this.state.unitID, this.state.unitRateID)}
                     >
                         <View style={[styles.flexRow, styles.alignItemsCenter, styles.mv2]}>
                             <View style={[styles.rateCol]}>
                                 <TextInput
                                     label={this.props.translate('workspace.reimburse.trackDistanceRate')}
-<<<<<<< HEAD
-                                    placeholder={this.state.outputCurrency}
-                                    onChangeText={(value) => this.setRate(value)}
-=======
                                     placeholder={outputCurrency}
                                     onChangeText={value => this.setRate(value)}
->>>>>>> 51e532e5
                                     value={this.state.unitRateValue}
                                     autoCompleteType="off"
                                     autoCorrect={false}
@@ -295,7 +280,7 @@
                                     label={this.props.translate('workspace.reimburse.trackDistanceUnit')}
                                     items={this.getUnitItems()}
                                     value={this.state.unitValue}
-                                    onInputChange={(value) => this.setUnit(value)}
+                                    onInputChange={value => this.setUnit(value)}
                                     backgroundColor={themeColors.cardBG}
                                 />
                             </View>
