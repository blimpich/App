import React from 'react';
import {View} from 'react-native';
import PropTypes from 'prop-types';
import lodashGet from 'lodash/get';
import _ from 'underscore';
import TextInput from '../../../components/TextInput';
import Picker from '../../../components/Picker';
import Text from '../../../components/Text';
import styles from '../../../styles/styles';
import withLocalize, {withLocalizePropTypes} from '../../../components/withLocalize';
import * as Expensicons from '../../../components/Icon/Expensicons';
import * as Illustrations from '../../../components/Icon/Illustrations';
import Section from '../../../components/Section';
import CopyTextToClipboard from '../../../components/CopyTextToClipboard';
import * as Link from '../../../libs/actions/Link';
import compose from '../../../libs/compose';
import * as Policy from '../../../libs/actions/Policy';
import CONST from '../../../CONST';
import Button from '../../../components/Button';
import getPermittedDecimalSeparator from '../../../libs/getPermittedDecimalSeparator';
import {withNetwork} from '../../../components/OnyxProvider';
import OfflineWithFeedback from '../../../components/OfflineWithFeedback';
import * as ReimbursementAccount from '../../../libs/actions/ReimbursementAccount';
import networkPropTypes from '../../../components/networkPropTypes';
import Log from '../../../libs/Log';

const propTypes = {
    /** Policy values needed in the component */
    policy: PropTypes.shape({
        id: PropTypes.string,
        customUnits: PropTypes.objectOf(
            PropTypes.shape({
                customUnitID: PropTypes.string,
                name: PropTypes.string,
                attributes: PropTypes.shape({
                    unit: PropTypes.string,
                }),
                rates: PropTypes.objectOf(
                    PropTypes.shape({
                        customUnitRateID: PropTypes.string,
                        name: PropTypes.string,
                        rate: PropTypes.number,
                    }),
                ),
            }),
        ),
        outputCurrency: PropTypes.string,
        hasVBA: PropTypes.bool,
        lastModified: PropTypes.number,
    }).isRequired,

    /** Information about the network */
    network: networkPropTypes.isRequired,

    ...withLocalizePropTypes,
};

class WorkspaceReimburseView extends React.Component {
    constructor(props) {
        super(props);
        const distanceCustomUnit = _.find(lodashGet(props, 'policy.customUnits', {}), unit => unit.name === 'Distance');
        const customUnitRate = _.find(lodashGet(distanceCustomUnit, 'rates', {}), rate => rate.name === 'Default Rate');

        this.state = {
            unitID: lodashGet(distanceCustomUnit, 'customUnitID', ''),
            unitName: lodashGet(distanceCustomUnit, 'name', ''),
            unitValue: lodashGet(distanceCustomUnit, 'attributes.unit', 'mi'),
            unitRateID: lodashGet(customUnitRate, 'customUnitRateID', ''),
            unitRateValue: this.getUnitRateValue(customUnitRate),
            outputCurrency: lodashGet(props, 'policy.outputCurrency', ''),
        };

        this.unitItems = [
            {
                label: this.props.translate('workspace.reimburse.kilometers'),
                value: 'km',
            },
            {
                label: this.props.translate('workspace.reimburse.miles'),
                value: 'mi',
            },
        ];

        this.debounceUpdateOnCursorMove = this.debounceUpdateOnCursorMove.bind(this);
        this.updateRateValueDebounced = _.debounce(this.updateRateValue.bind(this), 1000);
        this.updatedValue = this.state.unitRateValue;
    }

    componentDidMount() {
        Policy.openWorkspaceReimburseView(this.props.policy.id);
    }

    componentDidUpdate(prevProps) {
        if (prevProps.policy.customUnits !== this.props.policy.customUnits) {
            const distanceCustomUnit = _.chain(lodashGet(this.props, 'policy.customUnits', []))
                .values()
                .findWhere({name: CONST.CUSTOM_UNITS.NAME_DISTANCE})
                .value();
            const customUnitRate = _.find(lodashGet(distanceCustomUnit, 'rates', {}), rate => rate.name === 'Default Rate');
            this.setState({
                unitID: lodashGet(distanceCustomUnit, 'customUnitID', ''),
                unitName: lodashGet(distanceCustomUnit, 'name', ''),
                unitValue: lodashGet(distanceCustomUnit, 'attributes.unit', 'mi'),
                unitRateID: lodashGet(customUnitRate, 'customUnitRateID'),
                unitRateValue: this.getUnitRateValue(customUnitRate),
            });
            this.updatedValue = this.getUnitRateValue(customUnitRate);
        }

        const reconnecting = prevProps.network.isOffline && !this.props.network.isOffline;
        if (!reconnecting) {
            return;
        }

        Policy.openWorkspaceReimburseView(this.props.policy.id);
    }

    getUnitRateValue(customUnitRate) {
        return this.getRateDisplayValue(lodashGet(customUnitRate, 'rate', 0) / CONST.POLICY.CUSTOM_UNIT_RATE_BASE_OFFSET);
    }

    getRateDisplayValue(value) {
        const numValue = this.getNumericValue(value);
        if (Number.isNaN(numValue)) {
            return '';
        }
        return numValue.toString().replace('.', this.props.toLocaleDigit('.')).substring(0, value.length);
    }

    getNumericValue(value) {
        const numValue = parseFloat(value.toString().replace(this.props.toLocaleDigit('.'), '.'));
        if (Number.isNaN(numValue)) {
            return NaN;
        }

        return numValue.toFixed(3);
    }

    setRate(inputValue) {
        const value = inputValue.replace(/[^0-9.,]/g, '');

        const decimalSeparator = this.props.toLocaleDigit('.');
        const rateValueRegex = RegExp(String.raw`^\d{1,8}([${getPermittedDecimalSeparator(decimalSeparator)}]\d{0,3})?$`, 'i');
        const isInvalidRateValue = value !== '' && !rateValueRegex.test(value);

        if (!isInvalidRateValue) {
            this.updatedValue = this.getRateDisplayValue(value);
        }
        this.setState({unitRateValue: value}, () => {
            // Set the corrected value with a delay and sync to the server
            this.updateRateValueDebounced(this.updatedValue);
        });
    }

    setUnit(value) {
        if (value === this.state.unitValue) {
            return;
        }

        const distanceCustomUnit = _.find(lodashGet(this.props, 'policy.customUnits', {}), unit => unit.name === 'Distance');
        if (!distanceCustomUnit) {
            Log.warn('Policy has no customUnits, returning early.', {
                policyID: this.props.policy.id,
            });
            return;
        }

        Policy.updateWorkspaceCustomUnit(this.props.policy.id, distanceCustomUnit, {
            customUnitID: this.state.unitID,
            name: this.state.unitName,
            attributes: {unit: value},
        }, this.props.policy.lastModified);
    }

    debounceUpdateOnCursorMove(event) {
        if (!_.contains(['ArrowLeft', 'ArrowRight'], event.key)) {
            return;
        }

        this.updateRateValueDebounced(this.state.unitRateValue);
    }

    updateRateValue(value) {
        const numValue = this.getNumericValue(value);

        if (_.isNaN(numValue)) {
            if (value === '') {
                this.setState({unitRateValue: value});
            }
            return;
        }

        const distanceCustomUnit = _.find(lodashGet(this.props, 'policy.customUnits', {}), unit => unit.name === 'Distance');
        const currentCustomUnitRate = lodashGet(distanceCustomUnit, ['rates', this.state.unitRateID], {});
        Policy.updateCustomUnitRate(this.props.policy.id, currentCustomUnitRate, this.state.unitID, {
            ...currentCustomUnitRate,
            rate: numValue * CONST.POLICY.CUSTOM_UNIT_RATE_BASE_OFFSET,
        }, this.props.policy.lastModified);
    }

    render() {
        return (
            <>
                <Section
                    title={this.props.translate('workspace.reimburse.captureReceipts')}
                    icon={Illustrations.ReceiptYellow}
                    menuItems={[
                        {
                            title: this.props.translate('workspace.reimburse.viewAllReceipts'),
                            onPress: () => Link.openOldDotLink(`expenses?policyIDList=${this.props.policy.id}&billableReimbursable=reimbursable&submitterEmail=%2B%2B`),
                            icon: Expensicons.Receipt,
                            shouldShowRightIcon: true,
                            iconRight: Expensicons.NewWindow,
                        },
                    ]}
                >
                    <View style={[styles.mv4, styles.flexRow, styles.flexWrap]}>
                        <Text>
                            {this.props.translate('workspace.reimburse.captureNoVBACopyBeforeEmail')}
                            <CopyTextToClipboard
                                text="receipts@expensify.com"
                                textStyles={[styles.textBlue]}
                            />
                            <Text>{this.props.translate('workspace.reimburse.captureNoVBACopyAfterEmail')}</Text>
                        </Text>
                    </View>
                </Section>

                <Section
                    title={this.props.translate('workspace.reimburse.trackDistance')}
                    icon={Illustrations.GpsTrackOrange}
                >
                    <View style={[styles.mv4]}>
                        <Text>{this.props.translate('workspace.reimburse.trackDistanceCopy')}</Text>
                    </View>
                    <OfflineWithFeedback
                        errors={{
                            ...lodashGet(this.props, ['policy', 'customUnits', this.state.unitID, 'errors'], {}),
                            ...lodashGet(this.props, ['policy', 'customUnits', this.state.unitID, 'rates', this.state.unitRateID, 'errors'], {}),
                        }}
                        pendingAction={lodashGet(this.props, ['policy', 'customUnits', this.state.unitID, 'pendingAction'])
                                || lodashGet(this.props, ['policy', 'customUnits', this.state.unitID, 'rates', this.state.unitRateID, 'pendingAction'])}
                        onClose={() => Policy.clearCustomUnitErrors(this.props.policy.id, this.state.unitID, this.state.unitRateID)}
                    >
                        <View style={[styles.flexRow, styles.alignItemsCenter, styles.mv2]}>
                            <View style={[styles.rateCol]}>
                                <TextInput
                                    label={this.props.translate('workspace.reimburse.trackDistanceRate')}
                                    placeholder={this.state.outputCurrency}
                                    onChangeText={value => this.setRate(value)}
                                    value={this.state.unitRateValue}
                                    autoCompleteType="off"
                                    autoCorrect={false}
                                    keyboardType={CONST.KEYBOARD_TYPE.DECIMAL_PAD}
                                    onKeyPress={this.debounceUpdateOnCursorMove}
                                />
                            </View>
                            <View style={[styles.unitCol]}>
                                <Picker
                                    label={this.props.translate('workspace.reimburse.trackDistanceUnit')}
                                    items={this.unitItems}
                                    value={this.state.unitValue}
                                    onInputChange={value => this.setUnit(value)}
                                />
                            </View>
                        </View>
                    </OfflineWithFeedback>
                </Section>
                {this.props.hasVBA ? (
                    <Section
                        title={this.props.translate('workspace.reimburse.fastReimbursementsHappyMembers')}
                        icon={Illustrations.BankUserGreen}
                        menuItems={[
                            {
                                title: this.props.translate('workspace.reimburse.reimburseReceipts'),
                                onPress: () => Link.openOldDotLink(`reports?policyID=${this.props.policy.id}&from=all&type=expense&showStates=Archived&isAdvancedFilterMode=true`),
                                icon: Expensicons.Bank,
                                shouldShowRightIcon: true,
                                iconRight: Expensicons.NewWindow,
                            },
                        ]}
                    >
                        <View style={[styles.mv4]}>
                            <Text>{this.props.translate('workspace.reimburse.fastReimbursementsVBACopy')}</Text>
                        </View>
                    </Section>
                ) : (
                    <Section
                        title={this.props.translate('workspace.reimburse.unlockNextDayReimbursements')}
                        icon={Illustrations.JewelBoxGreen}
                    >
                        <View style={[styles.mv4]}>
                            <Text>{this.props.translate('workspace.reimburse.unlockNoVBACopy')}</Text>
                        </View>
<<<<<<< HEAD
                        <OfflineWithFeedback
                            errors={{
                                ...lodashGet(this.props, ['policy', 'customUnits', this.state.unitID, 'errors'], {}),
                                ...lodashGet(this.props, ['policy', 'customUnits', this.state.unitID, 'rates', this.state.unitRateID, 'errors'], {}),
                            }}
                            pendingAction={lodashGet(this.props, ['policy', 'customUnits', this.state.unitID, 'pendingAction'])
                                || lodashGet(this.props, ['policy', 'customUnits', this.state.unitID, 'rates', this.state.unitRateID, 'pendingAction'])}
                            onClose={() => Policy.clearCustomUnitErrors(this.props.policy.id, this.state.unitID, this.state.unitRateID)}
                        >
                            <View style={[styles.flexRow, styles.alignItemsCenter, styles.mv2]}>
                                <View style={[styles.rateCol]}>
                                    <TextInput
                                        label={this.props.translate('workspace.reimburse.trackDistanceRate')}
                                        placeholder={this.state.outputCurrency}
                                        onChangeText={value => this.setRate(value)}
                                        value={this.state.unitRateValue}
                                        autoCompleteType="off"
                                        autoCorrect={false}
                                        keyboardType={CONST.KEYBOARD_TYPE.DECIMAL_PAD}
                                        onKeyPress={this.debounceUpdateOnCursorMove}
                                        maxLength={12}
                                    />
                                </View>
                                <View style={[styles.unitCol]}>
                                    <Picker
                                        label={this.props.translate('workspace.reimburse.trackDistanceUnit')}
                                        items={this.unitItems}
                                        value={this.state.unitValue}
                                        onInputChange={value => this.setUnit(value)}
                                    />
                                </View>
                            </View>
                        </OfflineWithFeedback>
=======
                        <Button
                            text={this.props.translate('workspace.common.bankAccount')}
                            onPress={() => ReimbursementAccount.navigateToBankAccountRoute(this.props.policy.id)}
                            icon={Expensicons.Bank}
                            style={[styles.mt4]}
                            iconStyles={[styles.buttonCTAIcon]}
                            shouldShowRightIcon
                            large
                            success
                        />
>>>>>>> 06109347
                    </Section>
                )}
            </>
        );
    }
}

WorkspaceReimburseView.propTypes = propTypes;

export default compose(
    withLocalize,
    withNetwork(),
)(WorkspaceReimburseView);<|MERGE_RESOLUTION|>--- conflicted
+++ resolved
@@ -253,6 +253,7 @@
                                     autoCorrect={false}
                                     keyboardType={CONST.KEYBOARD_TYPE.DECIMAL_PAD}
                                     onKeyPress={this.debounceUpdateOnCursorMove}
+                                    maxLength={12}
                                 />
                             </View>
                             <View style={[styles.unitCol]}>
@@ -292,41 +293,6 @@
                         <View style={[styles.mv4]}>
                             <Text>{this.props.translate('workspace.reimburse.unlockNoVBACopy')}</Text>
                         </View>
-<<<<<<< HEAD
-                        <OfflineWithFeedback
-                            errors={{
-                                ...lodashGet(this.props, ['policy', 'customUnits', this.state.unitID, 'errors'], {}),
-                                ...lodashGet(this.props, ['policy', 'customUnits', this.state.unitID, 'rates', this.state.unitRateID, 'errors'], {}),
-                            }}
-                            pendingAction={lodashGet(this.props, ['policy', 'customUnits', this.state.unitID, 'pendingAction'])
-                                || lodashGet(this.props, ['policy', 'customUnits', this.state.unitID, 'rates', this.state.unitRateID, 'pendingAction'])}
-                            onClose={() => Policy.clearCustomUnitErrors(this.props.policy.id, this.state.unitID, this.state.unitRateID)}
-                        >
-                            <View style={[styles.flexRow, styles.alignItemsCenter, styles.mv2]}>
-                                <View style={[styles.rateCol]}>
-                                    <TextInput
-                                        label={this.props.translate('workspace.reimburse.trackDistanceRate')}
-                                        placeholder={this.state.outputCurrency}
-                                        onChangeText={value => this.setRate(value)}
-                                        value={this.state.unitRateValue}
-                                        autoCompleteType="off"
-                                        autoCorrect={false}
-                                        keyboardType={CONST.KEYBOARD_TYPE.DECIMAL_PAD}
-                                        onKeyPress={this.debounceUpdateOnCursorMove}
-                                        maxLength={12}
-                                    />
-                                </View>
-                                <View style={[styles.unitCol]}>
-                                    <Picker
-                                        label={this.props.translate('workspace.reimburse.trackDistanceUnit')}
-                                        items={this.unitItems}
-                                        value={this.state.unitValue}
-                                        onInputChange={value => this.setUnit(value)}
-                                    />
-                                </View>
-                            </View>
-                        </OfflineWithFeedback>
-=======
                         <Button
                             text={this.props.translate('workspace.common.bankAccount')}
                             onPress={() => ReimbursementAccount.navigateToBankAccountRoute(this.props.policy.id)}
@@ -337,7 +303,6 @@
                             large
                             success
                         />
->>>>>>> 06109347
                     </Section>
                 )}
             </>
