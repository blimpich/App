import React from 'react';
import {View} from 'react-native';
import PropTypes from 'prop-types';
import {withOnyx} from 'react-native-onyx';
import lodashGet from 'lodash/get';
import _ from 'underscore';
import TextInput from '../../../components/TextInput';
import Picker from '../../../components/Picker';
import Text from '../../../components/Text';
import styles from '../../../styles/styles';
import withLocalize, {withLocalizePropTypes} from '../../../components/withLocalize';
import * as Expensicons from '../../../components/Icon/Expensicons';
import * as Illustrations from '../../../components/Icon/Illustrations';
import Section from '../../../components/Section';
import Navigation from '../../../libs/Navigation/Navigation';
import ROUTES from '../../../ROUTES';
import CopyTextToClipboard from '../../../components/CopyTextToClipboard';
import * as Link from '../../../libs/actions/Link';
import compose from '../../../libs/compose';
import ONYXKEYS from '../../../ONYXKEYS';
import * as Policy from '../../../libs/actions/Policy';
import withFullPolicy from '../withFullPolicy';
import CONST from '../../../CONST';
import Button from '../../../components/Button';
<<<<<<< HEAD
import getPermittedDecimalSeparator from '../../../libs/getPermittedDecimalSeparator';
=======
import OfflineWithFeedback from '../../../components/OfflineWithFeedback';
>>>>>>> 386c5ad8

const propTypes = {
    /** The policy ID currently being configured */
    policyID: PropTypes.string.isRequired,

    /** Does the user have a VBA in their account? */
    hasVBA: PropTypes.bool.isRequired,

    /** Policy values needed in the component */
    policy: PropTypes.shape({
        customUnits: PropTypes.objectOf(
            PropTypes.shape({
                customUnitID: PropTypes.string,
                name: PropTypes.string,
                attributes: PropTypes.shape({
                    unit: PropTypes.string,
                }),
                rates: PropTypes.arrayOf(
                    PropTypes.shape({
                        customUnitRateID: PropTypes.string,
                        name: PropTypes.string,
                        rate: PropTypes.number,
                    }),
                ),
            }),
        ),
        outputCurrency: PropTypes.string,
    }).isRequired,

    ...withLocalizePropTypes,
};

class WorkspaceReimburseView extends React.Component {
    constructor(props) {
        super(props);
        const distanceCustomUnit = _.find(lodashGet(props, 'policy.customUnits', {}), unit => unit.name === 'Distance');

        this.state = {
            unitID: lodashGet(distanceCustomUnit, 'customUnitID', ''),
            unitName: lodashGet(distanceCustomUnit, 'name', ''),
            unitValue: lodashGet(distanceCustomUnit, 'attributes.unit', 'mi'),
            rateID: lodashGet(distanceCustomUnit, 'rates[0].customUnitRateID', ''),
            rateName: lodashGet(distanceCustomUnit, 'rates[0].name', ''),
            rateValue: this.getRateDisplayValue(lodashGet(distanceCustomUnit, 'rates[0].rate', 0) / 100),
            outputCurrency: lodashGet(props, 'policy.outputCurrency', ''),
        };

        this.unitItems = [
            {
                label: this.props.translate('workspace.reimburse.kilometers'),
                value: 'km',
            },
            {
                label: this.props.translate('workspace.reimburse.miles'),
                value: 'mi',
            },
        ];

        this.debounceUpdateOnCursorMove = this.debounceUpdateOnCursorMove.bind(this);
        this.updateRateValueDebounced = _.debounce(this.updateRateValue.bind(this), 1000);
    }

    getRateDisplayValue(value) {
        const numValue = this.getNumericValue(value);
        if (Number.isNaN(numValue)) {
            return '';
        }
        return numValue.toString().replace('.', this.props.toLocaleDigit('.')).substring(0, value.length);
    }

    getNumericValue(value) {
        const numValue = parseFloat(value.toString().replace(this.props.toLocaleDigit('.'), '.'));
        if (Number.isNaN(numValue)) {
            return NaN;
        }

        return numValue.toFixed(3);
    }

    setRate(value) {
        const decimalSeparator = this.props.toLocaleDigit('.');
        const rateValueRegex = RegExp(String.raw`^\d{1,8}([${getPermittedDecimalSeparator(decimalSeparator)}]\d{0,3})?$`, 'i');
        const isInvalidRateValue = value !== '' && !rateValueRegex.test(value);

        this.setState(prevState => ({
            rateValue: !isInvalidRateValue ? this.getRateDisplayValue(value) : prevState.rateValue,
        }), () => {
            // Set the corrected value with a delay and sync to the server
            this.updateRateValueDebounced(this.state.rateValue);
        });
    }

    static getDerivedStateFromProps(props, state) {
        const distanceCustomUnit = _.find(lodashGet(props, 'policy.customUnits', {}), unit => unit.name === 'Distance');
        const unitValue = lodashGet(distanceCustomUnit, 'attributes.unit', 'mi');

        if (!state.unitValue || (unitValue !== state.unitValue)) {
            return {
                unitValue,
            };
        }

        return null;
    }

    setUnit(value) {
        if (value === this.state.unitValue) {
            return;
        }

        const distanceCustomUnit = _.find(lodashGet(this.props, 'policy.customUnits', {}), unit => unit.name === 'Distance');

        Policy.updateWorkspaceCustomUnit(this.props.policyID, distanceCustomUnit, {
            customUnitID: this.state.unitID,
            name: this.state.unitName,
            attributes: {unit: value},
        });
    }

    debounceUpdateOnCursorMove(event) {
        if (!_.contains(['ArrowLeft', 'ArrowRight'], event.key)) {
            return;
        }

        this.updateRateValueDebounced(this.state.rateValue);
    }

    updateRateValue(value) {
        const numValue = this.getNumericValue(value);

        if (_.isNaN(numValue)) {
            return;
        }

        Policy.setCustomUnitRate(this.props.policyID, this.state.unitID, {
            customUnitRateID: this.state.rateID,
            name: this.state.rateName,
            rate: numValue * 100,
        }, null);
    }

    render() {
        return (
            <>
                <Section
                    title={this.props.translate('workspace.reimburse.captureReceipts')}
                    icon={Illustrations.ReceiptYellow}
                    menuItems={[
                        {
                            title: this.props.translate('workspace.reimburse.viewAllReceipts'),
                            onPress: () => Link.openOldDotLink(`expenses?policyIDList=${this.props.policyID}&billableReimbursable=reimbursable&submitterEmail=%2B%2B`),
                            icon: Expensicons.Receipt,
                            shouldShowRightIcon: true,
                            iconRight: Expensicons.NewWindow,
                        },
                    ]}
                >
                    <View style={[styles.mv4, styles.flexRow, styles.flexWrap]}>
                        <Text>
                            {this.props.translate('workspace.reimburse.captureNoVBACopyBeforeEmail')}
                            <CopyTextToClipboard
                                text="receipts@expensify.com"
                                textStyles={[styles.textBlue]}
                            />
                            <Text>{this.props.translate('workspace.reimburse.captureNoVBACopyAfterEmail')}</Text>
                        </Text>
                    </View>
                </Section>

                <Section
                    title={this.props.translate('workspace.reimburse.trackDistance')}
                    icon={Illustrations.GpsTrackOrange}
                >
                    <View style={[styles.mv4]}>
                        <Text>{this.props.translate('workspace.reimburse.trackDistanceCopy')}</Text>
                    </View>
                    <OfflineWithFeedback
                        errors={lodashGet(this.props, ['policy', 'customUnits', this.state.unitID, 'errors'])}
                        pendingAction={lodashGet(this.props, ['policy', 'customUnits', this.state.unitID, 'pendingAction'])}
                        onClose={() => Policy.removeUnitError(this.props.policyID, this.state.unitID)}
                    >
                        <View style={[styles.flexRow, styles.alignItemsCenter, styles.mv2]}>
                            <View style={[styles.rateCol]}>
                                <TextInput
                                    label={this.props.translate('workspace.reimburse.trackDistanceRate')}
                                    placeholder={this.state.outputCurrency}
                                    onChangeText={value => this.setRate(value)}
                                    value={this.state.rateValue}
                                    autoCompleteType="off"
                                    autoCorrect={false}
                                    keyboardType={CONST.KEYBOARD_TYPE.DECIMAL_PAD}
                                    onKeyPress={this.debounceUpdateOnCursorMove}
                                />
                            </View>
                            <View style={[styles.unitCol]}>
                                <Picker
                                    label={this.props.translate('workspace.reimburse.trackDistanceUnit')}
                                    items={this.unitItems}
                                    value={this.state.unitValue}
                                    onInputChange={value => this.setUnit(value)}
                                />
                            </View>
                        </View>
                    </OfflineWithFeedback>
                </Section>

                {!this.props.hasVBA && (
                    <Section
                        title={this.props.translate('workspace.reimburse.unlockNextDayReimbursements')}
                        icon={Illustrations.JewelBoxGreen}
                    >
                        <View style={[styles.mv4]}>
                            <Text>{this.props.translate('workspace.reimburse.unlockNoVBACopy')}</Text>
                        </View>
                        <Button
                            text={this.props.translate('workspace.common.bankAccount')}
                            onPress={() => Navigation.navigate(ROUTES.getWorkspaceBankAccountRoute(this.props.policyID))}
                            icon={Expensicons.Bank}
                            style={[styles.mt4]}
                            iconStyles={[styles.mr5]}
                            shouldShowRightIcon
                            extraLarge
                            success
                        />
                    </Section>
                )}
                {this.props.hasVBA && (
                    <Section
                        title={this.props.translate('workspace.reimburse.fastReimbursementsHappyMembers')}
                        icon={Illustrations.BankUserGreen}
                        menuItems={[
                            {
                                title: this.props.translate('workspace.reimburse.reimburseReceipts'),
                                onPress: () => Link.openOldDotLink(`reports?policyID=${this.props.policyID}&from=all&type=expense&showStates=Archived&isAdvancedFilterMode=true`),
                                icon: Expensicons.Bank,
                                shouldShowRightIcon: true,
                                iconRight: Expensicons.NewWindow,
                            },
                        ]}
                    >
                        <View style={[styles.mv4]}>
                            <Text>{this.props.translate('workspace.reimburse.fastReimbursementsVBACopy')}</Text>
                        </View>
                    </Section>
                )}
            </>
        );
    }
}

WorkspaceReimburseView.propTypes = propTypes;
WorkspaceReimburseView.displayName = 'WorkspaceReimburseView';

export default compose(
    withFullPolicy,
    withLocalize,
    withOnyx({
        policy: {
            key: ({policyID}) => `${ONYXKEYS.COLLECTION.POLICY}${policyID}`,
        },
    }),
)(WorkspaceReimburseView);<|MERGE_RESOLUTION|>--- conflicted
+++ resolved
@@ -22,11 +22,8 @@
 import withFullPolicy from '../withFullPolicy';
 import CONST from '../../../CONST';
 import Button from '../../../components/Button';
-<<<<<<< HEAD
 import getPermittedDecimalSeparator from '../../../libs/getPermittedDecimalSeparator';
-=======
 import OfflineWithFeedback from '../../../components/OfflineWithFeedback';
->>>>>>> 386c5ad8
 
 const propTypes = {
     /** The policy ID currently being configured */
