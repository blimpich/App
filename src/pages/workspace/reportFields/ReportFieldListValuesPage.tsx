import type {StackScreenProps} from '@react-navigation/stack';
import React, {useMemo, useState} from 'react';
import {View} from 'react-native';
import {useOnyx} from 'react-native-onyx';
import Button from '@components/Button';
import ButtonWithDropdownMenu from '@components/ButtonWithDropdownMenu';
import type {DropdownOption} from '@components/ButtonWithDropdownMenu/types';
import ConfirmModal from '@components/ConfirmModal';
import HeaderWithBackButton from '@components/HeaderWithBackButton';
import * as Expensicons from '@components/Icon/Expensicons';
import * as Illustrations from '@components/Icon/Illustrations';
import ScreenWrapper from '@components/ScreenWrapper';
import SelectionList from '@components/SelectionList';
import ListItemRightCaretWithLabel from '@components/SelectionList/ListItemRightCaretWithLabel';
import TableListItem from '@components/SelectionList/TableListItem';
import type {ListItem} from '@components/SelectionList/types';
import Text from '@components/Text';
import WorkspaceEmptyStateSection from '@components/WorkspaceEmptyStateSection';
import useLocalize from '@hooks/useLocalize';
import useThemeStyles from '@hooks/useThemeStyles';
import useWindowDimensions from '@hooks/useWindowDimensions';
import * as ReportField from '@libs/actions/Policy/ReportField';
import * as DeviceCapabilities from '@libs/DeviceCapabilities';
import Navigation from '@libs/Navigation/Navigation';
import * as ReportUtils from '@libs/ReportUtils';
import type {SettingsNavigatorParamList} from '@navigation/types';
import AccessOrNotFoundWrapper from '@pages/workspace/AccessOrNotFoundWrapper';
import type {WithPolicyAndFullscreenLoadingProps} from '@pages/workspace/withPolicyAndFullscreenLoading';
import withPolicyAndFullscreenLoading from '@pages/workspace/withPolicyAndFullscreenLoading';
import CONST from '@src/CONST';
import ONYXKEYS from '@src/ONYXKEYS';
import ROUTES from '@src/ROUTES';
import type SCREENS from '@src/SCREENS';
import type DeepValueOf from '@src/types/utils/DeepValueOf';

type ValueListItem = ListItem & {
    /** The value */
    value: string;

    /** Whether the value is enabled */
    enabled: boolean;

    /** The value order weight in the list */
    orderWeight?: number;
};

type ReportFieldListValuesPageProps = WithPolicyAndFullscreenLoadingProps & StackScreenProps<SettingsNavigatorParamList, typeof SCREENS.WORKSPACE.REPORT_FIELDS_LIST_VALUES>;

function ReportFieldListValuesPage({
    policy,
    route: {
        params: {policyID, reportFieldID},
    },
}: ReportFieldListValuesPageProps) {
    const styles = useThemeStyles();
    const {translate} = useLocalize();
    const {isSmallScreenWidth} = useWindowDimensions();
    const [formDraft] = useOnyx(ONYXKEYS.FORMS.WORKSPACE_REPORT_FIELDS_FORM_DRAFT);

    const [selectedValues, setSelectedValues] = useState<Record<string, boolean>>({});
    const [deleteValuesConfirmModalVisible, setDeleteValuesConfirmModalVisible] = useState(false);

    const [listValues, disabledListValues] = useMemo(() => {
        let reportFieldValues: string[];
        let reportFieldDisabledValues: boolean[];

        if (reportFieldID) {
            const reportFieldKey = ReportUtils.getReportFieldKey(reportFieldID);

            reportFieldValues = Object.values(policy?.fieldList?.[reportFieldKey]?.values ?? {});
            reportFieldDisabledValues = Object.values(policy?.fieldList?.[reportFieldKey]?.disabledOptions ?? {});
        } else {
            reportFieldValues = formDraft?.listValues ?? [];
            reportFieldDisabledValues = formDraft?.disabledListValues ?? [];
        }

        return [reportFieldValues, reportFieldDisabledValues];
    }, [formDraft?.disabledListValues, formDraft?.listValues, policy?.fieldList, reportFieldID]);

    const listValuesSections = useMemo(() => {
        const data = listValues.map<ValueListItem>((value, index) => ({
            value,
            index,
            text: value,
            keyForList: value,
            isSelected: selectedValues[value],
            enabled: !disabledListValues[index] ?? true,
            pendingAction: reportFieldID ? policy?.fieldList?.[ReportUtils.getReportFieldKey(reportFieldID)]?.pendingAction : null,
            rightElement: (
                <ListItemRightCaretWithLabel
                    shouldShowCaret={false}
                    labelText={disabledListValues[index] ? translate('workspace.common.disabled') : translate('workspace.common.enabled')}
                />
            ),
        }));

        return [{data, isDisabled: false}];
    }, [disabledListValues, listValues, policy?.fieldList, reportFieldID, selectedValues, translate]);

    const shouldShowEmptyState = Object.values(listValues ?? {}).length <= 0;
    const selectedValuesArray = Object.keys(selectedValues).filter((key) => selectedValues[key]);

    const toggleValue = (valueItem: ValueListItem) => {
        setSelectedValues((prev) => ({
            ...prev,
            [valueItem.value]: !prev[valueItem.value],
        }));
    };

    const toggleAllValues = () => {
        const isAllSelected = listValues.length === Object.keys(selectedValues).length;

        setSelectedValues(isAllSelected ? {} : Object.fromEntries(listValues.map((value) => [value, true])));
    };

    const handleDeleteValues = () => {
        setSelectedValues({});

        const valuesToDelete = selectedValuesArray.reduce<number[]>((acc, valueName) => {
            const index = listValues?.indexOf(valueName) ?? -1;

            if (index !== -1) {
                acc.push(index);
            }

            return acc;
        }, []);

<<<<<<< HEAD
        if (reportFieldID) {
            ReportFields.removeReportFieldListValue(policyID, reportFieldID, valuesToDelete);
        } else {
            ReportFields.deleteReportFieldsListValue(valuesToDelete);
        }

=======
        ReportField.deleteReportFieldsListValue(valuesToDelete);
>>>>>>> 221cf36d
        setDeleteValuesConfirmModalVisible(false);
    };

    const openListValuePage = (valueItem: ValueListItem) => {
        if (valueItem.index === undefined) {
            return;
        }

        Navigation.navigate(ROUTES.WORKSPACE_REPORT_FIELD_VALUE_SETTINGS.getRoute(policyID, valueItem.index, reportFieldID));

        setSelectedValues({});
    };

    const getCustomListHeader = () => (
        <View style={[styles.flex1, styles.flexRow, styles.justifyContentBetween, styles.pl3]}>
            <Text style={styles.searchInputStyle}>{translate('common.name')}</Text>
            <Text style={[styles.searchInputStyle, styles.textAlignCenter]}>{translate('statusPage.status')}</Text>
        </View>
    );

    const getHeaderButtons = () => {
        const options: Array<DropdownOption<DeepValueOf<typeof CONST.POLICY.BULK_ACTION_TYPES>>> = [];

        if (selectedValuesArray.length > 0) {
            options.push({
                icon: Expensicons.Trashcan,
                text: translate(selectedValuesArray.length === 1 ? 'workspace.reportFields.deleteValue' : 'workspace.reportFields.deleteValues'),
                value: CONST.POLICY.BULK_ACTION_TYPES.DELETE,
                onSelected: () => setDeleteValuesConfirmModalVisible(true),
            });

            const enabledValues = selectedValuesArray.filter((valueName) => {
                const index = listValues?.indexOf(valueName) ?? -1;
                return !disabledListValues?.[index];
            });

            if (enabledValues.length > 0) {
                const valuesToDisable = selectedValuesArray.reduce<number[]>((acc, valueName) => {
                    const index = listValues?.indexOf(valueName) ?? -1;
                    if (!disabledListValues?.[index] && index !== -1) {
                        acc.push(index);
                    }

                    return acc;
                }, []);

                options.push({
                    icon: Expensicons.DocumentSlash,
                    text: translate(enabledValues.length === 1 ? 'workspace.reportFields.disableValue' : 'workspace.reportFields.disableValues'),
                    value: CONST.POLICY.BULK_ACTION_TYPES.DISABLE,
                    onSelected: () => {
                        setSelectedValues({});
<<<<<<< HEAD

                        if (reportFieldID) {
                            ReportFields.updateReportFieldListValueEnabled(policyID, reportFieldID, valuesToDisable, false);
                            return;
                        }

                        ReportFields.setReportFieldsListValueEnabled(valuesToDisable, false);
=======
                        ReportField.setReportFieldsListValueEnabled(valuesToDisable, false);
>>>>>>> 221cf36d
                    },
                });
            }

            const disabledValues = selectedValuesArray.filter((valueName) => {
                const index = listValues?.indexOf(valueName) ?? -1;
                return disabledListValues?.[index];
            });

            if (disabledValues.length > 0) {
                const valuesToEnable = selectedValuesArray.reduce<number[]>((acc, valueName) => {
                    const index = listValues?.indexOf(valueName) ?? -1;
                    if (disabledListValues?.[index] && index !== -1) {
                        acc.push(index);
                    }

                    return acc;
                }, []);

                options.push({
                    icon: Expensicons.Document,
                    text: translate(disabledValues.length === 1 ? 'workspace.reportFields.enableValue' : 'workspace.reportFields.enableValues'),
                    value: CONST.POLICY.BULK_ACTION_TYPES.ENABLE,
                    onSelected: () => {
                        setSelectedValues({});
<<<<<<< HEAD

                        if (reportFieldID) {
                            ReportFields.updateReportFieldListValueEnabled(policyID, reportFieldID, valuesToEnable, true);
                            return;
                        }

                        ReportFields.setReportFieldsListValueEnabled(valuesToEnable, true);
=======
                        ReportField.setReportFieldsListValueEnabled(valuesToEnable, true);
>>>>>>> 221cf36d
                    },
                });
            }

            return (
                <ButtonWithDropdownMenu
                    onPress={() => null}
                    shouldAlwaysShowDropdownMenu
                    pressOnEnter
                    buttonSize={CONST.DROPDOWN_BUTTON_SIZE.MEDIUM}
                    customText={translate('workspace.common.selected', {selectedNumber: selectedValuesArray.length})}
                    options={options}
                    isSplitButton={false}
                    style={[isSmallScreenWidth && styles.flexGrow1, isSmallScreenWidth && styles.mb3]}
                />
            );
        }

        return (
            <Button
                style={[isSmallScreenWidth && styles.flexGrow1, isSmallScreenWidth && styles.mb3]}
                medium
                success
                icon={Expensicons.Plus}
                text={translate('workspace.reportFields.addValue')}
                onPress={() => Navigation.navigate(ROUTES.WORKSPACE_REPORT_FIELD_ADD_VALUE.getRoute(policyID, reportFieldID))}
            />
        );
    };

    return (
        <AccessOrNotFoundWrapper
            accessVariants={[CONST.POLICY.ACCESS_VARIANTS.ADMIN, CONST.POLICY.ACCESS_VARIANTS.PAID]}
            policyID={policyID}
            featureName={CONST.POLICY.MORE_FEATURES.ARE_REPORT_FIELDS_ENABLED}
        >
            <ScreenWrapper
                includeSafeAreaPaddingBottom={false}
                style={styles.defaultModalContainer}
                testID={ReportFieldListValuesPage.displayName}
                shouldEnableMaxHeight
            >
                <HeaderWithBackButton
                    title={translate('workspace.reportFields.listValues')}
                    onBackButtonPress={Navigation.goBack}
                >
                    {!isSmallScreenWidth && getHeaderButtons()}
                </HeaderWithBackButton>
                {isSmallScreenWidth && <View style={[styles.pl5, styles.pr5]}>{getHeaderButtons()}</View>}
                <View style={[styles.ph5, styles.pv4]}>
                    <Text style={[styles.sidebarLinkText, styles.optionAlternateText]}>{translate('workspace.reportFields.listInputSubtitle')}</Text>
                </View>
                {shouldShowEmptyState && (
                    <WorkspaceEmptyStateSection
                        containerStyle={[styles.bgTransparent, styles.mtAuto, styles.mbAuto]}
                        title={translate('workspace.reportFields.emptyReportFieldsValues.title')}
                        icon={Illustrations.EmptyStateExpenses}
                        subtitle={translate('workspace.reportFields.emptyReportFieldsValues.subtitle')}
                    />
                )}
                {!shouldShowEmptyState && (
                    <SelectionList
                        canSelectMultiple
                        sections={listValuesSections}
                        onCheckboxPress={toggleValue}
                        onSelectRow={openListValuePage}
                        shouldDebounceRowSelect={false}
                        onSelectAll={toggleAllValues}
                        ListItem={TableListItem}
                        customListHeader={getCustomListHeader()}
                        shouldPreventDefaultFocusOnSelectRow={!DeviceCapabilities.canUseTouchScreen()}
                        listHeaderWrapperStyle={[styles.ph9, styles.pv3, styles.pb5]}
                        showScrollIndicator={false}
                    />
                )}
                <ConfirmModal
                    isVisible={deleteValuesConfirmModalVisible}
                    onConfirm={handleDeleteValues}
                    onCancel={() => setDeleteValuesConfirmModalVisible(false)}
                    title={translate(selectedValuesArray.length === 1 ? 'workspace.reportFields.deleteValue' : 'workspace.reportFields.deleteValues')}
                    prompt={translate(selectedValuesArray.length === 1 ? 'workspace.reportFields.deleteValuePrompt' : 'workspace.reportFields.deleteValuesPrompt')}
                    confirmText={translate('common.delete')}
                    cancelText={translate('common.cancel')}
                    danger
                />
            </ScreenWrapper>
        </AccessOrNotFoundWrapper>
    );
}

ReportFieldListValuesPage.displayName = 'ReportFieldListValuesPage';

export default withPolicyAndFullscreenLoading(ReportFieldListValuesPage);<|MERGE_RESOLUTION|>--- conflicted
+++ resolved
@@ -126,16 +126,12 @@
             return acc;
         }, []);
 
-<<<<<<< HEAD
         if (reportFieldID) {
-            ReportFields.removeReportFieldListValue(policyID, reportFieldID, valuesToDelete);
+            ReportField.removeReportFieldListValue(policyID, reportFieldID, valuesToDelete);
         } else {
-            ReportFields.deleteReportFieldsListValue(valuesToDelete);
+            ReportField.deleteReportFieldsListValue(valuesToDelete);
         }
 
-=======
-        ReportField.deleteReportFieldsListValue(valuesToDelete);
->>>>>>> 221cf36d
         setDeleteValuesConfirmModalVisible(false);
     };
 
@@ -188,17 +184,13 @@
                     value: CONST.POLICY.BULK_ACTION_TYPES.DISABLE,
                     onSelected: () => {
                         setSelectedValues({});
-<<<<<<< HEAD
 
                         if (reportFieldID) {
-                            ReportFields.updateReportFieldListValueEnabled(policyID, reportFieldID, valuesToDisable, false);
+                            ReportField.updateReportFieldListValueEnabled(policyID, reportFieldID, valuesToDisable, false);
                             return;
                         }
 
-                        ReportFields.setReportFieldsListValueEnabled(valuesToDisable, false);
-=======
                         ReportField.setReportFieldsListValueEnabled(valuesToDisable, false);
->>>>>>> 221cf36d
                     },
                 });
             }
@@ -224,17 +216,13 @@
                     value: CONST.POLICY.BULK_ACTION_TYPES.ENABLE,
                     onSelected: () => {
                         setSelectedValues({});
-<<<<<<< HEAD
 
                         if (reportFieldID) {
-                            ReportFields.updateReportFieldListValueEnabled(policyID, reportFieldID, valuesToEnable, true);
+                            ReportField.updateReportFieldListValueEnabled(policyID, reportFieldID, valuesToEnable, true);
                             return;
                         }
 
-                        ReportFields.setReportFieldsListValueEnabled(valuesToEnable, true);
-=======
                         ReportField.setReportFieldsListValueEnabled(valuesToEnable, true);
->>>>>>> 221cf36d
                     },
                 });
             }
