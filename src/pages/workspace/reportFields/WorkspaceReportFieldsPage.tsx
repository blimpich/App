--- conflicted
+++ resolved
@@ -14,13 +14,7 @@
 import OfflineWithFeedback from '@components/OfflineWithFeedback';
 import ScreenWrapper from '@components/ScreenWrapper';
 import ScrollView from '@components/ScrollView';
-<<<<<<< HEAD
 import Section from '@components/Section';
-=======
-import SearchBar from '@components/SearchBar';
-import ListItemRightCaretWithLabel from '@components/SelectionList/ListItemRightCaretWithLabel';
-import TableListItem from '@components/SelectionList/TableListItem';
->>>>>>> 8c3841be
 import type {ListItem} from '@components/SelectionList/types';
 import Text from '@components/Text';
 import TextLink from '@components/TextLink';
@@ -29,7 +23,6 @@
 import useNetwork from '@hooks/useNetwork';
 import usePolicy from '@hooks/usePolicy';
 import useResponsiveLayout from '@hooks/useResponsiveLayout';
-import useSearchResults from '@hooks/useSearchResults';
 import useTheme from '@hooks/useTheme';
 import useThemeStyles from '@hooks/useThemeStyles';
 import {isConnectionInProgress, isConnectionUnverified} from '@libs/actions/connections';
@@ -107,20 +100,6 @@
         if (!policy) {
             return [];
         }
-        return Object.values(selectionFieldList).map((reportField) => ({
-            value: reportField.name,
-            fieldID: reportField.fieldID,
-            keyForList: String(reportField.fieldID),
-            orderWeight: reportField.orderWeight,
-            pendingAction: reportField.pendingAction,
-            isSelected: selectedReportFields.includes(getReportFieldKey(reportField.fieldID)) && canSelectMultiple,
-            isDisabled: reportField.pendingAction === CONST.RED_BRICK_ROAD_PENDING_ACTION.DELETE,
-            text: reportField.name,
-            rightElement: <ListItemRightCaretWithLabel labelText={Str.recapitalize(translate(getReportFieldTypeTranslationKey(reportField.type)))} />,
-        }));
-    }, [canSelectMultiple, selectionFieldList, policy, selectedReportFields, translate]);
-
-<<<<<<< HEAD
         return Object.values(filteredPolicyFieldList)
             .sort((a, b) => localeCompare(a.name, b.name))
             .map((reportField) => ({
@@ -132,30 +111,6 @@
                 rightLabel: Str.recapitalize(translate(getReportFieldTypeTranslationKey(reportField.type))),
             }));
     }, [filteredPolicyFieldList, policy, translate]);
-=======
-    const filterReportField = useCallback((reportField: ReportFieldForList, searchInput: string) => !!reportField.text?.toLowerCase().includes(searchInput), []);
-    const sortReportFields = useCallback((reportFields: ReportFieldForList[]) => reportFields.sort((a, b) => localeCompare(a.value, b.value)), []);
-    const [inputValue, setInputValue, filteredReportFields] = useSearchResults(reportFieldsSections, filterReportField, sortReportFields);
-
-    useAutoTurnSelectionModeOffWhenHasNoActiveOption(filteredReportFields);
-
-    const updateSelectedReportFields = (item: ReportFieldForList) => {
-        const fieldKey = getReportFieldKey(item.fieldID);
-        setSelectedReportFields((prevSelectedReportFields) => {
-            if (prevSelectedReportFields.includes(fieldKey)) {
-                return prevSelectedReportFields.filter((selectedField) => selectedField !== fieldKey);
-            }
-            return [...prevSelectedReportFields, fieldKey];
-        });
-    };
-
-    const toggleAllReportFields = () => {
-        const availableReportFields = Object.values(reportFieldsSections).filter(
-            (reportField) => reportField.pendingAction !== CONST.RED_BRICK_ROAD_PENDING_ACTION.DELETE && filteredReportFields.find((item) => item.fieldID === reportField.fieldID),
-        );
-        setSelectedReportFields(selectedReportFields.length > 0 ? [] : Object.values(availableReportFields).map((reportField) => getReportFieldKey(reportField.fieldID)));
-    };
->>>>>>> 8c3841be
 
     const navigateToReportFieldsSettings = useCallback(
         (reportField: ReportFieldForList) => {
@@ -221,19 +176,6 @@
                     shouldUseHeadlineHeader
                     shouldShowBackButton={shouldUseNarrowLayout}
                 />
-<<<<<<< HEAD
-=======
-                {(!shouldUseNarrowLayout || !hasVisibleReportField || isLoading) && getHeaderText()}
-                {!shouldShowEmptyState && !isLoading && shouldUseNarrowLayout && getHeaderText()}
-                {reportFieldsSections.length > CONST.SEARCH_ITEM_LIMIT && (
-                    <SearchBar
-                        label={translate('workspace.reportFields.findReportField')}
-                        inputValue={inputValue}
-                        onChangeText={setInputValue}
-                        shouldShowEmptyState={!shouldShowEmptyState && filteredReportFields.length === 0}
-                    />
-                )}
->>>>>>> 8c3841be
                 {isLoading && (
                     <ActivityIndicator
                         size={CONST.ACTIVITY_INDICATOR_SIZE.LARGE}
@@ -241,7 +183,6 @@
                         color={theme.spinner}
                     />
                 )}
-<<<<<<< HEAD
                 {!isLoading && (
                     <ScrollView contentContainerStyle={[styles.flexGrow1, styles.mt3, shouldUseNarrowLayout ? styles.workspaceSectionMobile : styles.workspaceSection]}>
                         <Section
@@ -379,45 +320,6 @@
                     confirmText={translate('workspace.moreFeatures.connectionsWarningModal.manageSettings')}
                     cancelText={translate('common.cancel')}
                 />
-=======
-                {shouldShowEmptyState && filteredReportFields.length === 0 && (
-                    <ScrollView contentContainerStyle={[styles.flexGrow1, styles.flexShrink0]}>
-                        <EmptyStateComponent
-                            title={translate('workspace.reportFields.emptyReportFields.title')}
-                            subtitle={translate('workspace.reportFields.emptyReportFields.subtitle')}
-                            SkeletonComponent={TableListItemSkeleton}
-                            headerMediaType={CONST.EMPTY_STATE_MEDIA.ANIMATION}
-                            headerMedia={LottieAnimations.GenericEmptyState}
-                            headerStyles={[styles.emptyStateCardIllustrationContainer, styles.emptyFolderBG]}
-                            lottieWebViewStyles={styles.emptyStateFolderWebStyles}
-                            headerContentStyles={styles.emptyStateFolderWebStyles}
-                        />
-                    </ScrollView>
-                )}
-                {!shouldShowEmptyState && !isLoading && (
-                    <SelectionListWithModal
-                        canSelectMultiple={canSelectMultiple}
-                        turnOnSelectionModeOnLongPress={!hasReportAccountingConnections}
-                        onTurnOnSelectionMode={(item) => item && updateSelectedReportFields(item)}
-                        sections={[
-                            {
-                                data: filteredReportFields,
-                                isDisabled: !policy,
-                            },
-                        ]}
-                        onCheckboxPress={updateSelectedReportFields}
-                        onSelectRow={navigateToReportFieldsSettings}
-                        onSelectAll={toggleAllReportFields}
-                        ListItem={TableListItem}
-                        customListHeader={getCustomListHeader()}
-                        listHeaderContent={shouldUseNarrowLayout ? getHeaderText() : null}
-                        shouldPreventDefaultFocusOnSelectRow={!canUseTouchScreen()}
-                        listHeaderWrapperStyle={[styles.ph9, styles.pv3, styles.pb5]}
-                        showScrollIndicator={false}
-                        addBottomSafeAreaPadding
-                    />
-                )}
->>>>>>> 8c3841be
             </ScreenWrapper>
         </AccessOrNotFoundWrapper>
     );
