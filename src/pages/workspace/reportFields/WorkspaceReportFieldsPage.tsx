import {useFocusEffect} from '@react-navigation/native';
import {Str} from 'expensify-common';
import React, {useCallback, useMemo, useState} from 'react';
<<<<<<< HEAD
import {ActivityIndicator, InteractionManager, View} from 'react-native';
=======
import type {ListRenderItemInfo} from 'react-native';
import {ActivityIndicator} from 'react-native';
>>>>>>> 28a46196
import {useOnyx} from 'react-native-onyx';
import ConfirmModal from '@components/ConfirmModal';
import FlatList from '@components/FlatList';
import HeaderWithBackButton from '@components/HeaderWithBackButton';
import {Plus} from '@components/Icon/Expensicons';
import {ReportReceipt} from '@components/Icon/Illustrations';
import MenuItem from '@components/MenuItem';
import MenuItemWithTopDescription from '@components/MenuItemWithTopDescription';
import OfflineWithFeedback from '@components/OfflineWithFeedback';
import ScreenWrapper from '@components/ScreenWrapper';
import ScrollView from '@components/ScrollView';
import Section from '@components/Section';
import type {ListItem} from '@components/SelectionList/types';
import Text from '@components/Text';
import TextLink from '@components/TextLink';
import useEnvironment from '@hooks/useEnvironment';
import useLocalize from '@hooks/useLocalize';
import useNetwork from '@hooks/useNetwork';
import usePolicy from '@hooks/usePolicy';
import useResponsiveLayout from '@hooks/useResponsiveLayout';
import useTheme from '@hooks/useTheme';
import useThemeStyles from '@hooks/useThemeStyles';
import {isConnectionInProgress, isConnectionUnverified} from '@libs/actions/connections';
import {enablePolicyReportFields, setPolicyPreventMemberCreatedTitle} from '@libs/actions/Policy/Policy';
import localeCompare from '@libs/LocaleCompare';
import Navigation from '@libs/Navigation/Navigation';
import type {PlatformStackScreenProps} from '@libs/Navigation/PlatformStackNavigation/types';
import type {WorkspaceSplitNavigatorParamList} from '@libs/Navigation/types';
import {getConnectedIntegration, getCurrentConnectionName, hasAccountingConnections, isControlPolicy, shouldShowSyncError} from '@libs/PolicyUtils';
import {getReportFieldTypeTranslationKey} from '@libs/WorkspaceReportFieldUtils';
import AccessOrNotFoundWrapper from '@pages/workspace/AccessOrNotFoundWrapper';
import ToggleSettingOptionRow from '@pages/workspace/workflows/ToggleSettingsOptionRow';
import {openPolicyReportFieldsPage} from '@userActions/Policy/ReportField';
import CONST from '@src/CONST';
import ONYXKEYS from '@src/ONYXKEYS';
import ROUTES from '@src/ROUTES';
import type SCREENS from '@src/SCREENS';
import {isEmptyObject} from '@src/types/utils/EmptyObject';

type ReportFieldForList = ListItem & {
    fieldID: string;
    rightLabel: string;
    isDisabled: boolean;
};

type WorkspaceReportFieldsPageProps = PlatformStackScreenProps<WorkspaceSplitNavigatorParamList, typeof SCREENS.WORKSPACE.REPORT_FIELDS>;

function WorkspaceReportFieldsPage({
    route: {
        params: {policyID},
    },
}: WorkspaceReportFieldsPageProps) {
    // We need to use isSmallScreenWidth instead of shouldUseNarrowLayout for the small screen selection mode
    // eslint-disable-next-line rulesdir/prefer-shouldUseNarrowLayout-instead-of-isSmallScreenWidth
    const {shouldUseNarrowLayout} = useResponsiveLayout();
    const styles = useThemeStyles();
    const theme = useTheme();
    const {translate} = useLocalize();
    const [isReportFieldsWarningModalOpen, setIsReportFieldsWarningModalOpen] = useState(false);
    const policy = usePolicy(policyID);
    const [connectionSyncProgress] = useOnyx(`${ONYXKEYS.COLLECTION.POLICY_CONNECTION_SYNC_PROGRESS}${policy?.id}`, {canBeMissing: true});
    const {environmentURL} = useEnvironment();
    const isSyncInProgress = isConnectionInProgress(connectionSyncProgress, policy);
    const hasSyncError = shouldShowSyncError(policy, isSyncInProgress);
    const connectedIntegration = getConnectedIntegration(policy) ?? connectionSyncProgress?.connectionName;
    const isConnectionVerified = connectedIntegration && !isConnectionUnverified(policy, connectedIntegration);
    const currentConnectionName = getCurrentConnectionName(policy);
    const hasReportAccountingConnections = hasAccountingConnections(policy);
    const filteredPolicyFieldList = useMemo(() => {
        if (!policy?.fieldList) {
            return {};
        }
        // eslint-disable-next-line @typescript-eslint/no-unused-vars
        return Object.fromEntries(Object.entries(policy.fieldList).filter(([_, value]) => value.fieldID !== 'text_title'));
    }, [policy]);
    const hasAccountingConnection = !isEmptyObject(policy?.connections);
    const [isOrganizeWarningModalOpen, setIsOrganizeWarningModalOpen] = useState(false);

    const onDisabledOrganizeSwitchPress = useCallback(() => {
        if (!hasAccountingConnection) {
            return;
        }
        setIsOrganizeWarningModalOpen(true);
    }, [hasAccountingConnection]);

    const fetchReportFields = useCallback(() => {
        openPolicyReportFieldsPage(policyID);
    }, [policyID]);

    const {isOffline} = useNetwork({onReconnect: fetchReportFields});

    useFocusEffect(fetchReportFields);

    const reportFieldsSections = useMemo(() => {
        if (!policy) {
            return [];
        }
        return Object.values(filteredPolicyFieldList)
            .sort((a, b) => localeCompare(a.name, b.name))
            .map((reportField) => ({
                text: reportField.name,
                keyForList: String(reportField.fieldID),
                fieldID: reportField.fieldID,
                pendingAction: reportField.pendingAction,
                isDisabled: reportField.pendingAction === CONST.RED_BRICK_ROAD_PENDING_ACTION.DELETE,
                rightLabel: Str.recapitalize(translate(getReportFieldTypeTranslationKey(reportField.type))),
            }));
    }, [filteredPolicyFieldList, policy, translate]);

    const navigateToReportFieldsSettings = useCallback(
        (reportField: ReportFieldForList) => {
            Navigation.navigate(ROUTES.WORKSPACE_REPORT_FIELDS_SETTINGS.getRoute(policyID, reportField.fieldID));
        },
        [policyID],
    );

    const getHeaderText = () =>
        !hasSyncError && isConnectionVerified ? (
            <Text style={[styles.mr5, styles.mt1]}>
                <Text style={[styles.textNormal, styles.colorMuted]}>{`${translate('workspace.reportFields.importedFromAccountingSoftware')} `}</Text>
                <TextLink
                    style={[styles.textNormal, styles.link]}
                    href={`${environmentURL}/${ROUTES.POLICY_ACCOUNTING.getRoute(policyID)}`}
                >
                    {`${currentConnectionName} ${translate('workspace.accounting.settings')}`}
                </TextLink>
                <Text style={[styles.textNormal, styles.colorMuted]}>.</Text>
            </Text>
        ) : (
            <Text style={[styles.textNormal, styles.colorMuted, styles.mr5, styles.mt1]}>{translate('workspace.reportFields.subtitle')}</Text>
        );
<<<<<<< HEAD
        setSelectedReportFields(selectedReportFields.length > 0 ? [] : Object.values(availableReportFields).map((reportField) => getReportFieldKey(reportField.fieldID)));
    };

    const navigateToReportFieldsSettings = (reportField: ReportFieldForList) => {
        Navigation.navigate(ROUTES.WORKSPACE_REPORT_FIELDS_SETTINGS.getRoute(policyID, reportField.fieldID));
    };

    const handleDeleteReportFields = () => {
        deleteReportFields(policyID, selectedReportFields);
        setDeleteReportFieldsConfirmModalVisible(false);
        InteractionManager.runAfterInteractions(() => {
            setSelectedReportFields([]);
        });
    };
=======
>>>>>>> 28a46196

    const isLoading = !isOffline && policy === undefined;

    const renderItem = useCallback(
        ({item}: ListRenderItemInfo<ReportFieldForList>) => (
            <OfflineWithFeedback pendingAction={item.pendingAction}>
                <MenuItem
                    style={shouldUseNarrowLayout ? styles.ph5 : styles.ph8}
                    onPress={() => navigateToReportFieldsSettings(item)}
                    description={item.text}
                    disabled={item.isDisabled}
                    shouldShowRightIcon={!item.isDisabled}
                    interactive={!item.isDisabled}
                    rightLabel={item.rightLabel}
                    descriptionTextStyle={[styles.popoverMenuText, styles.textStrong]}
                />
            </OfflineWithFeedback>
        ),

        [shouldUseNarrowLayout, styles.ph5, styles.ph8, styles.popoverMenuText, styles.textStrong, navigateToReportFieldsSettings],
    );

    const reportTitlePendingFields = policy?.fieldList?.[CONST.POLICY.FIELDS.FIELD_LIST_TITLE]?.pendingFields ?? {};

    return (
        <AccessOrNotFoundWrapper
            policyID={policyID}
            accessVariants={[CONST.POLICY.ACCESS_VARIANTS.ADMIN, CONST.POLICY.ACCESS_VARIANTS.PAID]}
        >
            <ScreenWrapper
                enableEdgeToEdgeBottomSafeAreaPadding
                style={[styles.defaultModalContainer]}
                testID={WorkspaceReportFieldsPage.displayName}
                shouldShowOfflineIndicatorInWideScreen
                offlineIndicatorStyle={styles.mtAuto}
            >
                <HeaderWithBackButton
                    icon={ReportReceipt}
                    title={translate('common.reports')}
                    shouldUseHeadlineHeader
                    shouldShowBackButton={shouldUseNarrowLayout}
                />
                {isLoading && (
                    <ActivityIndicator
                        size={CONST.ACTIVITY_INDICATOR_SIZE.LARGE}
                        style={styles.flex1}
                        color={theme.spinner}
                    />
                )}
                {!isLoading && (
                    <ScrollView contentContainerStyle={[styles.flexGrow1, styles.mt3, shouldUseNarrowLayout ? styles.workspaceSectionMobile : styles.workspaceSection]}>
                        <Section
                            isCentralPane
                            title={translate('workspace.common.reportTitle')}
                            renderSubtitle={() => (
                                <Text style={[[styles.textLabelSupportingEmptyValue, styles.lh20, styles.mt1]]}>
                                    {translate('workspace.rules.expenseReportRules.customReportNamesSubtitle')}
                                    <TextLink
                                        style={[styles.link]}
                                        href={CONST.CUSTOM_REPORT_NAME_HELP_URL}
                                    >
                                        {translate('workspace.rules.expenseReportRules.customNameDescriptionLink')}
                                    </TextLink>
                                    .
                                </Text>
                            )}
                            containerStyles={shouldUseNarrowLayout ? styles.p5 : styles.p8}
                            titleStyles={[styles.textHeadline, styles.cardSectionTitle, styles.accountSettingsSectionTitle, styles.mb1]}
                        >
                            <OfflineWithFeedback pendingAction={reportTitlePendingFields.defaultValue}>
                                <MenuItemWithTopDescription
                                    description={translate('workspace.rules.expenseReportRules.customNameTitle')}
                                    title={policy?.fieldList?.[CONST.POLICY.FIELDS.FIELD_LIST_TITLE].defaultValue}
                                    shouldShowRightIcon
                                    style={[styles.sectionMenuItemTopDescription, styles.mt6, styles.mbn3]}
                                    onPress={() => Navigation.navigate(ROUTES.RULES_CUSTOM_NAME.getRoute(policyID))}
                                />
                            </OfflineWithFeedback>
                            <ToggleSettingOptionRow
                                pendingAction={reportTitlePendingFields.deletable}
                                title={translate('workspace.rules.expenseReportRules.preventMembersFromChangingCustomNamesTitle')}
                                switchAccessibilityLabel={translate('workspace.rules.expenseReportRules.preventMembersFromChangingCustomNamesTitle')}
                                wrapperStyle={[styles.sectionMenuItemTopDescription, styles.mt6]}
                                titleStyle={styles.pv2}
                                isActive={!policy?.fieldList?.[CONST.POLICY.FIELDS.FIELD_LIST_TITLE].deletable}
                                onToggle={(isEnabled) => {
                                    if (isEnabled && !isControlPolicy(policy)) {
                                        Navigation.navigate(
                                            ROUTES.WORKSPACE_UPGRADE.getRoute(
                                                policyID,
                                                CONST.UPGRADE_FEATURE_INTRO_MAPPING.policyPreventMemberChangingTitle.alias,
                                                ROUTES.WORKSPACE_REPORT_FIELDS.getRoute(policyID),
                                            ),
                                        );
                                        return;
                                    }

                                    setPolicyPreventMemberCreatedTitle(policyID, isEnabled);
                                }}
                            />
                        </Section>
                        <Section
                            isCentralPane
                            containerStyles={shouldUseNarrowLayout ? styles.p5 : styles.p8}
                        >
                            <ToggleSettingOptionRow
                                pendingAction={policy?.pendingFields?.areReportFieldsEnabled}
                                title={translate('workspace.common.reportFields')}
                                switchAccessibilityLabel={translate('workspace.common.reportFields')}
                                subtitle={getHeaderText()}
                                titleStyle={[styles.textHeadline, styles.cardSectionTitle, styles.accountSettingsSectionTitle, styles.mb1]}
                                isActive={!!policy?.areReportFieldsEnabled}
                                onToggle={(isEnabled) => {
                                    if (!isEnabled) {
                                        setIsReportFieldsWarningModalOpen(true);
                                        return;
                                    }
                                    if (!isControlPolicy(policy)) {
                                        Navigation.navigate(
                                            ROUTES.WORKSPACE_UPGRADE.getRoute(
                                                policyID,
                                                CONST.UPGRADE_FEATURE_INTRO_MAPPING.reportFields.alias,
                                                ROUTES.WORKSPACE_REPORT_FIELDS.getRoute(policyID),
                                            ),
                                        );
                                        return;
                                    }
                                    enablePolicyReportFields(policyID, isEnabled);
                                }}
                                disabled={hasAccountingConnection}
                                disabledAction={onDisabledOrganizeSwitchPress}
                                subMenuItems={
                                    !!policy?.areReportFieldsEnabled && (
                                        <>
                                            <FlatList
                                                data={reportFieldsSections}
                                                renderItem={renderItem}
                                                style={[shouldUseNarrowLayout ? styles.mhn5 : styles.mhn8, styles.mt6]}
                                                scrollEnabled={false}
                                            />
                                            {!hasReportAccountingConnections && (
                                                <MenuItem
                                                    onPress={() => Navigation.navigate(ROUTES.WORKSPACE_CREATE_REPORT_FIELD.getRoute(policyID))}
                                                    title={translate('workspace.reportFields.addField')}
                                                    icon={Plus}
                                                    style={[styles.sectionMenuItemTopDescription]}
                                                />
                                            )}
                                        </>
                                    )
                                }
                            />
                        </Section>
                    </ScrollView>
                )}
                <ConfirmModal
                    title={translate('workspace.reportFields.disableReportFields')}
                    isVisible={isReportFieldsWarningModalOpen}
                    onConfirm={() => {
                        if (!policyID) {
                            return;
                        }
                        setIsReportFieldsWarningModalOpen(false);
                        enablePolicyReportFields(policyID, false);
                    }}
                    onCancel={() => setIsReportFieldsWarningModalOpen(false)}
                    prompt={translate('workspace.reportFields.disableReportFieldsConfirmation')}
                    confirmText={translate('common.disable')}
                    cancelText={translate('common.cancel')}
                    danger
                />
                <ConfirmModal
                    title={translate('workspace.moreFeatures.connectionsWarningModal.featureEnabledTitle')}
                    onConfirm={() => {
                        if (!policyID) {
                            return;
                        }
                        setIsOrganizeWarningModalOpen(false);
                        Navigation.navigate(ROUTES.POLICY_ACCOUNTING.getRoute(policyID));
                    }}
                    onCancel={() => setIsOrganizeWarningModalOpen(false)}
                    isVisible={isOrganizeWarningModalOpen}
                    prompt={translate('workspace.moreFeatures.connectionsWarningModal.featureEnabledText')}
                    confirmText={translate('workspace.moreFeatures.connectionsWarningModal.manageSettings')}
                    cancelText={translate('common.cancel')}
                />
            </ScreenWrapper>
        </AccessOrNotFoundWrapper>
    );
}

WorkspaceReportFieldsPage.displayName = 'WorkspaceReportFieldsPage';

export default WorkspaceReportFieldsPage;<|MERGE_RESOLUTION|>--- conflicted
+++ resolved
@@ -1,12 +1,8 @@
 import {useFocusEffect} from '@react-navigation/native';
 import {Str} from 'expensify-common';
 import React, {useCallback, useMemo, useState} from 'react';
-<<<<<<< HEAD
-import {ActivityIndicator, InteractionManager, View} from 'react-native';
-=======
 import type {ListRenderItemInfo} from 'react-native';
 import {ActivityIndicator} from 'react-native';
->>>>>>> 28a46196
 import {useOnyx} from 'react-native-onyx';
 import ConfirmModal from '@components/ConfirmModal';
 import FlatList from '@components/FlatList';
@@ -138,23 +134,6 @@
         ) : (
             <Text style={[styles.textNormal, styles.colorMuted, styles.mr5, styles.mt1]}>{translate('workspace.reportFields.subtitle')}</Text>
         );
-<<<<<<< HEAD
-        setSelectedReportFields(selectedReportFields.length > 0 ? [] : Object.values(availableReportFields).map((reportField) => getReportFieldKey(reportField.fieldID)));
-    };
-
-    const navigateToReportFieldsSettings = (reportField: ReportFieldForList) => {
-        Navigation.navigate(ROUTES.WORKSPACE_REPORT_FIELDS_SETTINGS.getRoute(policyID, reportField.fieldID));
-    };
-
-    const handleDeleteReportFields = () => {
-        deleteReportFields(policyID, selectedReportFields);
-        setDeleteReportFieldsConfirmModalVisible(false);
-        InteractionManager.runAfterInteractions(() => {
-            setSelectedReportFields([]);
-        });
-    };
-=======
->>>>>>> 28a46196
 
     const isLoading = !isOffline && policy === undefined;
 
