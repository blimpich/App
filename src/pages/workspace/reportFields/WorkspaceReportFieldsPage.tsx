--- conflicted
+++ resolved
@@ -176,30 +176,6 @@
                     title={translate('common.reports')}
                     shouldUseHeadlineHeader
                     shouldShowBackButton={shouldUseNarrowLayout}
-<<<<<<< HEAD
-                    onBackButtonPress={() => {
-                        if (selectionModeHeader) {
-                            setSelectedReportFields([]);
-                            turnOffMobileSelectionMode();
-                            return;
-                        }
-                        Navigation.popToSidebar();
-                    }}
-                >
-                    {!shouldUseNarrowLayout && !hasReportAccountingConnections && getHeaderButtons()}
-                </HeaderWithBackButton>
-                {shouldUseNarrowLayout && <View style={[styles.pl5, styles.pr5]}>{!hasReportAccountingConnections && getHeaderButtons()}</View>}
-                <ConfirmModal
-                    isVisible={deleteReportFieldsConfirmModalVisible}
-                    onConfirm={handleDeleteReportFields}
-                    onCancel={() => setDeleteReportFieldsConfirmModalVisible(false)}
-                    title={translate(selectedReportFields.length === 1 ? 'workspace.reportFields.delete' : 'workspace.reportFields.deleteFields')}
-                    prompt={translate(selectedReportFields.length === 1 ? 'workspace.reportFields.deleteConfirmation' : 'workspace.reportFields.deleteFieldsConfirmation')}
-                    confirmText={translate('common.delete')}
-                    cancelText={translate('common.cancel')}
-                    danger
-=======
->>>>>>> 074a9fdd
                 />
                 {isLoading && (
                     <ActivityIndicator
