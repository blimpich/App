import React, {useCallback, useEffect, useMemo, useState} from 'react';
import {ActivityIndicator, InteractionManager, View} from 'react-native';
import {useOnyx} from 'react-native-onyx';
import Button from '@components/Button';
import ButtonWithDropdownMenu from '@components/ButtonWithDropdownMenu';
import type {DropdownOption} from '@components/ButtonWithDropdownMenu/types';
import ConfirmModal from '@components/ConfirmModal';
import DecisionModal from '@components/DecisionModal';
import EmptyStateComponent from '@components/EmptyStateComponent';
import HeaderWithBackButton from '@components/HeaderWithBackButton';
import * as Expensicons from '@components/Icon/Expensicons';
import * as Illustrations from '@components/Icon/Illustrations';
import LottieAnimations from '@components/LottieAnimations';
import ScreenWrapper from '@components/ScreenWrapper';
import ScrollView from '@components/ScrollView';
import SearchBar from '@components/SearchBar';
import TableListItem from '@components/SelectionList/TableListItem';
import SelectionListWithModal from '@components/SelectionListWithModal';
import CustomListHeader from '@components/SelectionListWithModal/CustomListHeader';
import TableListItemSkeleton from '@components/Skeletons/TableRowSkeleton';
import Switch from '@components/Switch';
import Text from '@components/Text';
import TextLink from '@components/TextLink';
import useCleanupSelectedOptions from '@hooks/useCleanupSelectedOptions';
import useEnvironment from '@hooks/useEnvironment';
import useFilteredSelection from '@hooks/useFilteredSelection';
import useLocalize from '@hooks/useLocalize';
import useMobileSelectionMode from '@hooks/useMobileSelectionMode';
import useNetwork from '@hooks/useNetwork';
import usePermissions from '@hooks/usePermissions';
import usePolicy from '@hooks/usePolicy';
import useResponsiveLayout from '@hooks/useResponsiveLayout';
import useSearchBackPress from '@hooks/useSearchBackPress';
import useSearchResults from '@hooks/useSearchResults';
import useTheme from '@hooks/useTheme';
import useThemeStyles from '@hooks/useThemeStyles';
import {isConnectionInProgress, isConnectionUnverified} from '@libs/actions/connections';
import {turnOffMobileSelectionMode} from '@libs/actions/MobileSelectionMode';
import {
    clearPolicyTagErrors,
    deletePolicyTags,
    downloadMultiLevelIndependentTagsCSV,
    downloadTagsCSV,
    openPolicyTagsPage,
    setPolicyTagsRequired,
    setWorkspaceTagEnabled,
} from '@libs/actions/Policy/Tag';
import {canUseTouchScreen} from '@libs/DeviceCapabilities';
import localeCompare from '@libs/LocaleCompare';
import Navigation from '@libs/Navigation/Navigation';
import type {PlatformStackScreenProps} from '@libs/Navigation/PlatformStackNavigation/types';
import type {WorkspaceSplitNavigatorParamList} from '@libs/Navigation/types';
import {isDisablingOrDeletingLastEnabledTag, isMakingLastRequiredTagListOptional} from '@libs/OptionsListUtils';
import {
    getCleanedTagName,
    getConnectedIntegration,
    getCurrentConnectionName,
    getTagLists,
    hasAccountingConnections as hasAccountingConnectionsPolicyUtils,
    hasDependentTags as hasDependentTagsPolicyUtils,
    hasIndependentTags as hasIndependentTagsPolicyUtils,
    isMultiLevelTags as isMultiLevelTagsPolicyUtils,
    shouldShowSyncError,
} from '@libs/PolicyUtils';
import StringUtils from '@libs/StringUtils';
import AccessOrNotFoundWrapper from '@pages/workspace/AccessOrNotFoundWrapper';
import {close} from '@userActions/Modal';
import CONST from '@src/CONST';
import ONYXKEYS from '@src/ONYXKEYS';
import ROUTES from '@src/ROUTES';
import type SCREENS from '@src/SCREENS';
import type {PendingAction} from '@src/types/onyx/OnyxCommon';
import type DeepValueOf from '@src/types/utils/DeepValueOf';
import type {PolicyTag, PolicyTagList, TagListItem} from './types';

type WorkspaceTagsPageProps = PlatformStackScreenProps<WorkspaceSplitNavigatorParamList, typeof SCREENS.WORKSPACE.TAGS>;

function WorkspaceTagsPage({route}: WorkspaceTagsPageProps) {
    // We need to use isSmallScreenWidth instead of shouldUseNarrowLayout to use the correct modal type for the decision modal
    // eslint-disable-next-line rulesdir/prefer-shouldUseNarrowLayout-instead-of-isSmallScreenWidth
    const {shouldUseNarrowLayout, isSmallScreenWidth} = useResponsiveLayout();
    const styles = useThemeStyles();
    const theme = useTheme();
    const {translate} = useLocalize();
    const [isDownloadFailureModalVisible, setIsDownloadFailureModalVisible] = useState(false);
    const [isDeleteTagsConfirmModalVisible, setIsDeleteTagsConfirmModalVisible] = useState(false);
    const [isOfflineModalVisible, setIsOfflineModalVisible] = useState(false);
    const [isCannotDeleteOrDisableLastTagModalVisible, setIsCannotDeleteOrDisableLastTagModalVisible] = useState(false);
    const [isCannotMakeLastTagOptionalModalVisible, setIsCannotMakeLastTagOptionalModalVisible] = useState(false);
    const policyID = route.params.policyID;
    const backTo = route.params.backTo;
    const policy = usePolicy(policyID);
    const [policyTags] = useOnyx(`${ONYXKEYS.COLLECTION.POLICY_TAGS}${policyID}`, {canBeMissing: true});
    const {selectionMode} = useMobileSelectionMode();
    const {environmentURL} = useEnvironment();
    const [connectionSyncProgress] = useOnyx(`${ONYXKEYS.COLLECTION.POLICY_CONNECTION_SYNC_PROGRESS}${policy?.id}`, {canBeMissing: true});
    const isSyncInProgress = isConnectionInProgress(connectionSyncProgress, policy);
    const hasSyncError = shouldShowSyncError(policy, isSyncInProgress);
    const connectedIntegration = getConnectedIntegration(policy) ?? connectionSyncProgress?.connectionName;
    const isConnectionVerified = connectedIntegration && !isConnectionUnverified(policy, connectedIntegration);
    const currentConnectionName = getCurrentConnectionName(policy);
    const [policyTagLists, isMultiLevelTags, hasDependentTags, hasIndependentTags] = useMemo(
        () => [getTagLists(policyTags), isMultiLevelTagsPolicyUtils(policyTags), hasDependentTagsPolicyUtils(policy, policyTags), hasIndependentTagsPolicyUtils(policy, policyTags)],
        [policy, policyTags],
    );
    const canSelectMultiple = !isMultiLevelTags && (shouldUseNarrowLayout ? selectionMode?.isEnabled : true);
    const fetchTags = useCallback(() => {
        openPolicyTagsPage(policyID);
    }, [policyID]);
    const isQuickSettingsFlow = !!backTo;
    const {canUseMultiLevelTags} = usePermissions();

    const tagsList = useMemo(() => {
        if (isMultiLevelTags) {
            return policyTagLists.reduce<Record<string, PolicyTagList>>((acc, policyTagList) => {
                acc[policyTagList.name] = policyTagList;
                return acc;
            }, {});
        }
        return policyTagLists?.at(0)?.tags;
    }, [isMultiLevelTags, policyTagLists]);

    const filterTags = useCallback((tag?: PolicyTag | PolicyTagList) => !!tag && tag.pendingAction !== CONST.RED_BRICK_ROAD_PENDING_ACTION.DELETE, []);

    const [selectedTags, setSelectedTags] = useFilteredSelection(tagsList, filterTags);

    const isTagSelected = useCallback((tag: TagListItem) => selectedTags.includes(tag.value), [selectedTags]);

    const {isOffline} = useNetwork({onReconnect: fetchTags});

    useEffect(() => {
        fetchTags();
        // eslint-disable-next-line react-compiler/react-compiler
        // eslint-disable-next-line react-hooks/exhaustive-deps
    }, []);

    const cleanupSelectedOption = useCallback(() => setSelectedTags([]), [setSelectedTags]);
    useCleanupSelectedOptions(cleanupSelectedOption);

    useSearchBackPress({
        onClearSelection: () => {
            setSelectedTags([]);
        },
        onNavigationCallBack: () => Navigation.goBack(backTo),
    });

    const getPendingAction = (policyTagList: PolicyTagList): PendingAction | undefined => {
        if (!policyTagList) {
            return undefined;
        }
        return ((policyTagList.pendingAction as PendingAction) ?? Object.values(policyTagList.tags).some((tag: PolicyTag) => tag.pendingAction))
            ? CONST.RED_BRICK_ROAD_PENDING_ACTION.UPDATE
            : undefined;
    };

    const updateWorkspaceTagEnabled = useCallback(
        (value: boolean, tagName: string) => {
            setWorkspaceTagEnabled(policyID, {[tagName]: {name: tagName, enabled: value}}, 0);
        },
        [policyID],
    );

    const updateWorkspaceRequiresTag = useCallback(
        (value: boolean, orderWeight: number) => {
            setPolicyTagsRequired(policyID, value, orderWeight);
        },
        [policyID],
    );

    const tagList = useMemo<TagListItem[]>(() => {
        if (isMultiLevelTags) {
            return policyTagLists.map((policyTagList) => {
                const areTagsEnabled = !!Object.values(policyTagList?.tags ?? {}).some((tag) => tag.enabled);
                const isSwitchDisabled = !policyTagList.required && !areTagsEnabled;
                const isSwitchEnabled = policyTagList.required && areTagsEnabled;

                if (policyTagList.required && !areTagsEnabled) {
                    updateWorkspaceRequiresTag(false, policyTagList.orderWeight);
                }
                return {
                    value: policyTagList.name,
                    orderWeight: policyTagList.orderWeight,
                    text: getCleanedTagName(policyTagList.name),
                    keyForList: String(policyTagList.orderWeight),
                    pendingAction: getPendingAction(policyTagList),
                    enabled: true,
                    required: policyTagList.required,
                    rightElement: (
                        <Switch
                            isOn={isSwitchEnabled}
                            accessibilityLabel={translate('workspace.tags.requiresTag')}
                            onToggle={(newValue: boolean) => {
                                if (isMakingLastRequiredTagListOptional(policy, policyTags, [policyTagList])) {
                                    setIsCannotMakeLastTagOptionalModalVisible(true);
                                    return;
                                }

                                updateWorkspaceRequiresTag(newValue, policyTagList.orderWeight);
                            }}
                            disabled={isSwitchDisabled}
                            showLockIcon={isMakingLastRequiredTagListOptional(policy, policyTags, [policyTagList])}
                        />
                    ),
                };
            });
        }

        return Object.values(policyTagLists?.at(0)?.tags ?? {}).map((tag) => ({
            value: tag.name,
            text: getCleanedTagName(tag.name),
            keyForList: tag.name,
            pendingAction: tag.pendingAction,
            errors: tag.errors ?? undefined,
            enabled: tag.enabled,
            isDisabled: tag.pendingAction === CONST.RED_BRICK_ROAD_PENDING_ACTION.DELETE,
            rightElement: (
                <Switch
                    isOn={tag.enabled}
                    disabled={tag.pendingAction === CONST.RED_BRICK_ROAD_PENDING_ACTION.DELETE}
                    accessibilityLabel={translate('workspace.tags.enableTag')}
                    onToggle={(newValue: boolean) => {
                        if (isDisablingOrDeletingLastEnabledTag(policyTagLists.at(0), [tag])) {
                            setIsCannotDeleteOrDisableLastTagModalVisible(true);
                            return;
                        }
                        updateWorkspaceTagEnabled(newValue, tag.name);
                    }}
                    showLockIcon={isDisablingOrDeletingLastEnabledTag(policyTagLists.at(0), [tag])}
                />
            ),
        }));
    }, [isMultiLevelTags, policyTagLists, translate, updateWorkspaceRequiresTag, updateWorkspaceTagEnabled, policy, policyTags]);

    const filterTag = useCallback((tag: TagListItem, searchInput: string) => {
        const tagText = StringUtils.normalize(tag.text?.toLowerCase() ?? '');
        const tagValue = StringUtils.normalize(tag.value?.toLowerCase() ?? '');
        const normalizeSearchInput = StringUtils.normalize(searchInput.toLowerCase());
        return tagText.includes(normalizeSearchInput) || tagValue.includes(normalizeSearchInput);
    }, []);
    const sortTags = useCallback((tags: TagListItem[]) => tags.sort((a, b) => localeCompare(a.value, b.value)), []);
    const [inputValue, setInputValue, filteredTagList] = useSearchResults(tagList, filterTag, sortTags);

    const filteredTagListKeyedByName = useMemo(
        () =>
            filteredTagList.reduce<Record<string, TagListItem>>((acc, tag) => {
                acc[tag.value] = tag;
                return acc;
            }, {}),
        [filteredTagList],
    );

    const toggleTag = (tag: TagListItem) => {
        setSelectedTags((prev) => {
            if (prev.includes(tag.value)) {
                return prev.filter((item) => item !== tag.value);
            }
            return [...prev, tag.value];
        });
    };

    const toggleAllTags = () => {
        const availableTags = filteredTagList.filter((tag) => tag.pendingAction !== CONST.RED_BRICK_ROAD_PENDING_ACTION.DELETE);
        setSelectedTags(selectedTags.length > 0 ? [] : availableTags.map((item) => item.value));
    };

    const getCustomListHeader = () => {
        return (
            <CustomListHeader
                canSelectMultiple={canSelectMultiple}
                leftHeaderText={translate('common.name')}
                rightHeaderText={translate(isMultiLevelTags ? 'common.required' : 'common.enabled')}
            />
        );
    };

    const navigateToTagsSettings = useCallback(() => {
        Navigation.navigate(isQuickSettingsFlow ? ROUTES.SETTINGS_TAGS_SETTINGS.getRoute(policyID, backTo) : ROUTES.WORKSPACE_TAGS_SETTINGS.getRoute(policyID));
    }, [isQuickSettingsFlow, policyID, backTo]);

    const navigateToCreateTagPage = () => {
        Navigation.navigate(isQuickSettingsFlow ? ROUTES.SETTINGS_TAG_CREATE.getRoute(policyID, backTo) : ROUTES.WORKSPACE_TAG_CREATE.getRoute(policyID));
    };

    const navigateToTagSettings = (tag: TagListItem) => {
        if (isSmallScreenWidth && selectionMode?.isEnabled) {
            toggleTag(tag);
            return;
        }
        if (tag.orderWeight !== undefined) {
            Navigation.navigate(
                isQuickSettingsFlow ? ROUTES.SETTINGS_TAG_LIST_VIEW.getRoute(policyID, tag.orderWeight, backTo) : ROUTES.WORKSPACE_TAG_LIST_VIEW.getRoute(policyID, tag.orderWeight),
            );
        } else {
            Navigation.navigate(isQuickSettingsFlow ? ROUTES.SETTINGS_TAG_SETTINGS.getRoute(policyID, 0, tag.value, backTo) : ROUTES.WORKSPACE_TAG_SETTINGS.getRoute(policyID, 0, tag.value));
        }
    };

    const deleteTags = () => {
        deletePolicyTags(policyID, selectedTags);
        setIsDeleteTagsConfirmModalVisible(false);

        InteractionManager.runAfterInteractions(() => {
            setSelectedTags([]);
        });
    };

    const isLoading = !isOffline && policyTags === undefined;
    const hasVisibleTags = tagList.some((tag) => tag.pendingAction !== CONST.RED_BRICK_ROAD_PENDING_ACTION.DELETE || isOffline);

    const hasVisibleTags = tagList.some((tag) => tag.pendingAction !== CONST.RED_BRICK_ROAD_PENDING_ACTION.DELETE || isOffline);

    const secondaryActions = useMemo(() => {
        const menuItems = [];
        menuItems.push({
            icon: Expensicons.Gear,
            text: translate('common.settings'),
            onSelected: navigateToTagsSettings,
            value: CONST.POLICY.SECONDARY_ACTIONS.SETTINGS,
        });
        const shouldShowMoreOptions = canUseMultiLevelTags ? !hasDependentTags : !policy?.hasMultipleTagLists;
        if (!shouldShowMoreOptions) {
            return menuItems;
        }
        if (!hasAccountingConnectionsPolicyUtils(policy)) {
            menuItems.push({
                icon: Expensicons.Table,
                text: translate('spreadsheet.importSpreadsheet'),
                onSelected: () => {
                    if (isOffline) {
                        close(() => setIsOfflineModalVisible(true));
                        return;
                    }
                    Navigation.navigate(
                        isQuickSettingsFlow
                            ? ROUTES.SETTINGS_TAGS_IMPORT.getRoute(policyID, ROUTES.SETTINGS_TAGS_ROOT.getRoute(policyID, backTo))
                            : ROUTES.WORKSPACE_TAGS_IMPORT.getRoute(policyID),
                    );
                },
                value: CONST.POLICY.SECONDARY_ACTIONS.IMPORT_SPREADSHEET,
            });
        }

        if (hasVisibleTags) {
            menuItems.push({
                icon: Expensicons.Download,
                text: translate('spreadsheet.downloadCSV'),
                onSelected: () => {
                    if (isOffline) {
                        close(() => setIsOfflineModalVisible(true));
                        return;
                    }
                    close(() => {
                        if (hasIndependentTags && canUseMultiLevelTags) {
                            downloadMultiLevelIndependentTagsCSV(policyID, () => {
                                setIsDownloadFailureModalVisible(true);
                            });
                        } else {
                            downloadTagsCSV(policyID, () => {
                                setIsDownloadFailureModalVisible(true);
                            });
                        }
                    });
                },
                value: CONST.POLICY.SECONDARY_ACTIONS.DOWNLOAD_CSV,
            });
        }

        return menuItems;
    }, [translate, navigateToTagsSettings, canUseMultiLevelTags, hasDependentTags, policy, hasVisibleTags, isOffline, isQuickSettingsFlow, policyID, backTo, hasIndependentTags]);

    const getHeaderButtons = () => {
        const hasAccountingConnections = hasAccountingConnectionsPolicyUtils(policy);
        const selectedTagsObject = selectedTags.map((key) => policyTagLists.at(0)?.tags?.[key]);

        if (shouldUseNarrowLayout ? !selectionMode?.isEnabled : selectedTags.length === 0) {
            const hasPrimaryActions = !hasAccountingConnections && !isMultiLevelTags;
            return (
                <View style={[styles.flexRow, styles.gap2, shouldUseNarrowLayout && styles.mb3]}>
<<<<<<< HEAD
                    {!hasAccountingConnections && hasVisibleTags && !isMultiLevelTags && (
=======
                    {hasPrimaryActions && (
>>>>>>> 2dca0681
                        <Button
                            success
                            onPress={navigateToCreateTagPage}
                            icon={Expensicons.Plus}
                            text={translate('workspace.tags.addTag')}
                            style={[shouldUseNarrowLayout && styles.flex1]}
                        />
                    )}
                    <ButtonWithDropdownMenu
                        success={false}
                        onPress={() => {}}
                        shouldAlwaysShowDropdownMenu
                        customText={translate('common.more')}
                        options={secondaryActions}
                        isSplitButton={false}
                        wrapperStyle={hasPrimaryActions ? styles.flexGrow0 : styles.flexGrow1}
                    />
                </View>
            );
        }

        const options: Array<DropdownOption<DeepValueOf<typeof CONST.POLICY.BULK_ACTION_TYPES>>> = [];

        if (!hasAccountingConnections) {
            options.push({
                icon: Expensicons.Trashcan,
                text: translate(selectedTags.length === 1 ? 'workspace.tags.deleteTag' : 'workspace.tags.deleteTags'),
                value: CONST.POLICY.BULK_ACTION_TYPES.DELETE,
                onSelected: () => {
                    if (isDisablingOrDeletingLastEnabledTag(policyTagLists.at(0), selectedTagsObject)) {
                        setIsCannotDeleteOrDisableLastTagModalVisible(true);
                        return;
                    }

                    setIsDeleteTagsConfirmModalVisible(true);
                },
            });
        }

        let enabledTagCount = 0;
        const tagsToDisable: Record<string, {name: string; enabled: boolean}> = {};
        let disabledTagCount = 0;
        const tagsToEnable: Record<string, {name: string; enabled: boolean}> = {};
        for (const tagName of selectedTags) {
            if (filteredTagListKeyedByName[tagName]?.enabled) {
                enabledTagCount++;
                tagsToDisable[tagName] = {
                    name: tagName,
                    enabled: false,
                };
            } else {
                disabledTagCount++;
                tagsToEnable[tagName] = {
                    name: tagName,
                    enabled: true,
                };
            }
        }

        if (enabledTagCount > 0) {
            options.push({
                icon: Expensicons.Close,
                text: translate(enabledTagCount === 1 ? 'workspace.tags.disableTag' : 'workspace.tags.disableTags'),
                value: CONST.POLICY.BULK_ACTION_TYPES.DISABLE,
                onSelected: () => {
                    if (isDisablingOrDeletingLastEnabledTag(policyTagLists.at(0), selectedTagsObject)) {
                        setIsCannotDeleteOrDisableLastTagModalVisible(true);
                        return;
                    }
                    setSelectedTags([]);
                    setWorkspaceTagEnabled(policyID, tagsToDisable, 0);
                },
            });
        }

        if (disabledTagCount > 0) {
            options.push({
                icon: Expensicons.Checkmark,
                text: translate(disabledTagCount === 1 ? 'workspace.tags.enableTag' : 'workspace.tags.enableTags'),
                value: CONST.POLICY.BULK_ACTION_TYPES.ENABLE,
                onSelected: () => {
                    setSelectedTags([]);
                    setWorkspaceTagEnabled(policyID, tagsToEnable, 0);
                },
            });
        }

        return (
            <ButtonWithDropdownMenu
                onPress={() => null}
                shouldAlwaysShowDropdownMenu
                isSplitButton={false}
                buttonSize={CONST.DROPDOWN_BUTTON_SIZE.MEDIUM}
                customText={translate('workspace.common.selected', {count: selectedTags.length})}
                options={options}
                style={[shouldUseNarrowLayout && styles.flexGrow1, shouldUseNarrowLayout && styles.mb3]}
                isDisabled={!selectedTags.length}
                testID={`${WorkspaceTagsPage.displayName}-header-dropdown-menu-button`}
            />
        );
    };

<<<<<<< HEAD
    const navigateToImportSpreadsheet = useCallback(() => {
        if (isOffline) {
            close(() => setIsOfflineModalVisible(true));
            return;
        }
        Navigation.navigate(
            isQuickSettingsFlow ? ROUTES.SETTINGS_TAGS_IMPORT.getRoute(policyID, ROUTES.SETTINGS_TAGS_ROOT.getRoute(policyID, backTo)) : ROUTES.WORKSPACE_TAGS_IMPORT.getRoute(policyID),
        );
    }, [backTo, isOffline, isQuickSettingsFlow, policyID]);

    const threeDotsMenuItems = useMemo(() => {
        const menuItems: PopoverMenuItem[] = [];
        if (!hasAccountingConnectionsPolicyUtils(policy)) {
            menuItems.push({
                icon: Expensicons.Table,
                text: translate('spreadsheet.importSpreadsheet'),
                onSelected: navigateToImportSpreadsheet,
            });
        }

        if (hasVisibleTags) {
            menuItems.push({
                icon: Expensicons.Download,
                text: translate('spreadsheet.downloadCSV'),
                onSelected: () => {
                    if (isOffline) {
                        close(() => setIsOfflineModalVisible(true));
                        return;
                    }
                    close(() => {
                        if (hasIndependentTags && canUseMultiLevelTags) {
                            downloadMultiLevelIndependentTagsCSV(policyID, () => {
                                setIsDownloadFailureModalVisible(true);
                            });
                        } else {
                            downloadTagsCSV(policyID, () => {
                                setIsDownloadFailureModalVisible(true);
                            });
                        }
                    });
                },
            });
        }

        return menuItems;
    }, [policy, hasVisibleTags, translate, isOffline, policyID, canUseMultiLevelTags, hasIndependentTags, navigateToImportSpreadsheet]);

=======
>>>>>>> 2dca0681
    const selectionModeHeader = selectionMode?.isEnabled && shouldUseNarrowLayout;

    const headerContent = (
        <>
            <View style={[styles.ph5, styles.pb5, styles.pt3, shouldUseNarrowLayout ? styles.workspaceSectionMobile : styles.workspaceSection]}>
                {!hasSyncError && isConnectionVerified ? (
                    <Text>
                        <Text style={[styles.textNormal, styles.colorMuted]}>{`${translate('workspace.tags.importedFromAccountingSoftware')} `}</Text>
                        <TextLink
                            style={[styles.textNormal, styles.link]}
                            href={`${environmentURL}/${ROUTES.POLICY_ACCOUNTING.getRoute(policyID)}`}
                        >
                            {`${currentConnectionName} ${translate('workspace.accounting.settings')}`}
                        </TextLink>
                        <Text style={[styles.textNormal, styles.colorMuted]}>.</Text>
                    </Text>
                ) : (
                    <Text style={[styles.textNormal, styles.colorMuted]}>{translate('workspace.tags.subtitle')}</Text>
                )}
            </View>
            {tagList.length > CONST.SEARCH_ITEM_LIMIT && (
                <SearchBar
                    label={translate('workspace.tags.findTag')}
                    inputValue={inputValue}
                    onChangeText={setInputValue}
                    shouldShowEmptyState={hasVisibleTags && !isLoading && !filteredTagList.length}
                />
            )}
        </>
    );

    return (
        <>
            <AccessOrNotFoundWrapper
                policyID={policyID}
                accessVariants={[CONST.POLICY.ACCESS_VARIANTS.ADMIN, CONST.POLICY.ACCESS_VARIANTS.PAID]}
                featureName={CONST.POLICY.MORE_FEATURES.ARE_TAGS_ENABLED}
            >
                <ScreenWrapper
                    enableEdgeToEdgeBottomSafeAreaPadding
                    style={[styles.defaultModalContainer]}
                    testID={WorkspaceTagsPage.displayName}
                    shouldShowOfflineIndicatorInWideScreen
                    offlineIndicatorStyle={styles.mtAuto}
                >
                    <HeaderWithBackButton
                        icon={!selectionModeHeader ? Illustrations.Tag : undefined}
                        shouldUseHeadlineHeader={!selectionModeHeader}
                        title={translate(selectionModeHeader ? 'common.selectMultiple' : 'workspace.common.tags')}
                        shouldShowBackButton={shouldUseNarrowLayout}
                        onBackButtonPress={() => {
                            if (selectionMode?.isEnabled) {
                                setSelectedTags([]);
                                turnOffMobileSelectionMode();
                                return;
                            }

                            if (backTo) {
                                Navigation.goBack(backTo);
                                return;
                            }

                            Navigation.popToSidebar();
                        }}
                    >
                        {!shouldUseNarrowLayout && getHeaderButtons()}
                    </HeaderWithBackButton>
                    {shouldUseNarrowLayout && <View style={[styles.pl5, styles.pr5]}>{getHeaderButtons()}</View>}
                    {(!hasVisibleTags || isLoading) && headerContent}
                    {isLoading && (
                        <ActivityIndicator
                            size={CONST.ACTIVITY_INDICATOR_SIZE.LARGE}
                            style={[styles.flex1]}
                            color={theme.spinner}
                        />
                    )}
                    {hasVisibleTags && !isLoading && (
                        <SelectionListWithModal
                            canSelectMultiple={canSelectMultiple}
                            turnOnSelectionModeOnLongPress={!isMultiLevelTags}
                            onTurnOnSelectionMode={(item) => item && toggleTag(item)}
                            sections={[{data: filteredTagList, isDisabled: false}]}
                            shouldUseDefaultRightHandSideCheckmark={false}
                            selectedItems={selectedTags}
                            isSelected={isTagSelected}
                            onCheckboxPress={toggleTag}
                            onSelectRow={navigateToTagSettings}
                            shouldSingleExecuteRowSelect={!canSelectMultiple}
                            onSelectAll={filteredTagList.length > 0 ? toggleAllTags : undefined}
                            ListItem={TableListItem}
                            customListHeader={filteredTagList.length > 0 ? getCustomListHeader() : undefined}
                            shouldPreventDefaultFocusOnSelectRow={!canUseTouchScreen()}
                            listHeaderContent={headerContent}
                            shouldShowListEmptyContent={false}
                            listHeaderWrapperStyle={[styles.ph9, styles.pv3, styles.pb5]}
                            onDismissError={(item) => !isMultiLevelTags && clearPolicyTagErrors(policyID, item.value, 0)}
                            showScrollIndicator={false}
                            addBottomSafeAreaPadding
                        />
                    )}
                    {!hasVisibleTags && !isLoading && (
                        <ScrollView contentContainerStyle={[styles.flexGrow1, styles.flexShrink0]}>
                            <EmptyStateComponent
                                SkeletonComponent={TableListItemSkeleton}
                                headerMediaType={CONST.EMPTY_STATE_MEDIA.ANIMATION}
                                headerMedia={LottieAnimations.GenericEmptyState}
                                title={translate('workspace.tags.emptyTags.title')}
                                subtitle={translate('workspace.tags.emptyTags.subtitle')}
                                headerStyles={[styles.emptyStateCardIllustrationContainer, styles.emptyFolderBG]}
                                lottieWebViewStyles={styles.emptyStateFolderWebStyles}
                                headerContentStyles={styles.emptyStateFolderWebStyles}
                                buttons={[
                                    {
                                        success: true,
                                        buttonAction: navigateToCreateTagPage,
                                        icon: Expensicons.Plus,
                                        buttonText: translate('workspace.tags.addTag'),
                                    },
                                    {
                                        icon: Expensicons.Table,
                                        buttonText: translate('common.import'),
                                        buttonAction: navigateToImportSpreadsheet,
                                    },
                                ]}
                            />
                        </ScrollView>
                    )}
                </ScreenWrapper>
            </AccessOrNotFoundWrapper>
            <ConfirmModal
                isVisible={isOfflineModalVisible}
                onConfirm={() => setIsOfflineModalVisible(false)}
                title={translate('common.youAppearToBeOffline')}
                prompt={translate('common.thisFeatureRequiresInternet')}
                confirmText={translate('common.buttonConfirm')}
                shouldShowCancelButton={false}
                onCancel={() => setIsOfflineModalVisible(false)}
                shouldHandleNavigationBack
            />
            <DecisionModal
                title={translate('common.downloadFailedTitle')}
                prompt={translate('common.downloadFailedDescription')}
                isSmallScreenWidth={isSmallScreenWidth}
                onSecondOptionSubmit={() => setIsDownloadFailureModalVisible(false)}
                secondOptionText={translate('common.buttonConfirm')}
                isVisible={isDownloadFailureModalVisible}
                onClose={() => setIsDownloadFailureModalVisible(false)}
            />
            <ConfirmModal
                isVisible={isDeleteTagsConfirmModalVisible}
                onConfirm={deleteTags}
                onCancel={() => setIsDeleteTagsConfirmModalVisible(false)}
                title={translate(selectedTags.length === 1 ? 'workspace.tags.deleteTag' : 'workspace.tags.deleteTags')}
                prompt={translate(selectedTags.length === 1 ? 'workspace.tags.deleteTagConfirmation' : 'workspace.tags.deleteTagsConfirmation')}
                confirmText={translate('common.delete')}
                cancelText={translate('common.cancel')}
                danger
            />
            <ConfirmModal
                isVisible={isCannotDeleteOrDisableLastTagModalVisible}
                onConfirm={() => setIsCannotDeleteOrDisableLastTagModalVisible(false)}
                onCancel={() => setIsCannotDeleteOrDisableLastTagModalVisible(false)}
                title={translate('workspace.tags.cannotDeleteOrDisableAllTags.title')}
                prompt={translate('workspace.tags.cannotDeleteOrDisableAllTags.description')}
                confirmText={translate('common.buttonConfirm')}
                shouldShowCancelButton={false}
            />
            <ConfirmModal
                isVisible={isCannotMakeLastTagOptionalModalVisible}
                onConfirm={() => setIsCannotMakeLastTagOptionalModalVisible(false)}
                onCancel={() => setIsCannotMakeLastTagOptionalModalVisible(false)}
                title={translate('workspace.tags.cannotMakeAllTagsOptional.title')}
                prompt={translate('workspace.tags.cannotMakeAllTagsOptional.description')}
                confirmText={translate('common.buttonConfirm')}
                shouldShowCancelButton={false}
            />
        </>
    );
}

WorkspaceTagsPage.displayName = 'WorkspaceTagsPage';

export default WorkspaceTagsPage;<|MERGE_RESOLUTION|>--- conflicted
+++ resolved
@@ -307,7 +307,15 @@
     const isLoading = !isOffline && policyTags === undefined;
     const hasVisibleTags = tagList.some((tag) => tag.pendingAction !== CONST.RED_BRICK_ROAD_PENDING_ACTION.DELETE || isOffline);
 
-    const hasVisibleTags = tagList.some((tag) => tag.pendingAction !== CONST.RED_BRICK_ROAD_PENDING_ACTION.DELETE || isOffline);
+    const navigateToImportSpreadsheet = useCallback(() => {
+        if (isOffline) {
+            close(() => setIsOfflineModalVisible(true));
+            return;
+        }
+        Navigation.navigate(
+            isQuickSettingsFlow ? ROUTES.SETTINGS_TAGS_IMPORT.getRoute(policyID, ROUTES.SETTINGS_TAGS_ROOT.getRoute(policyID, backTo)) : ROUTES.WORKSPACE_TAGS_IMPORT.getRoute(policyID),
+        );
+    }, [backTo, isOffline, isQuickSettingsFlow, policyID]);
 
     const secondaryActions = useMemo(() => {
         const menuItems = [];
@@ -325,17 +333,7 @@
             menuItems.push({
                 icon: Expensicons.Table,
                 text: translate('spreadsheet.importSpreadsheet'),
-                onSelected: () => {
-                    if (isOffline) {
-                        close(() => setIsOfflineModalVisible(true));
-                        return;
-                    }
-                    Navigation.navigate(
-                        isQuickSettingsFlow
-                            ? ROUTES.SETTINGS_TAGS_IMPORT.getRoute(policyID, ROUTES.SETTINGS_TAGS_ROOT.getRoute(policyID, backTo))
-                            : ROUTES.WORKSPACE_TAGS_IMPORT.getRoute(policyID),
-                    );
-                },
+                onSelected: navigateToImportSpreadsheet,
                 value: CONST.POLICY.SECONDARY_ACTIONS.IMPORT_SPREADSHEET,
             });
         }
@@ -366,21 +364,17 @@
         }
 
         return menuItems;
-    }, [translate, navigateToTagsSettings, canUseMultiLevelTags, hasDependentTags, policy, hasVisibleTags, isOffline, isQuickSettingsFlow, policyID, backTo, hasIndependentTags]);
+    }, [translate, navigateToTagsSettings, canUseMultiLevelTags, hasDependentTags, policy, hasVisibleTags, navigateToImportSpreadsheet, isOffline, hasIndependentTags, policyID]);
 
     const getHeaderButtons = () => {
         const hasAccountingConnections = hasAccountingConnectionsPolicyUtils(policy);
         const selectedTagsObject = selectedTags.map((key) => policyTagLists.at(0)?.tags?.[key]);
 
         if (shouldUseNarrowLayout ? !selectionMode?.isEnabled : selectedTags.length === 0) {
-            const hasPrimaryActions = !hasAccountingConnections && !isMultiLevelTags;
+            const hasPrimaryActions = !hasAccountingConnections && !isMultiLevelTags && hasVisibleTags;
             return (
                 <View style={[styles.flexRow, styles.gap2, shouldUseNarrowLayout && styles.mb3]}>
-<<<<<<< HEAD
-                    {!hasAccountingConnections && hasVisibleTags && !isMultiLevelTags && (
-=======
                     {hasPrimaryActions && (
->>>>>>> 2dca0681
                         <Button
                             success
                             onPress={navigateToCreateTagPage}
@@ -483,56 +477,6 @@
         );
     };
 
-<<<<<<< HEAD
-    const navigateToImportSpreadsheet = useCallback(() => {
-        if (isOffline) {
-            close(() => setIsOfflineModalVisible(true));
-            return;
-        }
-        Navigation.navigate(
-            isQuickSettingsFlow ? ROUTES.SETTINGS_TAGS_IMPORT.getRoute(policyID, ROUTES.SETTINGS_TAGS_ROOT.getRoute(policyID, backTo)) : ROUTES.WORKSPACE_TAGS_IMPORT.getRoute(policyID),
-        );
-    }, [backTo, isOffline, isQuickSettingsFlow, policyID]);
-
-    const threeDotsMenuItems = useMemo(() => {
-        const menuItems: PopoverMenuItem[] = [];
-        if (!hasAccountingConnectionsPolicyUtils(policy)) {
-            menuItems.push({
-                icon: Expensicons.Table,
-                text: translate('spreadsheet.importSpreadsheet'),
-                onSelected: navigateToImportSpreadsheet,
-            });
-        }
-
-        if (hasVisibleTags) {
-            menuItems.push({
-                icon: Expensicons.Download,
-                text: translate('spreadsheet.downloadCSV'),
-                onSelected: () => {
-                    if (isOffline) {
-                        close(() => setIsOfflineModalVisible(true));
-                        return;
-                    }
-                    close(() => {
-                        if (hasIndependentTags && canUseMultiLevelTags) {
-                            downloadMultiLevelIndependentTagsCSV(policyID, () => {
-                                setIsDownloadFailureModalVisible(true);
-                            });
-                        } else {
-                            downloadTagsCSV(policyID, () => {
-                                setIsDownloadFailureModalVisible(true);
-                            });
-                        }
-                    });
-                },
-            });
-        }
-
-        return menuItems;
-    }, [policy, hasVisibleTags, translate, isOffline, policyID, canUseMultiLevelTags, hasIndependentTags, navigateToImportSpreadsheet]);
-
-=======
->>>>>>> 2dca0681
     const selectionModeHeader = selectionMode?.isEnabled && shouldUseNarrowLayout;
 
     const headerContent = (
