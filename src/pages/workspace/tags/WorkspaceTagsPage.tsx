--- conflicted
+++ resolved
@@ -239,7 +239,6 @@
                 />
             ),
         }));
-<<<<<<< HEAD
     }, [
         isMultiLevelTags,
         policyTagLists,
@@ -253,9 +252,6 @@
         updateWorkspaceRequiresTag,
         updateWorkspaceTagEnabled,
     ]);
-=======
-    }, [isMultiLevelTags, policyTagLists, translate, updateWorkspaceRequiresTag, updateWorkspaceTagEnabled, policy, policyTags]);
->>>>>>> 4510fc76
 
     const filterTag = useCallback((tag: TagListItem, searchInput: string) => {
         const tagText = StringUtils.normalize(tag.text?.toLowerCase() ?? '');
@@ -509,22 +505,6 @@
 
     const selectionModeHeader = selectionMode?.isEnabled && shouldUseNarrowLayout;
 
-<<<<<<< HEAD
-    const subtitleText = useMemo(
-        () => (
-            <Text style={[styles.textAlignCenter, styles.textSupporting, styles.textNormal]}>
-                {translate('workspace.tags.emptyTags.subtitle1')}
-                <TextLink
-                    style={[styles.textAlignCenter]}
-                    href={CONST.IMPORT_TAGS_EXPENSIFY_URL}
-                >
-                    {translate('workspace.tags.emptyTags.subtitle2')}
-                </TextLink>
-                {translate('workspace.tags.emptyTags.subtitle3')}
-            </Text>
-        ),
-        [styles.textAlignCenter, styles.textNormal, styles.textSupporting, translate],
-=======
     const headerContent = (
         <>
             <View style={[styles.ph5, styles.pb5, styles.pt3, shouldUseNarrowLayout ? styles.workspaceSectionMobile : styles.workspaceSection]}>
@@ -552,7 +532,6 @@
                 />
             )}
         </>
->>>>>>> 4510fc76
     );
 
     return (
@@ -639,59 +618,8 @@
                                 lottieWebViewStyles={styles.emptyStateFolderWebStyles}
                                 headerContentStyles={styles.emptyStateFolderWebStyles}
                             />
-<<<<<<< HEAD
-                        )}
-                        {!hasVisibleTags && !isLoading && !canUseMultiLevelTags && (
-                            <ScrollView contentContainerStyle={[styles.flexGrow1, styles.flexShrink0]}>
-                                <EmptyStateComponent
-                                    SkeletonComponent={TableListItemSkeleton}
-                                    headerMediaType={CONST.EMPTY_STATE_MEDIA.ANIMATION}
-                                    headerMedia={LottieAnimations.GenericEmptyState}
-                                    title={translate('workspace.tags.emptyTags.title')}
-                                    subtitle={translate('workspace.tags.emptyTags.subtitle')}
-                                    headerStyles={[styles.emptyStateCardIllustrationContainer, styles.emptyFolderBG]}
-                                    lottieWebViewStyles={styles.emptyStateFolderWebStyles}
-                                    headerContentStyles={styles.emptyStateFolderWebStyles}
-                                />
-                            </ScrollView>
-                        )}
-                        {/* We need to remove  the above emptyStateComponent and use the below one when we remove the canUseMultiLevelTags beta */}
-                        {!hasVisibleTags && !isLoading && (canUseMultiLevelTags ?? false) && (
-                            <ScrollView contentContainerStyle={[styles.flexGrow1, styles.flexShrink0]}>
-                                <EmptyStateComponent
-                                    SkeletonComponent={TableListItemSkeleton}
-                                    headerMediaType={CONST.EMPTY_STATE_MEDIA.ANIMATION}
-                                    headerMedia={LottieAnimations.GenericEmptyState}
-                                    title={translate('workspace.tags.emptyTags.title')}
-                                    subtitleText={subtitleText}
-                                    headerStyles={[styles.emptyStateCardIllustrationContainer, styles.emptyFolderBG]}
-                                    lottieWebViewStyles={styles.emptyStateFolderWebStyles}
-                                    headerContentStyles={styles.emptyStateFolderWebStyles}
-                                    buttons={[
-                                        {
-                                            buttonText: translate('spreadsheet.importSpreadsheet'),
-                                            success: true,
-                                            buttonAction: () => {
-                                                if (isOffline) {
-                                                    close(() => setIsOfflineModalVisible(true));
-                                                    return;
-                                                }
-                                                Navigation.navigate(
-                                                    isQuickSettingsFlow
-                                                        ? ROUTES.SETTINGS_TAGS_IMPORT.getRoute(policyID, ROUTES.SETTINGS_TAGS_ROOT.getRoute(policyID, backTo))
-                                                        : ROUTES.WORKSPACE_TAGS_IMPORT_OPTIONS.getRoute(policyID),
-                                                );
-                                            },
-                                        },
-                                    ]}
-                                />
-                            </ScrollView>
-                        )}
-                    </ScrollView>
-=======
                         </ScrollView>
                     )}
->>>>>>> 4510fc76
                 </ScreenWrapper>
             </AccessOrNotFoundWrapper>
             <ConfirmModal
