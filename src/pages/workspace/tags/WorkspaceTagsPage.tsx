--- conflicted
+++ resolved
@@ -158,15 +158,14 @@
                         testID={WorkspaceTagsPage.displayName}
                         shouldShowOfflineIndicatorInWideScreen
                     >
-<<<<<<< HEAD
                         <HeaderWithBackButton
                             icon={Illustrations.Tag}
                             title={translate('workspace.common.tags')}
                             shouldShowBackButton={isSmallScreenWidth}
                         >
-                            {!isSmallScreenWidth && policyTags && settingsButton}
+                            {!isSmallScreenWidth && headerButtons}
                         </HeaderWithBackButton>
-                        {isSmallScreenWidth && policyTags && <View style={[styles.pl5, styles.pr5]}>{settingsButton}</View>}
+                        {isSmallScreenWidth && <View style={[styles.pl5, styles.pr5]}>{headerButtons}</View>}
                         <View style={[styles.ph5, styles.pb5]}>
                             <Text style={[styles.textNormal, styles.colorMuted]}>{translate('workspace.tags.subtitle')}</Text>
                         </View>
@@ -199,42 +198,6 @@
                         )}
                     </ScreenWrapper>
                 </FeatureEnabledAccessOrRedirectWrapper>
-=======
-                        {!isSmallScreenWidth && headerButtons}
-                    </HeaderWithBackButton>
-                    {isSmallScreenWidth && <View style={[styles.pl5, styles.pr5]}>{headerButtons}</View>}
-                    <View style={[styles.ph5, styles.pb5]}>
-                        <Text style={[styles.textNormal, styles.colorMuted]}>{translate('workspace.tags.subtitle')}</Text>
-                    </View>
-                    {isLoading && (
-                        <ActivityIndicator
-                            size={CONST.ACTIVITY_INDICATOR_SIZE.LARGE}
-                            style={[styles.flex1]}
-                            color={theme.spinner}
-                        />
-                    )}
-                    {tagList.length === 0 && !isLoading && (
-                        <WorkspaceEmptyStateSection
-                            title={translate('workspace.tags.emptyTags.title')}
-                            icon={Illustrations.EmptyStateExpenses}
-                            subtitle={translate('workspace.tags.emptyTags.subtitle')}
-                        />
-                    )}
-                    {tagList.length > 0 && (
-                        <SelectionList
-                            canSelectMultiple
-                            sections={[{data: tagList, indexOffset: 0, isDisabled: false}]}
-                            onCheckboxPress={toggleTag}
-                            onSelectRow={() => {}}
-                            onSelectAll={toggleAllTags}
-                            showScrollIndicator
-                            ListItem={TableListItem}
-                            customListHeader={getCustomListHeader()}
-                            listHeaderWrapperStyle={[styles.ph9, styles.pv3, styles.pb5]}
-                        />
-                    )}
-                </ScreenWrapper>
->>>>>>> b7a230ea
             </PaidPolicyAccessOrNotFoundWrapper>
         </AdminPolicyAccessOrNotFoundWrapper>
     );
