--- conflicted
+++ resolved
@@ -480,7 +480,6 @@
                             style={[styles.flex1]}
                             color={theme.spinner}
                         />
-<<<<<<< HEAD
                     )}
                     {!hasVisibleTags && !isLoading && (
                         <ScrollView contentContainerStyle={[styles.flexGrow1, styles.flexShrink0]}>
@@ -525,6 +524,8 @@
                 prompt={translate('common.thisFeatureRequiresInternet')}
                 confirmText={translate('common.buttonConfirm')}
                 shouldShowCancelButton={false}
+                onCancel={() => setIsOfflineModalVisible(false)}
+                shouldHandleNavigationBack
             />
             <DecisionModal
                 title={translate('common.downloadFailedTitle')}
@@ -546,52 +547,6 @@
                 danger
             />
         </>
-=======
-                    </ScrollView>
-                )}
-                {hasVisibleTags && !isLoading && (
-                    <SelectionListWithModal
-                        canSelectMultiple={canSelectMultiple}
-                        turnOnSelectionModeOnLongPress={!isMultiLevelTags}
-                        onTurnOnSelectionMode={(item) => item && toggleTag(item)}
-                        sections={[{data: tagList, isDisabled: false}]}
-                        onCheckboxPress={toggleTag}
-                        onSelectRow={navigateToTagSettings}
-                        shouldSingleExecuteRowSelect={!canSelectMultiple}
-                        onSelectAll={toggleAllTags}
-                        ListItem={TableListItem}
-                        customListHeader={getCustomListHeader()}
-                        shouldPreventDefaultFocusOnSelectRow={!canUseTouchScreen()}
-                        listHeaderWrapperStyle={[styles.ph9, styles.pv3, styles.pb5]}
-                        onDismissError={(item) => !isMultiLevelTags && clearPolicyTagErrors(policyID, item.value, 0)}
-                        listHeaderContent={shouldUseNarrowLayout ? getHeaderText() : null}
-                        showScrollIndicator={false}
-                        addBottomSafeAreaPadding
-                    />
-                )}
-
-                <ConfirmModal
-                    isVisible={isOfflineModalVisible}
-                    onConfirm={() => setIsOfflineModalVisible(false)}
-                    title={translate('common.youAppearToBeOffline')}
-                    prompt={translate('common.thisFeatureRequiresInternet')}
-                    confirmText={translate('common.buttonConfirm')}
-                    shouldShowCancelButton={false}
-                    onCancel={() => setIsOfflineModalVisible(false)}
-                    shouldHandleNavigationBack
-                />
-                <DecisionModal
-                    title={translate('common.downloadFailedTitle')}
-                    prompt={translate('common.downloadFailedDescription')}
-                    isSmallScreenWidth={isSmallScreenWidth}
-                    onSecondOptionSubmit={() => setIsDownloadFailureModalVisible(false)}
-                    secondOptionText={translate('common.buttonConfirm')}
-                    isVisible={isDownloadFailureModalVisible}
-                    onClose={() => setIsDownloadFailureModalVisible(false)}
-                />
-            </ScreenWrapper>
-        </AccessOrNotFoundWrapper>
->>>>>>> 12bb1919
     );
 }
 
