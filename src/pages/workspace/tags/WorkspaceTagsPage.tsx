--- conflicted
+++ resolved
@@ -579,43 +579,22 @@
                                 headerStyles={[styles.emptyStateCardIllustrationContainer, styles.emptyFolderBG]}
                                 lottieWebViewStyles={styles.emptyStateFolderWebStyles}
                                 headerContentStyles={styles.emptyStateFolderWebStyles}
+                                buttons={[
+                                    {
+                                        success: true,
+                                        buttonAction: navigateToCreateTagPage,
+                                        icon: Expensicons.Plus,
+                                        buttonText: translate('workspace.tags.addTag'),
+                                    },
+                                    {
+                                        icon: Expensicons.Table,
+                                        buttonText: translate('common.import'),
+                                        buttonAction: navigateToImportSpreadsheet,
+                                    },
+                                ]}
                             />
-<<<<<<< HEAD
-                        )}
-                        {!hasVisibleTags && !isLoading && (
-                            <ScrollView contentContainerStyle={[styles.flexGrow1, styles.flexShrink0]}>
-                                <EmptyStateComponent
-                                    SkeletonComponent={TableListItemSkeleton}
-                                    headerMediaType={CONST.EMPTY_STATE_MEDIA.ANIMATION}
-                                    headerMedia={LottieAnimations.GenericEmptyState}
-                                    title={translate('workspace.tags.emptyTags.title')}
-                                    subtitle={translate('workspace.tags.emptyTags.subtitle')}
-                                    headerStyles={[styles.emptyStateCardIllustrationContainer, styles.emptyFolderBG]}
-                                    lottieWebViewStyles={styles.emptyStateFolderWebStyles}
-                                    headerContentStyles={styles.emptyStateFolderWebStyles}
-                                    buttons={[
-                                        {
-                                            success: true,
-                                            buttonAction: navigateToCreateTagPage,
-                                            icon: Expensicons.Plus,
-                                            buttonText: translate('workspace.tags.addTag'),
-                                            style: [!shouldUseNarrowLayout && styles.flexBasisAuto],
-                                        },
-                                        {
-                                            icon: Expensicons.Table,
-                                            buttonText: translate('spreadsheet.importSpreadsheet'),
-                                            buttonAction: navigateToImportSpreadsheet,
-                                            style: [!shouldUseNarrowLayout && styles.flexBasisAuto],
-                                        },
-                                    ]}
-                                />
-                            </ScrollView>
-                        )}
-                    </ScrollView>
-=======
                         </ScrollView>
                     )}
->>>>>>> 0a8ae6b3
                 </ScreenWrapper>
             </AccessOrNotFoundWrapper>
             <ConfirmModal
