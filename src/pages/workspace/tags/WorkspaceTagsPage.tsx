--- conflicted
+++ resolved
@@ -233,11 +233,7 @@
                 />
             ),
         }));
-<<<<<<< HEAD
-    }, [isMultiLevelTags, policyTagLists, translate, updateWorkspaceRequiresTag, updateWorkspaceTagEnabled]);
-=======
-    }, [isMultiLevelTags, policyTagLists, selectedTags, canSelectMultiple, translate, updateWorkspaceRequiresTag, updateWorkspaceTagEnabled, policy, policyTags]);
->>>>>>> 6871ba97
+    }, [isMultiLevelTags, policyTagLists, translate, updateWorkspaceRequiresTag, updateWorkspaceTagEnabled, policy, policyTags]);
 
     const filterTag = useCallback((tag: TagListItem, searchInput: string) => {
         const tagText = StringUtils.normalize(tag.text?.toLowerCase() ?? '');
