--- conflicted
+++ resolved
@@ -496,7 +496,7 @@
         );
     };
 
-<<<<<<< HEAD
+
     const hasVisibleTags = tagList.some((tag) => tag.pendingAction !== CONST.RED_BRICK_ROAD_PENDING_ACTION.DELETE || isOffline);
 
     const threeDotsMenuItems = useMemo(() => {
@@ -554,8 +554,7 @@
         return menuItems;
     }, [policy, hasVisibleTags, hasDependentTags, translate, isOffline, canUseMultiLevelTags, isQuickSettingsFlow, policyID, backTo, hasIndependentTags]);
 
-=======
->>>>>>> bea4f097
+
     const selectionModeHeader = selectionMode?.isEnabled && shouldUseNarrowLayout;
 
     const headerContent = (
@@ -636,12 +635,10 @@
 
                             Navigation.popToSidebar();
                         }}
-<<<<<<< HEAD
                         shouldShowThreeDotsButton={canUseMultiLevelTags ? true : !policy?.hasMultipleTagLists}
                         threeDotsMenuItems={threeDotsMenuItems}
                         threeDotsAnchorPosition={threeDotsAnchorPosition}
-=======
->>>>>>> bea4f097
+
                     >
                         {!shouldUseNarrowLayout && getHeaderButtons()}
                     </HeaderWithBackButton>
