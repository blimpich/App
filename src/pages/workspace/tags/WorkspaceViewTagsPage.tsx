--- conflicted
+++ resolved
@@ -110,12 +110,11 @@
 
     const tagList = useMemo<TagListItem[]>(
         () =>
-<<<<<<< HEAD
             Object.values(currentPolicyTag?.tags ?? {}).map((tag) => ({
                 value: tag.name,
                 text: getCleanedTagName(tag.name),
                 keyForList: tag.name,
-                isSelected: selectedTags[tag.name] && canSelectMultiple,
+                isSelected: selectedTags.includes(tag.name) && canSelectMultiple,
                 pendingAction: tag.pendingAction,
                 errors: tag.errors ?? undefined,
                 enabled: tag.enabled,
@@ -129,28 +128,6 @@
                     />
                 ),
             })),
-=======
-            Object.values(currentPolicyTag?.tags ?? {})
-                .sort((tagA, tagB) => localeCompare(tagA.name, tagB.name))
-                .map((tag) => ({
-                    value: tag.name,
-                    text: getCleanedTagName(tag.name),
-                    keyForList: tag.name,
-                    isSelected: selectedTags.includes(tag.name) && canSelectMultiple,
-                    pendingAction: tag.pendingAction,
-                    errors: tag.errors ?? undefined,
-                    enabled: tag.enabled,
-                    isDisabled: tag.pendingAction === CONST.RED_BRICK_ROAD_PENDING_ACTION.DELETE,
-                    rightElement: (
-                        <Switch
-                            isOn={tag.enabled}
-                            disabled={tag.pendingAction === CONST.RED_BRICK_ROAD_PENDING_ACTION.DELETE}
-                            accessibilityLabel={translate('workspace.tags.enableTag')}
-                            onToggle={(newValue: boolean) => updateWorkspaceTagEnabled(newValue, tag.name)}
-                        />
-                    ),
-                })),
->>>>>>> 31f61e42
         [currentPolicyTag?.tags, selectedTags, canSelectMultiple, translate, updateWorkspaceTagEnabled],
     );
 
@@ -183,13 +160,8 @@
     };
 
     const toggleAllTags = () => {
-<<<<<<< HEAD
         const availableTags = filteredTagList.filter((tag) => tag.pendingAction !== CONST.RED_BRICK_ROAD_PENDING_ACTION.DELETE);
-        const anySelected = availableTags.some((tag) => !!selectedTags[tag.value]);
-=======
-        const availableTags = tagList.filter((tag) => tag.pendingAction !== CONST.RED_BRICK_ROAD_PENDING_ACTION.DELETE);
         const anySelected = availableTags.some((tag) => selectedTags.includes(tag.value));
->>>>>>> 31f61e42
 
         setSelectedTags(anySelected ? [] : availableTags.map((tag) => tag.value));
     };
