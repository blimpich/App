--- conflicted
+++ resolved
@@ -175,11 +175,7 @@
                 value: CONST.POLICY.TAGS_BULK_ACTION_TYPES.DISABLE,
                 onSelected: () => {
                     setSelectedTags({});
-<<<<<<< HEAD
-                    Policy.setWorkspaceTagEnabled(policyID, tagsToDisable, route.params.orderWeight);
-=======
-                    Tag.setWorkspaceTagEnabled(policyID, tagsToDisable);
->>>>>>> ef6e012a
+                    Tag.setWorkspaceTagEnabled(policyID, tagsToDisable, route.params.orderWeight);
                 },
             });
         }
@@ -191,11 +187,7 @@
                 value: CONST.POLICY.TAGS_BULK_ACTION_TYPES.ENABLE,
                 onSelected: () => {
                     setSelectedTags({});
-<<<<<<< HEAD
-                    Policy.setWorkspaceTagEnabled(policyID, tagsToEnable, route.params.orderWeight);
-=======
-                    Tag.setWorkspaceTagEnabled(policyID, tagsToEnable);
->>>>>>> ef6e012a
+                    Tag.setWorkspaceTagEnabled(policyID, tagsToEnable, route.params.orderWeight);
                 },
             });
         }
