import {useIsFocused} from '@react-navigation/native';
import React, {useCallback, useEffect, useMemo, useRef, useState} from 'react';
import {ActivityIndicator, View} from 'react-native';
import {useOnyx} from 'react-native-onyx';
import ButtonWithDropdownMenu from '@components/ButtonWithDropdownMenu';
import type {DropdownOption} from '@components/ButtonWithDropdownMenu/types';
import ConfirmModal from '@components/ConfirmModal';
import HeaderWithBackButton from '@components/HeaderWithBackButton';
import * as Expensicons from '@components/Icon/Expensicons';
import MenuItemWithTopDescription from '@components/MenuItemWithTopDescription';
import OfflineWithFeedback from '@components/OfflineWithFeedback';
import ScreenWrapper from '@components/ScreenWrapper';
import TableListItem from '@components/SelectionList/TableListItem';
import SelectionListWithModal from '@components/SelectionListWithModal';
import CustomListHeader from '@components/SelectionListWithModal/CustomListHeader';
import Switch from '@components/Switch';
import useFilteredSelection from '@hooks/useFilteredSelection';
import useLocalize from '@hooks/useLocalize';
import useMobileSelectionMode from '@hooks/useMobileSelectionMode';
import useNetwork from '@hooks/useNetwork';
import usePolicy from '@hooks/usePolicy';
import useResponsiveLayout from '@hooks/useResponsiveLayout';
import useSearchBackPress from '@hooks/useSearchBackPress';
import useTheme from '@hooks/useTheme';
import useThemeStyles from '@hooks/useThemeStyles';
import {turnOffMobileSelectionMode} from '@libs/actions/MobileSelectionMode';
import {
    clearPolicyTagErrors,
    clearPolicyTagListErrorField,
    clearPolicyTagListErrors,
    deletePolicyTags,
    openPolicyTagsPage,
    setPolicyTagsRequired,
    setWorkspaceTagEnabled,
} from '@libs/actions/Policy/Tag';
import {canUseTouchScreen} from '@libs/DeviceCapabilities';
import localeCompare from '@libs/LocaleCompare';
import Navigation from '@libs/Navigation/Navigation';
import type {PlatformStackScreenProps} from '@libs/Navigation/PlatformStackNavigation/types';
import {getCleanedTagName, getTagListName, hasDependentTags as hasDependentTagsPolicyUtils, isMultiLevelTags as isMultiLevelTagsPolicyUtils} from '@libs/PolicyUtils';
import type {SettingsNavigatorParamList} from '@navigation/types';
import NotFoundPage from '@pages/ErrorPage/NotFoundPage';
import AccessOrNotFoundWrapper from '@pages/workspace/AccessOrNotFoundWrapper';
import ToggleSettingOptionRow from '@pages/workspace/workflows/ToggleSettingsOptionRow';
import CONST from '@src/CONST';
import ONYXKEYS from '@src/ONYXKEYS';
import ROUTES from '@src/ROUTES';
import type SCREENS from '@src/SCREENS';
import type {PolicyTag} from '@src/types/onyx';
import type DeepValueOf from '@src/types/utils/DeepValueOf';
import type {TagListItem} from './types';

type WorkspaceViewTagsProps = PlatformStackScreenProps<SettingsNavigatorParamList, typeof SCREENS.WORKSPACE.TAG_LIST_VIEW>;

function WorkspaceViewTagsPage({route}: WorkspaceViewTagsProps) {
    // We need to use isSmallScreenWidth instead of shouldUseNarrowLayout for the small screen selection mode
    // eslint-disable-next-line rulesdir/prefer-shouldUseNarrowLayout-instead-of-isSmallScreenWidth
    const {shouldUseNarrowLayout, isSmallScreenWidth} = useResponsiveLayout();
    const styles = useThemeStyles();
    const theme = useTheme();
    const {translate} = useLocalize();
<<<<<<< HEAD
    const [selectedTags, setSelectedTags] = useState<Record<string, boolean>>({});
    const dropdownButtonRef = useRef<View>(null);
=======
    const dropdownButtonRef = useRef(null);
>>>>>>> e2d81f8b
    const [isDeleteTagsConfirmModalVisible, setIsDeleteTagsConfirmModalVisible] = useState(false);
    const isFocused = useIsFocused();
    const policyID = route.params.policyID;
    const backTo = route.params.backTo;
    const policy = usePolicy(policyID);
    const [policyTags] = useOnyx(`${ONYXKEYS.COLLECTION.POLICY_TAGS}${policyID}`, {canBeMissing: true});
    const {selectionMode} = useMobileSelectionMode();
    const currentTagListName = useMemo(() => getTagListName(policyTags, route.params.orderWeight), [policyTags, route.params.orderWeight]);
    const currentPolicyTag = policyTags?.[currentTagListName];
    const isQuickSettingsFlow = !!backTo;

    const fetchTags = useCallback(() => {
        openPolicyTagsPage(policyID);
    }, [policyID]);

    const filterFunction = useCallback((tag: PolicyTag | undefined) => !!tag && tag.pendingAction !== CONST.RED_BRICK_ROAD_PENDING_ACTION.DELETE, []);

    const [selectedTags, setSelectedTags] = useFilteredSelection(currentPolicyTag?.tags, filterFunction);

    const {isOffline} = useNetwork({onReconnect: fetchTags});
    const canSelectMultiple = isSmallScreenWidth ? selectionMode?.isEnabled : true;

    useEffect(() => {
        if (isFocused) {
            return;
        }

        return () => {
            turnOffMobileSelectionMode();
        };
    }, [isFocused]);

    useSearchBackPress({
        onClearSelection: () => {
            setSelectedTags([]);
        },
        onNavigationCallBack: () => Navigation.goBack(isQuickSettingsFlow ? ROUTES.SETTINGS_TAGS_ROOT.getRoute(policyID) : undefined),
    });

    const updateWorkspaceTagEnabled = useCallback(
        (value: boolean, tagName: string) => {
            setWorkspaceTagEnabled(policyID, {[tagName]: {name: tagName, enabled: value}}, route.params.orderWeight);
        },
        [policyID, route.params.orderWeight],
    );

    const tagList = useMemo<TagListItem[]>(
        () =>
            Object.values(currentPolicyTag?.tags ?? {})
                .sort((tagA, tagB) => localeCompare(tagA.name, tagB.name))
                .map((tag) => ({
                    value: tag.name,
                    text: getCleanedTagName(tag.name),
                    keyForList: tag.name,
                    isSelected: selectedTags.includes(tag.name) && canSelectMultiple,
                    pendingAction: tag.pendingAction,
                    errors: tag.errors ?? undefined,
                    enabled: tag.enabled,
                    isDisabled: tag.pendingAction === CONST.RED_BRICK_ROAD_PENDING_ACTION.DELETE,
                    rightElement: (
                        <Switch
                            isOn={tag.enabled}
                            disabled={tag.pendingAction === CONST.RED_BRICK_ROAD_PENDING_ACTION.DELETE}
                            accessibilityLabel={translate('workspace.tags.enableTag')}
                            onToggle={(newValue: boolean) => updateWorkspaceTagEnabled(newValue, tag.name)}
                        />
                    ),
                })),
        [currentPolicyTag?.tags, selectedTags, canSelectMultiple, translate, updateWorkspaceTagEnabled],
    );

    const hasDependentTags = useMemo(() => hasDependentTagsPolicyUtils(policy, policyTags), [policy, policyTags]);

    const tagListKeyedByName = useMemo(
        () =>
            tagList.reduce<Record<string, TagListItem>>((acc, tag) => {
                acc[tag.value] = tag;
                return acc;
            }, {}),
        [tagList],
    );

    if (!currentPolicyTag) {
        return <NotFoundPage />;
    }

    const toggleTag = (tag: TagListItem) => {
        setSelectedTags((prev) => {
            if (prev.includes(tag.value)) {
                return prev.filter((selectedTag) => selectedTag !== tag.value);
            }
            return [...prev, tag.value];
        });
    };

    const toggleAllTags = () => {
        const availableTags = tagList.filter((tag) => tag.pendingAction !== CONST.RED_BRICK_ROAD_PENDING_ACTION.DELETE);
        const anySelected = availableTags.some((tag) => selectedTags.includes(tag.value));

        setSelectedTags(anySelected ? [] : availableTags.map((tag) => tag.value));
    };

    const getCustomListHeader = () => {
        return (
            <CustomListHeader
                canSelectMultiple={canSelectMultiple}
                leftHeaderText={translate('common.name')}
                rightHeaderText={translate('common.enabled')}
            />
        );
    };

    const navigateToTagSettings = (tag: TagListItem) => {
        Navigation.navigate(
            isQuickSettingsFlow
                ? ROUTES.SETTINGS_TAG_SETTINGS.getRoute(policyID, route.params.orderWeight, tag.value, backTo)
                : ROUTES.WORKSPACE_TAG_SETTINGS.getRoute(policyID, route.params.orderWeight, tag.value),
        );
    };

    const deleteTags = () => {
        setSelectedTags([]);
        deletePolicyTags(policyID, selectedTags);
        setIsDeleteTagsConfirmModalVisible(false);
    };

    const isLoading = !isOffline && policyTags === undefined;

    const getHeaderButtons = () => {
        if ((!isSmallScreenWidth && selectedTags.length === 0) || (isSmallScreenWidth && !selectionMode?.isEnabled)) {
            return null;
        }

        const options: Array<DropdownOption<DeepValueOf<typeof CONST.POLICY.BULK_ACTION_TYPES>>> = [];
        const isThereAnyAccountingConnection = Object.keys(policy?.connections ?? {}).length !== 0;
        const isMultiLevelTags = isMultiLevelTagsPolicyUtils(policyTags);

        if (!isThereAnyAccountingConnection && !isMultiLevelTags && selectedTags.length > 0) {
            options.push({
                icon: Expensicons.Trashcan,
                text: translate(selectedTags.length === 1 ? 'workspace.tags.deleteTag' : 'workspace.tags.deleteTags'),
                value: CONST.POLICY.BULK_ACTION_TYPES.DELETE,
                onSelected: () => setIsDeleteTagsConfirmModalVisible(true),
            });
        }

        let enabledTagCount = 0;
        const tagsToDisable: Record<string, {name: string; enabled: boolean}> = {};
        let disabledTagCount = 0;
        const tagsToEnable: Record<string, {name: string; enabled: boolean}> = {};
        for (const tagName of selectedTags) {
            if (tagListKeyedByName[tagName]?.enabled) {
                enabledTagCount++;
                tagsToDisable[tagName] = {
                    name: tagName,
                    enabled: false,
                };
            } else {
                disabledTagCount++;
                tagsToEnable[tagName] = {
                    name: tagName,
                    enabled: true,
                };
            }
        }

        if (enabledTagCount > 0) {
            options.push({
                icon: Expensicons.Close,
                text: translate(enabledTagCount === 1 ? 'workspace.tags.disableTag' : 'workspace.tags.disableTags'),
                value: CONST.POLICY.BULK_ACTION_TYPES.DISABLE,
                onSelected: () => {
                    setSelectedTags([]);
                    setWorkspaceTagEnabled(policyID, tagsToDisable, route.params.orderWeight);
                },
            });
        }

        if (disabledTagCount > 0) {
            options.push({
                icon: Expensicons.Checkmark,
                text: translate(disabledTagCount === 1 ? 'workspace.tags.enableTag' : 'workspace.tags.enableTags'),
                value: CONST.POLICY.BULK_ACTION_TYPES.ENABLE,
                onSelected: () => {
                    setSelectedTags([]);
                    setWorkspaceTagEnabled(policyID, tagsToEnable, route.params.orderWeight);
                },
            });
        }

        return (
            <ButtonWithDropdownMenu
                buttonRef={dropdownButtonRef}
                onPress={() => null}
                shouldAlwaysShowDropdownMenu
                pressOnEnter
                isSplitButton={false}
                buttonSize={CONST.DROPDOWN_BUTTON_SIZE.MEDIUM}
                customText={translate('workspace.common.selected', {count: selectedTags.length})}
                options={options}
                style={[shouldUseNarrowLayout && styles.flexGrow1, shouldUseNarrowLayout && styles.mb3]}
                isDisabled={!selectedTags.length}
            />
        );
    };

    if (!!currentPolicyTag?.required && !Object.values(currentPolicyTag?.tags ?? {}).some((tag) => tag.enabled)) {
        setPolicyTagsRequired(policyID, false, route.params.orderWeight);
    }

    const navigateToEditTag = () => {
        Navigation.navigate(
            isQuickSettingsFlow
                ? ROUTES.SETTINGS_TAGS_EDIT.getRoute(route.params.policyID, currentPolicyTag?.orderWeight ?? 0, backTo)
                : ROUTES.WORKSPACE_EDIT_TAGS.getRoute(route.params.policyID, currentPolicyTag?.orderWeight ?? 0, Navigation.getActiveRoute()),
        );
    };

    const selectionModeHeader = selectionMode?.isEnabled && isSmallScreenWidth;

    return (
        <AccessOrNotFoundWrapper
            policyID={policyID}
            accessVariants={[CONST.POLICY.ACCESS_VARIANTS.ADMIN, CONST.POLICY.ACCESS_VARIANTS.PAID]}
            featureName={CONST.POLICY.MORE_FEATURES.ARE_TAGS_ENABLED}
        >
            <ScreenWrapper
                enableEdgeToEdgeBottomSafeAreaPadding
                shouldEnableMaxHeight
                testID={WorkspaceViewTagsPage.displayName}
            >
                <HeaderWithBackButton
                    title={selectionModeHeader ? translate('common.selectMultiple') : currentTagListName}
                    onBackButtonPress={() => {
                        if (selectionMode?.isEnabled) {
                            setSelectedTags([]);
                            turnOffMobileSelectionMode();
                            return;
                        }
                        Navigation.goBack(isQuickSettingsFlow ? ROUTES.SETTINGS_TAGS_ROOT.getRoute(policyID) : undefined);
                    }}
                >
                    {!shouldUseNarrowLayout && getHeaderButtons()}
                </HeaderWithBackButton>
                {shouldUseNarrowLayout && <View style={[styles.pl5, styles.pr5]}>{getHeaderButtons()}</View>}
                <ConfirmModal
                    isVisible={isDeleteTagsConfirmModalVisible}
                    onConfirm={deleteTags}
                    onCancel={() => setIsDeleteTagsConfirmModalVisible(false)}
                    title={translate(selectedTags.length === 1 ? 'workspace.tags.deleteTag' : 'workspace.tags.deleteTags')}
                    prompt={translate(selectedTags.length === 1 ? 'workspace.tags.deleteTagConfirmation' : 'workspace.tags.deleteTagsConfirmation')}
                    confirmText={translate('common.delete')}
                    cancelText={translate('common.cancel')}
                    danger
                />
                {!hasDependentTags && (
                    <View style={[styles.pv4, styles.ph5]}>
                        <ToggleSettingOptionRow
                            title={translate('common.required')}
                            switchAccessibilityLabel={translate('common.required')}
                            isActive={!!currentPolicyTag?.required}
                            onToggle={(on) => setPolicyTagsRequired(policyID, on, route.params.orderWeight)}
                            pendingAction={currentPolicyTag.pendingFields?.required}
                            errors={currentPolicyTag?.errorFields?.required ?? undefined}
                            onCloseError={() => clearPolicyTagListErrorField(policyID, route.params.orderWeight, 'required')}
                            disabled={!currentPolicyTag?.required && !Object.values(currentPolicyTag?.tags ?? {}).some((tag) => tag.enabled)}
                        />
                    </View>
                )}
                <OfflineWithFeedback
                    errors={currentPolicyTag.errors}
                    onClose={() => clearPolicyTagListErrors(policyID, currentPolicyTag.orderWeight)}
                    pendingAction={currentPolicyTag.pendingAction}
                    errorRowStyles={styles.mh5}
                >
                    <MenuItemWithTopDescription
                        title={getCleanedTagName(currentPolicyTag.name)}
                        description={translate(`workspace.tags.customTagName`)}
                        onPress={navigateToEditTag}
                        shouldShowRightIcon
                    />
                </OfflineWithFeedback>
                {isLoading && (
                    <ActivityIndicator
                        size={CONST.ACTIVITY_INDICATOR_SIZE.LARGE}
                        style={[styles.flex1]}
                        color={theme.spinner}
                    />
                )}
                {tagList.length > 0 && !isLoading && (
                    <SelectionListWithModal
                        canSelectMultiple={canSelectMultiple}
                        turnOnSelectionModeOnLongPress
                        onTurnOnSelectionMode={(item) => item && toggleTag(item)}
                        sections={[{data: tagList, isDisabled: false}]}
                        onCheckboxPress={toggleTag}
                        onSelectRow={navigateToTagSettings}
                        onSelectAll={toggleAllTags}
                        showScrollIndicator
                        ListItem={TableListItem}
                        customListHeader={getCustomListHeader()}
                        shouldPreventDefaultFocusOnSelectRow={!canUseTouchScreen()}
                        listHeaderWrapperStyle={[styles.ph9, styles.pv3, styles.pb5]}
                        addBottomSafeAreaPadding
                        onDismissError={(item) => {
                            clearPolicyTagErrors(policyID, item.value, route.params.orderWeight);
                        }}
                    />
                )}
            </ScreenWrapper>
        </AccessOrNotFoundWrapper>
    );
}

WorkspaceViewTagsPage.displayName = 'WorkspaceViewTagsPage';

export default WorkspaceViewTagsPage;<|MERGE_RESOLUTION|>--- conflicted
+++ resolved
@@ -59,12 +59,7 @@
     const styles = useThemeStyles();
     const theme = useTheme();
     const {translate} = useLocalize();
-<<<<<<< HEAD
-    const [selectedTags, setSelectedTags] = useState<Record<string, boolean>>({});
     const dropdownButtonRef = useRef<View>(null);
-=======
-    const dropdownButtonRef = useRef(null);
->>>>>>> e2d81f8b
     const [isDeleteTagsConfirmModalVisible, setIsDeleteTagsConfirmModalVisible] = useState(false);
     const isFocused = useIsFocused();
     const policyID = route.params.policyID;
