import type {StackScreenProps} from '@react-navigation/stack';
import React, {useCallback, useEffect, useMemo, useState} from 'react';
import {ActivityIndicator, View} from 'react-native';
import Button from '@components/Button';
import ButtonWithDropdownMenu from '@components/ButtonWithDropdownMenu';
import type {DropdownOption, WorkspaceTaxRatesBulkActionType} from '@components/ButtonWithDropdownMenu/types';
import HeaderWithBackButton from '@components/HeaderWithBackButton';
import Icon from '@components/Icon';
import * as Expensicons from '@components/Icon/Expensicons';
import * as Illustrations from '@components/Icon/Illustrations';
import ScreenWrapper from '@components/ScreenWrapper';
import SelectionList from '@components/SelectionList';
import TableListItem from '@components/SelectionList/TableListItem';
import type {ListItem} from '@components/SelectionList/types';
import Text from '@components/Text';
import useLocalize from '@hooks/useLocalize';
import useNetwork from '@hooks/useNetwork';
import useTheme from '@hooks/useTheme';
import useThemeStyles from '@hooks/useThemeStyles';
import useWindowDimensions from '@hooks/useWindowDimensions';
import {openPolicyTaxesPage} from '@libs/actions/Policy';
import {clearTaxRateError} from '@libs/actions/TaxRate';
import Navigation from '@libs/Navigation/Navigation';
import type {WorkspacesCentralPaneNavigatorParamList} from '@navigation/types';
import AdminPolicyAccessOrNotFoundWrapper from '@pages/workspace/AdminPolicyAccessOrNotFoundWrapper';
import PaidPolicyAccessOrNotFoundWrapper from '@pages/workspace/PaidPolicyAccessOrNotFoundWrapper';
import withPolicyAndFullscreenLoading from '@pages/workspace/withPolicyAndFullscreenLoading';
import type {WithPolicyAndFullscreenLoadingProps} from '@pages/workspace/withPolicyAndFullscreenLoading';
import CONST from '@src/CONST';
import ROUTES from '@src/ROUTES';
import type SCREENS from '@src/SCREENS';

type WorkspaceTaxesPageProps = WithPolicyAndFullscreenLoadingProps & StackScreenProps<WorkspacesCentralPaneNavigatorParamList, typeof SCREENS.WORKSPACE.TAXES>;

function WorkspaceTaxesPage({policy, route}: WorkspaceTaxesPageProps) {
    const {isSmallScreenWidth} = useWindowDimensions();
    const styles = useThemeStyles();
    const theme = useTheme();
    const {translate} = useLocalize();
    const [selectedTaxesIDs, setSelectedTaxesIDs] = useState<string[]>([]);
    const defaultExternalID = policy?.taxRates?.defaultExternalID;
    const foreignTaxDefault = policy?.taxRates?.foreignTaxDefault;

    const fetchTaxes = () => {
        openPolicyTaxesPage(route.params.policyID);
    };

    const {isOffline} = useNetwork({onReconnect: fetchTaxes});

    useEffect(() => {
        fetchTaxes();
        // eslint-disable-next-line react-hooks/exhaustive-deps
    }, []);

    const textForDefault = useCallback(
        (taxID: string): string => {
            if (taxID === defaultExternalID && taxID === foreignTaxDefault) {
                return translate('common.default');
            }
            if (taxID === defaultExternalID) {
                return translate('workspace.taxes.workspaceDefault');
            }
            if (taxID === foreignTaxDefault) {
                return translate('workspace.taxes.foreignDefault');
            }
            return '';
        },
        [defaultExternalID, foreignTaxDefault, translate],
    );

    const taxesList = useMemo<ListItem[]>(
        () =>
            Object.entries(policy?.taxRates?.taxes ?? {})
                .map(([key, value]) => ({
                    text: value.name,
                    alternateText: textForDefault(key),
                    keyForList: key,
                    isSelected: !!selectedTaxesIDs.includes(key),
                    isDisabledCheckbox: key === defaultExternalID,
                    pendingAction: value.pendingAction,
                    errors: value.errors,
                    rightElement: (
                        <View style={styles.flexRow}>
                            <Text style={[styles.disabledText, styles.alignSelfCenter]}>
                                {value.isDisabled ? translate('workspace.common.disabled') : translate('workspace.common.enabled')}
                            </Text>
                            <View style={[styles.p1, styles.pl2]}>
                                <Icon
                                    src={Expensicons.ArrowRight}
                                    fill={theme.icon}
                                />
                            </View>
                        </View>
                    ),
                }))
                .sort((a, b) => a.text.localeCompare(b.text)),
        [policy?.taxRates?.taxes, textForDefault, defaultExternalID, selectedTaxesIDs, styles, theme.icon, translate],
    );

    const isLoading = !isOffline && taxesList === undefined;

    const toggleTax = (tax: ListItem) => {
        const key = tax.keyForList;
        if (typeof key !== 'string') {
            return;
        }

        setSelectedTaxesIDs((prev) => {
            if (prev?.includes(key)) {
                return prev.filter((item) => item !== key);
            }
            return [...prev, key];
        });
    };

    const toggleAllTaxes = () => {
        const taxesToSelect = taxesList.filter((tax) => tax.keyForList !== defaultExternalID);
        setSelectedTaxesIDs((prev) => {
            if (prev.length === taxesToSelect.length) {
                return [];
            }

            return taxesToSelect.map((item) => (item.keyForList ? item.keyForList : ''));
        });
    };

    const getCustomListHeader = () => (
        <View style={[styles.flex1, styles.flexRow, styles.justifyContentBetween, styles.pl3, styles.pr9]}>
            <Text style={styles.searchInputStyle}>{translate('common.name')}</Text>
            <Text style={[styles.searchInputStyle, styles.textAlignCenter]}>{translate('statusPage.status')}</Text>
        </View>
    );

    const dropdownMenuOptions = useMemo(() => {
        const options: Array<DropdownOption<WorkspaceTaxRatesBulkActionType>> = [
            {
                icon: Expensicons.Trashcan,
                text: translate('workspace.taxes.actions.delete'),
                value: CONST.POLICY.TAX_RATES_BULK_ACTION_TYPES.DELETE,
                onSelected: () => {},
            },
        ];

        // `Disable rates` when at least one enabled rate is selected.
        if (selectedTaxesIDs.some((taxID) => !policy?.taxRates?.taxes[taxID]?.isDisabled)) {
            options.push({
                icon: Expensicons.Document,
                text: translate('workspace.taxes.actions.disable'),
                value: CONST.POLICY.TAX_RATES_BULK_ACTION_TYPES.DISABLE,
            });
        }

        // `Enable rates` when at least one disabled rate is selected.
        if (selectedTaxesIDs.some((taxID) => policy?.taxRates?.taxes[taxID]?.isDisabled)) {
            options.push({
                icon: Expensicons.Document,
                text: translate('workspace.taxes.actions.enable'),
                value: CONST.POLICY.TAX_RATES_BULK_ACTION_TYPES.ENABLE,
            });
        }
        return options;
    }, [policy?.taxRates?.taxes, selectedTaxesIDs, translate]);

    const headerButtons = (
        <View style={[styles.w100, styles.flexRow, isSmallScreenWidth && styles.mb3]}>
<<<<<<< HEAD
            {!selectedTaxesIDs.length ? (
                <>
                    <Button
                        medium
                        success
                        onPress={() => Navigation.navigate(ROUTES.WORKSPACE_TAXES_NEW.getRoute(policy?.id ?? ''))}
                        icon={Expensicons.Plus}
                        text={translate('workspace.taxes.addRate')}
                        style={[styles.mr3, isSmallScreenWidth && styles.w50]}
                    />
                    <Button
                        medium
                        onPress={() => {}}
                        icon={Expensicons.Gear}
                        text={translate('common.settings')}
                        style={[isSmallScreenWidth && styles.w50]}
                    />
                </>
            ) : (
                <ButtonWithDropdownMenu<WorkspaceTaxRatesBulkActionType>
                    onPress={() => {}}
                    options={dropdownMenuOptions}
                    buttonSize="medium"
                    customText={`${selectedTaxesIDs.length} selected`}
                />
            )}
=======
            <Button
                medium
                success
                onPress={() => Navigation.navigate(ROUTES.WORKSPACE_TAXES_NEW.getRoute(route.params.policyID))}
                icon={Expensicons.Plus}
                text={translate('workspace.taxes.addRate')}
                style={[styles.mr3, isSmallScreenWidth && styles.w50]}
            />
            <Button
                medium
                onPress={() => {}}
                icon={Expensicons.Gear}
                text={translate('common.settings')}
                style={[isSmallScreenWidth && styles.w50]}
            />
>>>>>>> e94dde94
        </View>
    );

    return (
        <AdminPolicyAccessOrNotFoundWrapper policyID={route.params.policyID}>
            <PaidPolicyAccessOrNotFoundWrapper policyID={route.params.policyID}>
                <ScreenWrapper
                    includeSafeAreaPaddingBottom={false}
                    style={[styles.defaultModalContainer]}
                    testID={WorkspaceTaxesPage.displayName}
                    shouldShowOfflineIndicatorInWideScreen
                >
                    <HeaderWithBackButton
                        icon={Illustrations.Coins}
                        title={translate('workspace.common.taxes')}
                        shouldShowBackButton={isSmallScreenWidth}
                    >
                        {!isSmallScreenWidth && headerButtons}
                    </HeaderWithBackButton>

                    {isSmallScreenWidth && <View style={[styles.pl5, styles.pr5]}>{headerButtons}</View>}

                    <View style={[styles.ph5, styles.pb5]}>
                        <Text style={[styles.textNormal, styles.colorMuted]}>{translate('workspace.taxes.subtitle')}</Text>
                    </View>
                    {isLoading && (
                        <ActivityIndicator
                            size={CONST.ACTIVITY_INDICATOR_SIZE.LARGE}
                            style={[styles.flex1]}
                            color={theme.spinner}
                        />
                    )}
                    <SelectionList
                        canSelectMultiple
                        sections={[{data: taxesList, indexOffset: 0, isDisabled: false}]}
                        onCheckboxPress={toggleTax}
                        onSelectRow={(tax: ListItem) => tax.keyForList && Navigation.navigate(ROUTES.WORKSPACE_TAXES_EDIT.getRoute(policy?.id ?? '', tax.keyForList))}
                        onSelectAll={toggleAllTaxes}
                        showScrollIndicator
                        ListItem={TableListItem}
                        customListHeader={getCustomListHeader()}
                        listHeaderWrapperStyle={[styles.ph9, styles.pv3, styles.pb5]}
                        onDismissError={(item) => item.keyForList && clearTaxRateError(policy?.id ?? '', item.keyForList, item.pendingAction)}
                    />
                </ScreenWrapper>
            </PaidPolicyAccessOrNotFoundWrapper>
        </AdminPolicyAccessOrNotFoundWrapper>
    );
}

WorkspaceTaxesPage.displayName = 'WorkspaceTaxesPage';

export default withPolicyAndFullscreenLoading(WorkspaceTaxesPage);<|MERGE_RESOLUTION|>--- conflicted
+++ resolved
@@ -163,13 +163,12 @@
 
     const headerButtons = (
         <View style={[styles.w100, styles.flexRow, isSmallScreenWidth && styles.mb3]}>
-<<<<<<< HEAD
             {!selectedTaxesIDs.length ? (
                 <>
                     <Button
                         medium
                         success
-                        onPress={() => Navigation.navigate(ROUTES.WORKSPACE_TAXES_NEW.getRoute(policy?.id ?? ''))}
+                        onPress={() => Navigation.navigate(ROUTES.WORKSPACE_TAXES_NEW.getRoute(route.params.policyID))}
                         icon={Expensicons.Plus}
                         text={translate('workspace.taxes.addRate')}
                         style={[styles.mr3, isSmallScreenWidth && styles.w50]}
@@ -190,23 +189,6 @@
                     customText={`${selectedTaxesIDs.length} selected`}
                 />
             )}
-=======
-            <Button
-                medium
-                success
-                onPress={() => Navigation.navigate(ROUTES.WORKSPACE_TAXES_NEW.getRoute(route.params.policyID))}
-                icon={Expensicons.Plus}
-                text={translate('workspace.taxes.addRate')}
-                style={[styles.mr3, isSmallScreenWidth && styles.w50]}
-            />
-            <Button
-                medium
-                onPress={() => {}}
-                icon={Expensicons.Gear}
-                text={translate('common.settings')}
-                style={[isSmallScreenWidth && styles.w50]}
-            />
->>>>>>> e94dde94
         </View>
     );
 
