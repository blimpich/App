import React, {useCallback, useEffect, useMemo, useState} from 'react';
import {ActivityIndicator, InteractionManager, View} from 'react-native';
import {useOnyx} from 'react-native-onyx';
import Button from '@components/Button';
import ButtonWithDropdownMenu from '@components/ButtonWithDropdownMenu';
import type {DropdownOption, WorkspaceTaxRatesBulkActionType} from '@components/ButtonWithDropdownMenu/types';
import ConfirmModal from '@components/ConfirmModal';
import HeaderWithBackButton from '@components/HeaderWithBackButton';
import * as Expensicons from '@components/Icon/Expensicons';
import * as Illustrations from '@components/Icon/Illustrations';
import ScreenWrapper from '@components/ScreenWrapper';
import ScrollView from '@components/ScrollView';
import SearchBar from '@components/SearchBar';
import TableListItem from '@components/SelectionList/TableListItem';
import type {ListItem} from '@components/SelectionList/types';
import SelectionListWithModal from '@components/SelectionListWithModal';
import CustomListHeader from '@components/SelectionListWithModal/CustomListHeader';
import Switch from '@components/Switch';
import Text from '@components/Text';
import TextLink from '@components/TextLink';
import useCleanupSelectedOptions from '@hooks/useCleanupSelectedOptions';
import useEnvironment from '@hooks/useEnvironment';
import useLocalize from '@hooks/useLocalize';
import useMobileSelectionMode from '@hooks/useMobileSelectionMode';
import useNetwork from '@hooks/useNetwork';
import useResponsiveLayout from '@hooks/useResponsiveLayout';
import useSearchBackPress from '@hooks/useSearchBackPress';
import useSearchResults from '@hooks/useSearchResults';
import useTheme from '@hooks/useTheme';
import useThemeStyles from '@hooks/useThemeStyles';
import {isConnectionInProgress, isConnectionUnverified} from '@libs/actions/connections';
import {turnOffMobileSelectionMode} from '@libs/actions/MobileSelectionMode';
import {clearTaxRateError, deletePolicyTaxes, setPolicyTaxesEnabled} from '@libs/actions/TaxRate';
import {canUseTouchScreen} from '@libs/DeviceCapabilities';
import {getLatestErrorFieldForAnyField} from '@libs/ErrorUtils';
import localeCompare from '@libs/LocaleCompare';
import goBackFromWorkspaceCentralScreen from '@libs/Navigation/helpers/goBackFromWorkspaceCentralScreen';
import Navigation from '@libs/Navigation/Navigation';
import type {PlatformStackScreenProps} from '@libs/Navigation/PlatformStackNavigation/types';
import {
    canEditTaxRate as canEditTaxRatePolicyUtils,
    getConnectedIntegration,
    getCurrentConnectionName,
    hasAccountingConnections as hasAccountingConnectionsPolicyUtils,
    shouldShowSyncError,
} from '@libs/PolicyUtils';
import StringUtils from '@libs/StringUtils';
import type {WorkspaceSplitNavigatorParamList} from '@navigation/types';
import AccessOrNotFoundWrapper from '@pages/workspace/AccessOrNotFoundWrapper';
import type {WithPolicyAndFullscreenLoadingProps} from '@pages/workspace/withPolicyAndFullscreenLoading';
import withPolicyAndFullscreenLoading from '@pages/workspace/withPolicyAndFullscreenLoading';
import {openPolicyTaxesPage} from '@userActions/Policy/Policy';
import CONST from '@src/CONST';
import ONYXKEYS from '@src/ONYXKEYS';
import ROUTES from '@src/ROUTES';
import type SCREENS from '@src/SCREENS';
import type {TaxRate} from '@src/types/onyx';

type WorkspaceTaxesPageProps = WithPolicyAndFullscreenLoadingProps & PlatformStackScreenProps<WorkspaceSplitNavigatorParamList, typeof SCREENS.WORKSPACE.TAXES>;

function WorkspaceTaxesPage({
    policy,
    route: {
        params: {policyID},
    },
}: WorkspaceTaxesPageProps) {
    // eslint-disable-next-line rulesdir/prefer-shouldUseNarrowLayout-instead-of-isSmallScreenWidth
    const {shouldUseNarrowLayout, isSmallScreenWidth} = useResponsiveLayout();
    const styles = useThemeStyles();
    const theme = useTheme();
    const {translate} = useLocalize();
    const {environmentURL} = useEnvironment();
    const [selectedTaxesIDs, setSelectedTaxesIDs] = useState<string[]>([]);
    const [isDeleteModalVisible, setIsDeleteModalVisible] = useState(false);
    const {selectionMode} = useMobileSelectionMode();
    const defaultExternalID = policy?.taxRates?.defaultExternalID;
    const foreignTaxDefault = policy?.taxRates?.foreignTaxDefault;
    const hasAccountingConnections = hasAccountingConnectionsPolicyUtils(policy);
    const [connectionSyncProgress] = useOnyx(`${ONYXKEYS.COLLECTION.POLICY_CONNECTION_SYNC_PROGRESS}${policy?.id}`, {canBeMissing: true});
    const isSyncInProgress = isConnectionInProgress(connectionSyncProgress, policy);
    const hasSyncError = shouldShowSyncError(policy, isSyncInProgress);

    const connectedIntegration = getConnectedIntegration(policy) ?? connectionSyncProgress?.connectionName;
    const isConnectionVerified = connectedIntegration && !isConnectionUnverified(policy, connectedIntegration);
    const currentConnectionName = getCurrentConnectionName(policy);
    const canSelectMultiple = shouldUseNarrowLayout ? selectionMode?.isEnabled : true;

    const enabledRatesCount = selectedTaxesIDs.filter((taxID) => !policy?.taxRates?.taxes[taxID]?.isDisabled).length;
    const disabledRatesCount = selectedTaxesIDs.length - enabledRatesCount;

    const fetchTaxes = useCallback(() => {
        openPolicyTaxesPage(policyID);
    }, [policyID]);

    const {isOffline} = useNetwork({onReconnect: fetchTaxes});

    useEffect(() => {
        fetchTaxes();
        // eslint-disable-next-line react-compiler/react-compiler
        // eslint-disable-next-line react-hooks/exhaustive-deps
    }, []);

    const cleanupSelectedOption = useCallback(() => setSelectedTaxesIDs([]), []);
    useCleanupSelectedOptions(cleanupSelectedOption);

    useEffect(() => {
        if (selectedTaxesIDs.length === 0 || !canSelectMultiple) {
            return;
        }

        setSelectedTaxesIDs((prevSelectedTaxesIDs) => {
            const newSelectedTaxesIDs = [];

            for (const taxID of prevSelectedTaxesIDs) {
                if (
                    policy?.taxRates?.taxes?.[taxID] &&
                    policy?.taxRates?.taxes?.[taxID].pendingAction !== CONST.RED_BRICK_ROAD_PENDING_ACTION.DELETE &&
                    canEditTaxRatePolicyUtils(policy, taxID)
                ) {
                    newSelectedTaxesIDs.push(taxID);
                }
            }

            return newSelectedTaxesIDs;
        });
        // eslint-disable-next-line react-compiler/react-compiler, react-hooks/exhaustive-deps
    }, [policy?.taxRates?.taxes]);

    useSearchBackPress({
        onClearSelection: () => {
            setSelectedTaxesIDs([]);
        },
        onNavigationCallBack: () => Navigation.goBack(),
    });

    const textForDefault = useCallback(
        (taxID: string, taxRate: TaxRate): string => {
            let suffix;
            if (taxID === defaultExternalID && taxID === foreignTaxDefault) {
                suffix = translate('common.default');
            } else if (taxID === defaultExternalID) {
                suffix = translate('workspace.taxes.workspaceDefault');
            } else if (taxID === foreignTaxDefault) {
                suffix = translate('workspace.taxes.foreignDefault');
            }
            if (suffix) {
                return `${taxRate.value} ${CONST.DOT_SEPARATOR} ${suffix}`;
            }
            return `${taxRate.value}`;
        },
        [defaultExternalID, foreignTaxDefault, translate],
    );

    const updateWorkspaceTaxEnabled = useCallback(
        (value: boolean, taxID: string) => {
            setPolicyTaxesEnabled(policy, [taxID], value);
        },
        [policy],
    );

    const taxesList = useMemo<ListItem[]>(() => {
        if (!policy) {
            return [];
        }
        return Object.entries(policy.taxRates?.taxes ?? {}).map(([key, value]) => {
            const canEditTaxRate = policy && canEditTaxRatePolicyUtils(policy, key);

            return {
                text: value.name,
                alternateText: textForDefault(key, value),
                keyForList: key,
                isSelected: !!selectedTaxesIDs.includes(key) && canSelectMultiple,
                isDisabledCheckbox: !canEditTaxRatePolicyUtils(policy, key),
                isDisabled: value.pendingAction === CONST.RED_BRICK_ROAD_PENDING_ACTION.DELETE,
                pendingAction: value.pendingAction ?? (Object.keys(value.pendingFields ?? {}).length > 0 ? CONST.RED_BRICK_ROAD_PENDING_ACTION.UPDATE : null),
                errors: value.errors ?? getLatestErrorFieldForAnyField(value),
                rightElement: (
                    <Switch
                        isOn={!value.isDisabled}
                        disabled={!canEditTaxRate || value.pendingAction === CONST.RED_BRICK_ROAD_PENDING_ACTION.DELETE}
                        accessibilityLabel={translate('workspace.taxes.actions.enable')}
                        onToggle={(newValue: boolean) => updateWorkspaceTaxEnabled(newValue, key)}
                    />
                ),
            };
        });
    }, [policy, textForDefault, selectedTaxesIDs, canSelectMultiple, translate, updateWorkspaceTaxEnabled]);

    const filterTax = useCallback((tax: ListItem, searchInput: string) => {
        const taxName = StringUtils.normalize(tax.text?.toLowerCase() ?? '');
        const taxAlternateText = StringUtils.normalize(tax.alternateText?.toLowerCase() ?? '');
        const normalizedSearchInput = StringUtils.normalize(searchInput.toLowerCase() ?? '');
        return taxName.includes(normalizedSearchInput) || taxAlternateText.includes(normalizedSearchInput);
    }, []);
    const sortTaxes = useCallback((taxes: ListItem[]) => {
        return taxes.sort((a, b) => {
            const aText = a.text ?? a.keyForList ?? '';
            const bText = b.text ?? b.keyForList ?? '';
            return localeCompare(aText, bText);
        });
    }, []);
    const [inputValue, setInputValue, filteredTaxesList] = useSearchResults(taxesList, filterTax, sortTaxes);

    const isLoading = !isOffline && taxesList === undefined;

    const toggleTax = (tax: ListItem) => {
        const key = tax.keyForList;
        if (typeof key !== 'string' || key === defaultExternalID || key === foreignTaxDefault) {
            return;
        }

        setSelectedTaxesIDs((prev) => {
            if (prev?.includes(key)) {
                return prev.filter((item) => item !== key);
            }
            return [...prev, key];
        });
    };

    const toggleAllTaxes = () => {
        const taxesToSelect = filteredTaxesList.filter(
            (tax) => tax.keyForList !== defaultExternalID && tax.keyForList !== foreignTaxDefault && tax.pendingAction !== CONST.RED_BRICK_ROAD_PENDING_ACTION.DELETE,
        );
        setSelectedTaxesIDs((prev) => {
            if (prev.length > 0) {
                return [];
            }
            return taxesToSelect.map((item) => (item.keyForList ? item.keyForList : ''));
        });
    };

    const getCustomListHeader = () => {
        return (
            <CustomListHeader
                canSelectMultiple={canSelectMultiple}
                leftHeaderText={translate('common.name')}
                rightHeaderText={translate('common.enabled')}
            />
        );
    };

    const deleteTaxes = useCallback(() => {
        if (!policy?.id) {
            return;
        }
        deletePolicyTaxes(policy, selectedTaxesIDs);
        setIsDeleteModalVisible(false);

        InteractionManager.runAfterInteractions(() => {
            setSelectedTaxesIDs([]);
        });
    }, [policy, selectedTaxesIDs]);

    const toggleTaxes = useCallback(
        (isEnabled: boolean) => {
            if (!policy?.id) {
                return;
            }
            setPolicyTaxesEnabled(policy, selectedTaxesIDs, isEnabled);
            setSelectedTaxesIDs([]);
        },
        [policy, selectedTaxesIDs],
    );

    const navigateToEditTaxRate = (taxRate: ListItem) => {
        if (!taxRate.keyForList) {
            return;
        }
        if (isSmallScreenWidth && selectionMode?.isEnabled) {
            toggleTax(taxRate);
            return;
        }
        Navigation.navigate(ROUTES.WORKSPACE_TAX_EDIT.getRoute(policyID, taxRate.keyForList));
    };

    const dropdownMenuOptions = useMemo(() => {
        const isMultiple = selectedTaxesIDs.length > 1;
        const options: Array<DropdownOption<WorkspaceTaxRatesBulkActionType>> = [];
        if (!hasAccountingConnections) {
            options.push({
                icon: Expensicons.Trashcan,
                text: isMultiple ? translate('workspace.taxes.actions.deleteMultiple') : translate('workspace.taxes.actions.delete'),
                value: CONST.POLICY.BULK_ACTION_TYPES.DELETE,
                onSelected: () => setIsDeleteModalVisible(true),
            });
        }

        // `Disable rates` when at least one enabled rate is selected.
        if (selectedTaxesIDs.some((taxID) => !policy?.taxRates?.taxes[taxID]?.isDisabled)) {
            options.push({
                icon: Expensicons.Close,
                text: translate('workspace.taxes.actions.disableTaxRates', {count: enabledRatesCount}),
                value: CONST.POLICY.BULK_ACTION_TYPES.DISABLE,
                onSelected: () => toggleTaxes(false),
            });
        }

        // `Enable rates` when at least one disabled rate is selected.
        if (selectedTaxesIDs.some((taxID) => policy?.taxRates?.taxes[taxID]?.isDisabled)) {
            options.push({
                icon: Expensicons.Checkmark,
                text: translate('workspace.taxes.actions.enableTaxRates', {count: disabledRatesCount}),
                value: CONST.POLICY.BULK_ACTION_TYPES.ENABLE,
                onSelected: () => toggleTaxes(true),
            });
        }
        return options;
    }, [hasAccountingConnections, policy?.taxRates?.taxes, selectedTaxesIDs, toggleTaxes, translate, enabledRatesCount, disabledRatesCount]);

    const shouldShowBulkActionsButton = shouldUseNarrowLayout ? selectionMode?.isEnabled : selectedTaxesIDs.length > 0;
    const headerButtons = !shouldShowBulkActionsButton ? (
        <View style={[styles.w100, styles.flexRow, styles.gap2, shouldUseNarrowLayout && styles.mb3]}>
            {!hasAccountingConnections && (
                <Button
                    success
                    onPress={() => Navigation.navigate(ROUTES.WORKSPACE_TAX_CREATE.getRoute(policyID))}
                    icon={Expensicons.Plus}
                    text={translate('workspace.taxes.addRate')}
                    style={[shouldUseNarrowLayout && styles.flex1]}
                />
            )}
            <Button
                onPress={() => Navigation.navigate(ROUTES.WORKSPACE_TAXES_SETTINGS.getRoute(policyID))}
                icon={Expensicons.Gear}
                text={translate('common.settings')}
                style={[shouldUseNarrowLayout && styles.flex1]}
            />
        </View>
    ) : (
        <ButtonWithDropdownMenu<WorkspaceTaxRatesBulkActionType>
            onPress={() => {}}
            options={dropdownMenuOptions}
            buttonSize={CONST.DROPDOWN_BUTTON_SIZE.MEDIUM}
            customText={translate('workspace.common.selected', {count: selectedTaxesIDs.length})}
            shouldAlwaysShowDropdownMenu
            pressOnEnter
            isSplitButton={false}
            style={[shouldUseNarrowLayout && styles.flexGrow1, shouldUseNarrowLayout && styles.mb3]}
            isDisabled={!selectedTaxesIDs.length}
        />
    );

    const selectionModeHeader = selectionMode?.isEnabled && shouldUseNarrowLayout;

    return (
        <AccessOrNotFoundWrapper
            accessVariants={[CONST.POLICY.ACCESS_VARIANTS.ADMIN, CONST.POLICY.ACCESS_VARIANTS.PAID]}
            policyID={policyID}
            featureName={CONST.POLICY.MORE_FEATURES.ARE_TAXES_ENABLED}
        >
            <ScreenWrapper
                enableEdgeToEdgeBottomSafeAreaPadding
                style={[styles.defaultModalContainer]}
                testID={WorkspaceTaxesPage.displayName}
                shouldShowOfflineIndicatorInWideScreen
            >
                <HeaderWithBackButton
                    icon={!selectionModeHeader ? Illustrations.Coins : undefined}
                    shouldUseHeadlineHeader={!selectionModeHeader}
                    title={translate(selectionModeHeader ? 'common.selectMultiple' : 'workspace.common.taxes')}
                    shouldShowBackButton={shouldUseNarrowLayout}
                    onBackButtonPress={() => {
                        if (selectionMode?.isEnabled) {
                            setSelectedTaxesIDs([]);
                            turnOffMobileSelectionMode();
                            return;
                        }
                        goBackFromWorkspaceCentralScreen(policyID);
                    }}
                >
                    {!shouldUseNarrowLayout && headerButtons}
                </HeaderWithBackButton>
                {shouldUseNarrowLayout && <View style={[styles.pl5, styles.pr5]}>{headerButtons}</View>}
                <ScrollView
                    showsVerticalScrollIndicator={false}
                    contentContainerStyle={[styles.flexGrow1, styles.flexShrink0]}
                >
                    <View style={[styles.ph5, styles.pb5, styles.pt3, shouldUseNarrowLayout ? styles.workspaceSectionMobile : styles.workspaceSection]}>
                        {!hasSyncError && isConnectionVerified ? (
                            <Text>
                                <Text style={[styles.textNormal, styles.colorMuted]}>{`${translate('workspace.taxes.importedFromAccountingSoftware')} `}</Text>
                                <TextLink
                                    style={[styles.textNormal, styles.link]}
                                    href={`${environmentURL}/${ROUTES.POLICY_ACCOUNTING.getRoute(policyID)}`}
                                >
                                    {`${currentConnectionName} ${translate('workspace.accounting.settings')}`}
                                </TextLink>
                                <Text style={[styles.textNormal, styles.colorMuted]}>.</Text>
                            </Text>
                        ) : (
                            <Text style={[styles.textNormal, styles.colorMuted]}>{translate('workspace.taxes.subtitle')}</Text>
                        )}
                    </View>
                    {isLoading && (
                        <ActivityIndicator
                            size={CONST.ACTIVITY_INDICATOR_SIZE.LARGE}
                            style={[styles.flex1]}
                            color={theme.spinner}
                        />
                    )}
                    {taxesList.length > CONST.SEARCH_ITEM_LIMIT && (
                        <SearchBar
                            label={translate('workspace.taxes.findTaxRate')}
                            inputValue={inputValue}
                            onChangeText={setInputValue}
                            shouldShowEmptyState={filteredTaxesList.length === 0}
                        />
                    )}
                    <SelectionListWithModal
                        canSelectMultiple={canSelectMultiple}
                        turnOnSelectionModeOnLongPress
                        onTurnOnSelectionMode={(item) => item && toggleTax(item)}
                        sections={[{data: filteredTaxesList, isDisabled: false}]}
<<<<<<< HEAD
=======
                        shouldUseDefaultRightHandSideCheckmark={false}
                        selectedItemKeys={selectedTaxesIDs}
>>>>>>> d814c8ff
                        onCheckboxPress={toggleTax}
                        onSelectRow={navigateToEditTaxRate}
                        onSelectAll={toggleAllTaxes}
                        ListItem={TableListItem}
                        customListHeader={getCustomListHeader()}
                        shouldPreventDefaultFocusOnSelectRow={!canUseTouchScreen()}
                        listHeaderWrapperStyle={[styles.ph9, styles.pv3, styles.pb5]}
                        onDismissError={(item) => (item.keyForList ? clearTaxRateError(policyID, item.keyForList, item.pendingAction) : undefined)}
                        showScrollIndicator={false}
                        addBottomSafeAreaPadding
                    />
                </ScrollView>
                <ConfirmModal
                    title={translate('workspace.taxes.actions.delete')}
                    isVisible={isDeleteModalVisible}
                    onConfirm={deleteTaxes}
                    onCancel={() => setIsDeleteModalVisible(false)}
                    prompt={
                        selectedTaxesIDs.length > 1
                            ? translate('workspace.taxes.deleteMultipleTaxConfirmation', {taxAmount: selectedTaxesIDs.length})
                            : translate('workspace.taxes.deleteTaxConfirmation')
                    }
                    confirmText={translate('common.delete')}
                    cancelText={translate('common.cancel')}
                    danger
                />
            </ScreenWrapper>
        </AccessOrNotFoundWrapper>
    );
}

WorkspaceTaxesPage.displayName = 'WorkspaceTaxesPage';

export default withPolicyAndFullscreenLoading(WorkspaceTaxesPage);<|MERGE_RESOLUTION|>--- conflicted
+++ resolved
@@ -411,11 +411,8 @@
                         turnOnSelectionModeOnLongPress
                         onTurnOnSelectionMode={(item) => item && toggleTax(item)}
                         sections={[{data: filteredTaxesList, isDisabled: false}]}
-<<<<<<< HEAD
-=======
                         shouldUseDefaultRightHandSideCheckmark={false}
                         selectedItemKeys={selectedTaxesIDs}
->>>>>>> d814c8ff
                         onCheckboxPress={toggleTax}
                         onSelectRow={navigateToEditTaxRate}
                         onSelectAll={toggleAllTaxes}
