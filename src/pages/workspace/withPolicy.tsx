import type {ComponentType, ForwardedRef, RefAttributes} from 'react';
import React, {forwardRef} from 'react';
import type {OnyxEntry} from 'react-native-onyx';
import {useOnyx} from 'react-native-onyx';
import type {PlatformStackRouteProp} from '@libs/Navigation/PlatformStackNavigation/types';
import type {AuthScreensParamList, ReimbursementAccountNavigatorParamList, SettingsNavigatorParamList, WorkspaceSplitNavigatorParamList} from '@navigation/types';
import {updateLastAccessedWorkspace} from '@userActions/Policy/Policy';
<<<<<<< HEAD
import CONST from '@src/CONST';
=======
>>>>>>> d629de01
import ONYXKEYS from '@src/ONYXKEYS';
import type SCREENS from '@src/SCREENS';
import type * as OnyxTypes from '@src/types/onyx';
import isLoadingOnyxValue from '@src/types/utils/isLoadingOnyxValue';

type NavigatorsParamList = AuthScreensParamList & SettingsNavigatorParamList & ReimbursementAccountNavigatorParamList & WorkspaceSplitNavigatorParamList;

type PolicyRouteName =
    | typeof SCREENS.REIMBURSEMENT_ACCOUNT_ROOT
    | typeof SCREENS.WORKSPACE.INITIAL
    | typeof SCREENS.WORKSPACE.PROFILE
    | typeof SCREENS.WORKSPACE.MORE_FEATURES
    | typeof SCREENS.WORKSPACE.MEMBERS
    | typeof SCREENS.WORKSPACE.EXPENSIFY_CARD
    | typeof SCREENS.WORKSPACE.COMPANY_CARDS
    | typeof SCREENS.WORKSPACE.INVITE
    | typeof SCREENS.WORKSPACE.INVITE_MESSAGE
    | typeof SCREENS.WORKSPACE.WORKFLOWS_PAYER
    | typeof SCREENS.WORKSPACE.WORKFLOWS
    | typeof SCREENS.WORKSPACE.WORKFLOWS_APPROVALS_NEW
    | typeof SCREENS.WORKSPACE.WORKFLOWS_APPROVALS_EDIT
    | typeof SCREENS.WORKSPACE.WORKFLOWS_APPROVALS_EXPENSES_FROM
    | typeof SCREENS.WORKSPACE.WORKFLOWS_APPROVALS_APPROVER
    | typeof SCREENS.WORKSPACE.WORKFLOWS_AUTO_REPORTING_MONTHLY_OFFSET
    | typeof SCREENS.WORKSPACE.WORKFLOWS_AUTO_REPORTING_FREQUENCY
    | typeof SCREENS.WORKSPACE.MEMBER_DETAILS
    | typeof SCREENS.WORKSPACE.MEMBER_NEW_CARD
    | typeof SCREENS.WORKSPACE.INVOICES
    | typeof SCREENS.WORKSPACE.OWNER_CHANGE_CHECK
    | typeof SCREENS.WORKSPACE.TAX_EDIT
    | typeof SCREENS.WORKSPACE.ADDRESS
    | typeof SCREENS.WORKSPACE.CATEGORIES_SETTINGS
    | typeof SCREENS.WORKSPACE.DISTANCE_RATE_TAX_RATE_EDIT
    | typeof SCREENS.WORKSPACE.DISTANCE_RATE_TAX_RECLAIMABLE_ON_EDIT
    | typeof SCREENS.WORKSPACE.REPORT_FIELDS_CREATE
    | typeof SCREENS.WORKSPACE.REPORT_FIELDS_LIST_VALUES
    | typeof SCREENS.WORKSPACE.REPORT_FIELDS_EDIT_INITIAL_VALUE
    | typeof SCREENS.WORKSPACE.REPORT_FIELDS_VALUE_SETTINGS
    | typeof SCREENS.WORKSPACE.ACCOUNTING.CARD_RECONCILIATION
    | typeof SCREENS.WORKSPACE.RULES
    | typeof SCREENS.WORKSPACE.EXPENSIFY_CARD_ISSUE_NEW
    | typeof SCREENS.WORKSPACE.COMPANY_CARDS_ASSIGN_CARD;

type PolicyRoute = PlatformStackRouteProp<NavigatorsParamList, PolicyRouteName>;

<<<<<<< HEAD
function getPolicyIDFromRoute(route: PolicyRoute): string {
    return route?.params?.policyID ?? CONST.DEFAULT_NUMBER_ID.toString();
=======
function getPolicyIDFromRoute(route: PolicyRoute): string | undefined {
    return route?.params?.policyID;
>>>>>>> d629de01
}

type WithPolicyOnyxProps = {
    policy: OnyxEntry<OnyxTypes.Policy>;
    policyDraft: OnyxEntry<OnyxTypes.Policy>;
    isLoadingPolicy: boolean;
};

type WithPolicyProps = WithPolicyOnyxProps & {
    route: PolicyRoute;
};

const policyDefaultProps: WithPolicyOnyxProps = {
    policy: {} as OnyxTypes.Policy,
    policyDraft: {} as OnyxTypes.Policy,
    isLoadingPolicy: false,
};

/*
 * HOC for connecting a policy in Onyx corresponding to the policyID in route params
 */
export default function <TProps extends WithPolicyProps, TRef>(
    WrappedComponent: ComponentType<TProps & RefAttributes<TRef>>,
): React.ComponentType<Omit<TProps, keyof WithPolicyOnyxProps> & RefAttributes<TRef>> {
    function WithPolicy(props: Omit<TProps, keyof WithPolicyOnyxProps>, ref: ForwardedRef<TRef>) {
        const policyID = getPolicyIDFromRoute(props.route as PolicyRoute);
<<<<<<< HEAD
        const [hasLoadedApp] = useOnyx(ONYXKEYS.HAS_LOADED_APP, {canBeMissing: true});
        const [policy, policyResults] = useOnyx(`${ONYXKEYS.COLLECTION.POLICY}${policyID}`, {canBeMissing: true});
        const [policyDraft, policyDraftResults] = useOnyx(`${ONYXKEYS.COLLECTION.POLICY_DRAFTS}${policyID}`, {canBeMissing: true});
        /* eslint-disable-next-line @typescript-eslint/prefer-nullish-coalescing */
        const isLoadingPolicy = !hasLoadedApp || isLoadingOnyxValue(policyResults, policyDraftResults);

        if (policyID.length > 0) {
=======

        const [policy, policyResults] = useOnyx(`${ONYXKEYS.COLLECTION.POLICY}${policyID}`, {canBeMissing: true});
        const [policyDraft, policyDraftResults] = useOnyx(`${ONYXKEYS.COLLECTION.POLICY_DRAFTS}${policyID}`, {canBeMissing: true});
        const isLoadingPolicy = isLoadingOnyxValue(policyResults, policyDraftResults);

        if (policyID && policyID.length > 0) {
>>>>>>> d629de01
            updateLastAccessedWorkspace(policyID);
        }

        return (
            <WrappedComponent
                // eslint-disable-next-line react/jsx-props-no-spreading
                {...(props as TProps)}
                policy={policy}
                policyDraft={policyDraft}
                isLoadingPolicy={isLoadingPolicy}
                ref={ref}
            />
        );
    }

    WithPolicy.displayName = `WithPolicy`;

    return forwardRef(WithPolicy);
}

export {policyDefaultProps};
export type {WithPolicyOnyxProps, WithPolicyProps};<|MERGE_RESOLUTION|>--- conflicted
+++ resolved
@@ -5,10 +5,6 @@
 import type {PlatformStackRouteProp} from '@libs/Navigation/PlatformStackNavigation/types';
 import type {AuthScreensParamList, ReimbursementAccountNavigatorParamList, SettingsNavigatorParamList, WorkspaceSplitNavigatorParamList} from '@navigation/types';
 import {updateLastAccessedWorkspace} from '@userActions/Policy/Policy';
-<<<<<<< HEAD
-import CONST from '@src/CONST';
-=======
->>>>>>> d629de01
 import ONYXKEYS from '@src/ONYXKEYS';
 import type SCREENS from '@src/SCREENS';
 import type * as OnyxTypes from '@src/types/onyx';
@@ -54,13 +50,8 @@
 
 type PolicyRoute = PlatformStackRouteProp<NavigatorsParamList, PolicyRouteName>;
 
-<<<<<<< HEAD
-function getPolicyIDFromRoute(route: PolicyRoute): string {
-    return route?.params?.policyID ?? CONST.DEFAULT_NUMBER_ID.toString();
-=======
 function getPolicyIDFromRoute(route: PolicyRoute): string | undefined {
     return route?.params?.policyID;
->>>>>>> d629de01
 }
 
 type WithPolicyOnyxProps = {
@@ -87,22 +78,13 @@
 ): React.ComponentType<Omit<TProps, keyof WithPolicyOnyxProps> & RefAttributes<TRef>> {
     function WithPolicy(props: Omit<TProps, keyof WithPolicyOnyxProps>, ref: ForwardedRef<TRef>) {
         const policyID = getPolicyIDFromRoute(props.route as PolicyRoute);
-<<<<<<< HEAD
         const [hasLoadedApp] = useOnyx(ONYXKEYS.HAS_LOADED_APP, {canBeMissing: true});
         const [policy, policyResults] = useOnyx(`${ONYXKEYS.COLLECTION.POLICY}${policyID}`, {canBeMissing: true});
         const [policyDraft, policyDraftResults] = useOnyx(`${ONYXKEYS.COLLECTION.POLICY_DRAFTS}${policyID}`, {canBeMissing: true});
         /* eslint-disable-next-line @typescript-eslint/prefer-nullish-coalescing */
         const isLoadingPolicy = !hasLoadedApp || isLoadingOnyxValue(policyResults, policyDraftResults);
 
-        if (policyID.length > 0) {
-=======
-
-        const [policy, policyResults] = useOnyx(`${ONYXKEYS.COLLECTION.POLICY}${policyID}`, {canBeMissing: true});
-        const [policyDraft, policyDraftResults] = useOnyx(`${ONYXKEYS.COLLECTION.POLICY_DRAFTS}${policyID}`, {canBeMissing: true});
-        const isLoadingPolicy = isLoadingOnyxValue(policyResults, policyDraftResults);
-
         if (policyID && policyID.length > 0) {
->>>>>>> d629de01
             updateLastAccessedWorkspace(policyID);
         }
 
