import React, {useMemo} from 'react';
import {View} from 'react-native';
import type {StyleProp, TextStyle, ViewStyle} from 'react-native';
import Icon from '@components/Icon';
import OfflineWithFeedback from '@components/OfflineWithFeedback';
import Switch from '@components/Switch';
import Text from '@components/Text';
import useThemeStyles from '@hooks/useThemeStyles';
import type {Errors, PendingAction} from '@src/types/onyx/OnyxCommon';
import type IconAsset from '@src/types/utils/IconAsset';

type ToggleSettingOptionRowProps = {
    /** Icon to be shown for the option */
    icon?: IconAsset;

    /** Title of the option */
    title?: string;

    /** Custom title for the option */
    customTitle?: React.ReactNode;

    /** Subtitle of the option */
    subtitle?: string;

    /** Accessibility label for the switch */
    switchAccessibilityLabel: string;

    /** subtitle should show below switch and title */
    shouldPlaceSubtitleBelowSwitch?: boolean;

    /** Used to apply styles to the outermost container */
    wrapperStyle?: StyleProp<ViewStyle>;
<<<<<<< HEAD

=======
    /** Used to apply styles to the Title */
    titleStyle?: StyleProp<TextStyle>;
>>>>>>> 432c2e70
    /** Whether the option is enabled or not */
    isActive: boolean;

    /** Callback to be called when the switch is toggled */
    onToggle: (isEnabled: boolean) => void;

    /** SubMenuItems will be shown when the option is enabled */
    subMenuItems?: React.ReactNode;

    /** If there is a pending action, we will grey out the option */
    pendingAction?: PendingAction;

    /** Any error message to show */
    errors?: Errors;

    /** Callback to close the error messages */
    onCloseError?: () => void;

    /** Whether the toggle should be disabled */
    disabled?: boolean;

    /** Whether to show the lock icon even if the switch is enabled */
    showLockIcon?: boolean;
};
const ICON_SIZE = 48;

function ToggleSettingOptionRow({
    icon,
    title,
    customTitle,
    subtitle,
    switchAccessibilityLabel,
    shouldPlaceSubtitleBelowSwitch,
    wrapperStyle,
    titleStyle,
    onToggle,
    subMenuItems,
    isActive,
    pendingAction,
    errors,
    onCloseError,
    disabled = false,
    showLockIcon = false,
}: ToggleSettingOptionRowProps) {
    const styles = useThemeStyles();

    const subTitleView = useMemo(
        () => <Text style={[styles.textLabel, shouldPlaceSubtitleBelowSwitch ? styles.mt1 : {...styles.mt1, ...styles.mr5}, styles.textSupporting]}>{subtitle}</Text>,
        [shouldPlaceSubtitleBelowSwitch, subtitle, styles.mr5, styles.mt1, styles.textLabel, styles.textSupporting],
    );

    return (
        <OfflineWithFeedback
            pendingAction={pendingAction}
            errors={errors}
            errorRowStyles={[styles.mt2]}
            style={[wrapperStyle]}
            onClose={onCloseError}
        >
            <View style={styles.pRelative}>
                <View style={[styles.flexRow, styles.alignItemsCenter, styles.justifyContentBetween]}>
                    <View style={[styles.flexRow, styles.alignItemsCenter, styles.flex1]}>
                        {!!icon && (
                            <Icon
                                src={icon}
                                height={ICON_SIZE}
                                width={ICON_SIZE}
                                additionalStyles={[styles.mr3]}
                            />
                        )}
<<<<<<< HEAD
                        {customTitle ?? (
                            <View style={[styles.flexColumn, styles.flex1]}>
                                <Text style={[styles.textNormal, styles.lh20]}>{title}</Text>
                                {!shouldPlaceSubtitleBelowSwitch && subtitle && subTitleView}
                            </View>
                        )}
=======
                        <View style={[styles.flexColumn, styles.flex1]}>
                            <Text style={[styles.textNormal, styles.lh20, titleStyle]}>{title}</Text>
                            {!shouldPlaceSubtitleBelowSwitch && subtitle && subTitleView}
                        </View>
>>>>>>> 432c2e70
                    </View>
                    <Switch
                        accessibilityLabel={switchAccessibilityLabel}
                        onToggle={onToggle}
                        isOn={isActive}
                        disabled={disabled}
                        showLockIcon={showLockIcon}
                    />
                </View>
                {shouldPlaceSubtitleBelowSwitch && subtitle && subTitleView}
                {isActive && subMenuItems}
            </View>
        </OfflineWithFeedback>
    );
}

export type {ToggleSettingOptionRowProps};
export default ToggleSettingOptionRow;<|MERGE_RESOLUTION|>--- conflicted
+++ resolved
@@ -30,12 +30,10 @@
 
     /** Used to apply styles to the outermost container */
     wrapperStyle?: StyleProp<ViewStyle>;
-<<<<<<< HEAD
 
-=======
     /** Used to apply styles to the Title */
     titleStyle?: StyleProp<TextStyle>;
->>>>>>> 432c2e70
+
     /** Whether the option is enabled or not */
     isActive: boolean;
 
@@ -106,19 +104,12 @@
                                 additionalStyles={[styles.mr3]}
                             />
                         )}
-<<<<<<< HEAD
                         {customTitle ?? (
                             <View style={[styles.flexColumn, styles.flex1]}>
-                                <Text style={[styles.textNormal, styles.lh20]}>{title}</Text>
+                                <Text style={[styles.textNormal, styles.lh20, titleStyle]}>{title}</Text>
                                 {!shouldPlaceSubtitleBelowSwitch && subtitle && subTitleView}
                             </View>
                         )}
-=======
-                        <View style={[styles.flexColumn, styles.flex1]}>
-                            <Text style={[styles.textNormal, styles.lh20, titleStyle]}>{title}</Text>
-                            {!shouldPlaceSubtitleBelowSwitch && subtitle && subTitleView}
-                        </View>
->>>>>>> 432c2e70
                     </View>
                     <Switch
                         accessibilityLabel={switchAccessibilityLabel}
