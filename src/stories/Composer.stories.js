--- conflicted
+++ resolved
@@ -31,28 +31,16 @@
     return (
         <View>
             <View style={[styles.border, styles.p4]}>
-<<<<<<< HEAD
-                <ComposerWithNavigation
-                    // eslint-disable-next-line react/jsx-props-no-spreading
-                    {...args}
-                    multiline
-                    onChangeText={setComment}
-                    onPasteFile={setPastedFile}
-                    style={[styles.textInputCompose, styles.w100, styles.verticalAlignTop]}
-                />
-=======
                 <NavigationContext.Provider value={navigationContextValue}>
                     <Composer
                         // eslint-disable-next-line react/jsx-props-no-spreading
                         {...args}
                         multiline
-                        textAlignVertical="top"
                         onChangeText={setComment}
                         onPasteFile={setPastedFile}
-                        style={[styles.textInputCompose, styles.w100]}
+                        style={[styles.textInputCompose, styles.w100, styles.verticalAlignTop]}
                     />
                 </NavigationContext.Provider>
->>>>>>> c498ab5a
             </View>
             <View style={[styles.flexRow, styles.mv5, styles.flexWrap, styles.w100]}>
                 <View
