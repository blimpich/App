--- conflicted
+++ resolved
@@ -1,11 +1,8 @@
 import React from 'react';
 import {View} from 'react-native';
 import TextInput from '../components/TextInput';
-<<<<<<< HEAD
 import Picker from '../components/Picker';
-=======
 import AddressSearch from '../components/AddressSearch';
->>>>>>> 081d85fc
 import Form from '../components/Form';
 import * as FormActions from '../libs/actions/FormActions';
 import styles from '../styles/styles';
@@ -18,11 +15,7 @@
 const story = {
     title: 'Components/Form',
     component: Form,
-<<<<<<< HEAD
-    subcomponents: {TextInput, Picker},
-=======
-    subcomponents: {TextInput, AddressSearch},
->>>>>>> 081d85fc
+    subcomponents: {TextInput, AddressSearch, Picker},
 };
 
 const Template = (args) => {
@@ -48,7 +41,12 @@
                 containerStyles={[styles.mt4]}
                 isFormInput
             />
-<<<<<<< HEAD
+            <AddressSearch
+                label="Street"
+                inputID="street"
+                containerStyles={[styles.mt4]}
+                isFormInput
+            />
             <View>
                 <Picker
                     label="Fruit"
@@ -90,12 +88,6 @@
                         value: 'apple',
                     },
                 ]}
-=======
-            <AddressSearch
-                label="Street"
-                inputID="street"
-                containerStyles={[styles.mt4]}
->>>>>>> 081d85fc
                 isFormInput
             />
         </Form>
