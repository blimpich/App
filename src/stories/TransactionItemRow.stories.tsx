import type {Meta, StoryFn} from '@storybook/react';
import React from 'react';
import ScreenWrapper from '@components/ScreenWrapper';
import ThemeProvider from '@components/ThemeProvider';
import ThemeStylesProvider from '@components/ThemeStylesProvider';
import TransactionItemRow from '@components/TransactionItemRow';
import CONST from '@src/CONST';
import type Transaction from '@src/types/onyx/Transaction';
import transaction from './objects/Transaction';

type TransactionItemRowStory = StoryFn<typeof TransactionItemRow>;

type TransactionItemRowProps = {
    transactionItem: Transaction;
    shouldUseNarrowLayout: boolean;
    isSelected: boolean;
    shouldShowTooltip: boolean;
<<<<<<< HEAD
    shouldShowCheckBox: boolean;
=======
    shouldShowCheckbox: boolean;
>>>>>>> 1de2c6d1
};

const story: Meta<typeof TransactionItemRow> = {
    title: 'Components/TransactionItemRow',
    component: TransactionItemRow,
    args: {
        transactionItem: transaction,
        shouldUseNarrowLayout: false,
        isSelected: false,
        shouldShowTooltip: true,
        shouldShowCheckBox: true,
    },
    argTypes: {
        transactionItem: {
            control: 'object',
        },
        shouldUseNarrowLayout: {
            control: 'boolean',
        },
        isSelected: {
            control: 'boolean',
        },
        shouldShowTooltip: {
            control: 'boolean',
        },
<<<<<<< HEAD
        shouldShowCheckBox: {
=======
        shouldShowCheckbox: {
>>>>>>> 1de2c6d1
            control: 'boolean',
        },
    },
    parameters: {
        useLightTheme: true,
    },
};

function Template(
<<<<<<< HEAD
    {transactionItem, shouldUseNarrowLayout, isSelected, shouldShowTooltip, shouldShowCheckBox}: TransactionItemRowProps,
=======
    {transactionItem, shouldUseNarrowLayout, isSelected, shouldShowTooltip, shouldShowCheckbox}: TransactionItemRowProps,
>>>>>>> 1de2c6d1
    {parameters}: {parameters: {useLightTheme?: boolean}},
) {
    const theme = parameters.useLightTheme ? CONST.THEME.LIGHT : CONST.THEME.DARK;

    return (
        <ThemeProvider theme={theme}>
<<<<<<< HEAD
            <ThemeStylesProvider>
                <TransactionItemRow
                    transactionItem={transactionItem}
                    shouldUseNarrowLayout={shouldUseNarrowLayout}
                    isSelected={isSelected}
                    shouldShowTooltip={shouldShowTooltip}
                    shouldShowChatBubbleComponent
                    dateColumnSize={CONST.SEARCH.TABLE_COLUMN_SIZES.NORMAL}
                    onCheckboxPress={() => {}}
                    shouldShowCheckBox={shouldShowCheckBox}
                />
            </ThemeStylesProvider>
=======
            <ScreenWrapper testID="testID">
                <ThemeStylesProvider>
                    <TransactionItemRow
                        transactionItem={transactionItem}
                        shouldUseNarrowLayout={shouldUseNarrowLayout}
                        shouldShowCheckbox={shouldShowCheckbox}
                        isSelected={isSelected}
                        shouldShowTooltip={shouldShowTooltip}
                        shouldShowChatBubbleComponent
                        dateColumnSize={CONST.SEARCH.TABLE_COLUMN_SIZES.NORMAL}
                        onCheckboxPress={() => {}}
                    />
                </ThemeStylesProvider>
            </ScreenWrapper>
>>>>>>> 1de2c6d1
        </ThemeProvider>
    );
}

const LightTheme: TransactionItemRowStory = Template.bind({});
const DarkTheme: TransactionItemRowStory = Template.bind({});

LightTheme.parameters = {
    useLightTheme: true,
};

DarkTheme.parameters = {
    useLightTheme: false,
};

export default story;
export {LightTheme, DarkTheme};<|MERGE_RESOLUTION|>--- conflicted
+++ resolved
@@ -15,11 +15,7 @@
     shouldUseNarrowLayout: boolean;
     isSelected: boolean;
     shouldShowTooltip: boolean;
-<<<<<<< HEAD
     shouldShowCheckBox: boolean;
-=======
-    shouldShowCheckbox: boolean;
->>>>>>> 1de2c6d1
 };
 
 const story: Meta<typeof TransactionItemRow> = {
@@ -45,11 +41,7 @@
         shouldShowTooltip: {
             control: 'boolean',
         },
-<<<<<<< HEAD
         shouldShowCheckBox: {
-=======
-        shouldShowCheckbox: {
->>>>>>> 1de2c6d1
             control: 'boolean',
         },
     },
@@ -59,46 +51,26 @@
 };
 
 function Template(
-<<<<<<< HEAD
     {transactionItem, shouldUseNarrowLayout, isSelected, shouldShowTooltip, shouldShowCheckBox}: TransactionItemRowProps,
-=======
-    {transactionItem, shouldUseNarrowLayout, isSelected, shouldShowTooltip, shouldShowCheckbox}: TransactionItemRowProps,
->>>>>>> 1de2c6d1
     {parameters}: {parameters: {useLightTheme?: boolean}},
 ) {
     const theme = parameters.useLightTheme ? CONST.THEME.LIGHT : CONST.THEME.DARK;
 
     return (
         <ThemeProvider theme={theme}>
-<<<<<<< HEAD
-            <ThemeStylesProvider>
-                <TransactionItemRow
-                    transactionItem={transactionItem}
-                    shouldUseNarrowLayout={shouldUseNarrowLayout}
-                    isSelected={isSelected}
+            <ScreenWrapper testID="testID">
+                <ThemeStylesProvider>
+                    <TransactionItemRow
+                        transactionItem={transactionItem}
+                        shouldUseNarrowLayout={shouldUseNarrowLayout}
+                        isSelected={isSelected}
                     shouldShowTooltip={shouldShowTooltip}
                     shouldShowChatBubbleComponent
                     dateColumnSize={CONST.SEARCH.TABLE_COLUMN_SIZES.NORMAL}
                     onCheckboxPress={() => {}}
                     shouldShowCheckBox={shouldShowCheckBox}
                 />
-            </ThemeStylesProvider>
-=======
-            <ScreenWrapper testID="testID">
-                <ThemeStylesProvider>
-                    <TransactionItemRow
-                        transactionItem={transactionItem}
-                        shouldUseNarrowLayout={shouldUseNarrowLayout}
-                        shouldShowCheckbox={shouldShowCheckbox}
-                        isSelected={isSelected}
-                        shouldShowTooltip={shouldShowTooltip}
-                        shouldShowChatBubbleComponent
-                        dateColumnSize={CONST.SEARCH.TABLE_COLUMN_SIZES.NORMAL}
-                        onCheckboxPress={() => {}}
-                    />
-                </ThemeStylesProvider>
-            </ScreenWrapper>
->>>>>>> 1de2c6d1
+            </ThemeStylesProvider></ScreenWrapper>
         </ThemeProvider>
     );
 }
