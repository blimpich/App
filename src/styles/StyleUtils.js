import _ from 'underscore';
import CONST from '../CONST';
import fontFamily from './fontFamily';
import themeColors from './themes/default';
import variables from './variables';
import colors from './colors';
import positioning from './utilities/positioning';
import styles from './styles';

/**
 * Return the style size from an avatar size constant
 *
 * @param {String} size
 * @returns {Number}
 */
function getAvatarSize(size) {
    const AVATAR_SIZES = {
        [CONST.AVATAR_SIZE.DEFAULT]: variables.avatarSizeNormal,
        [CONST.AVATAR_SIZE.SMALL_SUBSCRIPT]: variables.avatarSizeSmallSubscript,
        [CONST.AVATAR_SIZE.SUBSCRIPT]: variables.avatarSizeSubscript,
        [CONST.AVATAR_SIZE.SMALL]: variables.avatarSizeSmall,
        [CONST.AVATAR_SIZE.LARGE]: variables.avatarSizeLarge,
    };
    return AVATAR_SIZES[size];
}

/**
 * Return the style from an avatar size constant
 *
 * @param {String} size
 * @returns {Object}
 */
function getAvatarStyle(size) {
    const avatarSize = getAvatarSize(size);
    return {
        height: avatarSize,
        width: avatarSize,
        borderRadius: avatarSize,
        backgroundColor: themeColors.offline,
    };
}

/**
 * Takes safe area insets and returns padding to use for a View
 *
 * @param {Object} insets
 * @returns {Object}
 */
function getSafeAreaPadding(insets) {
    return {
        paddingTop: insets.top,
        paddingBottom: insets.bottom * variables.safeInsertPercentage,
        paddingLeft: insets.left * variables.safeInsertPercentage,
        paddingRight: insets.right * variables.safeInsertPercentage,
    };
}

/**
 * Takes safe area insets and returns margin to use for a View
 *
 * @param {Object} insets
 * @returns {Object}
 */
function getSafeAreaMargins(insets) {
    return {marginBottom: insets.bottom * variables.safeInsertPercentage};
}

/**
 * Return navigation menu styles.
 *
 * @param {Boolean} isSmallScreenWidth
 * @returns {Object}
 */
function getNavigationDrawerStyle(isSmallScreenWidth) {
    return isSmallScreenWidth
        ? {
            width: '100%',
            height: '100%',
            borderColor: themeColors.border,
        }
        : {
            height: '100%',
            width: variables.sideBarWidth,
            borderRightColor: themeColors.border,
        };
}

function getNavigationDrawerType(isSmallScreenWidth) {
    return isSmallScreenWidth ? 'slide' : 'permanent';
}

function getNavigationModalCardStyle(isSmallScreenWidth) {
    return {
        position: 'absolute',
        top: 0,
        right: 0,
        width: isSmallScreenWidth ? '100%' : variables.sideBarWidth,
        backgroundColor: 'transparent',
        height: '100%',
    };
}

/**
 * @param {Boolean} isZoomed
 * @param {Boolean} isDragging
 * @return {Object}
 */
function getZoomCursorStyle(isZoomed, isDragging) {
    if (!isZoomed) {
        return {cursor: 'zoom-in'};
    }

    return {
        cursor: isDragging ? 'grabbing' : 'zoom-out',
    };
}

/**
 * @param {Boolean} isZoomed
 * @param {Number} imgWidth
 * @param {Number} imgHeight
 * @param {Number} zoomScale
 * @param {Number} containerHeight
 * @param {Number} containerWidth
 * @return {Object}
 */
function getZoomSizingStyle(isZoomed, imgWidth, imgHeight, zoomScale, containerHeight, containerWidth) {
    if (imgWidth === 0 || imgHeight === 0) {
        return {
            height: isZoomed ? '250%' : '100%',
            width: isZoomed ? '250%' : '100%',
        };
    }
    const top = `${Math.max((containerHeight - imgHeight) / 2, 0)}px`;
    const left = `${Math.max((containerWidth - imgWidth) / 2, 0)}px`;

    // Return different size and offset style based on zoomScale and isZoom.
    if (isZoomed) {
        // When both width and height are smaller than container(modal) size, set the height by multiplying zoomScale if it is zoomed in.
        if (zoomScale >= 1) {
            return {
                height: `${imgHeight * zoomScale}px`,
                width: `${imgWidth * zoomScale}px`,
            };
        }

        // If image height and width are bigger than container size, display image with original size because original size is bigger and position absolute.
        return {
            height: `${imgHeight}px`,
            width: `${imgWidth}px`,
            top,
            left,
        };
    }

    // If image is not zoomed in and image size is smaller than container size, display with original size based on offset and position absolute.
    if (zoomScale > 1) {
        return {
            height: `${imgHeight}px`,
            width: `${imgWidth}px`,
            top,
            left,
        };
    }

    // If image is bigger than container size, display full image in the screen with scaled size (fit by container size) and position absolute.
    // top, left offset should be different when displaying long or wide image.
    const scaledTop = `${Math.max((containerHeight - (imgHeight * zoomScale)) / 2, 0)}px`;
    const scaledLeft = `${Math.max((containerWidth - (imgWidth * zoomScale)) / 2, 0)}px`;
    return {
        height: `${imgHeight * zoomScale}px`,
        width: `${imgWidth * zoomScale}px`,
        top: scaledTop,
        left: scaledLeft,
    };
}

/**
 * Returns auto grow text input style
 *
 * @param {Number} width
 * @return {Object}
 */
function getAutoGrowTextInputStyle(width) {
    return {
        width,
    };
}

/**
 * Returns a style with backgroundColor and borderColor set to the same color
 *
 * @param {String} backgroundColor
 * @returns {Object}
 */
function getBackgroundAndBorderStyle(backgroundColor) {
    return {
        backgroundColor,
        borderColor: backgroundColor,
    };
}

/**
 * Returns a style with the specified backgroundColor
 *
 * @param {String} backgroundColor
 * @returns {Object}
 */
function getBackgroundColorStyle(backgroundColor) {
    return {
        backgroundColor,
    };
}

/**
 * Generate a style for the background color of the Badge
 *
 * @param {Boolean} success
 * @param {Boolean} error
 * @param {boolean} [isPressed=false]
 * @return {Object}
 */
function getBadgeColorStyle(success, error, isPressed = false) {
    if (success) {
        return isPressed ? styles.badgeSuccessPressed : styles.badgeSuccess;
    }
    if (error) {
        return isPressed ? styles.badgeDangerPressed : styles.badgeDanger;
    }
    return {};
}

/**
 * Generate a style for the background color of the button, based on its current state.
 *
 * @param {String} [buttonState] - One of {'default', 'hovered', 'pressed'}
 * @returns {Object}
 */
function getButtonBackgroundColorStyle(buttonState = CONST.BUTTON_STATES.DEFAULT) {
    switch (buttonState) {
        case CONST.BUTTON_STATES.ACTIVE:
            return {backgroundColor: themeColors.buttonHoveredBG};
        case CONST.BUTTON_STATES.PRESSED:
            return {backgroundColor: themeColors.buttonPressedBG};
        case CONST.BUTTON_STATES.DISABLED:
        case CONST.BUTTON_STATES.DEFAULT:
        default:
            return {};
    }
}

/**
 * Generate fill color of an icon based on its state.
 *
 * @param {String} [buttonState] - One of {'default', 'hovered', 'pressed'}
 * @returns {Object}
 */
function getIconFillColor(buttonState = CONST.BUTTON_STATES.DEFAULT) {
    switch (buttonState) {
        case CONST.BUTTON_STATES.ACTIVE:
        case CONST.BUTTON_STATES.PRESSED:
            return themeColors.iconHovered;
        case CONST.BUTTON_STATES.COMPLETE:
            return themeColors.iconSuccessFill;
        case CONST.BUTTON_STATES.DEFAULT:
        case CONST.BUTTON_STATES.DISABLED:
        default:
            return themeColors.icon;
    }
}

/**
 * @param {Animated.Value} rotate
 * @param {Animated.Value} backgroundColor
 * @returns {Object}
 */
function getAnimatedFABStyle(rotate, backgroundColor) {
    return {
        transform: [{rotate}],
        backgroundColor,
    };
}

/**
 * @param {Number} width
 * @param {Number} height
 * @returns {Object}
 */
function getWidthAndHeightStyle(width, height) {
    return {
        width,
        height,
    };
}

/**
 * @param {Object} params
 * @returns {Object}
 */
function getModalPaddingStyles({
    shouldAddBottomSafeAreaPadding,
    shouldAddTopSafeAreaPadding,
    safeAreaPaddingTop,
    safeAreaPaddingBottom,
    safeAreaPaddingLeft,
    safeAreaPaddingRight,
    modalContainerStylePaddingTop,
    modalContainerStylePaddingBottom,
}) {
    return {
        paddingTop: shouldAddTopSafeAreaPadding
            ? (modalContainerStylePaddingTop || 0) + safeAreaPaddingTop
            : modalContainerStylePaddingTop || 0,
        paddingBottom: shouldAddBottomSafeAreaPadding
            ? (modalContainerStylePaddingBottom || 0) + safeAreaPaddingBottom
            : modalContainerStylePaddingBottom || 0,
        paddingLeft: safeAreaPaddingLeft || 0,
        paddingRight: safeAreaPaddingRight || 0,
    };
}

/**
 * Takes fontStyle and fontWeight and returns the correct fontFamily
 *
 * @param {Object} params
 * @returns {String}
 */
function getFontFamilyMonospace({fontStyle, fontWeight}) {
    const italic = fontStyle === 'italic' && fontFamily.MONOSPACE_ITALIC;
    const bold = fontWeight === 'bold' && fontFamily.MONOSPACE_BOLD;
    const italicBold = italic && bold && fontFamily.MONOSPACE_BOLD_ITALIC;

    return italicBold || bold || italic || fontFamily.MONOSPACE;
}

/**
 * Gives the width for Emoji picker Widget
 *
 * @param {Boolean} isSmallScreenWidth
 * @returns {String}
 */
function getEmojiPickerStyle(isSmallScreenWidth) {
    if (isSmallScreenWidth) {
        return {
            width: '100%',
        };
    }
    return {
        width: CONST.EMOJI_PICKER_SIZE.WIDTH,
        height: CONST.EMOJI_PICKER_SIZE.HEIGHT,
    };
}

/**
 * Get the random promo color and image for Login page
 *
 * @return {Object}
 */
function getLoginPagePromoStyle() {
    const promos = [
        {
            backgroundColor: colors.green,
            backgroundImageUri: `${CONST.CLOUDFRONT_URL}/images/homepage/brand-stories/freeplan_green.svg`,
        },
        {
            backgroundColor: colors.orange,
            backgroundImageUri: `${CONST.CLOUDFRONT_URL}/images/homepage/brand-stories/freeplan_orange.svg`,
        },
        {
            backgroundColor: colors.pink,
            backgroundImageUri: `${CONST.CLOUDFRONT_URL}/images/homepage/brand-stories/freeplan_pink.svg`,
        },
        {
            backgroundColor: colors.blue,
            backgroundImageUri: `${CONST.CLOUDFRONT_URL}/images/homepage/brand-stories/freeplan_blue.svg`,
        },
        {
            backgroundColor: colors.floralwhite,
            backgroundImageUri: `${CONST.CLOUDFRONT_URL}/images/homepage/brand-stories/cpa-card.svg`,
            redirectUri: `${CONST.USE_EXPENSIFY_URL}/accountants`,
        },
    ];
    return promos[_.random(0, 4)];
}

/**
 * Generate the styles for the ReportActionItem wrapper view.
 *
 * @param {Boolean} [isHovered]
 * @param {Boolean} [isLoading]
 * @returns {Object}
 */
function getReportActionItemStyle(isHovered = false, isLoading = false) {
    return {
        display: 'flex',
        justifyContent: 'space-between',
        backgroundColor: isHovered
            ? themeColors.hoverComponentBG

            // Warning: Setting this to a non-transparent color will cause unread indicator to break on Android
            : colors.transparent,
        opacity: isLoading ? 0.5 : 1,
        cursor: 'default',
    };
}

/**
 * Generate the wrapper styles for the mini ReportActionContextMenu.
 *
 * @param {Boolean} isReportActionItemGrouped
 * @returns {Object}
 */
function getMiniReportActionContextMenuWrapperStyle(isReportActionItemGrouped) {
    return {
        ...(isReportActionItemGrouped ? positioning.tn8 : positioning.tn4),
        ...positioning.r4,
        position: 'absolute',
        zIndex: 1,
    };
}

/**
 * @param {Boolean} isSmallScreenWidth
 * @returns {Object}
 */
function getPaymentMethodMenuWidth(isSmallScreenWidth) {
    const margin = 20;
    return {width: !isSmallScreenWidth ? variables.sideBarWidth - (margin * 2) : undefined};
}

/**
 * Parse styleParam and return Styles array
 * @param {Object|Object[]} styleParam
 * @returns {Object[]}
 */
function parseStyleAsArray(styleParam) {
    return _.isArray(styleParam) ? styleParam : [styleParam];
}

/**
 * Receives any number of object or array style objects and returns them all as an array
 * @param {Object|Object[]} allStyles
 * @return {Object[]}
 */
function combineStyles(...allStyles) {
    let finalStyles = [];
    _.each(allStyles, (style) => {
        finalStyles = finalStyles.concat(parseStyleAsArray(style));
    });
    return finalStyles;
}

/**
 * Get variable padding-left as style
 * @param {Number} paddingLeft
 * @returns {Object}
 */
function getPaddingLeft(paddingLeft) {
    return {
        paddingLeft,
    };
}

/**
<<<<<<< HEAD
 * Get animated opacity for report chat list
 * @param {Animated.Value} fadeInAnimation
 * @returns {Object}
 */
function getReportListAnimationStyle(fadeInAnimation) {
    return {
        ...styles.flex1,
        opacity: fadeInAnimation,
    };
=======
 * Android only - convert RTL text to a LTR text using Unicode controls.
 * https://www.w3.org/International/questions/qa-bidi-unicode-controls
 * @param {String} text
 * @returns {String}
 */
function convertToLTR(text) {
    return `\u2066${text}`;
>>>>>>> 151ec1ad
}

export {
    getAvatarSize,
    getAvatarStyle,
    getSafeAreaPadding,
    getSafeAreaMargins,
    getNavigationDrawerStyle,
    getNavigationDrawerType,
    getNavigationModalCardStyle,
    getZoomCursorStyle,
    getZoomSizingStyle,
    getAutoGrowTextInputStyle,
    getBackgroundAndBorderStyle,
    getBackgroundColorStyle,
    getBadgeColorStyle,
    getButtonBackgroundColorStyle,
    getIconFillColor,
    getAnimatedFABStyle,
    getWidthAndHeightStyle,
    getModalPaddingStyles,
    getFontFamilyMonospace,
    getEmojiPickerStyle,
    getLoginPagePromoStyle,
    getReportActionItemStyle,
    getMiniReportActionContextMenuWrapperStyle,
    getPaymentMethodMenuWidth,
    parseStyleAsArray,
    combineStyles,
    getPaddingLeft,
<<<<<<< HEAD
    getReportListAnimationStyle,
=======
    convertToLTR,
>>>>>>> 151ec1ad
};<|MERGE_RESOLUTION|>--- conflicted
+++ resolved
@@ -462,7 +462,6 @@
 }
 
 /**
-<<<<<<< HEAD
  * Get animated opacity for report chat list
  * @param {Animated.Value} fadeInAnimation
  * @returns {Object}
@@ -472,7 +471,9 @@
         ...styles.flex1,
         opacity: fadeInAnimation,
     };
-=======
+}
+
+/**
  * Android only - convert RTL text to a LTR text using Unicode controls.
  * https://www.w3.org/International/questions/qa-bidi-unicode-controls
  * @param {String} text
@@ -480,7 +481,6 @@
  */
 function convertToLTR(text) {
     return `\u2066${text}`;
->>>>>>> 151ec1ad
 }
 
 export {
@@ -511,9 +511,6 @@
     parseStyleAsArray,
     combineStyles,
     getPaddingLeft,
-<<<<<<< HEAD
     getReportListAnimationStyle,
-=======
     convertToLTR,
->>>>>>> 151ec1ad
 };