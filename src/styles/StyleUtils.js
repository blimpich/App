--- conflicted
+++ resolved
@@ -881,6 +881,12 @@
 
     return sizeStyles;
 }
+
+/**
+ * Select the correct color for emoji reaction bubble.
+ * @param {Boolean} hasUserReacted
+ * @returns {Object}
+ */
 function getEmojiReactionListHeaderBubbleStyle(hasUserReacted) {
     if (hasUserReacted) {
         return {backgroundColor: themeColors.reactionActive};
@@ -974,9 +980,6 @@
     getEmojiReactionBubbleStyle,
     getEmojiReactionTextStyle,
     getEmojiReactionCounterTextStyle,
-<<<<<<< HEAD
     getEmojiReactionListHeaderBubbleStyle,
-=======
->>>>>>> bb8dff15
     getDirectionStyle,
 };