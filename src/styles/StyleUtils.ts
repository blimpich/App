--- conflicted
+++ resolved
@@ -1018,11 +1018,7 @@
 /**
  * Select the correct color for text.
  */
-<<<<<<< HEAD
 function getColoredBackgroundStyle(isColored: boolean): StyleProp<TextStyle> {
-=======
-function getColoredBackgroundStyle(isColored: boolean): TextStyle {
->>>>>>> 183cce04
     return {backgroundColor: isColored ? themeColors.link : undefined};
 }
 
