--- conflicted
+++ resolved
@@ -3016,20 +3016,8 @@
         },
 
         rootNavigatorContainerStyles: (isSmallScreenWidth: boolean) =>
-<<<<<<< HEAD
-            ({
-                marginLeft: isSmallScreenWidth ? 0 : variables.sideBarWithLHBWidth + variables.navigationTabBarSize,
-                flex: 1,
-            } satisfies ViewStyle),
-        RHPNavigatorContainerNavigatorContainerStyles: (isSmallScreenWidth: boolean) =>
-            ({
-                marginLeft: isSmallScreenWidth ? 0 : variables.sideBarWidth,
-                flex: 1,
-            } satisfies ViewStyle),
-=======
             ({marginLeft: isSmallScreenWidth ? 0 : variables.sideBarWithLHBWidth + variables.navigationTabBarSize, flex: 1}) satisfies ViewStyle,
         RHPNavigatorContainerNavigatorContainerStyles: (isSmallScreenWidth: boolean) => ({marginLeft: isSmallScreenWidth ? 0 : variables.sideBarWidth, flex: 1}) satisfies ViewStyle,
->>>>>>> e6e28de9
 
         avatarInnerTextChat: {
             color: theme.text,
