/* eslint-disable @typescript-eslint/naming-convention */
import type {LineLayerStyleProps} from '@rnmapbox/maps/src/utils/MapboxStyles';
import lodashClamp from 'lodash/clamp';
import type {LineLayer} from 'react-map-gl';
import type {AnimatableNumericValue, Animated, ImageStyle, TextStyle, ViewStyle} from 'react-native';
import {Platform, StyleSheet} from 'react-native';
import type {CustomAnimation} from 'react-native-animatable';
import type {PickerStyle} from 'react-native-picker-select';
import type {MixedStyleDeclaration, MixedStyleRecord} from 'react-native-render-html';
import type {ValueOf} from 'type-fest';
import type DotLottieAnimation from '@components/LottieAnimations/types';
import * as Browser from '@libs/Browser';
import CONST from '@src/CONST';
import {defaultTheme} from './theme';
import colors from './theme/colors';
import type {ThemeColors} from './theme/types';
import addOutlineWidth from './utils/addOutlineWidth';
import borders from './utils/borders';
import chatContentScrollViewPlatformStyles from './utils/chatContentScrollViewPlatformStyles';
import codeStyles from './utils/codeStyles';
import cursor from './utils/cursor';
import display from './utils/display';
import editedLabelStyles from './utils/editedLabelStyles';
import emojiDefaultStyles from './utils/emojiDefaultStyles';
import flex from './utils/flex';
import FontUtils from './utils/FontUtils';
import getPopOverVerticalOffset from './utils/getPopOverVerticalOffset';
import objectFit from './utils/objectFit';
import optionAlternateTextPlatformStyles from './utils/optionAlternateTextPlatformStyles';
import overflow from './utils/overflow';
import overflowXHidden from './utils/overflowXHidden';
import pointerEventsAuto from './utils/pointerEventsAuto';
import pointerEventsBoxNone from './utils/pointerEventsBoxNone';
import pointerEventsNone from './utils/pointerEventsNone';
import positioning from './utils/positioning';
import sizing from './utils/sizing';
import spacing from './utils/spacing';
import textDecorationLine from './utils/textDecorationLine';
import textUnderline from './utils/textUnderline';
import userSelect from './utils/userSelect';
import visibility from './utils/visibility';
import whiteSpace from './utils/whiteSpace';
import wordBreak from './utils/wordBreak';
import writingDirection from './utils/writingDirection';
import variables from './variables';

type ColorScheme = ValueOf<typeof CONST.COLOR_SCHEME>;
type StatusBarStyle = ValueOf<typeof CONST.STATUS_BAR_STYLE>;

type AnchorDimensions = {
    width: number;
    height: number;
};

type AnchorPosition = {
    horizontal: number;
    vertical: number;
};

type WebViewStyle = {
    tagStyles: MixedStyleRecord;
    baseFontStyle: MixedStyleDeclaration;
};

type CustomPickerStyle = PickerStyle & {icon?: ViewStyle};

type OverlayStylesParams = {progress: Animated.AnimatedInterpolation<string | number>};

type TwoFactorAuthCodesBoxParams = {isExtraSmallScreenWidth: boolean; isSmallScreenWidth: boolean};
type WorkspaceUpgradeIntroBoxParams = {isExtraSmallScreenWidth: boolean; isSmallScreenWidth: boolean};

type Translation = 'perspective' | 'rotate' | 'rotateX' | 'rotateY' | 'rotateZ' | 'scale' | 'scaleX' | 'scaleY' | 'translateX' | 'translateY' | 'skewX' | 'skewY' | 'matrix';

type OfflineFeedbackStyle = Record<'deleted' | 'pending' | 'default' | 'error' | 'container' | 'textContainer' | 'text' | 'errorDot', ViewStyle | TextStyle>;

type MapDirectionStyle = Pick<LineLayerStyleProps, 'lineColor' | 'lineWidth'>;

type MapDirectionLayerStyle = Pick<LineLayer, 'layout' | 'paint'>;

type Styles = Record<
    string,
    | ViewStyle
    | TextStyle
    | ImageStyle
    | WebViewStyle
    | OfflineFeedbackStyle
    | MapDirectionStyle
    | MapDirectionLayerStyle
    // eslint-disable-next-line @typescript-eslint/no-explicit-any
    | ((...args: any[]) => ViewStyle | TextStyle | ImageStyle | AnchorPosition | CustomAnimation | CustomPickerStyle)
>;

// touchCallout is an iOS safari only property that controls the display of the callout information when you touch and hold a target
const touchCalloutNone: Pick<ViewStyle, 'WebkitTouchCallout'> = Browser.isMobileSafari() ? {WebkitTouchCallout: 'none'} : {};
// to prevent vertical text offset in Safari for badges, new lineHeight values have been added
const lineHeightBadge: Pick<TextStyle, 'lineHeight'> = Browser.isSafari() ? {lineHeight: variables.lineHeightXSmall} : {lineHeight: variables.lineHeightNormal};

const picker = (theme: ThemeColors) =>
    ({
        backgroundColor: theme.transparent,
        color: theme.text,
        ...FontUtils.fontFamily.platform.EXP_NEUE,
        fontSize: variables.fontSizeNormal,
        lineHeight: variables.fontSizeNormalHeight,
        paddingBottom: 8,
        paddingTop: 23,
        paddingLeft: 0,
        paddingRight: 25,
        height: variables.inputHeight,
        borderWidth: 0,
        textAlign: 'left',
    } satisfies TextStyle);

const link = (theme: ThemeColors) =>
    ({
        color: theme.link,
        textDecorationColor: theme.link,
        // We set fontFamily directly in order to avoid overriding fontWeight and fontStyle.
        fontFamily: FontUtils.fontFamily.platform.EXP_NEUE.fontFamily,
    } satisfies ViewStyle & MixedStyleDeclaration);

const baseCodeTagStyles = (theme: ThemeColors) =>
    ({
        borderWidth: 1,
        borderRadius: 5,
        borderColor: theme.border,
        backgroundColor: theme.textBackground,
    } satisfies ViewStyle & MixedStyleDeclaration);

const headlineFont = {
    ...FontUtils.fontFamily.platform.EXP_NEW_KANSAS_MEDIUM,
} satisfies TextStyle;

const modalNavigatorContainer = (isSmallScreenWidth: boolean) =>
    ({
        position: 'absolute',
        width: isSmallScreenWidth ? '100%' : variables.sideBarWidth,
        height: '100%',
    } satisfies ViewStyle);

const webViewStyles = (theme: ThemeColors) =>
    ({
        // As of react-native-render-html v6, don't declare distinct styles for
        // custom renderers, the API for custom renderers has changed. Declare the
        // styles in the below "tagStyles" instead. If you need to reuse those
        // styles from the renderer, just pass the "style" prop to the underlying
        // component.
        tagStyles: {
            em: {
                // We set fontFamily and fontStyle directly in order to avoid overriding fontWeight.
                fontFamily: FontUtils.fontFamily.platform.EXP_NEUE_ITALIC.fontFamily,
                fontStyle: FontUtils.fontFamily.platform.EXP_NEUE_ITALIC.fontStyle,
            },

            del: {
                textDecorationLine: 'line-through',
                textDecorationStyle: 'solid',
            },

            strong: {
                // We set fontFamily and fontWeight directly in order to avoid overriding fontStyle.
                fontFamily: FontUtils.fontFamily.platform.EXP_NEUE_BOLD.fontFamily,
                fontWeight: FontUtils.fontFamily.platform.EXP_NEUE_BOLD.fontWeight,
            },

            a: link(theme),

            ul: {
                maxWidth: '100%',
            },

            ol: {
                maxWidth: '100%',
            },

            li: {
                flexShrink: 1,
            },

            blockquote: {
                borderLeftColor: theme.border,
                borderLeftWidth: 4,
                paddingLeft: 12,
                marginTop: 4,
                marginBottom: 4,

                // Overwrite default HTML margin for blockquotes
                marginLeft: 0,
            },

            pre: {
                ...baseCodeTagStyles(theme),
                paddingVertical: 8,
                paddingHorizontal: 12,
                fontSize: 13,
                ...FontUtils.fontFamily.platform.MONOSPACE,
                marginTop: 0,
                marginBottom: 0,
            },

            code: {
                ...baseCodeTagStyles(theme),
                ...(codeStyles.codeTextStyle as MixedStyleDeclaration),
                paddingLeft: 5,
                paddingRight: 5,
                ...FontUtils.fontFamily.platform.MONOSPACE,
                // Font size is determined by getCodeFontSize function in `StyleUtils.js`
            },

            img: {
                borderColor: theme.border,
                borderRadius: variables.componentBorderRadiusNormal,
                borderWidth: 1,
                ...touchCalloutNone,
            },

            video: {
                minWidth: CONST.VIDEO_PLAYER.MIN_WIDTH,
                minHeight: CONST.VIDEO_PLAYER.MIN_HEIGHT,
                borderRadius: variables.componentBorderRadiusNormal,
                backgroundColor: theme.highlightBG,
                ...touchCalloutNone,
            },

            p: {
                marginTop: 0,
                marginBottom: 0,
            },
            h1: {
                fontSize: variables.fontSizeLarge,
                marginBottom: 8,
            },
        },

        baseFontStyle: {
            color: theme.text,
            fontSize: variables.fontSizeNormal,
            ...FontUtils.fontFamily.platform.EXP_NEUE,
            flex: 1,
            lineHeight: variables.fontSizeNormalHeight,
            ...writingDirection.ltr,
        },
    } satisfies WebViewStyle);

const styles = (theme: ThemeColors) =>
    ({
        // Add all of our utility and helper styles
        ...spacing,
        ...borders,
        ...sizing,
        ...flex,
        ...display,
        ...overflow,
        ...positioning,
        ...wordBreak,
        ...whiteSpace,
        ...writingDirection,
        ...cursor,
        ...userSelect,
        ...textUnderline,
        ...objectFit,
        ...textDecorationLine,
        editedLabelStyles,
        emojiDefaultStyles,

        autoCompleteSuggestionsContainer: {
            backgroundColor: theme.appBG,
            borderRadius: 8,
            borderWidth: 1,
            borderColor: theme.border,
            justifyContent: 'center',
            overflow: 'hidden',
            boxShadow: variables.popoverMenuShadow,
            paddingVertical: CONST.AUTO_COMPLETE_SUGGESTER.SUGGESTER_INNER_PADDING,
        },

        autoCompleteSuggestionContainer: {
            flexDirection: 'row',
            alignItems: 'center',
        },

        rtlTextRenderForSafari: {
            textAlign: 'left',
            ...writingDirection.ltr,
        },

        emojiSuggestionsEmoji: {
            fontSize: variables.fontSizeMedium,
            width: 51,
            textAlign: 'center',
        },
        emojiSuggestionsText: {
            fontSize: variables.fontSizeMedium,
            flex: 1,
            ...wordBreak.breakWord,
            ...spacing.pr4,
        },
        emojiTooltipWrapper: {
            ...spacing.p2,
            borderRadius: 8,
        },

        mentionSuggestionsAvatarContainer: {
            width: 24,
            height: 24,
            alignItems: 'center',
            justifyContent: 'center',
        },

        mentionSuggestionsText: {
            fontSize: variables.fontSizeMedium,
            ...spacing.ml2,
        },

        mentionSuggestionsDisplayName: {
            ...FontUtils.fontFamily.platform.EXP_NEUE_BOLD,
        },

        textSupporting: {
            color: theme.textSupporting,
        },

        bottomTabBarLabel: {
            lineHeight: 14,
            height: 16,
        },

        webViewStyles: webViewStyles(theme),

        link: link(theme),

        linkMuted: {
            color: theme.textSupporting,
            textDecorationColor: theme.textSupporting,
            ...FontUtils.fontFamily.platform.EXP_NEUE,
        },

        linkMutedHovered: {
            color: theme.textMutedReversed,
        },

        highlightBG: {
            backgroundColor: theme.highlightBG,
        },

        appBG: {
            backgroundColor: theme.appBG,
        },
        fontSizeLabel: {
            fontSize: variables.fontSizeLabel,
        },

        h4: {
            ...FontUtils.fontFamily.platform.EXP_NEUE_BOLD,
            fontSize: variables.fontSizeLabel,
        },

        textAlignCenter: {
            textAlign: 'center',
        },

        textAlignRight: {
            textAlign: 'right',
        },

        textAlignLeft: {
            textAlign: 'left',
        },

        verticalAlignTop: {
            verticalAlign: 'top',
        },
        lineHeightLarge: {
            lineHeight: variables.lineHeightLarge,
        },
        label: {
            fontSize: variables.fontSizeLabel,
            lineHeight: variables.lineHeightLarge,
        },

        textLabel: {
            color: theme.text,
            fontSize: variables.fontSizeLabel,
            lineHeight: variables.lineHeightLarge,
        },

        themeTextColor: {
            color: theme.text,
        },

        mutedTextLabel: {
            color: theme.textSupporting,
            fontSize: variables.fontSizeLabel,
            lineHeight: variables.lineHeightLarge,
        },

        mutedNormalTextLabel: {
            color: theme.textSupporting,
            fontSize: variables.fontSizeLabel,
            lineHeight: variables.lineHeightNormal,
        },

        textSmall: {
            ...FontUtils.fontFamily.platform.EXP_NEUE,
            fontSize: variables.fontSizeSmall,
        },

        textMicro: {
            ...FontUtils.fontFamily.platform.EXP_NEUE,
            fontSize: variables.fontSizeSmall,
            lineHeight: variables.lineHeightSmall,
        },

        textMicroBold: {
            color: theme.text,
            ...FontUtils.fontFamily.platform.EXP_NEUE_BOLD,
            fontSize: variables.fontSizeSmall,
            lineHeight: variables.lineHeightSmall,
        },

        textMicroSupporting: {
            color: theme.textSupporting,
            ...FontUtils.fontFamily.platform.EXP_NEUE,
            fontSize: variables.fontSizeSmall,
            lineHeight: variables.lineHeightSmall,
        },

        textExtraSmallSupporting: {
            color: theme.textSupporting,
            ...FontUtils.fontFamily.platform.EXP_NEUE,
            fontSize: variables.fontSizeExtraSmall,
        },

        textNormal: {
            fontSize: variables.fontSizeNormal,
        },

        textNormalThemeText: {
            color: theme.text,
            fontSize: variables.fontSizeNormal,
        },

        textLarge: {
            fontSize: variables.fontSizeLarge,
        },

        textXXLarge: {
            fontSize: variables.fontSizeXXLarge,
        },

        textXXXLarge: {
            fontSize: variables.fontSizeXXXLarge,
        },

        textHero: {
            fontSize: variables.fontSizeHero,
            ...FontUtils.fontFamily.platform.EXP_NEW_KANSAS_MEDIUM,
            lineHeight: variables.lineHeightHero,
        },

        textStrong: {
            ...FontUtils.fontFamily.platform.EXP_NEUE_BOLD,
        },

        fontWeightNormal: {
            fontWeight: FontUtils.fontWeight.normal,
        },

        textHeadline: {
            ...headlineFont,
            ...whiteSpace.preWrap,
            color: theme.heading,
            fontSize: variables.fontSizeXLarge,
            lineHeight: variables.lineHeightXXXLarge,
        },

        textHeadlineH2: {
            ...headlineFont,
            ...whiteSpace.preWrap,
            color: theme.heading,
            fontSize: variables.fontSizeh2,
            lineHeight: variables.lineHeightSizeh2,
        },

        textHeadlineH1: {
            ...headlineFont,
            ...whiteSpace.preWrap,
            color: theme.heading,
            fontSize: variables.fontSizeXLarge,
            lineHeight: variables.lineHeightSizeh1,
        },

        textWhite: {
            color: theme.textLight,
        },

        textBlue: {
            color: theme.link,
        },

        textBold: {
            fontWeight: FontUtils.fontWeight.bold,
        },

        textVersion: {
            color: theme.iconColorfulBackground,
            fontSize: variables.fontSizeNormal,
            lineHeight: variables.lineHeightNormal,
            ...FontUtils.fontFamily.platform.MONOSPACE,
            textAlign: 'center',
        },

        textWrap: {
            ...whiteSpace.preWrap,
        },

        textNoWrap: {
            ...whiteSpace.noWrap,
        },

        textLineHeightNormal: {
            lineHeight: variables.lineHeightNormal,
        },

        colorReversed: {
            color: theme.textReversed,
        },

        colorMutedReversed: {
            color: theme.textMutedReversed,
        },

        colorMuted: {
            color: theme.textSupporting,
        },

        bgTransparent: {
            backgroundColor: 'transparent',
        },

        bgDark: {
            backgroundColor: theme.inverse,
        },

        opacity0: {
            opacity: 0,
        },

        opacitySemiTransparent: {
            opacity: 0.5,
        },

        opacity1: {
            opacity: 1,
        },

        textDanger: {
            color: theme.danger,
        },

        borderRadiusNormal: {
            borderRadius: variables.buttonBorderRadius,
        },

        borderRadiusComponentLarge: {
            borderRadius: variables.componentBorderRadiusLarge,
        },

        bottomTabBarContainer: {
            flexDirection: 'row',
            height: variables.bottomTabHeight,
            borderTopWidth: 1,
            borderTopColor: theme.border,
            backgroundColor: theme.appBG,
        },

        bottomTabBarItem: {
            height: '100%',
            display: 'flex',
            justifyContent: 'center',
            alignItems: 'center',
        },

        button: {
            backgroundColor: theme.buttonDefaultBG,
            borderRadius: variables.buttonBorderRadius,
            minHeight: variables.componentSizeNormal,
            justifyContent: 'center',
            alignItems: 'center',
            ...spacing.ph3,
            ...spacing.pv0,
        },

        buttonContainer: {
            borderRadius: variables.buttonBorderRadius,
        },

        buttonText: {
            color: theme.text,
            ...FontUtils.fontFamily.platform.EXP_NEUE_BOLD,
            fontSize: variables.fontSizeNormal,
            textAlign: 'center',
            flexShrink: 1,

            // It is needed to unset the Lineheight. We don't need it for buttons as button always contains single line of text.
            // It allows to vertically center the text.
            lineHeight: undefined,

            // Add 1px to the Button text to give optical vertical alignment.
            paddingBottom: 1,
        },

        testRowContainer: {
            ...flex.flexRow,
            ...flex.justifyContentBetween,
            ...flex.alignItemsCenter,
            ...sizing.mnw120,
            height: 64,
        },

        buttonSmall: {
            borderRadius: variables.buttonBorderRadius,
            minHeight: variables.componentSizeSmall,
            minWidth: variables.componentSizeSmall,
            paddingHorizontal: 12,
            backgroundColor: theme.buttonDefaultBG,
        },

        buttonMedium: {
            borderRadius: variables.buttonBorderRadius,
            minHeight: variables.componentSizeNormal,
            minWidth: variables.componentSizeNormal,
            paddingHorizontal: 16,
            backgroundColor: theme.buttonDefaultBG,
        },

        buttonLarge: {
            borderRadius: variables.buttonBorderRadius,
            minHeight: variables.componentSizeLarge,
            minWidth: variables.componentSizeLarge,
            paddingHorizontal: 20,
            backgroundColor: theme.buttonDefaultBG,
        },

        buttonSmallText: {
            fontSize: variables.fontSizeSmall,
            ...FontUtils.fontFamily.platform.EXP_NEUE_BOLD,
            textAlign: 'center',
        },

        buttonMediumText: {
            fontSize: variables.fontSizeLabel,
            ...FontUtils.fontFamily.platform.EXP_NEUE_BOLD,
            textAlign: 'center',
        },

        buttonLargeText: {
            fontSize: variables.fontSizeNormal,
            ...FontUtils.fontFamily.platform.EXP_NEUE_BOLD,
            textAlign: 'center',
        },

        buttonDefaultHovered: {
            backgroundColor: theme.buttonHoveredBG,
            borderWidth: 0,
        },

        buttonSuccess: {
            backgroundColor: theme.success,
            borderWidth: 0,
        },

        buttonOpacityDisabled: {
            opacity: 0.5,
        },

        buttonSuccessHovered: {
            backgroundColor: theme.successHover,
            borderWidth: 0,
        },

        buttonDanger: {
            backgroundColor: theme.danger,
            borderWidth: 0,
        },

        buttonDangerHovered: {
            backgroundColor: theme.dangerHover,
            borderWidth: 0,
        },

        buttonDisabled: {
            backgroundColor: theme.buttonDefaultBG,
            borderWidth: 0,
        },

        buttonDivider: {
            borderRightWidth: 1,
            borderRightColor: theme.buttonHoveredBG,
            ...sizing.h100,
        },

        buttonSuccessDivider: {
            borderRightWidth: 1,
            borderRightColor: theme.successHover,
            ...sizing.h100,
        },

        buttonDangerDivider: {
            borderRightWidth: 1,
            borderRightColor: theme.dangerHover,
            ...sizing.h100,
        },

        noBorderRadius: {
            borderRadius: 0,
        },

        noRightBorderRadius: {
            borderTopRightRadius: 0,
            borderBottomRightRadius: 0,
        },

        noLeftBorderRadius: {
            borderTopLeftRadius: 0,
            borderBottomLeftRadius: 0,
        },

        buttonCTA: {
            ...spacing.mh4,
        },

        buttonCTAIcon: {
            marginRight: 22,
            marginLeft: 8,
            // Align vertically with the Button text
            paddingBottom: 1,
            paddingTop: 1,
        },

        buttonConfirm: {
            margin: 20,
        },

        attachmentButtonBigScreen: {
            minWidth: 300,
            alignSelf: 'center',
        },

        buttonConfirmText: {
            paddingLeft: 20,
            paddingRight: 20,
        },

        buttonSuccessText: {
            color: theme.textLight,
        },

        buttonDangerText: {
            color: theme.textLight,
        },

        hoveredComponentBG: {
            backgroundColor: theme.hoverComponentBG,
        },

        activeComponentBG: {
            backgroundColor: theme.activeComponentBG,
        },

        touchableButtonImage: {
            alignItems: 'center',
            height: variables.componentSizeNormal,
            justifyContent: 'center',
            width: variables.componentSizeNormal,
        },

        visuallyHidden: {
            ...visibility.hidden,
            overflow: 'hidden',
            width: 0,
            height: 0,
        },

        visibilityHidden: {
            ...visibility.hidden,
        },

        loadingVBAAnimation: {
            width: 140,
            height: 140,
        },

        loadingVBAAnimationWeb: {
            width: 140,
            height: 140,
        },

        pickerSmall: (disabled = false, backgroundColor: string = theme.highlightBG) =>
            ({
                inputIOS: {
                    ...FontUtils.fontFamily.platform.EXP_NEUE,
                    fontSize: variables.fontSizeSmall,
                    paddingLeft: 0,
                    paddingRight: 17,
                    paddingTop: 6,
                    paddingBottom: 6,
                    borderWidth: 0,
                    color: theme.text,
                    height: 26,
                    opacity: 1,
                    backgroundColor: 'transparent',
                },
                done: {
                    color: theme.text,
                },
                doneDepressed: {
                    // Extracted from react-native-picker-select, src/styles.js
                    fontSize: 17,
                },
                modalViewMiddle: {
                    position: 'relative',
                    backgroundColor: theme.border,
                    borderTopWidth: 0,
                },
                modalViewBottom: {
                    backgroundColor: theme.highlightBG,
                },
                inputWeb: {
                    ...FontUtils.fontFamily.platform.EXP_NEUE,
                    fontSize: variables.fontSizeSmall,
                    paddingLeft: 0,
                    paddingRight: 17,
                    paddingTop: 6,
                    paddingBottom: 6,
                    borderWidth: 0,
                    color: theme.text,
                    appearance: 'none',
                    height: 26,
                    opacity: 1,
                    backgroundColor,
                    ...(disabled ? cursor.cursorDisabled : cursor.cursorPointer),
                },
                inputAndroid: {
                    ...FontUtils.fontFamily.platform.EXP_NEUE,
                    fontSize: variables.fontSizeSmall,
                    paddingLeft: 0,
                    paddingRight: 17,
                    paddingTop: 6,
                    paddingBottom: 6,
                    borderWidth: 0,
                    color: theme.text,
                    height: 26,
                    opacity: 1,
                    backgroundColor: 'transparent',
                },
                iconContainer: {
                    top: 7,
                    ...pointerEventsNone,
                },
                icon: {
                    width: variables.iconSizeExtraSmall,
                    height: variables.iconSizeExtraSmall,
                },
                chevronContainer: {
                    pointerEvents: 'none',
                    opacity: 0,
                },
            } satisfies CustomPickerStyle),

        badge: {
            backgroundColor: theme.border,
            borderRadius: 14,
            height: variables.iconSizeNormal,
            flexDirection: 'row',
            paddingHorizontal: 7,
            alignItems: 'center',
        },

        defaultBadge: {
            backgroundColor: theme.transparent,
            borderWidth: 1,
            borderRadius: variables.componentBorderRadiusSmall,
            borderColor: theme.buttonHoveredBG,
            paddingHorizontal: 12,
            minHeight: 28,
            height: variables.iconSizeNormal,
            flexDirection: 'row',
            alignItems: 'center',
        },

        cardBadge: {
            position: 'absolute',
            top: 20,
            left: 16,
            marginLeft: 0,
            paddingHorizontal: 8,
            minHeight: 20,
            borderColor: colors.productDark500,
        },

        environmentBadge: {
            minHeight: 12,
            borderRadius: 14,
            paddingHorizontal: 7,
            minWidth: 22,
            borderWidth: 0,
        },

        badgeSuccess: {
            borderColor: theme.success,
        },

        badgeEnvironmentSuccess: {
            backgroundColor: theme.success,
        },

        badgeSuccessPressed: {
            borderColor: theme.successHover,
        },

        badgeAdHocSuccess: {
            backgroundColor: theme.badgeAdHoc,
            minWidth: 28,
        },

        badgeAdHocSuccessPressed: {
            backgroundColor: theme.badgeAdHocHover,
        },

        badgeDanger: {
            borderColor: theme.danger,
        },

        badgeEnvironmentDanger: {
            backgroundColor: theme.danger,
        },

        badgeDangerPressed: {
            borderColor: theme.dangerPressed,
        },

        badgeBordered: {
            backgroundColor: theme.transparent,
            borderWidth: 1,
            borderRadius: variables.componentBorderRadiusSmall,
            borderColor: theme.border,
            paddingHorizontal: 12,
            minHeight: 28,
        },

        badgeSmall: {
            backgroundColor: theme.border,
            borderRadius: variables.componentBorderRadiusSmall,
            borderColor: theme.border,
            paddingHorizontal: 6,
            minHeight: 20,
        },

        badgeText: {
            color: theme.text,
            fontSize: variables.fontSizeSmall,
            ...lineHeightBadge,
            ...whiteSpace.noWrap,
        },

        cardBadgeText: {
            color: colors.white,
            fontSize: variables.fontSizeExtraSmall,
        },

        activeItemBadge: {
            borderColor: theme.buttonHoveredBG,
        },

        border: {
            borderWidth: 1,
            borderRadius: variables.componentBorderRadius,
            borderColor: theme.border,
        },

        borderColorFocus: {
            borderColor: theme.borderFocus,
        },

        borderColorDanger: {
            borderColor: theme.danger,
        },

        textInputDisabled: {
            // Adding disabled color theme to indicate user that the field is not editable.
            backgroundColor: theme.highlightBG,
            borderBottomWidth: 2,
            borderColor: theme.borderLighter,
            // Adding browser specefic style to bring consistency between Safari and other platforms.
            // Applying the Webkit styles only to browsers as it is not available in native.
            ...(Browser.getBrowser()
                ? {
                      WebkitTextFillColor: theme.textSupporting,
                      WebkitOpacity: 1,
                  }
                : {}),
            color: theme.textSupporting,
        },

        uploadFileView: (isSmallScreenWidth: boolean) =>
            ({
                borderRadius: variables.componentBorderRadiusLarge,
                borderWidth: isSmallScreenWidth ? 0 : 2,
                borderColor: theme.borderFocus,
                borderStyle: 'dotted',
                marginBottom: 20,
                marginLeft: 20,
                marginRight: 20,
                justifyContent: 'center',
                alignItems: 'center',
                paddingVertical: 40,
                gap: 4,
                flex: 1,
            } satisfies ViewStyle),

        uploadFileViewTextContainer: {
            paddingHorizontal: 40,
            ...sizing.w100,
        },

        cameraView: {
            flex: 1,
            overflow: 'hidden',
            borderRadius: variables.componentBorderRadiusXLarge,
            borderStyle: 'solid',
            borderWidth: variables.componentBorderWidth,
            backgroundColor: theme.highlightBG,
            borderColor: theme.appBG,
            display: 'flex',
            justifyContent: 'center',
            justifyItems: 'center',
        },

        cameraFocusIndicator: {
            position: 'absolute',
            left: -32,
            top: -32,
            width: 64,
            height: 64,
            borderRadius: 32,
            borderWidth: 2,
            borderColor: theme.white,
            pointerEvents: 'none',
        },

        permissionView: {
            paddingVertical: 108,
            paddingHorizontal: 61,
            alignItems: 'center',
            justifyContent: 'center',
        },

        invisiblePDF: {
            position: 'absolute',
            opacity: 0,
            width: 1,
            height: 1,
        },

        headerAnonymousFooter: {
            color: theme.heading,
            ...FontUtils.fontFamily.platform.EXP_NEW_KANSAS_MEDIUM,
            fontSize: variables.fontSizeXLarge,
            lineHeight: variables.lineHeightXXLarge,
        },

        headerText: {
            color: theme.heading,
            ...FontUtils.fontFamily.platform.EXP_NEUE_BOLD,
            fontSize: variables.fontSizeNormal,
        },

        headerGap: {
            height: CONST.DESKTOP_HEADER_PADDING,
        },

        reportOptions: {
            marginLeft: 8,
        },

        chatItemComposeSecondaryRow: {
            height: CONST.CHAT_FOOTER_SECONDARY_ROW_HEIGHT,
            marginBottom: CONST.CHAT_FOOTER_SECONDARY_ROW_PADDING,
            marginTop: CONST.CHAT_FOOTER_SECONDARY_ROW_PADDING,
        },

        chatItemComposeSecondaryRowSubText: {
            color: theme.textSupporting,
            ...FontUtils.fontFamily.platform.EXP_NEUE,
            fontSize: variables.fontSizeSmall,
            lineHeight: variables.lineHeightSmall,
        },

        chatItemComposeSecondaryRowOffset: {
            marginLeft: variables.chatInputSpacing,
        },

        offlineIndicator: {
            marginLeft: variables.chatInputSpacing,
        },

        offlineIndicatorMobile: {
            paddingLeft: 20,
            paddingTop: 5,
            paddingBottom: 30,
            marginBottom: -25,
        },

        offlineIndicatorRow: {
            height: 25,
        },

        // Actions
        actionAvatar: {
            borderRadius: 20,
        },

        componentHeightLarge: {
            height: variables.inputHeight,
        },

        calendarHeader: {
            height: 50,
            flexDirection: 'row',
            justifyContent: 'space-between',
            alignItems: 'center',
            paddingHorizontal: 15,
            paddingRight: 5,
            ...userSelect.userSelectNone,
        },

        calendarDayRoot: {
            flex: 1,
            height: 45,
            justifyContent: 'center',
            alignItems: 'center',
            ...userSelect.userSelectNone,
        },

        calendarDayContainer: {
            width: 30,
            height: 30,
            justifyContent: 'center',
            alignItems: 'center',
            borderRadius: 15,
            overflow: 'hidden',
        },

        buttonDefaultBG: {
            backgroundColor: theme.buttonDefaultBG,
        },

        buttonHoveredBG: {
            backgroundColor: theme.buttonHoveredBG,
        },

        autoGrowHeightInputContainer: (textInputHeight: number, minHeight: number, maxHeight: number) =>
            ({
                height: lodashClamp(textInputHeight, minHeight, maxHeight),
                minHeight,
            } satisfies ViewStyle),

        autoGrowHeightHiddenInput: (maxWidth: number, maxHeight?: number) =>
            ({
                maxWidth,
                maxHeight: maxHeight && maxHeight + 1,
                overflow: 'hidden',
            } satisfies TextStyle),

        textInputContainer: {
            flex: 1,
            justifyContent: 'center',
            height: '100%',
            backgroundColor: 'transparent',
            overflow: 'hidden',
            borderBottomWidth: 2,
            borderColor: theme.border,
        },

        optionRowAmountInput: {
            textAlign: 'right',
        },

        textInputLabel: {
            position: 'absolute',
            left: 0,
            top: 0,
            fontSize: variables.fontSizeNormal,
            color: theme.textSupporting,
            ...FontUtils.fontFamily.platform.EXP_NEUE,
            width: '100%',
            zIndex: 1,
            transformOrigin: 'left center',
        },

        textInputLabelBackground: {
            position: 'absolute',
            top: 0,
            width: '100%',
            height: 23,
            backgroundColor: theme.componentBG,
        },

        textInputLabelTransformation: (translateY: AnimatableNumericValue, scale: AnimatableNumericValue) =>
            ({
                transform: [{translateY}, {scale}],
            } satisfies TextStyle),

        baseTextInput: {
            ...FontUtils.fontFamily.platform.EXP_NEUE,
            fontSize: variables.fontSizeNormal,
            lineHeight: variables.lineHeightXLarge,
            color: theme.text,
            paddingTop: 23,
            paddingBottom: 8,
            paddingLeft: 0,
            borderWidth: 0,
        },

        textInputMultiline: {
            scrollPadding: '23px 0 0 0',
        },

        textInputMultilineContainer: {
            paddingTop: 23,
        },

        textInputAndIconContainer: {
            flex: 1,
            height: '100%',
            zIndex: -1,
            flexDirection: 'row',
        },

        textInputDesktop: addOutlineWidth(theme, {}, 0),

        textInputIconContainer: {
            paddingHorizontal: 11,
            justifyContent: 'center',
            margin: 1,
        },

        textInputLeftIconContainer: {
            justifyContent: 'center',
            paddingRight: 8,
        },

        secureInput: {
            borderTopRightRadius: 0,
            borderBottomRightRadius: 0,
        },

        textInput: {
            backgroundColor: 'transparent',
            borderRadius: variables.componentBorderRadiusNormal,
            height: variables.inputComponentSizeNormal,
            borderColor: theme.border,
            borderWidth: 1,
            color: theme.text,
            ...FontUtils.fontFamily.platform.EXP_NEUE,
            fontSize: variables.fontSizeNormal,
            paddingLeft: 12,
            paddingRight: 12,
            paddingTop: 10,
            paddingBottom: 10,
            verticalAlign: 'middle',
        },

        textInputPrefixWrapper: {
            position: 'absolute',
            left: 0,
            top: 0,
            height: variables.inputHeight,
            display: 'flex',
            flexDirection: 'row',
            alignItems: 'center',
            paddingTop: 23,
            paddingBottom: 8,
        },

        textInputSuffixWrapper: {
            position: 'absolute',
            right: 0,
            top: 0,
            height: variables.inputHeight,
            display: 'flex',
            flexDirection: 'row',
            alignItems: 'center',
            paddingTop: 23,
            paddingBottom: 8,
        },

        textInputPrefix: {
            color: theme.text,
            ...FontUtils.fontFamily.platform.EXP_NEUE,
            fontSize: variables.fontSizeNormal,
            verticalAlign: 'middle',
        },

        textInputSuffix: {
            color: theme.text,
            ...FontUtils.fontFamily.platform.EXP_NEUE,
            fontSize: variables.fontSizeNormal,
            verticalAlign: 'middle',
        },

        pickerContainer: {
            borderBottomWidth: 2,
            paddingLeft: 0,
            borderStyle: 'solid',
            borderColor: theme.border,
            justifyContent: 'center',
            backgroundColor: 'transparent',
            height: variables.inputHeight,
            overflow: 'hidden',
        },

        pickerContainerSmall: {
            height: variables.inputHeightSmall,
        },

        pickerLabel: {
            position: 'absolute',
            left: 0,
            top: 6,
            zIndex: 1,
        },

        picker: (disabled = false, backgroundColor: string = theme.appBG) =>
            ({
                iconContainer: {
                    top: Math.round(variables.inputHeight * 0.5) - 11,
                    right: 0,
                    ...pointerEventsNone,
                },

                inputWeb: {
                    appearance: 'none',
                    ...(disabled ? cursor.cursorDisabled : cursor.cursorPointer),
                    ...picker(theme),
                    backgroundColor,
                },

                inputIOS: {
                    ...picker(theme),
                },
                done: {
                    color: theme.text,
                },
                doneDepressed: {
                    // Extracted from react-native-picker-select, src/styles.js
                    fontSize: 17,
                },
                modalViewMiddle: {
                    backgroundColor: theme.border,
                    borderTopWidth: 0,
                },
                modalViewBottom: {
                    backgroundColor: theme.highlightBG,
                },

                inputAndroid: {
                    ...picker(theme),
                },
            } satisfies CustomPickerStyle),

        disabledText: {
            color: theme.icon,
        },

        inputDisabled: {
            backgroundColor: theme.highlightBG,
            color: theme.icon,
        },

        noOutline: addOutlineWidth(theme, {}, 0),

        labelStrong: {
            ...FontUtils.fontFamily.platform.EXP_NEUE_BOLD,
            fontSize: variables.fontSizeLabel,
            lineHeight: variables.lineHeightNormal,
        },

        textLabelSupporting: {
            ...FontUtils.fontFamily.platform.EXP_NEUE,
            fontSize: variables.fontSizeLabel,
            color: theme.textSupporting,
        },

        textLabelSupportingEmptyValue: {
            ...FontUtils.fontFamily.platform.EXP_NEUE,
            fontSize: variables.fontSizeNormal,
            color: theme.textSupporting,
        },

        textLabelSupportingNormal: {
            ...FontUtils.fontFamily.platform.EXP_NEUE,
            fontSize: variables.fontSizeLabel,
            color: theme.textSupporting,
        },

        textLabelError: {
            ...FontUtils.fontFamily.platform.EXP_NEUE,
            fontSize: variables.fontSizeLabel,
            color: theme.textError,
        },

        textFileUpload: {
            ...headlineFont,
            fontSize: variables.fontSizeXLarge,
            color: theme.text,
            textAlign: 'center',
        },

        subTextFileUpload: {
            ...FontUtils.fontFamily.platform.EXP_NEUE,
            lineHeight: variables.lineHeightLarge,
            textAlign: 'center',
            color: theme.text,
        },

        furtherDetailsText: {
            ...FontUtils.fontFamily.platform.EXP_NEUE,
            fontSize: variables.fontSizeSmall,
            color: theme.textSupporting,
        },

        lh14: {
            lineHeight: variables.lineHeightSmall,
        },

        lh16: {
            lineHeight: 16,
        },

        lh20: {
            lineHeight: 20,
        },

        lh140Percent: {
            lineHeight: '140%',
        },

        formHelp: {
            color: theme.textSupporting,
            fontSize: variables.fontSizeLabel,
            lineHeight: variables.lineHeightNormal,
            marginBottom: 4,
        },

        formError: {
            color: theme.textError,
            fontSize: variables.fontSizeLabel,
            lineHeight: variables.lineHeightNormal,
            marginBottom: 4,
        },

        formSuccess: {
            color: theme.success,
            fontSize: variables.fontSizeLabel,
            lineHeight: 18,
            marginBottom: 4,
        },

        signInPage: {
            backgroundColor: theme.highlightBG,
            minHeight: '100%',
            flex: 1,
        },

        lhnSuccessText: {
            color: theme.success,
            fontWeight: FontUtils.fontWeight.bold,
        },

        signInPageHeroCenter: {
            position: 'absolute',
            top: 0,
            left: 0,
            right: 0,
            bottom: 0,
            justifyContent: 'center',
            alignItems: 'center',
        },

        signInPageGradient: {
            height: '100%',
            width: 540,
            position: 'absolute',
            top: 0,
            left: 0,
        },

        signInPageGradientMobile: {
            height: 300,
            width: 800,
            position: 'absolute',
            top: 0,
            left: 0,
        },

        signInBackground: {
            position: 'absolute',
            bottom: 0,
            left: 0,
            minHeight: 700,
        },

        signInPageInner: {
            marginLeft: 'auto',
            marginRight: 'auto',
            height: '100%',
            width: '100%',
        },

        signInPageContentTopSpacer: {
            maxHeight: 132,
            minHeight: 24,
        },

        signInPageContentTopSpacerSmallScreens: {
            maxHeight: 132,
            minHeight: 45,
        },

        signInPageLeftContainer: {
            paddingLeft: 40,
            paddingRight: 40,
        },

        signInPageLeftContainerWide: {
            maxWidth: variables.sideBarWidth,
        },

        signInPageWelcomeFormContainer: {
            maxWidth: CONST.SIGN_IN_FORM_WIDTH,
        },

        signInPageWelcomeTextContainer: {
            width: CONST.SIGN_IN_FORM_WIDTH,
        },

        changeExpensifyLoginLinkContainer: {
            flexDirection: 'row',
            flexWrap: 'wrap',
            ...wordBreak.breakWord,
        },

        // Sidebar Styles
        sidebar: {
            backgroundColor: theme.sidebar,
            height: '100%',
        },

        canvasContainer: {
            // Adding border to prevent a bug with the appearance of lines during gesture events for MultiGestureCanvas
            borderWidth: 1,
            borderColor: theme.appBG,
        },

        sidebarHeaderContainer: {
            flexDirection: 'row',
            paddingHorizontal: 20,
            paddingVertical: 19,
            justifyContent: 'space-between',
            alignItems: 'center',
        },

        subNavigationContainer: {
            backgroundColor: theme.sidebar,
            flex: 1,
            borderTopLeftRadius: variables.componentBorderRadiusRounded,
        },

        sidebarAnimatedWrapperContainer: {
            height: '100%',
            position: 'absolute',
        },

        sidebarFooter: {
            display: 'flex',
            justifyContent: 'center',
            width: '100%',
            paddingLeft: 20,
        },

        sidebarAvatar: {
            borderRadius: variables.sidebarAvatarSize,
            height: variables.sidebarAvatarSize,
            width: variables.sidebarAvatarSize,
        },

        selectedAvatarBorder: {
            padding: 1,
            borderWidth: 2,
            borderRadius: 20,
            height: variables.sidebarAvatarSize + 6,
            width: variables.sidebarAvatarSize + 6,
            borderColor: theme.success,
            right: -3,
            top: -3,
        },

        statusIndicator: (backgroundColor: string = theme.danger) =>
            ({
                borderColor: theme.sidebar,
                backgroundColor,
                borderRadius: 8,
                borderWidth: 2,
                position: 'absolute',
                right: -4,
                top: -3,
                height: 12,
                width: 12,
                zIndex: 10,
            } satisfies ViewStyle),

        bottomTabStatusIndicator: (backgroundColor: string = theme.danger) => ({
            borderColor: theme.sidebar,
            backgroundColor,
            borderRadius: 8,
            borderWidth: 2,
            position: 'absolute',
            right: -2,
            top: -3,
            height: 12,
            width: 12,
            zIndex: 10,
        }),

        floatingActionButton: {
            backgroundColor: theme.success,
            height: variables.componentSizeLarge,
            width: variables.componentSizeLarge,
            borderRadius: 999,
            alignItems: 'center',
            justifyContent: 'center',
        },

        sidebarFooterUsername: {
            color: theme.heading,
            fontSize: variables.fontSizeLabel,
            fontWeight: FontUtils.fontWeight.bold,
            width: 200,
            textOverflow: 'ellipsis',
            overflow: 'hidden',
            ...whiteSpace.noWrap,
        },

        sidebarFooterLink: {
            color: theme.textSupporting,
            fontSize: variables.fontSizeSmall,
            textDecorationLine: 'none',
            ...FontUtils.fontFamily.platform.EXP_NEUE,
            lineHeight: 20,
        },

        sidebarListContainer: {
            paddingBottom: 4,
        },

        sidebarListItem: {
            justifyContent: 'center',
            textDecorationLine: 'none',
        },

        breadcrumsContainer: {
            minHeight: 24,
        },

        breadcrumb: {
            color: theme.textSupporting,
            fontSize: variables.breadcrumbsFontSize,
            ...headlineFont,
        },

        breadcrumbStrong: {
            color: theme.text,
            fontSize: variables.breadcrumbsFontSize,
        },

        breadcrumbSeparator: {
            color: theme.icon,
            fontSize: variables.breadcrumbsFontSize,
            ...headlineFont,
        },

        breadcrumbLogo: {
            top: 1.66, // Pixel-perfect alignment due to a small difference between logo height and breadcrumb text height
        },

        LHPNavigatorContainer: (isSmallScreenWidth: boolean) =>
            ({
                ...modalNavigatorContainer(isSmallScreenWidth),
                left: 0,
            } satisfies ViewStyle),

        RHPNavigatorContainer: (isSmallScreenWidth: boolean) =>
            ({
                ...modalNavigatorContainer(isSmallScreenWidth),
                right: 0,
            } satisfies ViewStyle),

        onboardingNavigatorOuterView: {
            flex: 1,
            justifyContent: 'center',
            alignItems: 'center',
        },

        OnboardingNavigatorInnerView: (shouldUseNarrowLayout: boolean) =>
            ({
                width: shouldUseNarrowLayout ? variables.onboardingModalWidth : '100%',
                height: shouldUseNarrowLayout ? 732 : '100%',
                maxHeight: '100%',
                borderRadius: shouldUseNarrowLayout ? 16 : 0,
                overflow: 'hidden',
            } satisfies ViewStyle),

        welcomeVideoNarrowLayout: {
            width: variables.onboardingModalWidth,
        },

        onlyEmojisText: {
            fontSize: variables.fontSizeOnlyEmojis,
            lineHeight: variables.fontSizeOnlyEmojisHeight,
        },

        onlyEmojisTextLineHeight: {
            lineHeight: variables.fontSizeOnlyEmojisHeight,
        },

        createMenuPositionSidebar: (windowHeight: number) =>
            ({
                horizontal: 18,
                // Menu should be displayed 12px above the floating action button.
                // To achieve that sidebar must be moved by: distance from the bottom of the sidebar to the fab (variables.fabBottom) + fab height (variables.componentSizeLarge) + distance above the fab (12px)
                vertical: windowHeight - (variables.fabBottom + variables.componentSizeLarge + 12),
            } satisfies AnchorPosition),

        createAccountMenuPositionProfile: () =>
            ({
                horizontal: 18,
                ...getPopOverVerticalOffset(202 + 40),
            } satisfies AnchorPosition),

        createMenuPositionReportActionCompose: (shouldUseNarrowLayout: boolean, windowHeight: number, windowWidth: number) =>
            ({
                // On a narrow layout the menu is displayed in ReportScreen in RHP, so it must be moved from the right side of the screen
                horizontal: (shouldUseNarrowLayout ? windowWidth - variables.sideBarWidth : variables.sideBarWidth) + 18,
                vertical: windowHeight - CONST.MENU_POSITION_REPORT_ACTION_COMPOSE_BOTTOM,
            } satisfies AnchorPosition),

        createMenuPositionRightSidepane: {
            right: 18,
            bottom: 75,
        },

        createMenuContainer: {
            width: variables.sideBarWidth - 40,
            paddingVertical: variables.componentBorderRadiusLarge,
        },

        createMenuHeaderText: {
            ...FontUtils.fontFamily.platform.EXP_NEUE,
            fontSize: variables.fontSizeLabel,
            color: theme.textSupporting,
        },

        popoverMenuItem: {
            flexDirection: 'row',
            borderRadius: 0,
            paddingHorizontal: 20,
            paddingVertical: 12,
            justifyContent: 'space-between',
            width: '100%',
        },

        popoverMenuIcon: {
            width: variables.componentSizeNormal,
            justifyContent: 'center',
            alignItems: 'center',
        },

        rightLabelMenuItem: {
            fontSize: variables.fontSizeLabel,
            color: theme.textSupporting,
        },

        popoverMenuText: {
            fontSize: variables.fontSizeNormal,
            color: theme.heading,
        },

        popoverInnerContainer: {
            paddingTop: 0, // adjusting this because the mobile modal adds additional padding that we don't need for our layout
            maxHeight: '95%',
        },

        menuItemTextContainer: {
            minHeight: variables.componentSizeNormal,
        },

        chatLinkRowPressable: {
            minWidth: 0,
            textDecorationLine: 'none',
            flex: 1,
        },

        sidebarLink: {
            textDecorationLine: 'none',
        },

        sidebarLinkLHN: {
            textDecorationLine: 'none',
            marginLeft: 12,
            marginRight: 12,
            borderRadius: 8,
        },

        sidebarLinkInner: {
            alignItems: 'center',
            flexDirection: 'row',
            paddingLeft: 20,
            paddingRight: 20,
        },

        sidebarLinkInnerLHN: {
            alignItems: 'center',
            flexDirection: 'row',
            paddingLeft: 8,
            paddingRight: 8,
            marginHorizontal: 12,
            borderRadius: variables.componentBorderRadiusNormal,
        },

        sidebarLinkText: {
            color: theme.textSupporting,
            fontSize: variables.fontSizeNormal,
            textDecorationLine: 'none',
            overflow: 'hidden',
        },

        sidebarLinkHover: {
            backgroundColor: theme.sidebarHover,
        },

        sidebarLinkHoverLHN: {
            backgroundColor: theme.highlightBG,
        },

        sidebarLinkActive: {
            backgroundColor: theme.activeComponentBG,
            textDecorationLine: 'none',
        },

        sidebarLinkActiveLHN: {
            backgroundColor: theme.highlightBG,
            textDecorationLine: 'none',
        },

        sidebarLinkTextBold: {
            ...FontUtils.fontFamily.platform.EXP_NEUE_BOLD,
            color: theme.heading,
        },

        sidebarLinkActiveText: {
            color: theme.textSupporting,
            fontSize: variables.fontSizeNormal,
            textDecorationLine: 'none',
            overflow: 'hidden',
        },

        optionItemAvatarNameWrapper: {
            minWidth: 0,
            flex: 1,
        },

        optionDisplayName: {
            ...FontUtils.fontFamily.platform.EXP_NEUE,
            minHeight: variables.alternateTextHeight,
            lineHeight: variables.lineHeightXLarge,
            ...whiteSpace.noWrap,
        },

        optionDisplayNameCompact: {
            minWidth: 'auto',
            flexBasis: 'auto',
            flexGrow: 0,
            flexShrink: 1,
        },

        displayNameTooltipEllipsis: {
            position: 'absolute',
            opacity: 0,
            right: 0,
            bottom: 0,
        },

        optionAlternateText: {
            minHeight: variables.alternateTextHeight,
            lineHeight: variables.lineHeightXLarge,
        },

        optionAlternateTextCompact: {
            flexShrink: 1,
            flexGrow: 1,
            flexBasis: 'auto',
            ...optionAlternateTextPlatformStyles,
        },

        optionRow: {
            minHeight: variables.optionRowHeight,
            paddingTop: 12,
            paddingBottom: 12,
        },

        optionRowSelected: {
            backgroundColor: theme.activeComponentBG,
        },

        optionRowDisabled: {
            color: theme.textSupporting,
        },

        optionRowCompact: {
            height: variables.optionRowHeightCompact,
            paddingTop: 12,
            paddingBottom: 12,
        },

        optionsListSectionHeader: {
            marginTop: 8,
            marginBottom: 4,
        },

        emptyWorkspaceIllustrationStyle: {
            marginTop: 12,
            marginBottom: -20,
        },

        travelIllustrationStyle: {
            marginTop: 16,
            marginBottom: -16,
        },

        overlayStyles: (current: OverlayStylesParams, isModalOnTheLeft: boolean) =>
            ({
                ...positioning.pFixed,
                // We need to stretch the overlay to cover the sidebar and the translate animation distance.
                left: isModalOnTheLeft ? 0 : -2 * variables.sideBarWidth,
                top: 0,
                bottom: 0,
                right: isModalOnTheLeft ? -2 * variables.sideBarWidth : 0,
                backgroundColor: theme.overlay,
                opacity: current.progress.interpolate({
                    inputRange: [0, 1],
                    outputRange: [0, variables.overlayOpacity],
                    extrapolate: 'clamp',
                }),
            } satisfies ViewStyle),

        nativeOverlayStyles: (current: OverlayStylesParams) =>
            ({
                position: 'absolute',
                backgroundColor: theme.overlay,
                width: '100%',
                height: '100%',
                opacity: current.progress.interpolate({
                    inputRange: [0, 1],
                    outputRange: [0, variables.overlayOpacity],
                    extrapolate: 'clamp',
                }),
            } satisfies ViewStyle),

        appContent: {
            backgroundColor: theme.appBG,
            overflow: 'hidden',
        },

        appContentHeader: {
            height: variables.contentHeaderHeight,
            justifyContent: 'center',
            display: 'flex',
            paddingRight: 20,
        },

        appContentHeaderTitle: {
            alignItems: 'center',
            flexDirection: 'row',
        },

        LHNToggle: {
            alignItems: 'center',
            height: variables.contentHeaderHeight,
            justifyContent: 'center',
            paddingRight: 10,
            paddingLeft: 20,
        },

        LHNToggleIcon: {
            height: 15,
            width: 18,
        },

        chatContentScrollViewWithHeaderLoader: {
            paddingTop: CONST.CHAT_HEADER_LOADER_HEIGHT,
        },

        chatContentScrollView: {
            flexGrow: 1,
            justifyContent: 'flex-start',
            paddingBottom: 16,
            ...chatContentScrollViewPlatformStyles,
        },

        // Chat Item
        chatItem: {
            display: 'flex',
            flexDirection: 'row',
            paddingTop: 8,
            paddingBottom: 8,
            paddingLeft: 20,
            paddingRight: 20,
        },

        chatItemRightGrouped: {
            flexGrow: 1,
            flexShrink: 1,
            flexBasis: 0,
            position: 'relative',
            marginLeft: variables.chatInputSpacing,
        },

        chatItemRight: {
            flexGrow: 1,
            flexShrink: 1,
            flexBasis: 0,
            position: 'relative',
        },

        chatItemMessageHeader: {
            alignItems: 'center',
            display: 'flex',
            flexDirection: 'row',
            flexWrap: 'nowrap',
        },

        chatItemMessageHeaderSender: {
            color: theme.heading,
            ...FontUtils.fontFamily.platform.EXP_NEUE_BOLD,
            fontSize: variables.fontSizeNormal,
            lineHeight: variables.lineHeightXLarge,
            ...wordBreak.breakWord,
        },

        chatItemMessageHeaderTimestamp: {
            flexShrink: 0,
            color: theme.textSupporting,
            fontSize: variables.fontSizeSmall,
            paddingTop: 2,
        },

        chatItemMessage: {
            color: theme.text,
            fontSize: variables.fontSizeNormal,
            ...FontUtils.fontFamily.platform.EXP_NEUE,
            lineHeight: variables.lineHeightXLarge,
            maxWidth: '100%',
            ...whiteSpace.preWrap,
            ...wordBreak.breakWord,
        },

        chatDelegateMessage: {
            color: theme.textSupporting,
            fontSize: 11,
            ...FontUtils.fontFamily.platform.EXP_NEUE,
            lineHeight: variables.lineHeightXLarge,
            maxWidth: '100%',
            ...whiteSpace.preWrap,
            ...wordBreak.breakWord,
        },

        renderHTMLTitle: {
            color: theme.text,
            fontSize: variables.fontSizeNormal,
            ...FontUtils.fontFamily.platform.EXP_NEUE,
            lineHeight: variables.lineHeightXLarge,
            maxWidth: '100%',
            ...whiteSpace.preWrap,
            ...wordBreak.breakWord,
        },

        renderHTML: {
            maxWidth: '100%',
            ...whiteSpace.preWrap,
            ...wordBreak.breakWord,
        },

        chatItemComposeWithFirstRow: {
            minHeight: 90,
        },

        chatItemFullComposeRow: {
            ...sizing.h100,
        },

        chatItemComposeBoxColor: {
            borderColor: theme.border,
        },

        chatItemComposeBoxFocusedColor: {
            borderColor: theme.borderFocus,
        },

        chatItemComposeBox: {
            backgroundColor: theme.componentBG,
            borderWidth: 1,
            borderRadius: variables.componentBorderRadiusRounded,
            minHeight: variables.componentSizeMedium,
        },

        chatItemFullComposeBox: {
            ...flex.flex1,
            ...sizing.h100,
        },

        chatFooter: {
            paddingLeft: 20,
            paddingRight: 20,
            display: 'flex',
            backgroundColor: theme.appBG,
        },

        chatFooterFullCompose: {
            height: '100%',
            paddingTop: 20,
        },

        chatItemDraft: {
            display: 'flex',
            flexDirection: 'row',
            paddingTop: 8,
            paddingBottom: 8,
            paddingLeft: 20,
            paddingRight: 20,
        },

        chatItemReactionsDraftRight: {
            marginLeft: 52,
        },
        chatFooterAtTheTop: {
            flexGrow: 1,
            justifyContent: 'flex-start',
        },

        // Be extremely careful when editing the compose styles, as it is easy to introduce regressions.
        // Make sure you run the following tests against any changes: #12669
        textInputCompose: addOutlineWidth(
            theme,
            {
                backgroundColor: theme.componentBG,
                borderColor: theme.border,
                color: theme.text,
                ...FontUtils.fontFamily.platform.EXP_NEUE,
                fontSize: variables.fontSizeNormal,
                borderWidth: 0,
                height: 'auto',
                lineHeight: variables.lineHeightXLarge,
                ...overflowXHidden,

                // On Android, multiline TextInput with height: 'auto' will show extra padding unless they are configured with
                // paddingVertical: 0, alignSelf: 'center', and verticalAlign: 'middle'

                paddingHorizontal: variables.avatarChatSpacing,
                paddingTop: 0,
                paddingBottom: 0,
                alignSelf: 'center',
                verticalAlign: 'middle',
            },
            0,
        ),

        textInputFullCompose: {
            alignSelf: 'stretch',
            flex: 1,
            maxHeight: '100%',
            verticalAlign: 'top',
        },

        textInputCollapseCompose: {
            maxHeight: '100%',
            flex: 4,
        },

        // composer padding should not be modified unless thoroughly tested against the cases in this PR: #12669
        textInputComposeSpacing: {
            paddingVertical: 5,
            ...flex.flexRow,
            flex: 1,
        },

        textInputComposeBorder: {
            borderLeftWidth: 1,
            borderColor: theme.border,
        },

        chatItemSubmitButton: {
            alignSelf: 'flex-end',
            borderRadius: variables.componentBorderRadiusRounded,
            backgroundColor: theme.transparent,
            height: 40,
            padding: 10,
            margin: 3,
            justifyContent: 'center',
        },

        emojiPickerContainer: {
            backgroundColor: theme.componentBG,
        },

        emojiHeaderContainer: {
            backgroundColor: theme.componentBG,
            display: 'flex',
            height: CONST.EMOJI_PICKER_HEADER_HEIGHT,
            justifyContent: 'center',
        },

        emojiSkinToneTitle: {
            ...spacing.pv1,
            ...FontUtils.fontFamily.platform.EXP_NEUE_BOLD,
            color: theme.heading,
            fontSize: variables.fontSizeSmall,
        },

        // Emoji Picker Styles
        emojiText: {
            textAlign: 'center',
            fontSize: variables.emojiSize,
            ...spacing.pv0,
            ...spacing.ph0,
            lineHeight: variables.emojiLineHeight,
        },

        emojiItem: {
            width: '100%',
            textAlign: 'center',
            borderRadius: 8,
            paddingTop: 2,
            paddingBottom: 2,
            height: CONST.EMOJI_PICKER_ITEM_HEIGHT,
            flexShrink: 1,
            ...userSelect.userSelectNone,
        },

        emojiItemHighlighted: {
            transition: '0.2s ease',
            backgroundColor: theme.buttonDefaultBG,
        },

        emojiItemKeyboardHighlighted: {
            transition: '0.2s ease',
            borderWidth: 1,
            borderColor: theme.link,
            borderRadius: variables.buttonBorderRadius,
        },

        categoryShortcutButton: {
            flex: 1,
            borderRadius: 8,
            height: CONST.EMOJI_PICKER_ITEM_HEIGHT,
            alignItems: 'center',
            justifyContent: 'center',
        },

        chatItemEmojiButton: {
            alignSelf: 'flex-end',
            borderRadius: variables.buttonBorderRadius,
            height: 40,
            marginVertical: 3,
            paddingHorizontal: 10,
            justifyContent: 'center',
        },

        editChatItemEmojiWrapper: {
            marginRight: 3,
            alignSelf: 'flex-end',
        },

        customMarginButtonWithMenuItem: {
            marginRight: variables.bankButtonMargin,
        },

        composerSizeButton: {
            alignSelf: 'center',
            height: 32,
            width: 32,
            padding: 6,
            margin: 3,
            borderRadius: variables.componentBorderRadiusRounded,
            backgroundColor: theme.transparent,
            justifyContent: 'center',
        },

        chatItemAttachmentPlaceholder: {
            backgroundColor: theme.sidebar,
            borderColor: theme.border,
            borderWidth: 1,
            borderRadius: variables.componentBorderRadiusNormal,
            height: 150,
            textAlign: 'center',
            verticalAlign: 'middle',
            width: 200,
        },

        chatItemPDFAttachmentLoading: {
            backgroundColor: 'transparent',
            borderColor: theme.border,
            borderWidth: 1,
            borderRadius: variables.componentBorderRadiusNormal,
            ...flex.alignItemsCenter,
            ...flex.justifyContentCenter,
        },

        sidebarVisible: {
            borderRightWidth: 1,
        },

        sidebarHidden: {
            width: 0,
            borderRightWidth: 0,
        },

        exampleCheckImage: {
            width: '100%',
            height: 80,
            borderColor: theme.border,
            borderWidth: 1,
            borderRadius: variables.componentBorderRadiusNormal,
        },

        singleAvatar: {
            height: 24,
            width: 24,
            backgroundColor: theme.icon,
            borderRadius: 12,
        },

        singleAvatarSmall: {
            height: 16,
            width: 16,
            backgroundColor: theme.icon,
            borderRadius: 8,
        },

        singleAvatarMedium: {
            height: 52,
            width: 52,
            backgroundColor: theme.icon,
            borderRadius: 52,
        },

        secondAvatar: {
            position: 'absolute',
            right: -18,
            bottom: -18,
            borderWidth: 2,
            borderRadius: 14,
            borderColor: 'transparent',
        },

        secondAvatarSmall: {
            position: 'absolute',
            right: -14,
            bottom: -14,
            borderWidth: 2,
            borderRadius: 10,
            borderColor: 'transparent',
        },

        secondAvatarMedium: {
            position: 'absolute',
            right: -36,
            bottom: -36,
            borderWidth: 3,
            borderRadius: 52,
            borderColor: 'transparent',
        },

        secondAvatarSubscript: {
            position: 'absolute',
            right: -6,
            bottom: -6,
        },

        secondAvatarSubscriptCompact: {
            position: 'absolute',
            bottom: -4,
            right: -4,
        },

        secondAvatarSubscriptSmallNormal: {
            position: 'absolute',
            bottom: 0,
            right: 0,
        },

        secondAvatarInline: {
            bottom: -3,
            right: -25,
            borderWidth: 3,
            borderRadius: 18,
            borderColor: theme.cardBorder,
            backgroundColor: theme.appBG,
        },

        avatarXLarge: {
            width: variables.avatarSizeXLarge,
            height: variables.avatarSizeXLarge,
        },

        avatarInnerText: {
            color: theme.text,
            fontSize: variables.fontSizeSmall,
            lineHeight: undefined,
            marginLeft: -3,
            textAlign: 'center',
        },

        avatarInnerTextSmall: {
            color: theme.text,
            fontSize: variables.fontSizeExtraSmall,
            lineHeight: undefined,
            marginLeft: -2,
            textAlign: 'center',
            zIndex: 10,
        },

        emptyAvatar: {
            height: variables.avatarSizeNormal,
            width: variables.avatarSizeNormal,
        },

        emptyAvatarSmallNormal: {
            height: variables.avatarSizeSmallNormal,
            width: variables.avatarSizeSmallNormal,
        },

        emptyAvatarSmall: {
            height: variables.avatarSizeSmall,
            width: variables.avatarSizeSmall,
        },

        emptyAvatarSmaller: {
            height: variables.avatarSizeSmaller,
            width: variables.avatarSizeSmaller,
        },

        emptyAvatarMedium: {
            height: variables.avatarSizeMedium,
            width: variables.avatarSizeMedium,
        },

        emptyAvatarLarge: {
            height: variables.avatarSizeLarge,
            width: variables.avatarSizeLarge,
        },

        emptyAvatarMargin: {
            marginRight: variables.avatarChatSpacing,
        },

        emptyAvatarMarginChat: {
            marginRight: variables.avatarChatSpacing - 12,
        },

        emptyAvatarMarginSmall: {
            marginRight: variables.avatarChatSpacing - 4,
        },

        emptyAvatarMarginSmaller: {
            marginRight: variables.avatarChatSpacing - 4,
        },

        subscriptIcon: {
            position: 'absolute',
            bottom: -4,
            right: -4,
            width: 20,
            height: 20,
            backgroundColor: theme.buttonDefaultBG,
        },

        borderTop: {
            borderTopWidth: variables.borderTopWidth,
            borderColor: theme.border,
        },

        borderTopRounded: {
            borderTopWidth: 1,
            borderColor: theme.border,
            borderTopLeftRadius: variables.componentBorderRadiusNormal,
            borderTopRightRadius: variables.componentBorderRadiusNormal,
        },

        borderBottomRounded: {
            borderBottomWidth: 1,
            borderColor: theme.border,
            borderBottomLeftRadius: variables.componentBorderRadiusNormal,
            borderBottomRightRadius: variables.componentBorderRadiusNormal,
        },

        borderBottom: {
            borderBottomWidth: 1,
            borderColor: theme.border,
        },

        borderNone: {
            borderWidth: 0,
            borderBottomWidth: 0,
        },

        borderRight: {
            borderRightWidth: 1,
            borderColor: theme.border,
        },

        borderLeft: {
            borderLeftWidth: 1,
            borderColor: theme.border,
        },

        pointerEventsNone,

        pointerEventsAuto,

        pointerEventsBoxNone,

        headerBar: {
            overflow: 'hidden',
            justifyContent: 'center',
            display: 'flex',
            paddingLeft: 20,
            height: variables.contentHeaderHeight,
            width: '100%',
        },

        headerBarDesktopHeight: {
            height: variables.contentHeaderDesktopHeight,
        },

        imageViewContainer: {
            width: '100%',
            height: '100%',
            alignItems: 'center',
            justifyContent: 'center',
        },

        imageModalPDF: {
            flex: 1,
            backgroundColor: theme.modalBackground,
        },

        getPDFPasswordFormStyle: (isSmallScreenWidth: boolean) =>
            ({
                width: isSmallScreenWidth ? '100%' : 350,
                flexBasis: isSmallScreenWidth ? '100%' : 350,
                flexGrow: 0,
                alignSelf: 'flex-start',
            } satisfies ViewStyle),

        centeredModalStyles: (isSmallScreenWidth: boolean, isFullScreenWhenSmall: boolean) =>
            ({
                borderWidth: isSmallScreenWidth && !isFullScreenWhenSmall ? 1 : 0,
                marginHorizontal: isSmallScreenWidth ? 0 : 20,
            } satisfies ViewStyle),

        imageModalImageCenterContainer: {
            alignItems: 'center',
            flex: 1,
            justifyContent: 'center',
            width: '100%',
        },

        defaultAttachmentView: {
            backgroundColor: theme.sidebar,
            borderRadius: variables.componentBorderRadiusNormal,
            borderWidth: 1,
            borderColor: theme.border,
            flexDirection: 'row',
            padding: 20,
            alignItems: 'center',
        },

        notFoundTextHeader: {
            ...headlineFont,
            color: theme.heading,
            fontSize: variables.fontSizeXLarge,
            lineHeight: variables.lineHeightXXLarge,
            marginTop: 20,
            marginBottom: 8,
            textAlign: 'center',
        },

        blockingViewContainer: {
            paddingBottom: variables.contentHeaderHeight,
            maxWidth: 400,
            alignSelf: 'center',
        },

        forcedBlockingViewContainer: {
            ...positioning.pFixed,
            top: 0,
            left: 0,
            right: 0,
            bottom: 0,
            backgroundColor: theme.appBG,
        },

        defaultModalContainer: {
            backgroundColor: theme.componentBG,
            borderColor: theme.transparent,
        },

        reportActionContextMenuMiniButton: {
            height: 28,
            width: 28,
            ...flex.alignItemsCenter,
            ...flex.justifyContentCenter,
            ...{borderRadius: variables.buttonBorderRadius},
        },

        reportActionSystemMessageContainer: {
            marginLeft: 42,
        },

        reportDetailsTitleContainer: {
            ...display.dFlex,
            ...flex.flexColumn,
            ...flex.alignItemsCenter,
            paddingHorizontal: 20,
        },

        reportDetailsRoomInfo: {
            ...flex.flex1,
            ...display.dFlex,
            ...flex.flexColumn,
            ...flex.alignItemsCenter,
        },

        reportSettingsVisibilityText: {
            textTransform: 'capitalize',
        },

        settingsPageBackground: {
            flexDirection: 'column',
            width: '100%',
            flexGrow: 1,
        },

        settingsPageBody: {
            width: '100%',
            justifyContent: 'space-around',
        },

        twoFactorAuthSection: {
            backgroundColor: theme.appBG,
            padding: 0,
        },

        twoFactorAuthCodesBox: ({isExtraSmallScreenWidth, isSmallScreenWidth}: TwoFactorAuthCodesBoxParams) => {
            let paddingHorizontal = spacing.ph9;

            if (isSmallScreenWidth) {
                paddingHorizontal = spacing.ph4;
            }

            if (isExtraSmallScreenWidth) {
                paddingHorizontal = spacing.ph2;
            }

            return {
                alignItems: 'center',
                justifyContent: 'center',
                backgroundColor: theme.highlightBG,
                paddingVertical: 28,
                borderRadius: 16,
                marginTop: 32,
                ...paddingHorizontal,
            } satisfies ViewStyle;
        },

        twoFactorLoadingContainer: {
            alignItems: 'center',
            justifyContent: 'center',
            height: 210,
        },

        twoFactorAuthCodesContainer: {
            alignItems: 'center',
            justifyContent: 'center',
            flexDirection: 'row',
            flexWrap: 'wrap',
            gap: 12,
        },

        twoFactorAuthCode: {
            ...FontUtils.fontFamily.platform.MONOSPACE,
            width: 112,
            textAlign: 'center',
        },

        twoFactorAuthCodesButtonsContainer: {
            flexDirection: 'row',
            justifyContent: 'center',
            gap: 12,
            marginTop: 20,
            flexWrap: 'wrap',
        },

        twoFactorAuthCodesButton: {
            minWidth: 112,
        },

        twoFactorAuthCopyCodeButton: {
            minWidth: 110,
        },

        anonymousRoomFooter: (isSmallSizeLayout: boolean) =>
            ({
                flexDirection: isSmallSizeLayout ? 'column' : 'row',
                ...(!isSmallSizeLayout && {
                    alignItems: 'center',
                    justifyContent: 'space-between',
                }),
                padding: 20,
                backgroundColor: theme.cardBG,
                borderRadius: variables.componentBorderRadiusLarge,
                overflow: 'hidden',
            } satisfies ViewStyle & TextStyle),
        anonymousRoomFooterWordmarkAndLogoContainer: (isSmallSizeLayout: boolean) =>
            ({
                flexDirection: 'row',
                alignItems: 'center',
                ...(isSmallSizeLayout && {
                    justifyContent: 'space-between',
                    marginTop: 16,
                }),
            } satisfies ViewStyle),
        anonymousRoomFooterLogo: {
            width: 88,
            marginLeft: 0,
            height: 20,
        },
        anonymousRoomFooterLogoTaglineText: {
            ...FontUtils.fontFamily.platform.EXP_NEUE,
            fontSize: variables.fontSizeMedium,
            color: theme.text,
        },
        signInButtonAvatar: {
            width: 80,
        },

        anonymousRoomFooterSignInButton: {
            width: 110,
        },

        workspaceUpgradeIntroBox: ({isExtraSmallScreenWidth}: WorkspaceUpgradeIntroBoxParams): ViewStyle => {
            let paddingHorizontal = spacing.ph5;
            let paddingVertical = spacing.pv5;

            if (isExtraSmallScreenWidth) {
                paddingHorizontal = spacing.ph2;
                paddingVertical = spacing.pv2;
            }

            return {
                backgroundColor: theme.highlightBG,
                borderRadius: 16,
                ...paddingVertical,
                ...paddingHorizontal,
            } satisfies ViewStyle;
        },

        roomHeaderAvatarSize: {
            height: variables.componentSizeLarge,
            width: variables.componentSizeLarge,
        },

        roomHeaderAvatar: {
            backgroundColor: theme.appBG,
            borderRadius: 100,
            borderColor: theme.componentBG,
            borderWidth: 4,
        },

        roomHeaderAvatarOverlay: {
            position: 'absolute',
            top: 0,
            right: 0,
            bottom: 0,
            left: 0,
            backgroundColor: theme.overlay,
            opacity: variables.overlayOpacity,
            borderRadius: 88,
        },

        rootNavigatorContainerStyles: (isSmallScreenWidth: boolean) => ({marginLeft: isSmallScreenWidth ? 0 : variables.sideBarWidth, flex: 1} satisfies ViewStyle),
        RHPNavigatorContainerNavigatorContainerStyles: (isSmallScreenWidth: boolean) => ({marginLeft: isSmallScreenWidth ? 0 : variables.sideBarWidth, flex: 1} satisfies ViewStyle),

        avatarInnerTextChat: {
            color: theme.text,
            fontSize: variables.fontSizeXLarge,
            ...FontUtils.fontFamily.platform.EXP_NEW_KANSAS_MEDIUM,
            textAlign: 'center',
            position: 'absolute',
            width: 88,
            left: -16,
        },

        pageWrapper: {
            width: '100%',
            alignItems: 'center',
            padding: 20,
        },
        numberPadWrapper: {
            width: '100%',
            alignItems: 'center',
            paddingHorizontal: 20,
        },

        avatarSectionWrapper: {
            width: '100%',
            alignItems: 'center',
            paddingHorizontal: 20,
            paddingBottom: 20,
        },

        avatarSectionWrapperSkeleton: {
            width: '100%',
        },

        avatarSectionWrapperSettings: {
            width: '100%',
            alignItems: 'center',
        },

        accountSettingsSectionContainer: {
            borderBottomWidth: 1,
            borderBottomColor: theme.border,
            ...spacing.mt0,
            ...spacing.mb0,
            ...spacing.pt0,
        },

        workspaceSettingsSectionContainer: {
            borderBottomWidth: 1,
            borderBottomColor: theme.border,
            ...spacing.pt4,
        },

        centralPaneAnimation: {
            height: CONST.CENTRAL_PANE_ANIMATION_HEIGHT,
        },

        sectionTitle: {
            ...spacing.pt2,
            ...spacing.pr3,
            ...spacing.pb4,
            paddingLeft: 13,
            fontSize: 13,
            ...FontUtils.fontFamily.platform.EXP_NEUE,
            lineHeight: 16,
            color: theme.textSupporting,
        },

        accountSettingsSectionTitle: {
            ...FontUtils.fontFamily.platform.EXP_NEUE_BOLD,
        },

        borderedContentCard: {
            borderWidth: 1,
            borderColor: theme.border,
            borderRadius: variables.componentBorderRadiusNormal,
        },

        sectionMenuItem: {
            borderRadius: 8,
            paddingHorizontal: 8,
            height: 56,
            alignItems: 'center',
        },

        sectionSelectCircle: {
            backgroundColor: theme.cardBG,
        },

        qrShareSection: {
            width: 264,
        },

        sectionMenuItemTopDescription: {
            ...spacing.ph8,
            ...spacing.mhn8,
            width: 'auto',
        },

        subscriptionCardIcon: {
            padding: 10,
            backgroundColor: theme.border,
            borderRadius: variables.componentBorderRadius,
            height: variables.iconSizeExtraLarge,
            width: variables.iconSizeExtraLarge,
        },

        subscriptionAddedCardIcon: {
            padding: 10,
            backgroundColor: theme.buttonDefaultBG,
            borderRadius: variables.componentBorderRadius,
            height: variables.iconSizeExtraLarge,
            width: variables.iconSizeExtraLarge,
        },

        trialBannerBackgroundColor: {
            backgroundColor: theme.trialBannerBackgroundColor,
        },

        selectCircle: {
            width: variables.componentSizeSmall,
            height: variables.componentSizeSmall,
            borderColor: theme.border,
            borderWidth: 1,
            borderRadius: variables.componentSizeSmall / 2,
            justifyContent: 'center',
            alignItems: 'center',
            backgroundColor: theme.componentBG,
            marginLeft: 8,
        },

        optionSelectCircle: {
            borderRadius: variables.componentSizeSmall / 2 + 1,
            padding: 1,
        },

        unreadIndicatorContainer: {
            position: 'absolute',
            top: -10,
            left: 0,
            width: '100%',
            height: 20,
            paddingHorizontal: 20,
            flexDirection: 'row',
            alignItems: 'center',
            zIndex: 1,
            ...cursor.cursorDefault,
        },

        topUnreadIndicatorContainer: {
            position: 'relative',
            width: '100%',
            /** 17 = height of the indicator 1px + 8px top and bottom */
            height: 17,
            paddingHorizontal: 20,
            flexDirection: 'row',
            alignItems: 'center',
            zIndex: 1,
            ...cursor.cursorDefault,
        },

        unreadIndicatorLine: {
            height: 1,
            backgroundColor: theme.unreadIndicator,
            flexGrow: 1,
            marginRight: 8,
            opacity: 0.5,
        },

        threadDividerLine: {
            height: 1,
            backgroundColor: theme.border,
            flexGrow: 1,
            marginLeft: 8,
            marginRight: 20,
        },

        dividerLine: {
            height: 1,
            backgroundColor: theme.border,
            flexGrow: 1,
            ...spacing.mh5,
            ...spacing.mv3,
        },

        unreadIndicatorText: {
            color: theme.unreadIndicator,
            ...FontUtils.fontFamily.platform.EXP_NEUE_BOLD,
            fontSize: variables.fontSizeSmall,
            textTransform: 'capitalize',
        },

        threadDividerText: {
            ...FontUtils.fontFamily.platform.EXP_NEUE,
            fontSize: variables.fontSizeSmall,
            textTransform: 'capitalize',
        },

        flipUpsideDown: {
            transform: `rotate(180deg)`,
        },

        navigationScreenCardStyle: {
            backgroundColor: theme.appBG,
            height: '100%',
        },

        invisible: {
            position: 'absolute',
            opacity: 0,
        },

        invisiblePopover: {
            position: 'absolute',
            opacity: 0,
            left: -9999,
        },

        containerWithSpaceBetween: {
            justifyContent: 'space-between',
            width: '100%',
            flex: 1,
        },

        detailsPageSectionContainer: {
            alignSelf: 'flex-start',
        },

        attachmentCarouselContainer: {
            height: '100%',
            width: '100%',
            display: 'flex',
            justifyContent: 'center',
            ...cursor.cursorUnset,
        },

        attachmentArrow: {
            zIndex: 23,
            position: 'absolute',
        },

        attachmentRevealButtonContainer: {
            flex: 1,
            alignItems: 'center',
            justifyContent: 'center',
            ...spacing.ph4,
        },

        arrowIcon: {
            height: 40,
            width: 40,
            alignItems: 'center',
            paddingHorizontal: 0,
            paddingTop: 0,
            paddingBottom: 0,
        },

        switchTrack: {
            width: 50,
            height: 28,
            justifyContent: 'center',
            borderRadius: 20,
            padding: 15,
            backgroundColor: theme.success,
        },

        switchInactive: {
            backgroundColor: theme.icon,
        },

        switchThumb: {
            width: 22,
            height: 22,
            borderRadius: 11,
            position: 'absolute',
            left: 4,
            justifyContent: 'center',
            alignItems: 'center',
            backgroundColor: theme.appBG,
        },

        switchThumbTransformation: (translateX: AnimatableNumericValue) =>
            ({
                transform: [{translateX}],
            } satisfies ViewStyle),

        radioButtonContainer: {
            backgroundColor: theme.componentBG,
            borderRadius: 10,
            height: 20,
            width: 20,
            borderColor: theme.border,
            borderWidth: 1,
            justifyContent: 'center',
            alignItems: 'center',
        },

        toggleSwitchLockIcon: {
            width: variables.iconSizeExtraSmall,
            height: variables.iconSizeExtraSmall,
        },

        checkedContainer: {
            backgroundColor: theme.checkBox,
        },

        magicCodeInputContainer: {
            flexDirection: 'row',
            justifyContent: 'space-between',
            minHeight: variables.inputHeight,
        },

        magicCodeInput: {
            fontSize: variables.fontSizeXLarge,
            color: theme.heading,
            lineHeight: variables.inputHeight,
        },

        // Manually style transparent, in iOS Safari, an input in a container with its opacity set to
        // 0 (completely transparent) cannot handle user interaction, hence the Paste option is never shown
        inputTransparent: {
            color: 'transparent',
            // These properties are available in browser only
            ...(Browser.getBrowser()
                ? {
                      caretColor: 'transparent',
                      WebkitTextFillColor: 'transparent',
                      // After setting the input text color to transparent, it acquires the background-color.
                      // However, it is not possible to override the background-color directly as explained in this resource: https://developer.mozilla.org/en-US/docs/Web/CSS/:autofill
                      // Therefore, the transition effect needs to be delayed.
                      transitionDelay: '99999s',
                      transitionProperty: 'background-color',
                  }
                : {}),
        },

        iouAmountText: {
            ...headlineFont,
            fontSize: variables.iouAmountTextSize,
            color: theme.heading,
            lineHeight: variables.inputHeight,
        },

        iouAmountTextInput: addOutlineWidth(
            theme,
            {
                ...headlineFont,
                fontSize: variables.iouAmountTextSize,
                color: theme.heading,
                lineHeight: undefined,
                paddingHorizontal: 0,
                paddingVertical: 0,
                borderTopLeftRadius: 0,
                borderBottomLeftRadius: 0,
                borderTopRightRadius: 0,
                borderBottomRightRadius: 0,
            },
            0,
        ),

        iouAmountTextInputContainer: {
            borderWidth: 0,
            borderBottomWidth: 0,
            borderTopLeftRadius: 0,
            borderBottomLeftRadius: 0,
            borderTopRightRadius: 0,
            borderBottomRightRadius: 0,
        },

        moneyRequestConfirmationAmount: {
            ...headlineFont,
            fontSize: variables.fontSizeh1,
        },

        moneyRequestMenuItem: {
            flexDirection: 'row',
            borderRadius: 0,
            justifyContent: 'space-between',
            width: '100%',
            paddingHorizontal: 20,
            paddingVertical: 12,
        },

        moneyRequestAmountContainer: {minHeight: variables.inputHeight + 2 * (variables.formErrorLineHeight + 8)},

        requestPreviewBox: {
            marginTop: 12,
            maxWidth: variables.reportPreviewMaxWidth,
        },

        moneyRequestPreviewBox: {
            backgroundColor: theme.cardBG,
            borderRadius: variables.componentBorderRadiusLarge,
            maxWidth: variables.reportPreviewMaxWidth,
            width: '100%',
        },

        moneyRequestPreviewBoxText: {
            padding: 16,
        },

        amountSplitPadding: {
            paddingTop: 2,
        },

        moneyRequestPreviewBoxLoading: {
            // When a new IOU request arrives it is very briefly in a loading state, so set the minimum height of the container to 94 to match the rendered height after loading.
            // Otherwise, the IOU request pay button will not be fully visible and the user will have to scroll up to reveal the entire IOU request container.
            // See https://github.com/Expensify/App/issues/10283.
            minHeight: 94,
            width: '100%',
        },

        moneyRequestPreviewBoxAvatar: {
            // This should "hide" the right border of the last avatar
            marginRight: -2,
            marginBottom: 0,
        },

        moneyRequestPreviewAmount: {
            ...headlineFont,
            ...whiteSpace.preWrap,
            color: theme.heading,
        },

        moneyRequestLoadingHeight: {
            height: 27,
        },

        defaultCheckmarkWrapper: {
            marginLeft: 8,
            alignSelf: 'center',
        },

        codeWordWrapper: {
            ...codeStyles.codeWordWrapper,
        },

        codeWordStyle: {
            borderLeftWidth: 0,
            borderRightWidth: 0,
            borderTopLeftRadius: 0,
            borderBottomLeftRadius: 0,
            borderTopRightRadius: 0,
            borderBottomRightRadius: 0,
            paddingLeft: 0,
            paddingRight: 0,
            justifyContent: 'center',
            ...codeStyles.codeWordStyle,
        },

        codeFirstWordStyle: {
            borderLeftWidth: 1,
            borderTopLeftRadius: 4,
            borderBottomLeftRadius: 4,
            paddingLeft: 5,
        },

        codeLastWordStyle: {
            borderRightWidth: 1,
            borderTopRightRadius: 4,
            borderBottomRightRadius: 4,
            paddingRight: 5,
        },

        codePlainTextStyle: {
            ...codeStyles.codePlainTextStyle,
        },

        fullScreenLoading: {
            backgroundColor: theme.componentBG,
            opacity: 0.8,
            justifyContent: 'center',
            alignItems: 'center',
            zIndex: 10,
        },

        reimbursementAccountFullScreenLoading: {
            backgroundColor: theme.componentBG,
            opacity: 0.8,
            justifyContent: 'flex-start',
            alignItems: 'center',
            zIndex: 10,
        },

        hiddenElementOutsideOfWindow: {
            position: 'absolute',
            top: -10000,
            left: 0,
            opacity: 0,
        },

        growlNotificationWrapper: {
            zIndex: 2,
        },

        growlNotificationContainer: {
            flex: 1,
            justifyContent: 'flex-start',
            position: 'absolute',
            width: '100%',
            top: 20,
            ...spacing.pl5,
            ...spacing.pr5,
        },

        growlNotificationDesktopContainer: {
            maxWidth: variables.sideBarWidth,
            right: 0,
            ...positioning.pFixed,
        },

        growlNotificationTranslateY: (translateY: AnimatableNumericValue) =>
            ({
                transform: [{translateY}],
            } satisfies ViewStyle),

        makeSlideInTranslation: (translationType: Translation, fromValue: number) =>
            ({
                from: {
                    [translationType]: fromValue,
                },
                to: {
                    [translationType]: 0,
                },
            } satisfies CustomAnimation),

        growlNotificationBox: {
            backgroundColor: theme.inverse,
            borderRadius: variables.componentBorderRadiusNormal,
            alignItems: 'center',
            flexDirection: 'row',
            justifyContent: 'space-between',
            boxShadow: `${theme.shadow}`,
            ...spacing.p5,
        },

        growlNotificationText: {
            fontSize: variables.fontSizeNormal,
            ...FontUtils.fontFamily.platform.EXP_NEUE,
            width: '90%',
            lineHeight: variables.fontSizeNormalHeight,
            color: theme.textReversed,
            ...spacing.ml4,
        },

        blockquote: {
            borderLeftColor: theme.border,
            borderLeftWidth: 4,
            paddingLeft: 12,
            marginVertical: 4,
        },

        noSelect: {
            boxShadow: 'none',
            outlineStyle: 'none',
        },

        boxShadowNone: {
            boxShadow: 'none',
        },

        cardStyleNavigator: {
            overflow: 'hidden',
            height: '100%',
        },

        smallEditIcon: {
            alignItems: 'center',
            backgroundColor: theme.buttonDefaultBG,
            borderRadius: 20,
            borderWidth: 3,
            color: theme.textReversed,
            height: 40,
            width: 40,
            justifyContent: 'center',
        },

        smallEditIconWorkspace: {
            borderColor: theme.cardBG,
        },

        smallEditIconAccount: {
            borderColor: theme.appBG,
        },

        smallAvatarEditIcon: {
            position: 'absolute',
            right: -8,
            bottom: -8,
        },

        primaryMediumIcon: {
            alignItems: 'center',
            backgroundColor: theme.buttonDefaultBG,
            borderRadius: 20,
            color: theme.textReversed,
            height: 40,
            width: 40,
            justifyContent: 'center',
        },

        primaryMediumText: {
            fontSize: variables.iconSizeNormal,
        },

        workspaceOwnerAvatarWrapper: {
            margin: 6,
        },

        workspaceOwnerSectionTitle: {
            marginLeft: 6,
        },

        workspaceTypeWrapper: {
            margin: 3,
        },

        workspaceTypeSectionTitle: {
            marginLeft: 3,
        },

        workspaceRightColumn: {
            marginLeft: 124,
        },

        workspaceThreeDotMenu: {
            justifyContent: 'flex-end',
            width: 124,
        },

        workspaceListRBR: {
            flexDirection: 'column',
            justifyContent: 'flex-start',
            marginTop: 10,
        },

        peopleRow: {
            width: '100%',
            flexDirection: 'row',
            justifyContent: 'space-between',
            alignItems: 'center',
            ...spacing.ph5,
        },

        peopleRowBorderBottom: {
            borderColor: theme.border,
            borderBottomWidth: 1,
            ...spacing.pb2,
        },

        offlineFeedback: {
            deleted: {
                textDecorationLine: 'line-through',
                textDecorationStyle: 'solid',
            },
            pending: {
                opacity: 0.5,
            },
            default: {
                // fixes a crash on iOS when we attempt to remove already unmounted children
                // see https://github.com/Expensify/App/issues/48197 for more details
                // it's a temporary solution while we are working on a permanent fix
                opacity: Platform.OS === 'ios' ? 0.99 : undefined,
            },
            error: {
                flexDirection: 'row',
                alignItems: 'center',
            },
            container: {
                ...spacing.pv2,
            },
            textContainer: {
                flexDirection: 'column',
                flex: 1,
            },
            text: {
                color: theme.textSupporting,
                verticalAlign: 'middle',
                fontSize: variables.fontSizeLabel,
            },
            errorDot: {
                marginRight: 12,
            },
        },

        dotIndicatorMessage: {
            display: 'flex',
            flexDirection: 'row',
            alignItems: 'center',
        },

        emptyLHNWrapper: {
            marginBottom: variables.bottomTabHeight,
        },

        emptyLHNAnimation: {
            width: 180,
            height: 180,
        },

        locationErrorLinkText: {
            textAlignVertical: 'center',
            fontSize: variables.fontSizeLabel,
        },

        sidebarPopover: {
            width: variables.sideBarWidth - 68,
        },

        shortTermsBorder: {
            borderWidth: 1,
            borderColor: theme.border,
            borderRadius: variables.componentBorderRadius,
        },

        shortTermsHorizontalRule: {
            borderBottomWidth: 1,
            borderColor: theme.border,
            ...spacing.mh3,
        },

        shortTermsLargeHorizontalRule: {
            borderWidth: 1,
            borderColor: theme.border,
            ...spacing.mh3,
        },

        shortTermsRow: {
            flexDirection: 'row',
            padding: 12,
        },

        termsCenterRight: {
            marginTop: 'auto',
            marginBottom: 'auto',
        },

        shortTermsBoldHeadingSection: {
            paddingRight: 12,
            paddingLeft: 12,
            marginTop: 12,
        },

        shortTermsHeadline: {
            ...headlineFont,
            ...whiteSpace.preWrap,
            color: theme.heading,
            fontSize: variables.fontSizeXLarge,
            lineHeight: variables.lineHeightXXLarge,
        },

        longTermsRow: {
            flexDirection: 'row',
            marginTop: 20,
        },

        collapsibleSectionBorder: {
            borderBottomWidth: 2,
            borderBottomColor: theme.border,
        },

        communicationsLinkHeight: {
            height: variables.communicationsLinkHeight,
        },

        floatingMessageCounterWrapper: {
            position: 'absolute',
            left: '50%',
            top: 0,
            zIndex: 100,
            ...visibility.hidden,
        },

        floatingMessageCounter: {
            left: '-50%',
            ...visibility.visible,
        },

        confirmationAnimation: {
            height: 180,
            width: 180,
            marginBottom: 20,
        },

        googleSearchTextInputContainer: {
            flexDirection: 'column',
        },

        googleSearchSeparator: {
            height: 1,
            backgroundColor: theme.border,
        },

        googleSearchText: {
            color: theme.text,
            fontSize: variables.fontSizeNormal,
            lineHeight: variables.fontSizeNormalHeight,
            ...FontUtils.fontFamily.platform.EXP_NEUE,
            flex: 1,
        },

        searchInputStyle: {
            color: theme.textSupporting,
            fontSize: 13,
            lineHeight: 16,
        },

        searchRouterTextInputContainer: {
            borderRadius: variables.componentBorderRadiusSmall,
            borderWidth: 1,
            borderBottomWidth: 1,
            paddingHorizontal: 8,
        },

        searchRouterInputResults: {
            backgroundColor: theme.sidebarHover,
            borderWidth: 1,
            borderColor: theme.sidebarHover,
        },

        searchRouterInputResultsFocused: {
            borderWidth: 1,
            borderColor: theme.success,
        },

        searchTableHeaderActive: {
            fontWeight: FontUtils.fontWeight.bold,
        },

        zIndex10: {
            zIndex: 10,
        },

        searchListContentContainerStyles: {
            marginTop: variables.searchListContentMarginTop,
        },

        searchTopBarStyle: {
            left: 0,
            right: 0,
            position: 'absolute',
            zIndex: 9,
            backgroundColor: theme.appBG,
        },

        threeDotsPopoverOffset: (windowWidth: number) =>
            ({
                ...getPopOverVerticalOffset(60),
                horizontal: windowWidth - 60,
            } satisfies AnchorPosition),

        threeDotsPopoverOffsetNoCloseButton: (windowWidth: number) =>
            ({
                ...getPopOverVerticalOffset(60),
                horizontal: windowWidth - 10,
            } satisfies AnchorPosition),

        threeDotsPopoverOffsetAttachmentModal: (windowWidth: number) =>
            ({
                ...getPopOverVerticalOffset(80),
                horizontal: windowWidth - 140,
            } satisfies AnchorPosition),

        popoverMenuOffset: (windowWidth: number) =>
            ({
                ...getPopOverVerticalOffset(180),
                horizontal: windowWidth - 355,
            } satisfies AnchorPosition),

        popoverButtonDropdownMenuOffset: (windowWidth: number) =>
            ({
                ...getPopOverVerticalOffset(70),
                horizontal: windowWidth - 20,
            } satisfies AnchorPosition),

        iPhoneXSafeArea: {
            backgroundColor: theme.inverse,
            flex: 1,
        },

        transferBalancePayment: {
            borderWidth: 1,
            borderRadius: variables.componentBorderRadiusNormal,
            borderColor: theme.border,
        },

        transferBalanceSelectedPayment: {
            borderColor: theme.iconSuccessFill,
        },

        transferBalanceBalance: {
            fontSize: 48,
        },

        imageCropContainer: {
            overflow: 'hidden',
            alignItems: 'center',
            justifyContent: 'center',
            backgroundColor: theme.imageCropBackgroundColor,
            ...cursor.cursorMove,
        },

        sliderKnobTooltipView: {
            height: variables.sliderKnobSize,
            width: variables.sliderKnobSize,
            borderRadius: variables.sliderKnobSize / 2,
        },

        sliderKnob: {
            backgroundColor: theme.success,
            position: 'absolute',
            height: variables.sliderKnobSize,
            width: variables.sliderKnobSize,
            borderRadius: variables.sliderKnobSize / 2,
            left: -(variables.sliderKnobSize / 2),
            ...cursor.cursorPointer,
        },

        sliderBar: {
            backgroundColor: theme.border,
            height: variables.sliderBarHeight,
            borderRadius: variables.sliderBarHeight / 2,
            alignSelf: 'stretch',
            justifyContent: 'center',
        },

        screenCenteredContainer: {
            flex: 1,
            justifyContent: 'center',
            marginBottom: 40,
            padding: 16,
        },

        inlineSystemMessage: {
            color: theme.textSupporting,
            fontSize: variables.fontSizeLabel,
            ...FontUtils.fontFamily.platform.EXP_NEUE,
            marginLeft: 6,
        },

        fullScreen: {
            position: 'absolute',
            top: 0,
            left: 0,
            right: 0,
            bottom: 0,
        },

        invisibleOverlay: {
            backgroundColor: theme.transparent,
            zIndex: 1000,
        },

        invisibleImage: {
            opacity: 0,
            width: 200,
            height: 200,
        },

        reportDropOverlay: {
            backgroundColor: theme.dropUIBG,
            zIndex: 2,
        },

        fileDropOverlay: {
            backgroundColor: theme.fileDropUIBG,
            zIndex: 2,
        },

        isDraggingOver: {
            backgroundColor: theme.fileDropUIBG,
        },

        fileUploadImageWrapper: (fileTopPosition: number) =>
            ({
                position: 'absolute',
                top: fileTopPosition,
            } satisfies ViewStyle),

        cardSectionContainer: {
            backgroundColor: theme.cardBG,
            borderRadius: variables.componentBorderRadiusLarge,
            width: 'auto',
            textAlign: 'left',
            overflow: 'hidden',
            marginBottom: 20,
            marginHorizontal: variables.sectionMargin,
        },

        cardSectionIllustration: {
            width: 'auto',
            height: variables.sectionIllustrationHeight,
        },

        cardSectionTitle: {
            fontSize: variables.fontSizeLarge,
            lineHeight: variables.lineHeightXLarge,
        },

        cardMenuItem: {
            paddingLeft: 8,
            paddingRight: 0,
            borderRadius: variables.buttonBorderRadius,
            height: variables.componentSizeLarge,
            alignItems: 'center',
        },

        emptyCardSectionTitle: {
            fontSize: variables.fontSizeXLarge,
            lineHeight: variables.lineHeightXXLarge,
            textAlign: 'center',
        },

        emptyCardSectionSubtitle: {
            fontSize: variables.fontSizeNormal,
            lineHeight: variables.lineHeightXLarge,
            color: theme.textSupporting,
            textAlign: 'center',
        },

        transferBalance: {
            width: 'auto',
            borderRadius: 0,
            height: 64,
            alignItems: 'center',
        },

        paymentMethod: {
            paddingHorizontal: 20,
            minHeight: variables.optionRowHeight,
        },

        chatFooterBanner: {
            borderRadius: variables.componentBorderRadius,
            ...wordBreak.breakWord,
        },

        deeplinkWrapperContainer: {
            padding: 20,
            flex: 1,
            alignItems: 'center',
            justifyContent: 'center',
            backgroundColor: theme.appBG,
        },

        deeplinkWrapperMessage: {
            flex: 1,
            alignItems: 'center',
            justifyContent: 'center',
        },

        deeplinkWrapperFooter: {
            paddingTop: 80,
            paddingBottom: 45,
        },

        emojiReactionBubble: {
            borderRadius: 28,
            alignItems: 'center',
            justifyContent: 'center',
            flexDirection: 'row',
            alignSelf: 'flex-start',
        },

        emojiReactionListHeader: {
            marginTop: 8,
            paddingBottom: 20,
            borderBottomColor: theme.border,
            borderBottomWidth: 1,
            marginHorizontal: 20,
        },
        emojiReactionListHeaderBubble: {
            paddingVertical: 2,
            paddingHorizontal: 8,
            borderRadius: 28,
            backgroundColor: theme.border,
            alignItems: 'center',
            justifyContent: 'center',
            flexDirection: 'row',
            alignSelf: 'flex-start',
            marginRight: 4,
        },

        reactionListHeaderText: {
            color: theme.textSupporting,
            marginLeft: 8,
            alignSelf: 'center',
        },

        miniQuickEmojiReactionText: {
            fontSize: 18,
            lineHeight: 22,
            verticalAlign: 'middle',
        },

        emojiReactionBubbleText: {
            verticalAlign: 'middle',
        },

        stickyHeaderEmoji: (isSmallScreenWidth: boolean, windowWidth: number) =>
            ({
                position: 'absolute',
                width: isSmallScreenWidth ? windowWidth - 32 : CONST.EMOJI_PICKER_SIZE.WIDTH - 32,
                ...spacing.mh4,
            } satisfies ViewStyle),

        reactionCounterText: {
            fontSize: 13,
            marginLeft: 4,
            fontWeight: FontUtils.fontWeight.bold,
        },

        fontColorReactionLabel: {
            color: theme.tooltipSupportingText,
        },

        reactionEmojiTitle: {
            fontSize: variables.iconSizeLarge,
            lineHeight: variables.iconSizeXLarge,
        },

        textReactionSenders: {
            color: theme.tooltipPrimaryText,
            ...wordBreak.breakWord,
        },

        reportActionComposeTooltipWrapper: {
            backgroundColor: theme.tooltipHighlightBG,
            paddingVertical: 8,
            borderRadius: variables.componentBorderRadiusMedium,
        },

        quickActionTooltipWrapper: {
            backgroundColor: theme.tooltipHighlightBG,
        },

        quickActionTooltipTitle: {
            ...FontUtils.fontFamily.platform.EXP_NEUE_BOLD,
            fontSize: variables.fontSizeLabel,
            color: theme.tooltipHighlightText,
        },

        quickActionTooltipSubtitle: {
            fontSize: variables.fontSizeLabel,
            color: theme.textDark,
        },

        quickReactionsContainer: {
            gap: 12,
            flexDirection: 'row',
            paddingHorizontal: 25,
            paddingVertical: 12,
            justifyContent: 'space-between',
        },

        reactionListContainer: {
            maxHeight: variables.listItemHeightNormal * 5.75,
            ...spacing.pv2,
        },

        reactionListContainerFixedWidth: {
            maxWidth: variables.popoverWidth,
        },

        validateCodeDigits: {
            color: theme.text,
            ...FontUtils.fontFamily.platform.EXP_NEUE,
            fontSize: variables.fontSizeXXLarge,
            letterSpacing: 4,
        },

        footerWrapper: {
            fontSize: variables.fontSizeNormal,
            paddingTop: 64,
            maxWidth: 1100, // Match footer across all Expensify platforms
        },

        footerColumnsContainer: {
            flex: 1,
            flexWrap: 'wrap',
            marginBottom: 40,
            marginHorizontal: -16,
        },

        footerTitle: {
            fontSize: variables.fontSizeLarge,
            color: theme.success,
            marginBottom: 16,
        },

        footerRow: {
            paddingVertical: 4,
            marginBottom: 8,
            color: theme.textLight,
            fontSize: variables.fontSizeMedium,
        },

        footerBottomLogo: {
            marginTop: 40,
            width: '100%',
        },

        datePickerRoot: {
            position: 'relative',
            zIndex: 99,
        },

        datePickerPopover: {
            backgroundColor: theme.appBG,
            width: '100%',
            alignSelf: 'center',
            zIndex: 100,
            marginTop: 8,
        },

        loginHeroHeader: {
            ...FontUtils.fontFamily.platform.EXP_NEW_KANSAS_MEDIUM,
            color: theme.success,
            textAlign: 'center',
        },

        newKansasLarge: {
            ...headlineFont,
            fontSize: variables.fontSizeXLarge,
            lineHeight: variables.lineHeightXXLarge,
        },

        eReceiptAmount: {
            ...headlineFont,
            fontSize: variables.fontSizeXXXLarge,
            color: colors.green400,
        },

        eReceiptAmountLarge: {
            ...headlineFont,
            fontSize: variables.fontSizeEReceiptLarge,
            textAlign: 'center',
        },

        eReceiptCurrency: {
            ...headlineFont,
            fontSize: variables.fontSizeXXLarge,
        },

        eReceiptMerchant: {
            ...FontUtils.fontFamily.platform.EXP_NEUE,
            fontSize: variables.fontSizeXLarge,
            lineHeight: variables.lineHeightXXLarge,
            color: theme.textColorfulBackground,
        },

        eReceiptWaypointTitle: {
            ...FontUtils.fontFamily.platform.EXP_NEUE,
            fontSize: variables.fontSizeSmall,
            lineHeight: variables.lineHeightSmall,
            color: colors.green400,
        },

        eReceiptWaypointAddress: {
            ...FontUtils.fontFamily.platform.MONOSPACE,
            fontSize: variables.fontSizeNormal,
            lineHeight: variables.lineHeightNormal,
            color: theme.textColorfulBackground,
        },

        eReceiptGuaranteed: {
            ...FontUtils.fontFamily.platform.MONOSPACE,
            fontSize: variables.fontSizeSmall,
            lineHeight: variables.lineHeightSmall,
            color: theme.textColorfulBackground,
        },

        eReceiptBackground: {
            ...sizing.w100,
            borderRadius: 20,
            position: 'absolute',
            top: 0,
            left: 0,
            height: 540,
        },

        eReceiptPanel: {
            ...spacing.p5,
            ...spacing.pb8,
            ...spacing.m5,
            backgroundColor: colors.green800,
            borderRadius: 20,
            width: 335,
            overflow: 'hidden',
        },

        eReceiptBackgroundThumbnail: {
            ...sizing.w100,
            position: 'absolute',
            aspectRatio: 335 / 540,
            top: 0,
        },

        eReceiptContainer: {
            width: 335,
            minHeight: 540,
            borderRadius: 20,
            overflow: 'hidden',
        },

        loginHeroBody: {
            ...FontUtils.fontFamily.platform.EXP_NEUE,
            fontSize: variables.fontSizeSignInHeroBody,
            color: theme.textLight,
            textAlign: 'center',
        },

        linkPreviewWrapper: {
            marginTop: 16,
            borderLeftWidth: 4,
            borderLeftColor: theme.border,
            paddingLeft: 12,
        },

        linkPreviewImage: {
            flex: 1,
            borderRadius: 8,
            marginTop: 8,
        },

        linkPreviewLogoImage: {
            height: 16,
            width: 16,
        },

        contextMenuItemPopoverMaxWidth: {
            maxWidth: 375,
        },

        formSpaceVertical: {
            height: 20,
            width: 1,
        },

        taskTitleMenuItem: {
            ...writingDirection.ltr,
            ...headlineFont,
            fontSize: variables.fontSizeXLarge,
            maxWidth: '100%',
            ...wordBreak.breakWord,
        },

        taskDescriptionMenuItem: {
            maxWidth: '100%',
            ...wordBreak.breakWord,
        },

        taskTitleDescription: {
            ...FontUtils.fontFamily.platform.EXP_NEUE,
            fontSize: variables.fontSizeLabel,
            color: theme.textSupporting,
            lineHeight: variables.lineHeightNormal,
            ...spacing.mb1,
        },

        taskMenuItemCheckbox: {
            height: 27,
            ...spacing.mr3,
        },

        reportHorizontalRule: {
            borderColor: theme.border,
            ...spacing.mh5,
        },

        assigneeTextStyle: {
            ...FontUtils.fontFamily.platform.EXP_NEUE_BOLD,
            minHeight: variables.avatarSizeSubscript,
        },

        taskRightIconContainer: {
            width: variables.componentSizeNormal,
            marginLeft: 'auto',
            ...spacing.mt1,
            ...pointerEventsAuto,
            ...display.dFlex,
            ...flex.alignItemsCenter,
        },

        shareCodeContainer: {
            width: '100%',
            alignItems: 'center',
            paddingHorizontal: variables.qrShareHorizontalPadding,
            paddingVertical: 20,
            borderRadius: 20,
            overflow: 'hidden',
            borderColor: theme.borderFocus,
            borderWidth: 2,
            backgroundColor: theme.highlightBG,
        },

        splashScreenHider: {
            backgroundColor: theme.splashBG,
            alignItems: 'center',
            justifyContent: 'center',
        },

        headerEnvBadge: {
            position: 'absolute',
            bottom: -8,
            left: -8,
            height: 12,
            width: 22,
            paddingLeft: 4,
            paddingRight: 4,
            alignItems: 'center',
            zIndex: -1,
        },

        headerEnvBadgeText: {
            fontSize: 7,
            fontWeight: FontUtils.fontWeight.bold,
            lineHeight: undefined,
            color: theme.textLight,
        },

        expensifyQrLogo: {
            alignSelf: 'stretch',
            height: 27,
            marginBottom: 20,
        },

        qrShareTitle: {
            marginTop: 15,
            textAlign: 'center',
        },

        loginButtonRow: {
            width: '100%',
            gap: 12,
            ...flex.flexRow,
            ...flex.justifyContentCenter,
        },

        loginButtonRowSmallScreen: {
            width: '100%',
            gap: 12,
            ...flex.flexRow,
            ...flex.justifyContentCenter,
            marginBottom: 10,
        },

        desktopSignInButtonContainer: {
            width: 40,
            height: 40,
        },

        signInIconButton: {
            paddingVertical: 2,
        },

        googleButtonContainer: {
            colorScheme: 'light',
            width: 40,
            height: 40,
            alignItems: 'center',
            overflow: 'hidden',
        },

        googlePillButtonContainer: {
            colorScheme: 'light',
            height: 40,
            width: 300,
            overflow: 'hidden',
        },

        thirdPartyLoadingContainer: {
            alignItems: 'center',
            justifyContent: 'center',
            height: 450,
        },

        tabSelectorButton: {
            height: variables.tabSelectorButtonHeight,
            padding: variables.tabSelectorButtonPadding,
            flexDirection: 'row',
            alignItems: 'center',
            justifyContent: 'center',
            borderRadius: variables.buttonBorderRadius,
        },

        tabSelector: {
            flexDirection: 'row',
            paddingHorizontal: 20,
            paddingBottom: 12,
        },

        tabText: (isSelected: boolean) =>
            ({
                marginLeft: 8,
                ...FontUtils.fontFamily.platform.EXP_NEUE_BOLD,
                color: isSelected ? theme.text : theme.textSupporting,
                lineHeight: variables.lineHeightNormal,
                fontSize: variables.fontSizeNormal,
            } satisfies TextStyle),

        tabBackground: (hovered: boolean, isFocused: boolean, background: string | Animated.AnimatedInterpolation<string>) => ({
            backgroundColor: hovered && !isFocused ? theme.highlightBG : background,
        }),

        tabOpacity: (
            hovered: boolean,
            isFocused: boolean,
            activeOpacityValue: number | Animated.AnimatedInterpolation<number>,
            inactiveOpacityValue: number | Animated.AnimatedInterpolation<number>,
        ) => ({
            opacity: hovered && !isFocused ? inactiveOpacityValue : activeOpacityValue,
        }),

        overscrollSpacer: (backgroundColor: string, height: number) =>
            ({
                backgroundColor,
                height,
                width: '100%',
                position: 'absolute',
                top: -height,
                left: 0,
                right: 0,
            } satisfies ViewStyle),

        dualColorOverscrollSpacer: {
            position: 'absolute',
            top: 0,
            left: 0,
            width: '100%',
            height: '100%',
            zIndex: -1,
        },

        purposeMenuItem: {
            backgroundColor: theme.cardBG,
            borderRadius: 8,
            paddingHorizontal: 8,
            alignItems: 'center',
            marginBottom: 8,
        },

        willChangeTransform: {
            willChange: 'transform',
        },

        dropDownButtonCartIconContainerPadding: {
            paddingRight: 0,
            paddingLeft: 0,
        },

        dropDownMediumButtonArrowContain: {
            marginLeft: 12,
            marginRight: 16,
        },

        dropDownLargeButtonArrowContain: {
            marginLeft: 16,
            marginRight: 20,
        },

        dropDownButtonCartIconView: {
            borderTopRightRadius: variables.buttonBorderRadius,
            borderBottomRightRadius: variables.buttonBorderRadius,
            ...flex.flexRow,
            ...flex.alignItemsCenter,
        },

        emojiPickerButtonDropdown: {
            justifyContent: 'center',
            backgroundColor: theme.activeComponentBG,
            width: 86,
            height: 52,
            borderRadius: 26,
            alignItems: 'center',
            paddingLeft: 10,
            paddingRight: 4,
            alignSelf: 'flex-start',
            ...userSelect.userSelectNone,
        },

        emojiPickerButtonDropdownIcon: {
            fontSize: 30,
        },

        moneyRequestImage: {
            height: 200,
            borderRadius: 16,
            margin: 20,
            overflow: 'hidden',
        },

        reportPreviewBox: {
            backgroundColor: theme.cardBG,
            borderRadius: variables.componentBorderRadiusLarge,
            maxWidth: variables.reportPreviewMaxWidth,
            width: '100%',
        },

        reportPreviewBoxHoverBorder: {
            borderColor: theme.cardBG,
            backgroundColor: theme.cardBG,
        },

        reportContainerBorderRadius: {
            borderRadius: variables.componentBorderRadiusLarge,
        },

        expenseAndReportPreviewBoxBody: {
            padding: 16,
        },

        expenseAndReportPreviewTextContainer: {
            gap: 8,
        },

        reportPreviewAmountSubtitleContainer: {
            gap: 4,
        },

        expenseAndReportPreviewTextButtonContainer: {
            gap: 16,
        },

        reportActionItemImagesContainer: {
            margin: 4,
        },

        reportActionItemImages: {
            flexDirection: 'row',
            borderRadius: 12,
            overflow: 'hidden',
            height: variables.reportActionImagesSingleImageHeight,
        },

        reportActionItemImage: {
            flex: 1,
            width: '100%',
            height: '100%',
            display: 'flex',
            justifyContent: 'center',
            alignItems: 'center',
        },

        reportActionItemImageBorder: {
            borderRightWidth: 4,
            borderColor: theme.cardBG,
        },

        reportActionItemImagesMoreContainer: {
            position: 'absolute',
            bottom: 0,
            right: 0,
            display: 'flex',
        },

        reportActionItemImagesMore: {
            borderTopLeftRadius: 12,
            backgroundColor: theme.border,
            width: 40,
            height: 40,
        },

        reportActionItemImagesMoreHovered: {
            backgroundColor: theme.cardBG,
        },

        reportActionItemImagesMoreText: {
            position: 'absolute',
            marginLeft: 20,
            marginTop: 16,
            color: theme.textSupporting,
        },

        reportActionItemImagesMoreCornerTriangle: {
            position: 'absolute',
        },

        assignedCardsIconContainer: {
            height: variables.bankCardHeight,
            width: variables.bankCardWidth,
            borderRadius: 4,
            overflow: 'hidden',
            alignSelf: 'center',
        },

        bankIconContainer: {
            height: variables.bankCardWidth,
            width: variables.bankCardWidth,
            borderRadius: 8,
            overflow: 'hidden',
            alignSelf: 'center',
        },

        staticHeaderImage: {
            minHeight: 240,
        },

        emojiPickerButtonDropdownContainer: {
            flexDirection: 'row',
            alignItems: 'center',
        },

        rotate90: {
            transform: 'rotate(90deg)',
        },

        emojiStatusLHN: {
            fontSize: 9,
            ...(Browser.getBrowser() && !Browser.isMobile() && {transform: 'scale(.5)', fontSize: 22, overflow: 'visible'}),
            ...(Browser.getBrowser() &&
                Browser.isSafari() &&
                !Browser.isMobile() && {
                    transform: 'scale(0.7)',
                    fontSize: 13,
                    lineHeight: 15,
                    overflow: 'visible',
                }),
        },

        onboardingVideoPlayer: {
            borderRadius: 12,
            backgroundColor: theme.highlightBG,
        },

        sidebarStatusAvatarContainer: {
            height: 40,
            width: 40,
            backgroundColor: theme.componentBG,
            alignItems: 'center',
            justifyContent: 'center',
            borderRadius: 20,
        },

        sidebarStatusAvatarWithEmojiContainer: {
            height: 28,
            width: 28,
            top: -2,
        },

        sidebarStatusAvatar: {
            alignItems: 'center',
            justifyContent: 'center',
            backgroundColor: theme.border,
            height: 20,
            width: 20,
            borderRadius: 10,
            position: 'absolute',
            right: -6,
            bottom: -6,
            borderColor: theme.appBG,
            borderWidth: 2,
            overflow: 'hidden',
        },

        profilePageAvatar: {
            borderColor: theme.highlightBG,
        },

        justSignedInModalAnimation: (is2FARequired: boolean) => ({
            height: is2FARequired ? variables.modalTopIconHeight : variables.modalTopBigIconHeight,
        }),

        moneyRequestViewImage: {
            ...spacing.mh5,
            ...spacing.mv3,
            overflow: 'hidden',
            borderWidth: 2,
            borderColor: theme.cardBG,
            borderRadius: variables.componentBorderRadiusLarge,
            height: 200,
            maxWidth: 400,
        },

        pdfErrorPlaceholder: {
            overflow: 'hidden',
            borderWidth: 2,
            borderColor: theme.cardBG,
            borderRadius: variables.componentBorderRadiusLarge,
            maxWidth: 400,
            height: '100%',
            backgroundColor: theme.highlightBG,
        },

        moneyRequestAttachReceipt: {
            backgroundColor: theme.highlightBG,
            borderColor: theme.border,
            borderWidth: 1,
        },

        mapViewContainer: {
            ...flex.flex1,
            minHeight: 300,
        },

        mapView: {
            ...flex.flex1,
            overflow: 'hidden',
            backgroundColor: theme.highlightBG,
        },

        mapEditView: {
            borderRadius: variables.componentBorderRadiusXLarge,
            borderWidth: variables.componentBorderWidth,
            borderColor: theme.appBG,
        },
        currentPositionDot: {backgroundColor: colors.blue400, width: 16, height: 16, borderRadius: 16},

        mapViewOverlay: {
            flex: 1,
            position: 'absolute',
            left: 0,
            top: 0,
            borderRadius: variables.componentBorderRadiusLarge,
            overflow: 'hidden',
            backgroundColor: theme.highlightBG,
            ...sizing.w100,
            ...sizing.h100,
        },

        confirmationListMapItem: {
            ...spacing.mv2,
            ...spacing.mh5,
            height: 200,
        },

        mapDirection: {
            lineColor: theme.success,
            lineWidth: 7,
        },

        mapDirectionLayer: {
            layout: {'line-join': 'round', 'line-cap': 'round'},
            paint: {'line-color': theme.success, 'line-width': 7},
        },

        mapPendingView: {
            backgroundColor: theme.hoverComponentBG,
            ...flex.flex1,
            borderRadius: variables.componentBorderRadiusLarge,
        },
        userReportStatusEmoji: {
            flexShrink: 0,
            fontSize: variables.fontSizeNormal,
            marginRight: 4,
        },
        timePickerInput: {
            fontSize: 69,
            minWidth: 56,
            alignSelf: 'center',
        },
        timePickerWidth100: {
            width: 100,
        },
        timePickerHeight100: {
            height: 100,
        },
        timePickerSemiDot: {
            fontSize: 69,
            height: 84,
            alignSelf: 'center',
        },
        timePickerSwitcherContainer: {
            flexDirection: 'row',
            alignItems: 'flex-start',
            justifyContent: 'center',
        },
        selectionListRadioSeparator: {
            height: StyleSheet.hairlineWidth,
            backgroundColor: theme.border,
            marginHorizontal: 20,
        },

        selectionListPressableItemWrapper: {
            alignItems: 'center',
            flexDirection: 'row',
            paddingHorizontal: 16,
            paddingVertical: 16,
            marginHorizontal: 20,
            backgroundColor: theme.highlightBG,
            borderRadius: 8,
            minHeight: variables.optionRowHeight,
        },

        searchQueryListItemStyle: {
            alignItems: 'center',
            flexDirection: 'row',
            paddingHorizontal: 12,
            paddingVertical: 12,
            borderRadius: 8,
        },

        selectionListStickyHeader: {
            backgroundColor: theme.appBG,
        },

        draggableTopBar: {
            height: 30,
            width: '100%',
        },
        menuItemError: {
            marginTop: 4,
            marginBottom: 0,
        },
        formHelperMessage: {
            height: 32,
        },
        timePickerInputExtraSmall: {
            fontSize: 50,
        },
        setTimeFormButtonContainer: {
            minHeight: 54,
        },
        timePickerInputsContainer: {
            maxHeight: 100,
        },
        timePickerButtonErrorText: {
            position: 'absolute',
            top: -36,
        },

        listBoundaryLoader: {
            position: 'absolute',
            top: 0,
            bottom: 0,
            left: 0,
            right: 0,
            height: CONST.CHAT_HEADER_LOADER_HEIGHT,
        },
        listBoundaryError: {
            paddingVertical: 15,
            paddingHorizontal: 20,
        },
        listBoundaryErrorText: {
            color: theme.textSupporting,
            fontSize: variables.fontSizeLabel,
            marginBottom: 10,
        },

        videoContainer: {
            ...flex.flex1,
            ...flex.alignItemsCenter,
            ...flex.justifyContentCenter,
            ...objectFit.oFCover,
        },

        singleOptionSelectorRow: {
            ...flex.flexRow,
            ...flex.alignItemsCenter,
            gap: 12,
            marginBottom: 16,
        },

        holdRequestInline: {
            ...headlineFont,
            ...whiteSpace.preWrap,
            color: theme.heading,
            fontSize: variables.fontSizeXLarge,
            lineHeight: variables.lineHeightXXLarge,

            backgroundColor: colors.red,
            borderRadius: variables.componentBorderRadiusMedium,
            overflow: 'hidden',

            paddingHorizontal: 8,
            paddingVertical: 4,
        },

        headerStatusBarContainer: {
            minHeight: variables.componentSizeSmall,
        },

        walletIllustration: {
            height: 180,
        },

        walletCardLimit: {
            color: theme.text,
            fontSize: variables.fontSizeNormal,
        },

        walletCard: {
            borderRadius: variables.componentBorderRadiusLarge,
            position: 'relative',
            alignSelf: 'center',
            overflow: 'hidden',
        },

        walletCardNumber: {
            color: theme.text,
            fontSize: variables.fontSizeNormal,
        },

        walletCardMenuItem: {
            ...FontUtils.fontFamily.platform.EXP_NEUE_BOLD,
            color: theme.text,
            fontSize: variables.fontSizeNormal,
            lineHeight: variables.lineHeightXLarge,
        },

        walletCardHolder: {
            position: 'absolute',
            left: 16,
            bottom: 16,
            width: variables.cardNameWidth,
            color: theme.textLight,
            fontSize: variables.fontSizeSmall,
            lineHeight: variables.lineHeightLarge,
        },

        walletRedDotSectionTitle: {
            color: theme.text,
            fontWeight: FontUtils.fontWeight.bold,
            fontSize: variables.fontSizeNormal,
            lineHeight: variables.lineHeightXLarge,
        },

        walletRedDotSectionText: {
            color: theme.darkSupportingText,
            fontSize: variables.fontSizeLabel,
            lineHeight: variables.lineHeightNormal,
        },

        walletLockedMessage: {
            color: theme.text,
            fontSize: variables.fontSizeNormal,
            lineHeight: variables.lineHeightXLarge,
        },

        workspaceSection: {
            maxWidth: variables.workspaceSectionMaxWidth + variables.sectionMargin * 2,
        },

        workspaceSectionMobile: {
            width: '100%',
            alignSelf: 'center',
        },

        aspectRatioLottie: (animation: DotLottieAnimation) => ({aspectRatio: animation.w / animation.h}),

        receiptDropHeaderGap: {
            backgroundColor: theme.fileDropUIBG,
        },

        checkboxWithLabelCheckboxStyle: {
            marginLeft: -2,
        },

        singleOptionSelectorCircle: {
            borderColor: theme.icon,
        },

        headerProgressBarContainer: {
            position: 'absolute',
            width: '100%',
            zIndex: -1,
        },

        headerProgressBar: {
            width: variables.componentSizeMedium,
            height: variables.iconSizeXXXSmall,
            borderRadius: variables.componentBorderRadiusRounded,
            backgroundColor: theme.border,
            alignSelf: 'center',
        },

        headerProgressBarFill: {
            borderRadius: variables.componentBorderRadiusRounded,
            height: '100%',
            backgroundColor: theme.success,
        },

        interactiveStepHeaderContainer: {
            flex: 1,
            alignSelf: 'center',
            flexDirection: 'row',
        },

        interactiveStepHeaderStepContainer: {
            flexDirection: 'row',
            alignItems: 'center',
        },

        interactiveStepHeaderStepButton: {
            width: 40,
            height: 40,
            borderWidth: 2,
            borderRadius: 20,
            borderColor: theme.borderFocus,
            justifyContent: 'center',
            alignItems: 'center',
            color: theme.white,
        },

        interactiveStepHeaderLockedStepButton: {
            borderColor: theme.borderLighter,
        },

        interactiveStepHeaderStepText: {
            fontSize: variables.fontSizeLabel,
            ...FontUtils.fontFamily.platform.EXP_NEUE_BOLD,
        },

        interactiveStepHeaderCompletedStepButton: {
            backgroundColor: theme.iconSuccessFill,
        },

        interactiveStepHeaderStepLine: {
            height: 1,
            flexGrow: 1,
            backgroundColor: theme.iconSuccessFill,
        },

        interactiveStepHeaderLockedStepLine: {
            backgroundColor: theme.activeComponentBG,
        },
        confirmBankInfoCard: {
            backgroundColor: colors.green800,
            borderRadius: variables.componentBorderRadiusCard,
            marginBottom: 20,
            marginHorizontal: 16,
            padding: 20,
            width: 'auto',
            textAlign: 'left',
        },
        confirmBankInfoText: {
            fontSize: variables.fontSizeNormal,
            ...FontUtils.fontFamily.platform.EXP_NEUE,
            color: theme.text,
        },
        confirmBankInfoCompanyIcon: {
            height: 40,
            width: 40,
            backgroundColor: colors.darkIcons,
            borderRadius: 50,
            justifyContent: 'center',
            alignItems: 'center',
        },
        confirmBankInfoBankIcon: {
            height: 40,
            width: 40,
            borderRadius: 50,
        },
        confirmBankInfoNumber: {
            ...FontUtils.fontFamily.platform.MONOSPACE,
            fontSize: variables.fontSizeNormal,
            lineHeight: variables.lineHeightXLarge,
            color: theme.text,
            textAlignVertical: 'center',
        },

        textHeadlineLineHeightXXL: {
            ...headlineFont,
            ...whiteSpace.preWrap,
            color: theme.heading,
            fontSize: variables.fontSizeXLarge,
            lineHeight: variables.lineHeightXXLarge,
        },

        videoPlayerPreview: {
            width: '100%',
            height: '100%',
            borderRadius: variables.componentBorderRadiusNormal,
            backgroundColor: theme.highlightBG,
        },

        videoPlayerControlsContainer: {
            position: 'absolute',
            bottom: CONST.VIDEO_PLAYER.CONTROLS_POSITION.NORMAL,
            left: CONST.VIDEO_PLAYER.CONTROLS_POSITION.NORMAL,
            right: CONST.VIDEO_PLAYER.CONTROLS_POSITION.NORMAL,
            backgroundColor: theme.videoPlayerBG,
            borderRadius: 8,
            flexDirection: 'column',
            overflow: 'visible',
            zIndex: 9000,
        },

        videoPlayerControlsButtonContainer: {
            flexDirection: 'row',
            alignItems: 'center',
            justifyContent: 'space-between',
        },

        progressBarOutline: {
            width: '100%',
            height: 4,
            borderRadius: 8,
            backgroundColor: theme.transparentWhite,
        },

        progressBarFill: {
            height: '100%',
            backgroundColor: colors.white,
            borderRadius: 8,
        },

        videoPlayerControlsRow: {
            flexDirection: 'row',
            alignItems: 'center',
        },

        videoPlayerText: {
            textAlign: 'center',
            fontSize: variables.fontSizeLabel,
            fontWeight: FontUtils.fontWeight.bold,
            lineHeight: 16,
            color: theme.white,
            userSelect: 'none',
            WebkitUserSelect: 'none',
        },

        volumeSliderContainer: {
            position: 'absolute',
            left: 0,
            bottom: 0,
            width: '100%',
            height: 100,
            alignItems: 'center',
            borderRadius: 4,
            backgroundColor: colors.green700,
        },

        volumeSliderOverlay: {
            width: 4,
            height: 60,
            backgroundColor: theme.transparentWhite,
            borderRadius: 8,
            marginTop: 8,
            alignItems: 'center',
            justifyContent: 'flex-end',
        },

        volumeSliderThumb: {
            width: 8,
            height: 8,
            borderRadius: 8,
            backgroundColor: colors.white,
            marginBottom: -2,
        },

        volumeSliderFill: {
            width: 4,
            height: 20,
            backgroundColor: colors.white,
            borderRadius: 8,
        },

        videoIconButton: {
            padding: 4,
            borderRadius: 4,
        },

        videoIconButtonHovered: {
            backgroundColor: colors.green700,
        },

        videoThumbnailContainer: {
            width: '100%',
            height: '100%',
            alignItems: 'center',
            justifyContent: 'center',
            position: 'absolute',
            top: 0,
            left: 0,
        },

        videoThumbnailPlayButton: {
            backgroundColor: theme.videoPlayerBG,
            borderRadius: 100,
            width: 72,
            height: 72,
            alignItems: 'center',
            justifyContent: 'center',
        },

        videoExpandButton: {
            position: 'absolute',
            top: 12,
            right: 12,
            backgroundColor: theme.videoPlayerBG,
            borderRadius: 8,
            padding: 8,
        },

        videoPlayerTimeComponentWidth: {
            width: 40,
        },

        colorSchemeStyle: (colorScheme: ColorScheme) => ({colorScheme}),

        updateAnimation: {
            width: variables.updateAnimationW,
            height: variables.updateAnimationH,
        },

        updateRequiredViewHeader: {
            height: variables.updateViewHeaderHeight,
        },

        updateRequiredViewTextContainer: {
            width: variables.updateTextViewContainerWidth,
        },

        widthAuto: {
            width: 'auto',
        },

        workspaceTitleStyle: {
            ...headlineFont,
            fontSize: variables.fontSizeXLarge,
            flex: 1,
        },

        expensifyCardIllustrationContainer: {
            width: 680,
            height: 220,
        },

        emptyStateCardIllustrationContainer: {
            height: 220,
            ...flex.alignItemsCenter,
            ...flex.justifyContentCenter,
        },

        emptyStateCardIllustration: {
            width: 164,
            height: 190,
        },

        pendingStateCardIllustration: {
            width: 233,
            height: 162,
        },

        computerIllustrationContainer: {
            width: 272,
            height: 188,
        },

        cardIcon: {
            overflow: 'hidden',
            borderRadius: variables.cardBorderRadius,
            height: variables.cardIconHeight,
            alignSelf: 'center',
        },

        tripReservationIconContainer: {
            width: variables.avatarSizeNormal,
            height: variables.avatarSizeNormal,
            backgroundColor: theme.border,
            borderRadius: variables.componentBorderRadiusXLarge,
            alignItems: 'center',
            justifyContent: 'center',
        },

        textLineThrough: {
            textDecorationLine: 'line-through',
        },

        reportListItemTitle: {
            color: theme.text,
            fontSize: variables.fontSizeNormal,
        },

        skeletonBackground: {
            flex: 1,
            position: 'absolute',
            top: 0,
            left: 0,
            width: '100%',
            height: '100%',
        },

        emptyStateForeground: {
            margin: 32,
            justifyContent: 'center',
            alignItems: 'center',
            flexGrow: 1,
        },

        emptyStateContent: {
            backgroundColor: theme.cardBG,
            borderRadius: variables.componentBorderRadiusLarge,
            maxWidth: 400,
            width: '100%',
        },

        emptyStateHeader: (isIllustration: boolean) => ({
            borderTopLeftRadius: variables.componentBorderRadiusLarge,
            borderTopRightRadius: variables.componentBorderRadiusLarge,
            minHeight: 200,
            alignItems: isIllustration ? 'center' : undefined,
            justifyContent: isIllustration ? 'center' : undefined,
        }),

        emptyFolderBG: {
            backgroundColor: theme.emptyFolderBG,
        },

        emptyFolderDarkBG: {
            backgroundColor: '#782c04',
            height: 220,
        },

        emptyStateVideo: {
            borderTopLeftRadius: variables.componentBorderRadiusLarge,
            borderTopRightRadius: variables.componentBorderRadiusLarge,
        },

        emptyStateFolderWithPaperIconSize: {
            width: 160,
            height: 100,
        },

        emptyStateFolderWebStyles: {
            ...sizing.w100,
            minWidth: 400,
            ...flex.alignItemsCenter,
            ...flex.justifyContentCenter,
            ...display.dFlex,
        },

        workflowApprovalVerticalLine: {
            height: 16,
            width: 1,
            marginLeft: 19,
            backgroundColor: theme.border,
        },

        colorGreenSuccess: {
            color: colors.green400,
        },

        bgPaleGreen: {
            backgroundColor: colors.green100,
        },

        importColumnCard: {
            backgroundColor: theme.cardBG,
            borderRadius: variables.componentBorderRadiusNormal,
            padding: 16,
            flexWrap: 'wrap',
        },

        accountSwitcherPopover: {
            width: variables.sideBarWidth - 19,
        },

        accountSwitcherAnchorPosition: {
            top: 80,
            left: 12,
        },
<<<<<<< HEAD
        progressBarWrapper: {
            height: 2,
            width: '100%',
            backgroundColor: theme.border,
            borderRadius: 5,
            overflow: 'hidden',
        },
        progressBar: {
            height: '100%',
            backgroundColor: theme.success,
            width: '100%',
=======
        qbdSetupLinkBox: {
            backgroundColor: theme.hoverComponentBG,
            borderRadius: variables.componentBorderRadiusMedium,
            borderColor: theme.border,
            padding: 16,
>>>>>>> 517ffaaf
        },
    } satisfies Styles);

type ThemeStyles = ReturnType<typeof styles>;

const defaultStyles = styles(defaultTheme);

export default styles;
export {defaultStyles};
export type {Styles, ThemeStyles, StatusBarStyle, ColorScheme, AnchorPosition, AnchorDimensions};<|MERGE_RESOLUTION|>--- conflicted
+++ resolved
@@ -5265,7 +5265,7 @@
             top: 80,
             left: 12,
         },
-<<<<<<< HEAD
+
         progressBarWrapper: {
             height: 2,
             width: '100%',
@@ -5273,17 +5273,18 @@
             borderRadius: 5,
             overflow: 'hidden',
         },
+
         progressBar: {
             height: '100%',
             backgroundColor: theme.success,
             width: '100%',
-=======
+        },
+
         qbdSetupLinkBox: {
             backgroundColor: theme.hoverComponentBG,
             borderRadius: variables.componentBorderRadiusMedium,
             borderColor: theme.border,
             padding: 16,
->>>>>>> 517ffaaf
         },
     } satisfies Styles);
 
