--- conflicted
+++ resolved
@@ -5651,17 +5651,13 @@
             right: 0,
         },
 
-<<<<<<< HEAD
-        testDriveModalContainer: (shouldUseNarrowLayout: boolean) => ({
-=======
         earlyDiscountButton: {
             flexGrow: 1,
             flexShrink: 1,
             flexBasis: 'auto',
         },
 
-        testDriveModalContainer: {
->>>>>>> 1fca15c6
+        testDriveModalContainer: (shouldUseNarrowLayout: boolean) => ({
             // On small/medium screens, we need to remove the top padding
             paddingTop: 0,
             // On larger screens, we need to prevent the modal from becoming too big
