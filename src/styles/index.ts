/* eslint-disable @typescript-eslint/naming-convention */
import type {LineLayerStyleProps} from '@rnmapbox/maps/src/utils/MapboxStyles';
import lodashClamp from 'lodash/clamp';
import type {LineLayer} from 'react-map-gl';
// eslint-disable-next-line no-restricted-imports
import type {Animated, ImageStyle, TextStyle, ViewStyle} from 'react-native';
import {Platform, StyleSheet} from 'react-native';
import type {PickerStyle} from 'react-native-picker-select';
import {interpolate} from 'react-native-reanimated';
import type {SharedValue} from 'react-native-reanimated';
import type {MixedStyleDeclaration, MixedStyleRecord} from 'react-native-render-html';
import type {ValueOf} from 'type-fest';
import type DotLottieAnimation from '@components/LottieAnimations/types';
import {ACTIVE_LABEL_SCALE} from '@components/TextInput/styleConst';
import {getBrowser, isMobile, isMobileSafari, isSafari} from '@libs/Browser';
import getPlatform from '@libs/getPlatform';
import CONST from '@src/CONST';
import {defaultTheme} from './theme';
import colors from './theme/colors';
import type {ThemeColors} from './theme/types';
import addOutlineWidth from './utils/addOutlineWidth';
import borders from './utils/borders';
import chatContentScrollViewPlatformStyles from './utils/chatContentScrollViewPlatformStyles';
import cursor from './utils/cursor';
import display from './utils/display';
import editedLabelStyles from './utils/editedLabelStyles';
import emojiDefaultStyles from './utils/emojiDefaultStyles';
import flex from './utils/flex';
import FontUtils from './utils/FontUtils';
import getPopOverVerticalOffset from './utils/getPopOverVerticalOffset';
import objectFit from './utils/objectFit';
import optionAlternateTextPlatformStyles from './utils/optionAlternateTextPlatformStyles';
import overflow from './utils/overflow';
import overflowXHidden from './utils/overflowXHidden';
import pointerEventsAuto from './utils/pointerEventsAuto';
import pointerEventsBoxNone from './utils/pointerEventsBoxNone';
import pointerEventsNone from './utils/pointerEventsNone';
import positioning from './utils/positioning';
import sizing from './utils/sizing';
import spacing from './utils/spacing';
import textDecorationLine from './utils/textDecorationLine';
import textUnderline from './utils/textUnderline';
import userSelect from './utils/userSelect';
import visibility from './utils/visibility';
import whiteSpace from './utils/whiteSpace';
import wordBreak from './utils/wordBreak';
import writingDirection from './utils/writingDirection';
import variables from './variables';

type ColorScheme = ValueOf<typeof CONST.COLOR_SCHEME>;
type StatusBarStyle = ValueOf<typeof CONST.STATUS_BAR_STYLE>;

type AnchorDimensions = {
    width: number;
    height: number;
};

type AnchorPosition = {
    horizontal: number;
    vertical: number;
};

type WebViewStyle = {
    tagStyles: MixedStyleRecord;
    baseFontStyle: MixedStyleDeclaration;
};

type CustomPickerStyle = PickerStyle & {icon?: ViewStyle};

type OverlayStylesParams = {progress: Animated.AnimatedInterpolation<string | number>};

type TwoFactorAuthCodesBoxParams = {isExtraSmallScreenWidth: boolean; isSmallScreenWidth: boolean};
type WorkspaceUpgradeIntroBoxParams = {isExtraSmallScreenWidth: boolean};

type OfflineFeedbackStyle = Record<'deleted' | 'pending' | 'default' | 'error' | 'container' | 'textContainer' | 'text' | 'errorDot', ViewStyle | TextStyle>;

type MapDirectionStyle = Pick<LineLayerStyleProps, 'lineColor' | 'lineWidth'>;

type MapDirectionLayerStyle = Pick<LineLayer, 'layout' | 'paint'>;

type Styles = Record<
    string,
    | ViewStyle
    | TextStyle
    | ImageStyle
    | WebViewStyle
    | OfflineFeedbackStyle
    | MapDirectionStyle
    | MapDirectionLayerStyle
    // eslint-disable-next-line @typescript-eslint/no-explicit-any
    | ((...args: any[]) => ViewStyle | TextStyle | ImageStyle | AnchorPosition | CustomPickerStyle)
>;

// touchCallout is an iOS safari only property that controls the display of the callout information when you touch and hold a target
const touchCalloutNone: Pick<ViewStyle, 'WebkitTouchCallout'> = isMobileSafari() ? {WebkitTouchCallout: 'none'} : {};
// to prevent vertical text offset in Safari for badges, new lineHeight values have been added
const lineHeightBadge: Pick<TextStyle, 'lineHeight'> = isSafari() ? {lineHeight: variables.lineHeightXSmall} : {lineHeight: variables.lineHeightNormal};

const picker = (theme: ThemeColors) =>
    ({
        backgroundColor: theme.transparent,
        color: theme.text,
        ...FontUtils.fontFamily.platform.EXP_NEUE,
        fontSize: variables.fontSizeNormal,
        lineHeight: variables.fontSizeNormalHeight,
        paddingBottom: 8,
        paddingTop: 23,
        paddingLeft: 0,
        paddingRight: 25,
        height: variables.inputHeight,
        borderWidth: 0,
        textAlign: 'left',
    } satisfies TextStyle);

const link = (theme: ThemeColors) =>
    ({
        color: theme.link,
        textDecorationColor: theme.link,
        // We set fontFamily directly in order to avoid overriding fontWeight and fontStyle.
        fontFamily: FontUtils.fontFamily.platform.EXP_NEUE.fontFamily,
    } satisfies ViewStyle & MixedStyleDeclaration);

const baseCodeTagStyles = (theme: ThemeColors) =>
    ({
        borderWidth: 1,
        borderRadius: 5,
        borderColor: theme.border,
        backgroundColor: theme.textBackground,
    } satisfies ViewStyle & MixedStyleDeclaration);

const headlineFont = {
    ...FontUtils.fontFamily.platform.EXP_NEW_KANSAS_MEDIUM,
} satisfies TextStyle;

const modalNavigatorContainer = (isSmallScreenWidth: boolean) =>
    ({
        position: 'absolute',
        width: isSmallScreenWidth ? '100%' : variables.sideBarWidth,
        height: '100%',
    } satisfies ViewStyle);

const webViewStyles = (theme: ThemeColors) =>
    ({
        // As of react-native-render-html v6, don't declare distinct styles for
        // custom renderers, the API for custom renderers has changed. Declare the
        // styles in the below "tagStyles" instead. If you need to reuse those
        // styles from the renderer, just pass the "style" prop to the underlying
        // component.
        tagStyles: {
            em: {
                // We set fontFamily and fontStyle directly in order to avoid overriding fontWeight.
                fontFamily: FontUtils.fontFamily.platform.EXP_NEUE_ITALIC.fontFamily,
                fontStyle: FontUtils.fontFamily.platform.EXP_NEUE_ITALIC.fontStyle,
            },

            del: {
                textDecorationLine: 'line-through',
                textDecorationStyle: 'solid',
            },

            strong: {
                // We set fontFamily and fontWeight directly in order to avoid overriding fontStyle.
                fontFamily: FontUtils.fontFamily.platform.EXP_NEUE_BOLD.fontFamily,
                fontWeight: FontUtils.fontFamily.platform.EXP_NEUE_BOLD.fontWeight,
            },

            a: link(theme),

            ul: {
                maxWidth: '100%',
            },

            ol: {
                maxWidth: '100%',
            },

            li: {
                flexShrink: 1,
            },

            blockquote: {
                borderLeftColor: theme.border,
                borderLeftWidth: 4,
                paddingLeft: 12,
                marginTop: 4,
                marginBottom: 4,

                // Overwrite default HTML margin for blockquotes
                marginLeft: 0,
            },

            pre: {
                ...baseCodeTagStyles(theme),
                paddingVertical: 8,
                paddingHorizontal: 12,
                fontSize: 13,
                ...FontUtils.fontFamily.platform.MONOSPACE,
                marginTop: 0,
                marginBottom: 0,
            },

            code: {
                ...baseCodeTagStyles(theme),
                paddingLeft: 5,
                paddingRight: 5,
                fontFamily: FontUtils.fontFamily.platform.MONOSPACE.fontFamily,
                // Font size is determined by getCodeFontSize function in `StyleUtils.js`
            },

            img: {
                borderColor: theme.border,
                borderRadius: variables.componentBorderRadiusNormal,
                borderWidth: 1,
                ...touchCalloutNone,
            },

            video: {
                minWidth: CONST.VIDEO_PLAYER.MIN_WIDTH,
                minHeight: CONST.VIDEO_PLAYER.MIN_HEIGHT,
                borderRadius: variables.componentBorderRadiusNormal,
                backgroundColor: theme.highlightBG,
                ...touchCalloutNone,
            },

            p: {
                marginTop: 0,
                marginBottom: 0,
            },
            h1: {
                fontSize: variables.fontSizeLarge,
                marginBottom: 8,
            },
        },

        baseFontStyle: {
            color: theme.text,
            fontSize: variables.fontSizeNormal,
            ...FontUtils.fontFamily.platform.EXP_NEUE,
            flex: 1,
            lineHeight: variables.fontSizeNormalHeight,
            ...writingDirection.ltr,
        },
    } satisfies WebViewStyle);

const styles = (theme: ThemeColors) =>
    ({
        // Add all of our utility and helper styles
        ...spacing,
        ...borders,
        ...sizing,
        ...flex,
        ...display,
        ...overflow,
        ...positioning,
        ...wordBreak,
        ...whiteSpace,
        ...writingDirection,
        ...cursor,
        ...userSelect,
        ...textUnderline,
        ...objectFit,
        ...textDecorationLine,
        editedLabelStyles,
        emojiDefaultStyles,

        autoCompleteSuggestionsContainer: {
            backgroundColor: theme.appBG,
            borderRadius: 8,
            borderWidth: 1,
            borderColor: theme.border,
            justifyContent: 'center',
            overflow: 'hidden',
            boxShadow: variables.popoverMenuShadow,
            paddingVertical: CONST.AUTO_COMPLETE_SUGGESTER.SUGGESTER_INNER_PADDING,
        },

        autoCompleteSuggestionContainer: {
            flexDirection: 'row',
            alignItems: 'center',
        },

        rtlTextRenderForSafari: {
            textAlign: 'left',
            ...writingDirection.ltr,
        },

        emojiSuggestionsEmoji: {
            fontSize: variables.fontSizeMedium,
            width: 51,
            textAlign: 'center',
        },
        emojiSuggestionsText: {
            fontSize: variables.fontSizeMedium,
            flex: 1,
            ...wordBreak.breakWord,
            ...spacing.pr4,
        },
        emojiTooltipWrapper: {
            ...spacing.p2,
            borderRadius: 8,
        },

        mentionSuggestionsAvatarContainer: {
            width: 24,
            height: 24,
            alignItems: 'center',
            justifyContent: 'center',
        },

        mentionSuggestionsText: {
            fontSize: variables.fontSizeMedium,
            ...spacing.ml2,
        },

        mentionSuggestionsDisplayName: {
            ...FontUtils.fontFamily.platform.EXP_NEUE_BOLD,
        },

        textSupporting: {
            color: theme.textSupporting,
        },

        bottomTabBarLabel: {
            lineHeight: 14,
            height: 16,
        },

        webViewStyles: webViewStyles(theme),

        link: link(theme),

        linkMuted: {
            color: theme.textSupporting,
            textDecorationColor: theme.textSupporting,
            ...FontUtils.fontFamily.platform.EXP_NEUE,
        },

        linkMutedHovered: {
            color: theme.textMutedReversed,
        },

        highlightBG: {
            backgroundColor: theme.highlightBG,
        },

        appBG: {
            backgroundColor: theme.appBG,
        },
        fontSizeLabel: {
            fontSize: variables.fontSizeLabel,
        },

        h4: {
            ...FontUtils.fontFamily.platform.EXP_NEUE_BOLD,
            fontSize: variables.fontSizeLabel,
        },

        textAlignCenter: {
            textAlign: 'center',
        },

        textAlignRight: {
            textAlign: 'right',
        },

        textAlignLeft: {
            textAlign: 'left',
        },

        verticalAlignTopText: {
            verticalAlign: 'text-top',
        },
        verticalAlignTop: {
            verticalAlign: 'top',
        },
        verticalAlignBottom: {
            verticalAlign: 'bottom',
        },
        lineHeightLarge: {
            lineHeight: variables.lineHeightLarge,
        },
        label: {
            fontSize: variables.fontSizeLabel,
            lineHeight: variables.lineHeightLarge,
        },

        textLabel: {
            color: theme.text,
            fontSize: variables.fontSizeLabel,
            lineHeight: variables.lineHeightLarge,
        },

        themeTextColor: {
            color: theme.text,
        },

        mutedTextLabel: {
            color: theme.textSupporting,
            fontSize: variables.fontSizeLabel,
            lineHeight: variables.lineHeightLarge,
        },

        mutedNormalTextLabel: {
            color: theme.textSupporting,
            fontSize: variables.fontSizeLabel,
            lineHeight: variables.lineHeightNormal,
        },

        textSmall: {
            ...FontUtils.fontFamily.platform.EXP_NEUE,
            fontSize: variables.fontSizeSmall,
        },

        textMicro: {
            ...FontUtils.fontFamily.platform.EXP_NEUE,
            fontSize: variables.fontSizeSmall,
            lineHeight: variables.lineHeightSmall,
        },

        textMicroBold: {
            color: theme.text,
            ...FontUtils.fontFamily.platform.EXP_NEUE_BOLD,
            fontSize: variables.fontSizeSmall,
            lineHeight: variables.lineHeightNormal,
        },

        textMicroSupporting: {
            color: theme.textSupporting,
            ...FontUtils.fontFamily.platform.EXP_NEUE,
            fontSize: variables.fontSizeSmall,
            lineHeight: variables.lineHeightSmall,
        },

        textExtraSmallSupporting: {
            color: theme.textSupporting,
            ...FontUtils.fontFamily.platform.EXP_NEUE,
            fontSize: variables.fontSizeExtraSmall,
        },
        textDoubleDecker: {
            fontSize: variables.fontSizeSmall,
            opacity: 0.8,
            fontWeight: FontUtils.fontWeight.bold,
            lineHeight: 12,
        },
        noPaddingBottom: {
            paddingBottom: 0,
        },
        textNormal: {
            fontSize: variables.fontSizeNormal,
        },

        textNormalThemeText: {
            color: theme.text,
            fontSize: variables.fontSizeNormal,
        },

        textLarge: {
            fontSize: variables.fontSizeLarge,
        },

        textXXLarge: {
            fontSize: variables.fontSizeXXLarge,
        },

        textXXXLarge: {
            fontSize: variables.fontSizeXXXLarge,
        },

        textHero: {
            fontSize: variables.fontSizeHero,
            ...FontUtils.fontFamily.platform.EXP_NEW_KANSAS_MEDIUM,
            lineHeight: variables.lineHeightHero,
        },

        textStrong: {
            ...FontUtils.fontFamily.platform.EXP_NEUE_BOLD,
        },

        fontWeightNormal: {
            fontWeight: FontUtils.fontWeight.normal,
        },

        textHeadline: {
            ...headlineFont,
            ...whiteSpace.preWrap,
            color: theme.heading,
            fontSize: variables.fontSizeXLarge,
            lineHeight: variables.lineHeightXXXLarge,
        },

        textHeadlineH2: {
            ...headlineFont,
            ...whiteSpace.preWrap,
            color: theme.heading,
            fontSize: variables.fontSizeh2,
            lineHeight: variables.lineHeightSizeh2,
        },

        textHeadlineH1: {
            ...headlineFont,
            ...whiteSpace.preWrap,
            color: theme.heading,
            fontSize: variables.fontSizeXLarge,
            lineHeight: variables.lineHeightSizeh1,
        },

        textWhite: {
            color: theme.textLight,
        },

        textBlue: {
            color: theme.link,
        },

        textBold: {
            fontWeight: FontUtils.fontWeight.bold,
        },

        textVersion: {
            color: theme.iconColorfulBackground,
            fontSize: variables.fontSizeNormal,
            lineHeight: variables.lineHeightNormal,
            ...FontUtils.fontFamily.platform.MONOSPACE,
            textAlign: 'center',
        },

        textWrap: {
            ...whiteSpace.preWrap,
        },

        textNoWrap: {
            ...whiteSpace.noWrap,
        },

        textLineHeightNormal: {
            lineHeight: variables.lineHeightNormal,
        },

        colorMutedReversed: {
            color: theme.textMutedReversed,
        },

        colorMuted: {
            color: theme.textSupporting,
        },

        bgTransparent: {
            backgroundColor: 'transparent',
        },

        opacity0: {
            opacity: 0,
        },

        opacitySemiTransparent: {
            opacity: 0.5,
        },

        opacity1: {
            opacity: 1,
        },

        textDanger: {
            color: theme.danger,
        },

        borderRadiusNormal: {
            borderRadius: variables.buttonBorderRadius,
        },

        borderRadiusComponentLarge: {
            borderRadius: variables.componentBorderRadiusLarge,
        },

        topLevelBottomTabBar: (shouldDisplayTopLevelBottomTabBar: boolean, shouldUseNarrowLayout: boolean, bottomSafeAreaOffset: number) => ({
            // We have to use position fixed to make sure web on safari displays the bottom tab bar correctly.
            // On natives we can use absolute positioning.
            position: Platform.OS === 'web' ? 'fixed' : 'absolute',
            display: shouldDisplayTopLevelBottomTabBar ? 'flex' : 'none',
            width: shouldUseNarrowLayout ? '100%' : variables.sideBarWidth,
            paddingBottom: bottomSafeAreaOffset,
            bottom: 0,

            // There is a missing border right on the wide layout
            borderRightWidth: shouldUseNarrowLayout ? 0 : 1,
            borderColor: theme.border,
        }),

        bottomTabBarContainer: {
            flexDirection: 'row',
            height: variables.bottomTabHeight,
            borderTopWidth: 1,
            borderTopColor: theme.border,
            backgroundColor: theme.appBG,
        },

        bottomTabBarItem: {
            height: '100%',
            display: 'flex',
            justifyContent: 'center',
            alignItems: 'center',
        },

        button: {
            backgroundColor: theme.buttonDefaultBG,
            borderRadius: variables.buttonBorderRadius,
            minHeight: variables.componentSizeNormal,
            justifyContent: 'center',
            alignItems: 'center',
            ...spacing.ph3,
            ...spacing.pv0,
        },

        buttonContainer: {
            borderRadius: variables.buttonBorderRadius,
        },

        buttonText: {
            color: theme.text,
            ...FontUtils.fontFamily.platform.EXP_NEUE_BOLD,
            fontSize: variables.fontSizeNormal,
            textAlign: 'center',
            flexShrink: 1,

            // It is needed to unset the Lineheight. We don't need it for buttons as button always contains single line of text.
            // It allows to vertically center the text.
            lineHeight: undefined,

            // Add 1px to the Button text to give optical vertical alignment.
            paddingBottom: 1,
        },

        testRowContainer: {
            ...flex.flexRow,
            ...flex.justifyContentBetween,
            ...flex.alignItemsCenter,
            ...sizing.mnw120,
            minHeight: 64,
        },

        buttonSmall: {
            borderRadius: variables.buttonBorderRadius,
            minHeight: variables.componentSizeSmall,
            minWidth: variables.componentSizeSmall,
            paddingHorizontal: 12,
            backgroundColor: theme.buttonDefaultBG,
        },

        buttonMedium: {
            borderRadius: variables.buttonBorderRadius,
            minHeight: variables.componentSizeNormal,
            minWidth: variables.componentSizeNormal,
            paddingHorizontal: 16,
            backgroundColor: theme.buttonDefaultBG,
        },

        buttonLarge: {
            borderRadius: variables.buttonBorderRadius,
            minHeight: variables.componentSizeLarge,
            minWidth: variables.componentSizeLarge,
            paddingHorizontal: 20,
            backgroundColor: theme.buttonDefaultBG,
        },

        buttonSmallText: {
            fontSize: variables.fontSizeSmall,
            ...FontUtils.fontFamily.platform.EXP_NEUE_BOLD,
            textAlign: 'center',
        },

        buttonMediumText: {
            fontSize: variables.fontSizeLabel,
            ...FontUtils.fontFamily.platform.EXP_NEUE_BOLD,
            textAlign: 'center',
        },

        buttonLargeText: {
            fontSize: variables.fontSizeNormal,
            ...FontUtils.fontFamily.platform.EXP_NEUE_BOLD,
            textAlign: 'center',
        },

        buttonDefaultHovered: {
            backgroundColor: theme.buttonHoveredBG,
            borderWidth: 0,
        },

        buttonDefaultSelected: {
            backgroundColor: theme.buttonPressedBG,
            borderWidth: 0,
        },

        buttonSuccess: {
            backgroundColor: theme.success,
            borderWidth: 0,
        },

        buttonOpacityDisabled: {
            opacity: 0.5,
        },

        buttonSuccessHovered: {
            backgroundColor: theme.successHover,
            borderWidth: 0,
        },

        buttonDanger: {
            backgroundColor: theme.danger,
            borderWidth: 0,
        },

        buttonDangerHovered: {
            backgroundColor: theme.dangerHover,
            borderWidth: 0,
        },

        buttonDisabled: {
            backgroundColor: theme.buttonDefaultBG,
            borderWidth: 0,
        },

        buttonDivider: {
            borderRightWidth: 1,
            borderRightColor: theme.buttonHoveredBG,
            ...sizing.h100,
        },

        buttonSuccessDivider: {
            borderRightWidth: 1,
            borderRightColor: theme.successHover,
            ...sizing.h100,
        },

        buttonDangerDivider: {
            borderRightWidth: 1,
            borderRightColor: theme.dangerHover,
            ...sizing.h100,
        },

        noBorderRadius: {
            borderRadius: 0,
        },

        noRightBorderRadius: {
            borderTopRightRadius: 0,
            borderBottomRightRadius: 0,
        },

        noLeftBorderRadius: {
            borderTopLeftRadius: 0,
            borderBottomLeftRadius: 0,
        },

        buttonCTA: {
            ...spacing.mh4,
        },

        buttonCTAIcon: {
            marginRight: 22,
            marginLeft: 8,
            // Align vertically with the Button text
            paddingBottom: 1,
            paddingTop: 1,
        },

        buttonConfirm: {
            margin: 20,
        },

        attachmentButtonBigScreen: {
            minWidth: 300,
            alignSelf: 'center',
        },

        buttonConfirmText: {
            paddingLeft: 20,
            paddingRight: 20,
        },

        buttonSuccessText: {
            color: theme.textLight,
        },

        buttonDangerText: {
            color: theme.textLight,
        },

        hoveredComponentBG: {
            backgroundColor: theme.hoverComponentBG,
        },

        activeComponentBG: {
            backgroundColor: theme.activeComponentBG,
        },

        touchableButtonImage: {
            alignItems: 'center',
            height: variables.componentSizeNormal,
            justifyContent: 'center',
            width: variables.componentSizeNormal,
        },

        visuallyHidden: {
            ...visibility.hidden,
            overflow: 'hidden',
            width: 0,
            height: 0,
        },

        visibilityHidden: {
            ...visibility.hidden,
        },

        loadingVBAAnimation: {
            width: 140,
            height: 140,
        },

        loadingVBAAnimationWeb: {
            width: 140,
            height: 140,
        },

        pickerSmall: (disabled = false, backgroundColor: string = theme.highlightBG) =>
            ({
                inputIOS: {
                    ...FontUtils.fontFamily.platform.EXP_NEUE,
                    fontSize: variables.fontSizeSmall,
                    paddingLeft: 0,
                    paddingRight: 17,
                    paddingTop: 6,
                    paddingBottom: 6,
                    borderWidth: 0,
                    color: theme.text,
                    height: 26,
                    opacity: 1,
                    backgroundColor: 'transparent',
                },
                done: {
                    color: theme.text,
                },
                doneDepressed: {
                    // Extracted from react-native-picker-select, src/styles.js
                    fontSize: 17,
                },
                modalViewMiddle: {
                    position: 'relative',
                    backgroundColor: theme.border,
                    borderTopWidth: 0,
                },
                modalViewBottom: {
                    backgroundColor: theme.highlightBG,
                },
                inputWeb: {
                    ...FontUtils.fontFamily.platform.EXP_NEUE,
                    fontSize: variables.fontSizeSmall,
                    paddingLeft: 0,
                    paddingRight: 17,
                    paddingTop: 6,
                    paddingBottom: 6,
                    borderWidth: 0,
                    color: theme.text,
                    appearance: 'none',
                    height: 26,
                    opacity: 1,
                    backgroundColor,
                    ...(disabled ? cursor.cursorDisabled : cursor.cursorPointer),
                },
                inputAndroid: {
                    ...FontUtils.fontFamily.platform.EXP_NEUE,
                    fontSize: variables.fontSizeSmall,
                    paddingLeft: 0,
                    paddingRight: 17,
                    paddingTop: 6,
                    paddingBottom: 6,
                    borderWidth: 0,
                    color: theme.text,
                    height: 26,
                    opacity: 1,
                    backgroundColor: 'transparent',
                },
                iconContainer: {
                    top: 7,
                    ...pointerEventsNone,
                },
                icon: {
                    width: variables.iconSizeExtraSmall,
                    height: variables.iconSizeExtraSmall,
                },
                chevronContainer: {
                    pointerEvents: 'none',
                    opacity: 0,
                },
            } satisfies CustomPickerStyle),

        badge: {
            backgroundColor: theme.border,
            borderRadius: 14,
            height: variables.iconSizeNormal,
            flexDirection: 'row',
            paddingHorizontal: 7,
            alignItems: 'center',
        },

        defaultBadge: {
            backgroundColor: theme.transparent,
            borderWidth: 1,
            borderRadius: variables.componentBorderRadiusSmall,
            borderColor: theme.buttonHoveredBG,
            paddingHorizontal: 12,
            minHeight: 28,
            height: variables.iconSizeNormal,
            flexDirection: 'row',
            alignItems: 'center',
        },

        cardBadge: {
            position: 'absolute',
            top: 20,
            left: 16,
            marginLeft: 0,
            paddingHorizontal: 8,
            minHeight: 20,
            borderColor: colors.productDark500,
        },

        environmentBadge: {
            minHeight: 12,
            borderRadius: 14,
            paddingHorizontal: 7,
            minWidth: 22,
            borderWidth: 0,
        },

        badgeSuccess: {
            borderColor: theme.success,
        },

        badgeEnvironmentSuccess: {
            backgroundColor: theme.success,
        },

        badgeSuccessPressed: {
            borderColor: theme.successHover,
        },

        badgeAdHocSuccess: {
            backgroundColor: theme.badgeAdHoc,
            minWidth: 28,
        },

        badgeAdHocSuccessPressed: {
            backgroundColor: theme.badgeAdHocHover,
        },

        badgeDanger: {
            borderColor: theme.danger,
        },

        badgeEnvironmentDanger: {
            backgroundColor: theme.danger,
        },

        badgeDangerPressed: {
            borderColor: theme.dangerPressed,
        },

        badgeBordered: {
            backgroundColor: theme.transparent,
            borderWidth: 1,
            borderRadius: variables.componentBorderRadiusSmall,
            borderColor: theme.border,
            paddingHorizontal: 12,
            minHeight: 28,
        },

        badgeSmall: {
            backgroundColor: theme.border,
            borderRadius: variables.componentBorderRadiusSmall,
            borderColor: theme.border,
            paddingHorizontal: 6,
            minHeight: 20,
        },

        badgeText: {
            color: theme.text,
            fontSize: variables.fontSizeSmall,
            ...lineHeightBadge,
            ...whiteSpace.noWrap,
        },

        cardBadgeText: {
            color: colors.white,
            fontSize: variables.fontSizeExtraSmall,
        },

        activeItemBadge: {
            borderColor: theme.buttonHoveredBG,
        },

        border: {
            borderWidth: 1,
            borderRadius: variables.componentBorderRadius,
            borderColor: theme.border,
        },

        borderColorFocus: {
            borderColor: theme.borderFocus,
        },

        borderColorDanger: {
            borderColor: theme.danger,
        },

        textInputDisabled: {
            // Adding disabled color theme to indicate user that the field is not editable.
            backgroundColor: theme.highlightBG,
            borderBottomWidth: 2,
            borderColor: theme.borderLighter,
            // Adding browser specefic style to bring consistency between Safari and other platforms.
            // Applying the Webkit styles only to browsers as it is not available in native.
            ...(getBrowser()
                ? {
                      WebkitTextFillColor: theme.textSupporting,
                      WebkitOpacity: 1,
                  }
                : {}),
            color: theme.textSupporting,
        },

        uploadFileView: (isSmallScreenWidth: boolean) =>
            ({
                borderRadius: variables.componentBorderRadiusLarge,
                borderWidth: isSmallScreenWidth ? 0 : 2,
                borderColor: theme.borderFocus,
                borderStyle: 'dotted',
                marginBottom: 20,
                marginLeft: 20,
                marginRight: 20,
                justifyContent: 'center',
                alignItems: 'center',
                paddingVertical: 40,
                gap: 4,
                flex: 1,
            } satisfies ViewStyle),

        uploadFileViewTextContainer: {
            paddingHorizontal: 40,
            ...sizing.w100,
        },

        cameraView: {
            flex: 1,
            overflow: 'hidden',
            borderRadius: variables.componentBorderRadiusXLarge,
            borderStyle: 'solid',
            borderWidth: variables.componentBorderWidth,
            backgroundColor: theme.highlightBG,
            borderColor: theme.appBG,
            display: 'flex',
            justifyContent: 'center',
            justifyItems: 'center',
        },

        cameraFocusIndicator: {
            position: 'absolute',
            left: -32,
            top: -32,
            width: 64,
            height: 64,
            borderRadius: 32,
            borderWidth: 2,
            borderColor: theme.white,
            pointerEvents: 'none',
        },

        permissionView: {
            paddingVertical: 108,
            paddingHorizontal: 61,
            alignItems: 'center',
            justifyContent: 'center',
        },

        invisiblePDF: {
            position: 'absolute',
            opacity: 0,
            width: 1,
            height: 1,
        },

        headerAnonymousFooter: {
            color: theme.heading,
            ...FontUtils.fontFamily.platform.EXP_NEW_KANSAS_MEDIUM,
            fontSize: variables.fontSizeXLarge,
            lineHeight: variables.lineHeightXXLarge,
        },

        headerText: {
            color: theme.heading,
            ...FontUtils.fontFamily.platform.EXP_NEUE_BOLD,
            fontSize: variables.fontSizeNormal,
        },

        headerGap: {
            height: CONST.DESKTOP_HEADER_PADDING,
        },

        searchHeaderGap: {
            zIndex: variables.searchTopBarZIndex + 2,
            backgroundColor: theme.appBG,
        },

        reportOptions: {
            marginLeft: 8,
        },

        chatItemComposeSecondaryRow: {
            height: CONST.CHAT_FOOTER_SECONDARY_ROW_HEIGHT,
            marginBottom: CONST.CHAT_FOOTER_SECONDARY_ROW_PADDING,
            marginTop: CONST.CHAT_FOOTER_SECONDARY_ROW_PADDING,
        },

        chatItemComposeSecondaryRowSubText: {
            color: theme.textSupporting,
            ...FontUtils.fontFamily.platform.EXP_NEUE,
            fontSize: variables.fontSizeSmall,
            lineHeight: variables.lineHeightSmall,
        },

        chatItemComposeSecondaryRowOffset: {
            marginLeft: variables.chatInputSpacing,
        },

        offlineIndicator: {
            marginLeft: variables.chatInputSpacing,
        },

        offlineIndicatorMobile: {
            paddingLeft: 20,
            paddingTop: 5,
            paddingBottom: 30,
            marginBottom: -25,
        },

        offlineIndicatorRow: {
            height: 25,
        },

        deletedAttachmentIndicator: {
            zIndex: 20,
            width: '100%',
            height: '100%',
            overflow: 'hidden',
        },

        deletedIndicatorOverlay: {
            opacity: 0.8,
        },

        // Actions
        actionAvatar: {
            borderRadius: 20,
        },

        componentHeightLarge: {
            height: variables.inputHeight,
        },

        calendarHeader: {
            height: 50,
            flexDirection: 'row',
            justifyContent: 'space-between',
            alignItems: 'center',
            paddingHorizontal: 15,
            paddingRight: 5,
            ...userSelect.userSelectNone,
        },

        calendarDayRoot: {
            flex: 1,
            height: 45,
            justifyContent: 'center',
            alignItems: 'center',
            ...userSelect.userSelectNone,
        },

        calendarDayContainer: {
            width: 30,
            height: 30,
            justifyContent: 'center',
            alignItems: 'center',
            borderRadius: 15,
            overflow: 'hidden',
        },

        buttonDefaultBG: {
            backgroundColor: theme.buttonDefaultBG,
        },

        buttonHoveredBG: {
            backgroundColor: theme.buttonHoveredBG,
        },

        autoGrowHeightInputContainer: (textInputHeight: number, minHeight: number, maxHeight: number) =>
            ({
                height: lodashClamp(textInputHeight, minHeight, maxHeight),
                minHeight,
            } satisfies ViewStyle),

        autoGrowHeightHiddenInput: (maxWidth: number, maxHeight?: number) =>
            ({
                maxWidth,
                maxHeight: maxHeight && maxHeight + 1,
                overflow: 'hidden',
            } satisfies TextStyle),

        textInputContainer: {
            flex: 1,
            justifyContent: 'center',
            height: '100%',
            backgroundColor: 'transparent',
            overflow: 'hidden',
            borderBottomWidth: 2,
            borderColor: theme.border,
        },

        optionRowAmountInput: {
            textAlign: 'right',
        },

        textInputLabel: {
            position: 'absolute',
            left: 0,
            top: 0,
            fontSize: variables.fontSizeNormal,
            color: theme.textSupporting,
            ...FontUtils.fontFamily.platform.EXP_NEUE,
            width: '100%',
            zIndex: 1,
            transformOrigin: 'left center',
        },

        textInputLabelBackground: {
            position: 'absolute',
            top: 0,
            width: '100%',
            height: 23,
            backgroundColor: theme.componentBG,
        },

        textInputLabelTransformation: (translateY: SharedValue<number>, scale: SharedValue<number>) => {
            'worklet';

            return {
                transform: [{translateY: translateY.get()}],
                fontSize: interpolate(scale.get(), [0, ACTIVE_LABEL_SCALE], [0, variables.fontSizeLabel]),
            } satisfies TextStyle;
        },

        baseTextInput: {
            ...FontUtils.fontFamily.platform.EXP_NEUE,
            fontSize: variables.fontSizeNormal,
            lineHeight: variables.lineHeightXLarge,
            color: theme.text,
            paddingTop: 23,
            paddingBottom: 8,
            paddingLeft: 0,
            borderWidth: 0,
        },

        textInputMultiline: {
            scrollPadding: '23px 0 0 0',
        },

        textInputMultilineContainer: {
            height: '100%',
            paddingTop: 23,
        },

        textInputAndIconContainer: (isMarkdownEnabled: boolean) => {
            if (isMarkdownEnabled) {
                return {zIndex: -1, flexDirection: 'row'};
            }
            return {
                flex: 1,
                zIndex: -1,
                flexDirection: 'row',
            };
        },

        textInputDesktop: addOutlineWidth(theme, {}, 0),

        textInputIconContainer: {
            paddingHorizontal: 11,
            justifyContent: 'center',
            margin: 1,
        },

        textInputLeftIconContainer: {
            justifyContent: 'center',
            paddingRight: 8,
        },

        secureInput: {
            borderTopRightRadius: 0,
            borderBottomRightRadius: 0,
        },

        textInput: {
            backgroundColor: 'transparent',
            borderRadius: variables.componentBorderRadiusNormal,
            height: variables.inputComponentSizeNormal,
            borderColor: theme.border,
            borderWidth: 1,
            color: theme.text,
            ...FontUtils.fontFamily.platform.EXP_NEUE,
            fontSize: variables.fontSizeNormal,
            paddingLeft: 12,
            paddingRight: 12,
            paddingTop: 10,
            paddingBottom: 10,
            verticalAlign: 'middle',
        },

        textInputPrefixWrapper: {
            position: 'absolute',
            left: 0,
            top: 0,
            height: variables.inputHeight,
            display: 'flex',
            flexDirection: 'row',
            alignItems: 'center',
            paddingTop: 23,
            paddingBottom: 8,
        },

        textInputSuffixWrapper: {
            position: 'absolute',
            right: 0,
            top: 0,
            height: variables.inputHeight,
            display: 'flex',
            flexDirection: 'row',
            alignItems: 'center',
            paddingTop: 23,
            paddingBottom: 8,
        },

        textInputPrefix: {
            color: theme.text,
            ...FontUtils.fontFamily.platform.EXP_NEUE,
            fontSize: variables.fontSizeNormal,
            verticalAlign: 'middle',
        },

        textInputSuffix: {
            color: theme.text,
            ...FontUtils.fontFamily.platform.EXP_NEUE,
            fontSize: variables.fontSizeNormal,
            verticalAlign: 'middle',
        },

        pickerContainer: {
            borderBottomWidth: 2,
            paddingLeft: 0,
            borderStyle: 'solid',
            borderColor: theme.border,
            justifyContent: 'center',
            backgroundColor: 'transparent',
            height: variables.inputHeight,
            overflow: 'hidden',
        },

        pickerContainerSmall: {
            height: variables.inputHeightSmall,
        },

        pickerLabel: {
            position: 'absolute',
            left: 0,
            top: 6,
            zIndex: 1,
        },

        picker: (disabled = false, backgroundColor: string = theme.appBG) =>
            ({
                iconContainer: {
                    top: Math.round(variables.inputHeight * 0.5) - 11,
                    right: 0,
                    ...pointerEventsNone,
                },

                inputWeb: {
                    appearance: 'none',
                    ...(disabled ? cursor.cursorDisabled : cursor.cursorPointer),
                    ...picker(theme),
                    backgroundColor,
                },

                inputIOS: {
                    ...picker(theme),
                },
                done: {
                    color: theme.text,
                },
                doneDepressed: {
                    // Extracted from react-native-picker-select, src/styles.js
                    fontSize: 17,
                },
                modalViewMiddle: {
                    backgroundColor: theme.border,
                    borderTopWidth: 0,
                },
                modalViewBottom: {
                    backgroundColor: theme.highlightBG,
                },

                inputAndroid: {
                    ...picker(theme),
                },
            } satisfies CustomPickerStyle),

        disabledText: {
            color: theme.icon,
        },

        inputDisabled: {
            backgroundColor: theme.highlightBG,
            color: theme.icon,
        },

        noOutline: addOutlineWidth(theme, {}, 0),

        labelStrong: {
            ...FontUtils.fontFamily.platform.EXP_NEUE_BOLD,
            fontSize: variables.fontSizeLabel,
            lineHeight: variables.lineHeightNormal,
        },

        textLabelSupporting: {
            ...FontUtils.fontFamily.platform.EXP_NEUE,
            fontSize: variables.fontSizeLabel,
            color: theme.textSupporting,
        },

        textLabelSupportingEmptyValue: {
            ...FontUtils.fontFamily.platform.EXP_NEUE,
            fontSize: variables.fontSizeNormal,
            color: theme.textSupporting,
        },

        textLabelSupportingNormal: {
            ...FontUtils.fontFamily.platform.EXP_NEUE,
            fontSize: variables.fontSizeLabel,
            color: theme.textSupporting,
        },

        textLabelError: {
            ...FontUtils.fontFamily.platform.EXP_NEUE,
            fontSize: variables.fontSizeLabel,
            color: theme.textError,
        },

        textFileUpload: {
            ...headlineFont,
            fontSize: variables.fontSizeXLarge,
            color: theme.text,
            textAlign: 'center',
        },

        subTextFileUpload: {
            ...FontUtils.fontFamily.platform.EXP_NEUE,
            lineHeight: variables.lineHeightLarge,
            textAlign: 'center',
            color: theme.text,
        },

        furtherDetailsText: {
            ...FontUtils.fontFamily.platform.EXP_NEUE,
            fontSize: variables.fontSizeSmall,
            color: theme.textSupporting,
        },

        lh14: {
            lineHeight: variables.lineHeightSmall,
        },

        lh16: {
            lineHeight: 16,
        },

        lh20: {
            lineHeight: 20,
        },

        lh140Percent: {
            lineHeight: '140%',
        },

        formHelp: {
            color: theme.textSupporting,
            fontSize: variables.fontSizeLabel,
            lineHeight: variables.lineHeightNormal,
            marginBottom: 4,
        },

        formError: {
            color: theme.textError,
            fontSize: variables.fontSizeLabel,
            lineHeight: variables.lineHeightNormal,
            marginBottom: 4,
        },

        formSuccess: {
            color: theme.success,
            fontSize: variables.fontSizeLabel,
            lineHeight: 18,
            marginBottom: 4,
        },

        signInPage: {
            backgroundColor: theme.highlightBG,
            minHeight: '100%',
            flex: 1,
        },

        lhnSuccessText: {
            color: theme.success,
            fontWeight: FontUtils.fontWeight.bold,
        },

        signInPageHeroCenter: {
            position: 'absolute',
            top: 0,
            left: 0,
            right: 0,
            bottom: 0,
            justifyContent: 'center',
            alignItems: 'center',
        },

        signInPageGradient: {
            height: '100%',
            width: 540,
            position: 'absolute',
            top: 0,
            left: 0,
        },

        signInPageGradientMobile: {
            height: 300,
            width: 800,
            position: 'absolute',
            top: 0,
            left: 0,
        },

        signInBackground: {
            position: 'absolute',
            bottom: 0,
            left: 0,
            minHeight: 700,
        },

        signInPageInner: {
            marginLeft: 'auto',
            marginRight: 'auto',
            height: '100%',
            width: '100%',
        },

        signInPageContentTopSpacer: {
            maxHeight: 132,
            minHeight: 24,
        },

        signInPageContentTopSpacerSmallScreens: {
            maxHeight: 132,
            minHeight: 45,
        },

        signInPageLeftContainer: {
            paddingLeft: 40,
            paddingRight: 40,
        },

        signInPageLeftContainerWide: {
            maxWidth: variables.sideBarWidth,
        },

        signInPageWelcomeFormContainer: {
            maxWidth: CONST.SIGN_IN_FORM_WIDTH,
        },

        signInPageWelcomeTextContainer: {
            width: CONST.SIGN_IN_FORM_WIDTH,
        },

        changeExpensifyLoginLinkContainer: {
            flexDirection: 'row',
            flexWrap: 'wrap',
            ...wordBreak.breakWord,
        },

        searchSplitContainer: {
            flex: 1,
            flexDirection: 'row',
        },

        searchSidebar: {
            width: variables.sideBarWidth,
            height: '100%',
            justifyContent: 'space-between',
            borderRightWidth: 1,
            borderColor: theme.border,
        },

        // Sidebar Styles
        sidebar: {
            backgroundColor: theme.sidebar,
            height: '100%',
        },

        canvasContainer: {
            // Adding border to prevent a bug with the appearance of lines during gesture events for MultiGestureCanvas
            borderWidth: 1,
            borderColor: theme.appBG,
        },

        sidebarHeaderContainer: {
            flexDirection: 'row',
            paddingHorizontal: 20,
            paddingVertical: 19,
            justifyContent: 'space-between',
            alignItems: 'center',
        },

        subNavigationContainer: {
            backgroundColor: theme.sidebar,
            flex: 1,
            borderTopLeftRadius: variables.componentBorderRadiusRounded,
        },

        sidebarAnimatedWrapperContainer: {
            height: '100%',
            position: 'absolute',
        },

        sidebarFooter: {
            display: 'flex',
            justifyContent: 'center',
            width: '100%',
            paddingLeft: 20,
        },

        sidebarAvatar: {
            borderRadius: variables.sidebarAvatarSize,
            height: variables.sidebarAvatarSize,
            width: variables.sidebarAvatarSize,
        },

        selectedAvatarBorder: {
            padding: 1,
            borderWidth: 2,
            borderRadius: 20,
            height: variables.sidebarAvatarSize + 6,
            width: variables.sidebarAvatarSize + 6,
            borderColor: theme.success,
            right: -3,
            top: -3,
        },

        statusIndicator: (backgroundColor: string = theme.danger) =>
            ({
                borderColor: theme.sidebar,
                backgroundColor,
                borderRadius: 8,
                borderWidth: 2,
                position: 'absolute',
                right: -4,
                top: -3,
                height: 12,
                width: 12,
                zIndex: 10,
            } satisfies ViewStyle),

        bottomTabStatusIndicator: (backgroundColor: string = theme.danger) => ({
            borderColor: theme.sidebar,
            backgroundColor,
            borderRadius: 8,
            borderWidth: 2,
            position: 'absolute',
            right: -2,
            top: -3,
            height: 12,
            width: 12,
            zIndex: 10,
        }),

        floatingActionButton: {
            backgroundColor: theme.success,
            height: variables.componentSizeLarge,
            width: variables.componentSizeLarge,
            borderRadius: 999,
            alignItems: 'center',
            justifyContent: 'center',
        },

        customEmoji: {
            alignItems: 'center',
            justifyContent: 'center',
            verticalAlign: 'bottom',
            ...(getPlatform() === CONST.PLATFORM.IOS ? {marginBottom: -variables.fontSizeNormalHeight / 4} : {}),
            // `fontSizeNormal` value for scale factor 1 is 15
            ...(getPlatform() === CONST.PLATFORM.ANDROID ? {marginBottom: -(variables.fontSizeEmojiNormal - 10)} : {}),
            ...(getPlatform() === CONST.PLATFORM.ANDROID ? {marginRight: -(variables.fontSizeEmojiNormal - 15)} : {}),
        },

        sidebarFooterUsername: {
            color: theme.heading,
            fontSize: variables.fontSizeLabel,
            fontWeight: FontUtils.fontWeight.bold,
            width: 200,
            textOverflow: 'ellipsis',
            overflow: 'hidden',
            ...whiteSpace.noWrap,
        },

        sidebarFooterLink: {
            color: theme.textSupporting,
            fontSize: variables.fontSizeSmall,
            textDecorationLine: 'none',
            ...FontUtils.fontFamily.platform.EXP_NEUE,
            lineHeight: 20,
        },

        sidebarListContainer: {
            ...spacing.pt3,
            paddingBottom: 4,
        },

        sidebarListItem: {
            justifyContent: 'center',
            textDecorationLine: 'none',
        },

        breadcrumsContainer: {
            minHeight: 24,
        },

        breadcrumb: {
            color: theme.textSupporting,
            fontSize: variables.breadcrumbsFontSize,
            ...headlineFont,
        },

        breadcrumbStrong: {
            color: theme.text,
            fontSize: variables.breadcrumbsFontSize,
        },

        breadcrumbSeparator: {
            color: theme.icon,
            fontSize: variables.breadcrumbsFontSize,
            ...headlineFont,
        },

        breadcrumbLogo: {
            top: 1.66, // Pixel-perfect alignment due to a small difference between logo height and breadcrumb text height
        },

        LHPNavigatorContainer: (isSmallScreenWidth: boolean) =>
            ({
                ...modalNavigatorContainer(isSmallScreenWidth),
                left: 0,
            } satisfies ViewStyle),

        RHPNavigatorContainer: (isSmallScreenWidth: boolean) =>
            ({
                ...modalNavigatorContainer(isSmallScreenWidth),
                right: 0,
            } satisfies ViewStyle),

        onboardingNavigatorOuterView: {
            flex: 1,
            justifyContent: 'center',
            alignItems: 'center',
        },

        OnboardingNavigatorInnerView: (shouldUseNarrowLayout: boolean) =>
            ({
                width: shouldUseNarrowLayout ? variables.onboardingModalWidth : '100%',
                height: shouldUseNarrowLayout ? 732 : '100%',
                maxHeight: '100%',
                borderRadius: shouldUseNarrowLayout ? 16 : 0,
                overflow: 'hidden',
            } satisfies ViewStyle),

        onlyEmojisText: {
            fontSize: variables.fontSizeOnlyEmojis,
            lineHeight: variables.fontSizeOnlyEmojisHeight,
        },

        onlyEmojisTextLineHeight: {
            lineHeight: variables.fontSizeOnlyEmojisHeight,
        },

        emojisWithTextFontSizeAligned: {
            fontSize: variables.fontSizeEmojisWithinText,
            marginVertical: -7,
        },

        emojisFontFamily: {
            fontFamily: FontUtils.fontFamily.platform.SYSTEM.fontFamily,
        },

        emojisWithTextFontSize: {
            fontSize: variables.fontSizeEmojisWithinText,
        },

        emojisWithTextFontFamily: {
            fontFamily: FontUtils.fontFamily.platform.SYSTEM.fontFamily,
        },

        emojisWithTextLineHeight: {
            lineHeight: variables.lineHeightXLarge,
        },

        initialSettingsUsernameEmoji: {
            fontSize: variables.fontSizeUsernameEmoji,
        },

        createMenuPositionSidebar: (windowHeight: number) =>
            ({
                horizontal: 18,
                // Menu should be displayed 12px above the floating action button.
                // To achieve that sidebar must be moved by: distance from the bottom of the sidebar to the fab (variables.fabBottom) + fab height (variables.componentSizeLarge) + distance above the fab (12px)
                vertical: windowHeight - (variables.fabBottom + variables.componentSizeLarge + 12),
            } satisfies AnchorPosition),

        createAccountMenuPositionProfile: () =>
            ({
                horizontal: 18,
                ...getPopOverVerticalOffset(202 + 40),
            } satisfies AnchorPosition),

        createMenuPositionReportActionCompose: (shouldUseNarrowLayout: boolean, windowHeight: number, windowWidth: number) =>
            ({
                // On a narrow layout the menu is displayed in ReportScreen in RHP, so it must be moved from the right side of the screen
                horizontal: (shouldUseNarrowLayout ? windowWidth - variables.sideBarWidth : variables.sideBarWidth) + 18,
                vertical: windowHeight - CONST.MENU_POSITION_REPORT_ACTION_COMPOSE_BOTTOM,
            } satisfies AnchorPosition),

        createMenuPositionRightSidepane: {
            right: 18,
            bottom: 75,
        },

        createMenuContainer: {
            width: variables.sideBarWidth - 40,
            paddingVertical: variables.componentBorderRadiusLarge,
        },

        createMenuHeaderText: {
            ...FontUtils.fontFamily.platform.EXP_NEUE,
            fontSize: variables.fontSizeLabel,
            color: theme.textSupporting,
        },

        popoverMenuItem: {
            flexDirection: 'row',
            borderRadius: 0,
            paddingHorizontal: 20,
            paddingVertical: 12,
            justifyContent: 'space-between',
            width: '100%',
        },

        popoverMenuIcon: {
            width: variables.componentSizeNormal,
            justifyContent: 'center',
            alignItems: 'center',
        },

        popoverIconCircle: {
            backgroundColor: theme.buttonDefaultBG,
            borderRadius: variables.buttonBorderRadius,
            height: variables.h40,
            width: variables.w46,
        },

        rightLabelMenuItem: {
            fontSize: variables.fontSizeLabel,
            color: theme.textSupporting,
        },

        popoverMenuText: {
            fontSize: variables.fontSizeNormal,
            color: theme.heading,
        },

        popoverInnerContainer: {
            paddingTop: 0, // adjusting this because the mobile modal adds additional padding that we don't need for our layout
            maxHeight: '95%',
        },

        menuItemTextContainer: {
            minHeight: variables.componentSizeNormal,
        },

        chatLinkRowPressable: {
            minWidth: 0,
            textDecorationLine: 'none',
            flex: 1,
        },

        sidebarLink: {
            textDecorationLine: 'none',
        },

        sidebarLinkLHN: {
            textDecorationLine: 'none',
            marginLeft: 12,
            marginRight: 12,
            borderRadius: 8,
        },

        sidebarLinkInner: {
            alignItems: 'center',
            flexDirection: 'row',
            paddingLeft: 20,
            paddingRight: 20,
        },

        sidebarLinkInnerLHN: {
            alignItems: 'center',
            flexDirection: 'row',
            paddingLeft: 8,
            paddingRight: 8,
            marginHorizontal: 12,
            borderRadius: variables.componentBorderRadiusNormal,
        },

        sidebarLinkText: {
            color: theme.textSupporting,
            fontSize: variables.fontSizeNormal,
            textDecorationLine: 'none',
            overflow: 'hidden',
        },

        sidebarLinkHover: {
            backgroundColor: theme.sidebarHover,
        },

        sidebarLinkHoverLHN: {
            backgroundColor: theme.highlightBG,
        },

        sidebarLinkActive: {
            backgroundColor: theme.activeComponentBG,
            textDecorationLine: 'none',
        },

        sidebarLinkActiveLHN: {
            backgroundColor: theme.highlightBG,
            textDecorationLine: 'none',
        },

        sidebarLinkTextBold: {
            ...FontUtils.fontFamily.platform.EXP_NEUE_BOLD,
            color: theme.heading,
        },

        sidebarLinkActiveText: {
            color: theme.textSupporting,
            fontSize: variables.fontSizeNormal,
            textDecorationLine: 'none',
            overflow: 'hidden',
        },

        optionItemAvatarNameWrapper: {
            minWidth: 0,
            flex: 1,
        },

        optionDisplayName: {
            ...FontUtils.fontFamily.platform.EXP_NEUE,
            minHeight: variables.alternateTextHeight,
            lineHeight: variables.lineHeightXLarge,
            ...whiteSpace.noWrap,
        },

        optionDisplayNameCompact: {
            minWidth: 'auto',
            flexBasis: 'auto',
            flexGrow: 0,
            flexShrink: 1,
        },

        displayNameTooltipEllipsis: {
            position: 'absolute',
            opacity: 0,
            right: 0,
            bottom: 0,
        },

        optionAlternateText: {
            minHeight: variables.alternateTextHeight,
            lineHeight: variables.lineHeightXLarge,
        },

        optionAlternateTextCompact: {
            flexShrink: 1,
            flexGrow: 1,
            flexBasis: 'auto',
            ...optionAlternateTextPlatformStyles,
        },

        optionRow: {
            minHeight: variables.optionRowHeight,
            paddingTop: 12,
            paddingBottom: 12,
        },

        optionRowSelected: {
            backgroundColor: theme.activeComponentBG,
        },

        optionRowDisabled: {
            color: theme.textSupporting,
        },

        optionRowCompact: {
            height: variables.optionRowHeightCompact,
            paddingTop: 12,
            paddingBottom: 12,
        },

        optionsListSectionHeader: {
            marginTop: 8,
            marginBottom: 4,
        },

        emptyWorkspaceIllustrationStyle: {
            marginTop: 12,
            marginBottom: -20,
        },

        travelIllustrationStyle: {
            marginTop: 16,
            marginBottom: -16,
        },

        overlayStyles: (current: OverlayStylesParams, isModalOnTheLeft: boolean) =>
            ({
                ...positioning.pFixed,
                // We need to stretch the overlay to cover the sidebar and the translate animation distance.
                left: isModalOnTheLeft ? 0 : -2 * variables.sideBarWidth,
                top: 0,
                bottom: 0,
                right: isModalOnTheLeft ? -2 * variables.sideBarWidth : 0,
                backgroundColor: theme.overlay,
                opacity: current.progress.interpolate({
                    inputRange: [0, 1],
                    outputRange: [0, variables.overlayOpacity],
                    extrapolate: 'clamp',
                }),
            } satisfies ViewStyle),

        appContent: {
            backgroundColor: theme.appBG,
            overflow: 'hidden',
        },

        appContentHeader: {
            height: variables.contentHeaderHeight,
            justifyContent: 'center',
            display: 'flex',
            paddingRight: 20,
        },

        appContentHeaderTitle: {
            alignItems: 'center',
            flexDirection: 'row',
        },

        LHNToggle: {
            alignItems: 'center',
            height: variables.contentHeaderHeight,
            justifyContent: 'center',
            paddingRight: 10,
            paddingLeft: 20,
        },

        LHNToggleIcon: {
            height: 15,
            width: 18,
        },

        chatContentScrollViewWithHeaderLoader: {
            paddingTop: CONST.CHAT_HEADER_LOADER_HEIGHT,
        },

        chatContentScrollView: {
            flexGrow: 1,
            justifyContent: 'flex-start',
            paddingBottom: 16,
            ...chatContentScrollViewPlatformStyles,
        },

        // Chat Item
        chatItem: {
            display: 'flex',
            flexDirection: 'row',
            paddingTop: 8,
            paddingBottom: 8,
            paddingLeft: 20,
            paddingRight: 20,
        },

        chatItemRightGrouped: {
            flexGrow: 1,
            flexShrink: 1,
            flexBasis: 0,
            position: 'relative',
            marginLeft: variables.chatInputSpacing,
        },

        chatItemRight: {
            flexGrow: 1,
            flexShrink: 1,
            flexBasis: 'auto',
            position: 'relative',
        },

        chatItemMessageHeader: {
            alignItems: 'center',
            display: 'flex',
            flexDirection: 'row',
            flexWrap: 'nowrap',
        },

        chatItemMessageHeaderSender: {
            color: theme.heading,
            ...FontUtils.fontFamily.platform.EXP_NEUE_BOLD,
            fontSize: variables.fontSizeNormal,
            lineHeight: variables.lineHeightXLarge,
            ...wordBreak.breakWord,
        },

        chatItemMessageHeaderTimestamp: {
            flexShrink: 0,
            color: theme.textSupporting,
            fontSize: variables.fontSizeSmall,
            paddingTop: 2,
        },

        chatItemMessageHeaderPolicy: {
            color: theme.textSupporting,
            fontSize: variables.fontSizeSmall,
        },

        chatItemMessage: {
            color: theme.text,
            fontSize: variables.fontSizeNormal,
            ...FontUtils.fontFamily.platform.EXP_NEUE,
            lineHeight: variables.lineHeightXLarge,
            maxWidth: '100%',
            ...whiteSpace.preWrap,
            ...wordBreak.breakWord,
        },

        chatDelegateMessage: {
            color: theme.textSupporting,
            fontSize: 11,
            ...FontUtils.fontFamily.platform.EXP_NEUE,
            lineHeight: variables.lineHeightXLarge,
            maxWidth: '100%',
            ...whiteSpace.preWrap,
            ...wordBreak.breakWord,
        },

        renderHTMLTitle: {
            color: theme.text,
            fontSize: variables.fontSizeNormal,
            ...FontUtils.fontFamily.platform.EXP_NEUE,
            lineHeight: variables.lineHeightXLarge,
            maxWidth: '100%',
            ...whiteSpace.preWrap,
            ...wordBreak.breakWord,
        },

        renderHTML: {
            maxWidth: '100%',
            ...whiteSpace.preWrap,
            ...wordBreak.breakWord,
        },

        chatItemComposeWithFirstRow: {
            minHeight: 90,
        },

        chatItemFullComposeRow: {
            ...sizing.h100,
        },

        chatItemComposeBoxColor: {
            borderColor: theme.border,
        },

        chatItemComposeBoxFocusedColor: {
            borderColor: theme.borderFocus,
        },

        chatItemComposeBox: {
            backgroundColor: theme.componentBG,
            borderWidth: 1,
            borderRadius: variables.componentBorderRadiusRounded,
            minHeight: variables.componentSizeMedium,
        },

        chatItemFullComposeBox: {
            ...flex.flex1,
            ...sizing.h100,
        },

        chatFooter: {
            paddingLeft: 20,
            paddingRight: 20,
            display: 'flex',
            backgroundColor: theme.appBG,
        },

        chatFooterFullCompose: {
            height: '100%',
            paddingTop: 20,
        },

        chatItemDraft: {
            display: 'flex',
            flexDirection: 'row',
            paddingTop: 8,
            paddingBottom: 8,
            paddingLeft: 20,
            paddingRight: 20,
        },

        chatItemReactionsDraftRight: {
            marginLeft: 52,
        },
        chatFooterAtTheTop: {
            flexGrow: 1,
            justifyContent: 'flex-start',
        },

        // Be extremely careful when editing the compose styles, as it is easy to introduce regressions.
        // Make sure you run the following tests against any changes: #12669
        textInputCompose: addOutlineWidth(
            theme,
            {
                backgroundColor: theme.componentBG,
                borderColor: theme.border,
                color: theme.text,
                ...FontUtils.fontFamily.platform.EXP_NEUE,
                fontSize: variables.fontSizeNormal,
                borderWidth: 0,
                height: 'auto',
                lineHeight: variables.lineHeightXLarge,
                ...overflowXHidden,

                // On Android, multiline TextInput with height: 'auto' will show extra padding unless they are configured with
                // paddingVertical: 0, alignSelf: 'center', and verticalAlign: 'middle'

                paddingHorizontal: variables.avatarChatSpacing,
                paddingTop: 0,
                paddingBottom: 0,
                alignSelf: 'center',
                verticalAlign: 'middle',
            },
            0,
        ),

        textInputFullCompose: {
            alignSelf: 'stretch',
            flex: 1,
            maxHeight: '100%',
            verticalAlign: 'top',
        },

        textInputCollapseCompose: {
            maxHeight: '100%',
            flex: 4,
        },

        // composer padding should not be modified unless thoroughly tested against the cases in this PR: #12669
        textInputComposeSpacing: {
            paddingVertical: 5,
            ...flex.flexRow,
            flex: 1,
        },

        textInputComposeBorder: {
            borderLeftWidth: 1,
            borderColor: theme.border,
        },

        chatItemSubmitButton: {
            alignSelf: 'flex-end',
            borderRadius: variables.componentBorderRadiusRounded,
            backgroundColor: theme.transparent,
            height: 40,
            padding: 10,
            margin: 3,
            justifyContent: 'center',
        },

        emojiPickerContainer: {
            backgroundColor: theme.componentBG,
        },

        emojiHeaderContainer: {
            backgroundColor: theme.componentBG,
            display: 'flex',
            height: CONST.EMOJI_PICKER_HEADER_HEIGHT,
            justifyContent: 'center',
        },

        emojiSkinToneTitle: {
            ...spacing.pv1,
            ...FontUtils.fontFamily.platform.EXP_NEUE_BOLD,
            color: theme.heading,
            fontSize: variables.fontSizeSmall,
        },

        // Emoji Picker Styles
        emojiText: {
            textAlign: 'center',
            fontSize: variables.emojiSize,
            ...spacing.pv0,
            ...spacing.ph0,
            lineHeight: variables.emojiLineHeight,
        },

        emojiItem: {
            width: '100%',
            textAlign: 'center',
            borderRadius: 8,
            paddingTop: 2,
            paddingBottom: 2,
            height: CONST.EMOJI_PICKER_ITEM_HEIGHT,
            flexShrink: 1,
            ...userSelect.userSelectNone,
        },

        emojiItemHighlighted: {
            transition: '0.2s ease',
            backgroundColor: theme.buttonDefaultBG,
        },

        emojiItemKeyboardHighlighted: {
            transition: '0.2s ease',
            borderWidth: 1,
            borderColor: theme.link,
            borderRadius: variables.buttonBorderRadius,
        },

        categoryShortcutButton: {
            flex: 1,
            borderRadius: 8,
            height: CONST.EMOJI_PICKER_ITEM_HEIGHT,
            alignItems: 'center',
            justifyContent: 'center',
        },

        chatItemEmojiButton: {
            alignSelf: 'flex-end',
            borderRadius: variables.buttonBorderRadius,
            height: 40,
            marginVertical: 3,
            paddingHorizontal: 10,
            justifyContent: 'center',
        },

        editChatItemEmojiWrapper: {
            marginRight: 3,
            alignSelf: 'flex-end',
        },

        customMarginButtonWithMenuItem: {
            marginRight: variables.bankButtonMargin,
        },

        composerSizeButton: {
            alignSelf: 'center',
            height: 32,
            width: 32,
            padding: 6,
            marginHorizontal: 3,
            borderRadius: variables.componentBorderRadiusRounded,
            backgroundColor: theme.transparent,
            justifyContent: 'center',
        },

        chatItemAttachmentPlaceholder: {
            backgroundColor: theme.sidebar,
            borderColor: theme.border,
            borderWidth: 1,
            borderRadius: variables.componentBorderRadiusNormal,
            height: 150,
            textAlign: 'center',
            verticalAlign: 'middle',
            width: 200,
        },

        chatItemPDFAttachmentLoading: {
            backgroundColor: 'transparent',
            borderColor: theme.border,
            borderWidth: 1,
            borderRadius: variables.componentBorderRadiusNormal,
            ...flex.alignItemsCenter,
            ...flex.justifyContentCenter,
        },

        sidebarVisible: {
            borderRightWidth: 1,
        },

        sidebarHidden: {
            width: 0,
            borderRightWidth: 0,
        },

        exampleCheckImage: {
            width: '100%',
            height: 80,
            borderColor: theme.border,
            borderWidth: 1,
            borderRadius: variables.componentBorderRadiusNormal,
        },

        singleAvatar: {
            height: 24,
            width: 24,
            backgroundColor: theme.icon,
            borderRadius: 12,
        },

        singleAvatarSmall: {
            height: 16,
            width: 16,
            backgroundColor: theme.icon,
            borderRadius: 8,
        },

        singleAvatarMedium: {
            height: 52,
            width: 52,
            backgroundColor: theme.icon,
            borderRadius: 52,
        },

        secondAvatar: {
            position: 'absolute',
            right: -18,
            bottom: -18,
            borderWidth: 2,
            borderRadius: 14,
            borderColor: 'transparent',
        },

        secondAvatarSmall: {
            position: 'absolute',
            right: -14,
            bottom: -14,
            borderWidth: 2,
            borderRadius: 10,
            borderColor: 'transparent',
        },

        secondAvatarMedium: {
            position: 'absolute',
            right: -36,
            bottom: -36,
            borderWidth: 3,
            borderRadius: 52,
            borderColor: 'transparent',
        },

        secondAvatarSubscript: {
            position: 'absolute',
            right: -6,
            bottom: -6,
        },

        secondAvatarSubscriptCompact: {
            position: 'absolute',
            bottom: -4,
            right: -4,
        },

        secondAvatarSubscriptSmallNormal: {
            position: 'absolute',
            bottom: 0,
            right: 0,
        },

        secondAvatarInline: {
            bottom: -3,
            right: -25,
            borderWidth: 3,
            borderRadius: 18,
            borderColor: theme.cardBorder,
            backgroundColor: theme.appBG,
        },

        avatarXLarge: {
            width: variables.avatarSizeXLarge,
            height: variables.avatarSizeXLarge,
        },

        avatarInnerText: {
            color: theme.text,
            fontSize: variables.fontSizeSmall,
            lineHeight: undefined,
            marginLeft: -3,
            textAlign: 'center',
        },

        avatarInnerTextSmall: {
            color: theme.text,
            fontSize: variables.fontSizeExtraSmall,
            lineHeight: undefined,
            marginLeft: -2,
            textAlign: 'center',
            zIndex: 10,
        },

        emptyAvatar: {
            height: variables.avatarSizeNormal,
            width: variables.avatarSizeNormal,
        },

        emptyAvatarSmallNormal: {
            height: variables.avatarSizeSmallNormal,
            width: variables.avatarSizeSmallNormal,
        },

        emptyAvatarSmall: {
            height: variables.avatarSizeSmall,
            width: variables.avatarSizeSmall,
        },

        emptyAvatarSmaller: {
            height: variables.avatarSizeSmaller,
            width: variables.avatarSizeSmaller,
        },

        emptyAvatarMedium: {
            height: variables.avatarSizeMedium,
            width: variables.avatarSizeMedium,
        },

        emptyAvatarLarge: {
            height: variables.avatarSizeLarge,
            width: variables.avatarSizeLarge,
        },

        emptyAvatarMargin: {
            marginRight: variables.avatarChatSpacing,
        },

        emptyAvatarMarginChat: {
            marginRight: variables.avatarChatSpacing - 12,
        },

        emptyAvatarMarginSmall: {
            marginRight: variables.avatarChatSpacing - 4,
        },

        emptyAvatarMarginSmaller: {
            marginRight: variables.avatarChatSpacing - 4,
        },

        subscriptIcon: {
            position: 'absolute',
            bottom: -4,
            right: -4,
            width: 20,
            height: 20,
            backgroundColor: theme.buttonDefaultBG,
        },

        borderTop: {
            borderTopWidth: variables.borderTopWidth,
            borderColor: theme.border,
        },

        borderTopRounded: {
            borderTopWidth: 1,
            borderColor: theme.border,
            borderTopLeftRadius: variables.componentBorderRadiusNormal,
            borderTopRightRadius: variables.componentBorderRadiusNormal,
        },

        borderBottomRounded: {
            borderBottomWidth: 1,
            borderColor: theme.border,
            borderBottomLeftRadius: variables.componentBorderRadiusNormal,
            borderBottomRightRadius: variables.componentBorderRadiusNormal,
        },

        borderBottom: {
            borderBottomWidth: 1,
            borderColor: theme.border,
        },

        borderNone: {
            borderWidth: 0,
            borderBottomWidth: 0,
        },

        borderRight: {
            borderRightWidth: 1,
            borderColor: theme.border,
        },

        borderLeft: {
            borderLeftWidth: 1,
            borderColor: theme.border,
        },

        pointerEventsNone,

        pointerEventsAuto,

        pointerEventsBoxNone,

        headerBar: {
            overflow: 'hidden',
            justifyContent: 'center',
            display: 'flex',
            paddingLeft: 20,
            height: variables.contentHeaderHeight,
            width: '100%',
        },

        searchResultsHeaderBar: {
            display: 'flex',
            height: variables.contentHeaderDesktopHeight,
            zIndex: variables.popoverzIndex,
            position: 'relative',
            paddingHorizontal: 20,
        },

        headerBarDesktopHeight: {
            height: variables.contentHeaderDesktopHeight,
        },

        imageViewContainer: {
            width: '100%',
            height: '100%',
            alignItems: 'center',
            justifyContent: 'center',
        },

        imageModalPDF: {
            flex: 1,
            backgroundColor: theme.modalBackground,
        },

        getPDFPasswordFormStyle: (isSmallScreenWidth: boolean) =>
            ({
                width: isSmallScreenWidth ? '100%' : 350,
                flexBasis: isSmallScreenWidth ? '100%' : 350,
                flexGrow: 0,
                alignSelf: 'flex-start',
            } satisfies ViewStyle),

        centeredModalStyles: (isSmallScreenWidth: boolean, isFullScreenWhenSmall: boolean) =>
            ({
                borderWidth: isSmallScreenWidth && !isFullScreenWhenSmall ? 1 : 0,
                marginHorizontal: isSmallScreenWidth ? 0 : 20,
            } satisfies ViewStyle),

        imageModalImageCenterContainer: {
            alignItems: 'center',
            flex: 1,
            justifyContent: 'center',
            width: '100%',
        },

        defaultAttachmentView: {
            backgroundColor: theme.sidebar,
            borderRadius: variables.componentBorderRadiusNormal,
            borderWidth: 1,
            borderColor: theme.border,
            flexDirection: 'row',
            padding: 20,
            alignItems: 'center',
        },

        notFoundTextHeader: {
            ...headlineFont,
            color: theme.heading,
            fontSize: variables.fontSizeXLarge,
            lineHeight: variables.lineHeightXXLarge,
            marginTop: 20,
            marginBottom: 8,
            textAlign: 'center',
        },

        blockingViewContainer: {
            paddingBottom: variables.contentHeaderHeight,
            maxWidth: 400,
            alignSelf: 'center',
        },

        forcedBlockingViewContainer: {
            ...positioning.pFixed,
            top: 0,
            left: 0,
            right: 0,
            bottom: 0,
            backgroundColor: theme.appBG,
        },

        defaultModalContainer: {
            backgroundColor: theme.componentBG,
            borderColor: theme.transparent,
        },

        modalContainer: {height: '100%'},

        modalAnimatedContainer: {width: '100%'},

        modalContainerBox: {
            zIndex: 2,
            opacity: 1,
            backgroundColor: 'transparent',
        },

        modalBackdrop: {
            position: 'absolute',
            top: 0,
            bottom: 0,
            left: 0,
            right: 0,
            backgroundColor: 'black',
        },

        reportActionContextMenuMiniButton: {
            height: 28,
            width: 28,
            ...flex.alignItemsCenter,
            ...flex.justifyContentCenter,
            ...{borderRadius: variables.buttonBorderRadius},
        },

        reportActionSystemMessageContainer: {
            marginLeft: 42,
        },

        reportDetailsTitleContainer: {
            ...display.dFlex,
            ...flex.flexColumn,
            ...flex.alignItemsCenter,
            paddingHorizontal: 20,
        },

        reportDetailsRoomInfo: {
            ...flex.flex1,
            ...display.dFlex,
            ...flex.flexColumn,
            ...flex.alignItemsCenter,
        },

        reportSettingsVisibilityText: {
            textTransform: 'capitalize',
        },

        settingsPageBackground: {
            flexDirection: 'column',
            width: '100%',
            flexGrow: 1,
        },

        settingsPageBody: {
            width: '100%',
            justifyContent: 'space-around',
        },

        twoFactorAuthSection: {
            backgroundColor: theme.appBG,
            padding: 0,
        },

        twoFactorAuthCodesBox: ({isExtraSmallScreenWidth, isSmallScreenWidth}: TwoFactorAuthCodesBoxParams) => {
            let paddingHorizontal = spacing.ph9;

            if (isSmallScreenWidth) {
                paddingHorizontal = spacing.ph4;
            }

            if (isExtraSmallScreenWidth) {
                paddingHorizontal = spacing.ph2;
            }

            return {
                alignItems: 'center',
                justifyContent: 'center',
                backgroundColor: theme.highlightBG,
                paddingVertical: 28,
                borderRadius: 16,
                marginTop: 32,
                ...paddingHorizontal,
            } satisfies ViewStyle;
        },

        twoFactorLoadingContainer: {
            alignItems: 'center',
            justifyContent: 'center',
            height: 210,
        },

        twoFactorAuthCodesContainer: {
            alignItems: 'center',
            justifyContent: 'center',
            flexDirection: 'row',
            flexWrap: 'wrap',
            gap: 12,
        },

        twoFactorAuthCode: {
            ...FontUtils.fontFamily.platform.MONOSPACE,
            width: 112,
            textAlign: 'center',
        },

        twoFactorAuthCodesButtonsContainer: {
            flexDirection: 'row',
            justifyContent: 'center',
            gap: 12,
            marginTop: 20,
            flexWrap: 'wrap',
        },

        twoFactorAuthCodesButton: {
            minWidth: 112,
        },

        twoFactorAuthCopyCodeButton: {
            minWidth: 110,
        },

        anonymousRoomFooter: (isSmallSizeLayout: boolean) =>
            ({
                flexDirection: isSmallSizeLayout ? 'column' : 'row',
                ...(!isSmallSizeLayout && {
                    alignItems: 'center',
                    justifyContent: 'space-between',
                }),
                padding: 20,
                backgroundColor: theme.cardBG,
                borderRadius: variables.componentBorderRadiusLarge,
                overflow: 'hidden',
            } satisfies ViewStyle & TextStyle),
        anonymousRoomFooterWordmarkAndLogoContainer: (isSmallSizeLayout: boolean) =>
            ({
                flexDirection: 'row',
                alignItems: 'center',
                ...(isSmallSizeLayout && {
                    justifyContent: 'space-between',
                    marginTop: 16,
                }),
            } satisfies ViewStyle),
        anonymousRoomFooterLogo: {
            width: 88,
            marginLeft: 0,
            height: 20,
        },
        anonymousRoomFooterLogoTaglineText: {
            ...FontUtils.fontFamily.platform.EXP_NEUE,
            fontSize: variables.fontSizeMedium,
            color: theme.text,
        },
        signInButtonAvatar: {
            width: 80,
        },

        anonymousRoomFooterSignInButton: {
            width: 110,
        },

        workspaceUpgradeIntroBox: ({isExtraSmallScreenWidth}: WorkspaceUpgradeIntroBoxParams): ViewStyle => {
            let paddingHorizontal = spacing.ph5;
            let paddingVertical = spacing.pv5;

            if (isExtraSmallScreenWidth) {
                paddingHorizontal = spacing.ph2;
                paddingVertical = spacing.pv2;
            }

            return {
                backgroundColor: theme.highlightBG,
                borderRadius: 16,
                ...paddingVertical,
                ...paddingHorizontal,
            } satisfies ViewStyle;
        },

        roomHeaderAvatarSize: {
            height: variables.componentSizeLarge,
            width: variables.componentSizeLarge,
        },

        roomHeaderAvatar: {
            backgroundColor: theme.appBG,
            borderRadius: 100,
            borderColor: theme.componentBG,
            borderWidth: 4,
        },

        roomHeaderAvatarOverlay: {
            position: 'absolute',
            top: 0,
            right: 0,
            bottom: 0,
            left: 0,
            backgroundColor: theme.overlay,
            opacity: variables.overlayOpacity,
            borderRadius: 88,
        },

        rootNavigatorContainerStyles: (isSmallScreenWidth: boolean) => ({marginLeft: isSmallScreenWidth ? 0 : variables.sideBarWidth, flex: 1} satisfies ViewStyle),
        RHPNavigatorContainerNavigatorContainerStyles: (isSmallScreenWidth: boolean) => ({marginLeft: isSmallScreenWidth ? 0 : variables.sideBarWidth, flex: 1} satisfies ViewStyle),

        avatarInnerTextChat: {
            color: theme.text,
            fontSize: variables.fontSizeXLarge,
            ...FontUtils.fontFamily.platform.EXP_NEW_KANSAS_MEDIUM,
            textAlign: 'center',
            position: 'absolute',
            width: 88,
            left: -16,
        },

        pageWrapper: {
            width: '100%',
            alignItems: 'center',
            padding: 20,
        },
        numberPadWrapper: {
            width: '100%',
            alignItems: 'center',
            paddingHorizontal: 20,
        },

        avatarSectionWrapper: {
            width: '100%',
            alignItems: 'center',
            paddingHorizontal: 20,
            paddingBottom: 20,
        },

        avatarSectionWrapperSkeleton: {
            width: '100%',
        },

        avatarSectionWrapperSettings: {
            width: '100%',
            alignItems: 'center',
        },

        accountSettingsSectionContainer: {
            borderBottomWidth: 1,
            borderBottomColor: theme.border,
            ...spacing.mt0,
            ...spacing.mb0,
            ...spacing.pt0,
        },

        workspaceSettingsSectionContainer: {
            borderBottomWidth: 1,
            borderBottomColor: theme.border,
            ...spacing.pt4,
        },

        centralPaneAnimation: {
            height: CONST.CENTRAL_PANE_ANIMATION_HEIGHT,
        },

        sectionTitle: {
            ...spacing.pt2,
            ...spacing.pr3,
            ...spacing.pb4,
            paddingLeft: 13,
            fontSize: 13,
            ...FontUtils.fontFamily.platform.EXP_NEUE,
            lineHeight: 16,
            color: theme.textSupporting,
        },

        accountSettingsSectionTitle: {
            ...FontUtils.fontFamily.platform.EXP_NEUE_BOLD,
        },

        borderedContentCard: {
            borderWidth: 1,
            borderColor: theme.border,
            borderRadius: variables.componentBorderRadiusNormal,
        },

        sectionMenuItem: {
            borderRadius: 8,
            paddingHorizontal: 16,
            paddingVertical: 8,
            height: 52,
            alignItems: 'center',
        },

        sectionSelectCircle: {
            backgroundColor: theme.cardBG,
        },

        qrShareSection: {
            width: 264,
        },

        sectionMenuItemTopDescription: {
            ...spacing.ph8,
            ...spacing.mhn8,
            width: 'auto',
        },

        subscriptionCardIcon: {
            padding: 10,
            backgroundColor: theme.border,
            borderRadius: variables.componentBorderRadius,
            height: variables.iconSizeExtraLarge,
            width: variables.iconSizeExtraLarge,
        },

        subscriptionAddedCardIcon: {
            padding: 10,
            backgroundColor: theme.buttonDefaultBG,
            borderRadius: variables.componentBorderRadius,
            height: variables.iconSizeExtraLarge,
            width: variables.iconSizeExtraLarge,
        },

        trialBannerBackgroundColor: {
            backgroundColor: theme.trialBannerBackgroundColor,
        },

        selectCircle: {
            width: variables.componentSizeSmall,
            height: variables.componentSizeSmall,
            borderColor: theme.border,
            borderWidth: 1,
            borderRadius: variables.componentSizeSmall / 2,
            justifyContent: 'center',
            alignItems: 'center',
            backgroundColor: theme.componentBG,
            marginLeft: 8,
        },

        optionSelectCircle: {
            borderRadius: variables.componentSizeSmall / 2 + 1,
            padding: 1,
        },

        unreadIndicatorContainer: {
            position: 'absolute',
            top: -10,
            left: 0,
            width: '100%',
            height: 20,
            paddingHorizontal: 20,
            flexDirection: 'row',
            alignItems: 'center',
            zIndex: 1,
            ...cursor.cursorDefault,
        },

        topUnreadIndicatorContainer: {
            position: 'relative',
            width: '100%',
            /** 17 = height of the indicator 1px + 8px top and bottom */
            height: 17,
            paddingHorizontal: 20,
            flexDirection: 'row',
            alignItems: 'center',
            zIndex: 1,
            ...cursor.cursorDefault,
        },

        unreadIndicatorLine: {
            height: 1,
            backgroundColor: theme.unreadIndicator,
            flexGrow: 1,
            marginRight: 8,
            opacity: 0.5,
        },

        threadDividerLine: {
            height: 1,
            backgroundColor: theme.border,
            flexGrow: 1,
            marginLeft: 8,
            marginRight: 20,
        },

        dividerLine: {
            height: 1,
            backgroundColor: theme.border,
            flexGrow: 1,
            ...spacing.mh5,
            ...spacing.mv3,
        },

        sectionDividerLine: {
            height: 1,
            backgroundColor: theme.border,
        },

        unreadIndicatorText: {
            color: theme.unreadIndicator,
            ...FontUtils.fontFamily.platform.EXP_NEUE_BOLD,
            fontSize: variables.fontSizeSmall,
            textTransform: 'capitalize',
        },

        threadDividerText: {
            ...FontUtils.fontFamily.platform.EXP_NEUE,
            fontSize: variables.fontSizeSmall,
            textTransform: 'capitalize',
        },

        flipUpsideDown: {
            transform: `rotate(180deg)`,
        },

        navigationScreenCardStyle: {
            backgroundColor: theme.appBG,
            height: '100%',
        },

        invisible: {
            position: 'absolute',
            opacity: 0,
        },

        invisiblePopover: {
            position: 'absolute',
            opacity: 0,
            left: -9999,
            top: -9999,
        },

        containerWithSpaceBetween: {
            justifyContent: 'space-between',
            width: '100%',
            flex: 1,
        },

        detailsPageSectionContainer: {
            alignSelf: 'flex-start',
        },

        attachmentCarouselContainer: {
            height: '100%',
            width: '100%',
            display: 'flex',
            justifyContent: 'center',
            ...cursor.cursorUnset,
        },

        attachmentArrow: {
            zIndex: 23,
            position: 'absolute',
        },

        attachmentRevealButtonContainer: {
            flex: 1,
            alignItems: 'center',
            justifyContent: 'center',
            ...spacing.ph4,
        },

        arrowIcon: {
            height: 40,
            width: 40,
            alignItems: 'center',
            paddingHorizontal: 0,
            paddingTop: 0,
            paddingBottom: 0,
        },

        switchTrack: {
            width: 50,
            height: 28,
            justifyContent: 'center',
            borderRadius: 20,
            padding: 15,
        },

        switchInactive: {
            backgroundColor: theme.icon,
        },

        switchThumb: {
            width: 22,
            height: 22,
            borderRadius: 11,
            position: 'absolute',
            left: 4,
            justifyContent: 'center',
            alignItems: 'center',
            backgroundColor: theme.appBG,
        },

        radioButtonContainer: {
            backgroundColor: theme.componentBG,
            borderRadius: 14,
            height: 28,
            width: 28,
            borderColor: theme.border,
            borderWidth: 1,
            justifyContent: 'center',
            alignItems: 'center',
        },

        toggleSwitchLockIcon: {
            width: variables.iconSizeExtraSmall,
            height: variables.iconSizeExtraSmall,
        },

        checkedContainer: {
            backgroundColor: theme.checkBox,
        },

        magicCodeInputContainer: {
            flexDirection: 'row',
            justifyContent: 'space-between',
            minHeight: variables.inputHeight,
        },

        magicCodeInput: {
            fontSize: variables.fontSizeXLarge,
            color: theme.heading,
            lineHeight: variables.inputHeight,
        },

        // Manually style transparent, in iOS Safari, an input in a container with its opacity set to
        // 0 (completely transparent) cannot handle user interaction, hence the Paste option is never shown
        inputTransparent: {
            color: 'transparent',
            // These properties are available in browser only
            ...(getBrowser()
                ? {
                      caretColor: 'transparent',
                      WebkitTextFillColor: 'transparent',
                      // After setting the input text color to transparent, it acquires the background-color.
                      // However, it is not possible to override the background-color directly as explained in this resource: https://developer.mozilla.org/en-US/docs/Web/CSS/:autofill
                      // Therefore, the transition effect needs to be delayed.
                      transitionDelay: '99999s',
                      transitionProperty: 'background-color',
                  }
                : {}),
        },

        iouAmountText: {
            ...headlineFont,
            fontSize: variables.iouAmountTextSize,
            color: theme.heading,
            lineHeight: variables.inputHeight,
        },

        iouAmountTextInput: addOutlineWidth(
            theme,
            {
                ...headlineFont,
                fontSize: variables.iouAmountTextSize,
                color: theme.heading,
                lineHeight: undefined,
                paddingHorizontal: 0,
                paddingVertical: 0,
                borderTopLeftRadius: 0,
                borderBottomLeftRadius: 0,
                borderTopRightRadius: 0,
                borderBottomRightRadius: 0,
            },
            0,
        ),

        iouAmountTextInputContainer: {
            borderWidth: 0,
            borderBottomWidth: 0,
            borderTopLeftRadius: 0,
            borderBottomLeftRadius: 0,
            borderTopRightRadius: 0,
            borderBottomRightRadius: 0,
        },

        moneyRequestConfirmationAmount: {
            ...headlineFont,
            fontSize: variables.fontSizeh1,
        },

        moneyRequestMenuItem: {
            flexDirection: 'row',
            borderRadius: 0,
            justifyContent: 'space-between',
            width: '100%',
            paddingHorizontal: 20,
            paddingVertical: 12,
        },

        moneyRequestAmountContainer: {minHeight: variables.inputHeight + 2 * (variables.formErrorLineHeight + 8)},

        requestPreviewBox: {
            marginTop: 12,
            maxWidth: variables.reportPreviewMaxWidth,
        },

        moneyRequestPreviewBox: {
            backgroundColor: theme.cardBG,
            borderRadius: variables.componentBorderRadiusLarge,
            maxWidth: variables.reportPreviewMaxWidth,
            width: '100%',
        },

        moneyRequestPreviewBoxText: {
            padding: 16,
        },

        amountSplitPadding: {
            paddingTop: 2,
        },

        moneyRequestPreviewBoxLoading: {
            // When a new IOU request arrives it is very briefly in a loading state, so set the minimum height of the container to 94 to match the rendered height after loading.
            // Otherwise, the IOU request pay button will not be fully visible and the user will have to scroll up to reveal the entire IOU request container.
            // See https://github.com/Expensify/App/issues/10283.
            minHeight: 94,
            width: '100%',
        },

        moneyRequestPreviewBoxAvatar: {
            // This should "hide" the right border of the last avatar
            marginRight: -2,
            marginBottom: 0,
        },

        moneyRequestPreviewAmount: {
            ...headlineFont,
            ...whiteSpace.preWrap,
            color: theme.heading,
        },

        moneyRequestLoadingHeight: {
            height: 27,
        },

        defaultCheckmarkWrapper: {
            marginLeft: 8,
            alignSelf: 'center',
        },

        codeWordStyle: {
            borderLeftWidth: 0,
            borderRightWidth: 0,
            borderTopLeftRadius: 0,
            borderBottomLeftRadius: 0,
            borderTopRightRadius: 0,
            borderBottomRightRadius: 0,
            paddingLeft: 0,
            paddingRight: 0,
            justifyContent: 'center',
        },

        codeFirstWordStyle: {
            borderLeftWidth: 1,
            borderTopLeftRadius: 4,
            borderBottomLeftRadius: 4,
            paddingLeft: 5,
        },

        codeLastWordStyle: {
            borderRightWidth: 1,
            borderTopRightRadius: 4,
            borderBottomRightRadius: 4,
            paddingRight: 5,
        },

        fullScreenLoading: {
            backgroundColor: theme.componentBG,
            opacity: 0.8,
            justifyContent: 'center',
            alignItems: 'center',
            zIndex: 10,
        },

        reimbursementAccountFullScreenLoading: {
            backgroundColor: theme.componentBG,
            opacity: 0.8,
            justifyContent: 'flex-start',
            alignItems: 'center',
            zIndex: 10,
        },

        hiddenElementOutsideOfWindow: {
            position: 'absolute',
            top: -10000,
            left: 0,
            opacity: 0,
        },

        growlNotificationWrapper: {
            zIndex: 2,
        },

        growlNotificationContainer: {
            flex: 1,
            justifyContent: 'flex-start',
            position: 'absolute',
            width: '100%',
            top: 20,
            ...spacing.pl5,
            ...spacing.pr5,
        },

        growlNotificationDesktopContainer: {
            maxWidth: variables.sideBarWidth,
            right: 0,
            ...positioning.pFixed,
        },

        growlNotificationTranslateY: (translateY: SharedValue<number>) => {
            'worklet';

            return {
                transform: [{translateY: translateY.get()}],
            };
        },

        growlNotificationBox: {
            backgroundColor: theme.inverse,
            borderRadius: variables.componentBorderRadiusNormal,
            alignItems: 'center',
            flexDirection: 'row',
            justifyContent: 'space-between',
            boxShadow: `${theme.shadow}`,
            ...spacing.p5,
        },

        growlNotificationText: {
            fontSize: variables.fontSizeNormal,
            ...FontUtils.fontFamily.platform.EXP_NEUE,
            width: '90%',
            lineHeight: variables.fontSizeNormalHeight,
            color: theme.textReversed,
            ...spacing.ml4,
        },

        blockquote: {
            borderLeftColor: theme.border,
            borderLeftWidth: 4,
            paddingLeft: 12,
            marginVertical: 4,
        },

        noSelect: {
            boxShadow: 'none',
            outlineStyle: 'none',
        },

        boxShadowNone: {
            boxShadow: 'none',
        },

        cardStyleNavigator: {
            overflow: 'hidden',
            height: '100%',
        },

        smallEditIcon: {
            alignItems: 'center',
            backgroundColor: theme.buttonDefaultBG,
            borderRadius: 20,
            borderWidth: 3,
            color: theme.textReversed,
            height: 40,
            width: 40,
            justifyContent: 'center',
        },

        smallEditIconWorkspace: {
            borderColor: theme.cardBG,
        },

        smallEditIconAccount: {
            borderColor: theme.appBG,
        },

        smallAvatarEditIcon: {
            position: 'absolute',
            right: -8,
            bottom: -8,
        },

        primaryMediumIcon: {
            alignItems: 'center',
            backgroundColor: theme.buttonDefaultBG,
            borderRadius: 20,
            color: theme.textReversed,
            height: 40,
            width: 40,
            justifyContent: 'center',
        },

        primaryMediumText: {
            fontSize: variables.iconSizeNormal,
        },

        workspaceOwnerAvatarWrapper: {
            margin: 6,
        },

        workspaceOwnerSectionTitle: {
            marginLeft: 6,
        },

        workspaceTypeWrapper: {
            margin: 3,
        },

        workspaceTypeSectionTitle: {
            marginLeft: 3,
        },

        workspaceRightColumn: {
            marginLeft: 124,
        },

        workspaceThreeDotMenu: {
            justifyContent: 'flex-end',
            width: 124,
        },

        workspaceListRBR: {
            flexDirection: 'column',
            justifyContent: 'flex-start',
            marginTop: 10,
        },

        peopleRow: {
            width: '100%',
            flexDirection: 'row',
            justifyContent: 'space-between',
            alignItems: 'center',
            ...spacing.ph5,
        },

        peopleRowBorderBottom: {
            borderColor: theme.border,
            borderBottomWidth: 1,
            ...spacing.pb2,
        },

        offlineFeedback: {
            deleted: {
                textDecorationLine: 'line-through',
                textDecorationStyle: 'solid',
            },
            pending: {
                opacity: 0.5,
            },
            default: {
                // fixes a crash on iOS when we attempt to remove already unmounted children
                // see https://github.com/Expensify/App/issues/48197 for more details
                // it's a temporary solution while we are working on a permanent fix
                opacity: Platform.OS === 'ios' ? 0.99 : undefined,
            },
            error: {
                flexDirection: 'row',
                alignItems: 'center',
            },
            container: {
                ...spacing.pv2,
            },
            textContainer: {
                flexDirection: 'column',
                flex: 1,
            },
            text: {
                color: theme.textSupporting,
                verticalAlign: 'middle',
                fontSize: variables.fontSizeLabel,
            },
            errorDot: {
                marginRight: 12,
            },
        },

        dotIndicatorMessage: {
            display: 'flex',
            flexDirection: 'row',
            alignItems: 'center',
        },

        emptyLHNWrapper: {
            marginBottom: variables.bottomTabHeight,
        },

        emptyLHNAnimation: {
            width: 180,
            height: 180,
        },

        locationErrorLinkText: {
            textAlignVertical: 'center',
            fontSize: variables.fontSizeLabel,
        },

        sidebarPopover: {
            width: variables.sideBarWidth - 68,
        },

        shortTermsBorder: {
            borderWidth: 1,
            borderColor: theme.border,
            borderRadius: variables.componentBorderRadius,
        },

        shortTermsHorizontalRule: {
            borderBottomWidth: 1,
            borderColor: theme.border,
            ...spacing.mh3,
        },

        shortTermsLargeHorizontalRule: {
            borderWidth: 1,
            borderColor: theme.border,
            ...spacing.mh3,
        },

        shortTermsRow: {
            flexDirection: 'row',
            padding: 12,
        },

        termsCenterRight: {
            marginTop: 'auto',
            marginBottom: 'auto',
        },

        shortTermsBoldHeadingSection: {
            paddingRight: 12,
            paddingLeft: 12,
            marginTop: 12,
        },

        shortTermsHeadline: {
            ...headlineFont,
            ...whiteSpace.preWrap,
            color: theme.heading,
            fontSize: variables.fontSizeXLarge,
            lineHeight: variables.lineHeightXXLarge,
        },

        longTermsRow: {
            flexDirection: 'row',
            marginTop: 20,
        },

        collapsibleSectionBorder: {
            borderBottomWidth: 2,
            borderBottomColor: theme.border,
        },

        communicationsLinkHeight: {
            height: variables.communicationsLinkHeight,
        },

        floatingMessageCounterWrapper: {
            position: 'absolute',
            left: '50%',
            top: 0,
            zIndex: 100,
            ...visibility.hidden,
        },

        floatingMessageCounter: {
            left: '-50%',
            ...visibility.visible,
        },

        confirmationAnimation: {
            height: 180,
            width: 180,
            marginBottom: 20,
        },

        googleSearchTextInputContainer: {
            flexDirection: 'column',
        },

        googleSearchSeparator: {
            height: 1,
            backgroundColor: theme.border,
        },

        googleSearchText: {
            color: theme.text,
            fontSize: variables.fontSizeNormal,
            lineHeight: variables.fontSizeNormalHeight,
            ...FontUtils.fontFamily.platform.EXP_NEUE,
            flex: 1,
        },

        searchInputStyle: {
            color: theme.textSupporting,
            fontSize: variables.fontSizeNormal,
            lineHeight: variables.fontSizeNormalHeight,
        },

        searchRouterTextInputContainer: {
            borderRadius: variables.componentBorderRadiusSmall,
            borderWidth: 1,
            borderBottomWidth: 1,
            paddingHorizontal: 8,
        },

        searchAutocompleteInputResults: {
            backgroundColor: theme.sidebarHover,
            borderWidth: 1,
            borderColor: theme.sidebarHover,
        },

        searchAutocompleteInputResultsFocused: {
            borderWidth: 1,
            borderColor: theme.success,
            backgroundColor: theme.appBG,
        },

        searchTableHeaderActive: {
            fontWeight: FontUtils.fontWeight.bold,
        },

        zIndex10: {
            zIndex: 10,
        },

        searchListContentContainerStyles: {
            paddingTop: variables.searchListContentMarginTop,
        },

        narrowSearchHeaderStyle: {
            paddingTop: 12,
            backgroundColor: theme.appBG,
            flex: 1,
        },

        narrowSearchRouterInactiveStyle: {
            left: 0,
            right: 0,
            position: 'absolute',
            zIndex: variables.searchTopBarZIndex,
            backgroundColor: theme.appBG,
        },

        threeDotsPopoverOffset: (windowWidth: number) =>
            ({
                ...getPopOverVerticalOffset(60),
                horizontal: windowWidth - 60,
            } satisfies AnchorPosition),

        threeDotsPopoverOffsetNoCloseButton: (windowWidth: number) =>
            ({
                ...getPopOverVerticalOffset(60),
                horizontal: windowWidth - 10,
            } satisfies AnchorPosition),

        threeDotsPopoverOffsetAttachmentModal: (windowWidth: number) =>
            ({
                ...getPopOverVerticalOffset(80),
                horizontal: windowWidth - 140,
            } satisfies AnchorPosition),

        popoverMenuOffset: (windowWidth: number) =>
            ({
                ...getPopOverVerticalOffset(180),
                horizontal: windowWidth - 355,
            } satisfies AnchorPosition),

        popoverButtonDropdownMenuOffset: (windowWidth: number) =>
            ({
                ...getPopOverVerticalOffset(70),
                horizontal: windowWidth - 20,
            } satisfies AnchorPosition),

        iPhoneXSafeArea: {
            backgroundColor: theme.appBG,
            flex: 1,
        },

        transferBalancePayment: {
            borderWidth: 1,
            borderRadius: variables.componentBorderRadiusNormal,
            borderColor: theme.border,
        },

        transferBalanceSelectedPayment: {
            borderColor: theme.iconSuccessFill,
        },

        transferBalanceBalance: {
            fontSize: 48,
        },

        imageCropContainer: {
            overflow: 'hidden',
            alignItems: 'center',
            justifyContent: 'center',
            backgroundColor: theme.imageCropBackgroundColor,
            ...cursor.cursorMove,
        },

        sliderKnobTooltipView: {
            height: variables.sliderKnobSize,
            width: variables.sliderKnobSize,
            borderRadius: variables.sliderKnobSize / 2,
        },

        sliderKnob: {
            backgroundColor: theme.success,
            position: 'absolute',
            height: variables.sliderKnobSize,
            width: variables.sliderKnobSize,
            borderRadius: variables.sliderKnobSize / 2,
            left: -(variables.sliderKnobSize / 2),
            ...cursor.cursorPointer,
        },

        sliderBar: {
            backgroundColor: theme.border,
            height: variables.sliderBarHeight,
            borderRadius: variables.sliderBarHeight / 2,
            alignSelf: 'stretch',
            justifyContent: 'center',
        },

        screenCenteredContainer: {
            flex: 1,
            justifyContent: 'center',
            marginBottom: 40,
            padding: 16,
        },

        inlineSystemMessage: {
            color: theme.textSupporting,
            fontSize: variables.fontSizeLabel,
            ...FontUtils.fontFamily.platform.EXP_NEUE,
            marginLeft: 6,
        },

        fullScreen: {
            position: 'absolute',
            top: 0,
            left: 0,
            right: 0,
            bottom: 0,
        },

        invisibleOverlay: {
            backgroundColor: theme.transparent,
            zIndex: 1000,
        },

        invisibleImage: {
            opacity: 0,
            width: 200,
            height: 200,
        },

        reportDropOverlay: {
            backgroundColor: theme.dropUIBG,
            zIndex: 2,
        },

        fileDropOverlay: {
            backgroundColor: theme.fileDropUIBG,
            zIndex: 2,
        },

        isDraggingOver: {
            backgroundColor: theme.fileDropUIBG,
        },

        fileUploadImageWrapper: (fileTopPosition: number) =>
            ({
                position: 'absolute',
                top: fileTopPosition,
            } satisfies ViewStyle),

        cardSectionContainer: {
            backgroundColor: theme.cardBG,
            borderRadius: variables.componentBorderRadiusLarge,
            width: 'auto',
            textAlign: 'left',
            overflow: 'hidden',
            marginBottom: 20,
            marginHorizontal: variables.sectionMargin,
        },

        cardSectionIllustration: {
            width: 'auto',
            height: variables.sectionIllustrationHeight,
        },

        cardSectionTitle: {
            fontSize: variables.fontSizeLarge,
            lineHeight: variables.lineHeightXLarge,
        },

        cardMenuItem: {
            paddingLeft: 8,
            paddingRight: 0,
            borderRadius: variables.buttonBorderRadius,
            height: variables.componentSizeLarge,
            alignItems: 'center',
        },

        emptyCardSectionTitle: {
            fontSize: variables.fontSizeXLarge,
            lineHeight: variables.lineHeightXXLarge,
            textAlign: 'center',
        },

        emptyCardSectionSubtitle: {
            fontSize: variables.fontSizeNormal,
            lineHeight: variables.lineHeightXLarge,
            color: theme.textSupporting,
            textAlign: 'center',
        },

        transferBalance: {
            width: 'auto',
            borderRadius: 0,
            height: 64,
            alignItems: 'center',
        },

        paymentMethod: {
            paddingHorizontal: 20,
            minHeight: variables.optionRowHeight,
        },

        chatFooterBanner: {
            borderRadius: variables.componentBorderRadius,
            ...wordBreak.breakWord,
        },

        deeplinkWrapperContainer: {
            padding: 20,
            flex: 1,
            alignItems: 'center',
            justifyContent: 'center',
            backgroundColor: theme.appBG,
        },

        deeplinkWrapperMessage: {
            flex: 1,
            alignItems: 'center',
            justifyContent: 'center',
        },

        deeplinkWrapperFooter: {
            paddingTop: 80,
            paddingBottom: 45,
        },

        emojiReactionBubble: {
            borderRadius: 28,
            alignItems: 'center',
            justifyContent: 'center',
            flexDirection: 'row',
            alignSelf: 'flex-start',
        },

        emojiReactionListHeader: {
            marginTop: 8,
            paddingBottom: 20,
            borderBottomColor: theme.border,
            borderBottomWidth: 1,
            marginHorizontal: 20,
        },
        emojiReactionListHeaderBubble: {
            paddingVertical: 2,
            paddingHorizontal: 8,
            borderRadius: 28,
            backgroundColor: theme.border,
            alignItems: 'center',
            justifyContent: 'center',
            flexDirection: 'row',
            alignSelf: 'flex-start',
            marginRight: 4,
        },

        reactionListHeaderText: {
            color: theme.textSupporting,
            marginLeft: 8,
            alignSelf: 'center',
        },

        miniQuickEmojiReactionText: {
            fontSize: 18,
            lineHeight: 22,
            verticalAlign: 'middle',
        },

        emojiReactionBubbleText: {
            verticalAlign: 'middle',
        },

        stickyHeaderEmoji: (isSmallScreenWidth: boolean, windowWidth: number) =>
            ({
                position: 'absolute',
                width: isSmallScreenWidth ? windowWidth - 32 : CONST.EMOJI_PICKER_SIZE.WIDTH - 32,
                ...spacing.mh4,
            } satisfies ViewStyle),

        reactionCounterText: {
            fontSize: 13,
            marginLeft: 4,
            fontWeight: FontUtils.fontWeight.bold,
        },

        fontColorReactionLabel: {
            color: theme.tooltipSupportingText,
        },

        reactionEmojiTitle: {
            fontSize: variables.iconSizeLarge,
            lineHeight: variables.iconSizeXLarge,
        },

        textReactionSenders: {
            color: theme.tooltipPrimaryText,
            ...wordBreak.breakWord,
        },

        distanceLabelWrapper: {
            backgroundColor: colors.green500,
            paddingHorizontal: 8,
            paddingVertical: 4,
            borderRadius: 4,
            textAlign: 'center',
        },
        distanceLabelText: {
            fontSize: 13,
            fontWeight: FontUtils.fontWeight.bold,
            color: colors.productLight100,
        },

        productTrainingTooltipWrapper: {
            backgroundColor: theme.tooltipHighlightBG,
            borderRadius: variables.componentBorderRadiusNormal,
        },

        productTrainingTooltipText: {
            fontSize: variables.fontSizeLabel,
            color: theme.textReversed,
            lineHeight: variables.lineHeightLarge,
        },

        quickReactionsContainer: {
            gap: 12,
            flexDirection: 'row',
            paddingHorizontal: 25,
            paddingVertical: 12,
            justifyContent: 'space-between',
        },

        reactionListContainer: {
            maxHeight: variables.listItemHeightNormal * 5.75,
            ...spacing.pv2,
        },

        reactionListContainerFixedWidth: {
            maxWidth: variables.popoverWidth,
        },

        validateCodeDigits: {
            color: theme.text,
            ...FontUtils.fontFamily.platform.EXP_NEUE,
            fontSize: variables.fontSizeXXLarge,
            letterSpacing: 4,
        },

        footerWrapper: {
            fontSize: variables.fontSizeNormal,
            paddingTop: 64,
            maxWidth: 1100, // Match footer across all Expensify platforms
        },

        footerColumnsContainer: {
            flex: 1,
            flexWrap: 'wrap',
            marginBottom: 40,
            marginHorizontal: -16,
        },

        footerTitle: {
            fontSize: variables.fontSizeLarge,
            color: theme.success,
            marginBottom: 16,
        },

        footerRow: {
            paddingVertical: 4,
            marginBottom: 8,
            color: theme.textLight,
            fontSize: variables.fontSizeMedium,
        },

        footerBottomLogo: {
            marginTop: 40,
            width: '100%',
        },

        datePickerRoot: {
            position: 'relative',
            zIndex: 99,
        },

        datePickerPopover: {
            backgroundColor: theme.appBG,
            width: '100%',
            alignSelf: 'center',
            zIndex: 100,
            marginTop: 8,
        },

        loginHeroHeader: {
            ...FontUtils.fontFamily.platform.EXP_NEW_KANSAS_MEDIUM,
            color: theme.success,
            textAlign: 'center',
        },

        newKansasLarge: {
            ...headlineFont,
            fontSize: variables.fontSizeXLarge,
            lineHeight: variables.lineHeightXXLarge,
        },

        eReceiptAmount: {
            ...headlineFont,
            fontSize: variables.fontSizeXXXLarge,
            color: colors.green400,
        },

        eReceiptAmountLarge: {
            ...headlineFont,
            fontSize: variables.fontSizeEReceiptLarge,
            textAlign: 'center',
        },

        eReceiptCurrency: {
            ...headlineFont,
            fontSize: variables.fontSizeXXLarge,
        },

        eReceiptMerchant: {
            ...FontUtils.fontFamily.platform.EXP_NEUE,
            fontSize: variables.fontSizeXLarge,
            lineHeight: variables.lineHeightXXLarge,
            color: theme.textColorfulBackground,
        },

        eReceiptWaypointTitle: {
            ...FontUtils.fontFamily.platform.EXP_NEUE,
            fontSize: variables.fontSizeSmall,
            lineHeight: variables.lineHeightSmall,
            color: colors.green400,
        },

        eReceiptWaypointAddress: {
            ...FontUtils.fontFamily.platform.MONOSPACE,
            fontSize: variables.fontSizeNormal,
            lineHeight: variables.lineHeightNormal,
            color: theme.textColorfulBackground,
        },

        eReceiptGuaranteed: {
            ...FontUtils.fontFamily.platform.MONOSPACE,
            fontSize: variables.fontSizeSmall,
            lineHeight: variables.lineHeightSmall,
            color: theme.textColorfulBackground,
        },

        eReceiptBackground: {
            ...sizing.w100,
            borderRadius: 20,
            position: 'absolute',
            top: 0,
            left: 0,
            height: 540,
        },

        eReceiptPanel: {
            ...spacing.p5,
            ...spacing.pb8,
            ...spacing.m5,
            backgroundColor: colors.green800,
            borderRadius: 20,
            width: 335,
            overflow: 'hidden',
        },

        eReceiptBackgroundThumbnail: {
            ...sizing.w100,
            position: 'absolute',
            aspectRatio: 335 / 540,
            top: 0,
        },

        eReceiptContainer: {
            width: 335,
            minHeight: 540,
            borderRadius: 20,
            overflow: 'hidden',
        },

        loginHeroBody: {
            ...FontUtils.fontFamily.platform.EXP_NEUE,
            fontSize: variables.fontSizeSignInHeroBody,
            color: theme.textLight,
            textAlign: 'center',
        },

        linkPreviewWrapper: {
            marginTop: 16,
            borderLeftWidth: 4,
            borderLeftColor: theme.border,
            paddingLeft: 12,
        },

        linkPreviewImage: {
            flex: 1,
            borderRadius: 8,
            marginTop: 8,
        },

        linkPreviewLogoImage: {
            height: 16,
            width: 16,
        },

        contextMenuItemPopoverMaxWidth: {
            maxWidth: 375,
        },

        formSpaceVertical: {
            height: 20,
            width: 1,
        },

        taskTitleMenuItem: {
            ...writingDirection.ltr,
            ...headlineFont,
            fontSize: variables.fontSizeXLarge,
            maxWidth: '100%',
            ...wordBreak.breakWord,
        },

        taskDescriptionMenuItem: {
            maxWidth: '100%',
            ...wordBreak.breakWord,
        },

        taskTitleDescription: {
            ...FontUtils.fontFamily.platform.EXP_NEUE,
            fontSize: variables.fontSizeLabel,
            color: theme.textSupporting,
            lineHeight: variables.lineHeightNormal,
            ...spacing.mb1,
        },

        taskMenuItemCheckbox: {
            height: 27,
            ...spacing.mr3,
        },

        reportHorizontalRule: {
            borderColor: theme.border,
            ...spacing.mh5,
        },

        assigneeTextStyle: {
            ...FontUtils.fontFamily.platform.EXP_NEUE_BOLD,
            minHeight: variables.avatarSizeSubscript,
        },

        taskRightIconContainer: {
            width: variables.componentSizeNormal,
            marginLeft: 'auto',
            ...spacing.mt1,
            ...pointerEventsAuto,
            ...display.dFlex,
            ...flex.alignItemsCenter,
        },

        shareCodeContainer: {
            width: '100%',
            alignItems: 'center',
            paddingHorizontal: variables.qrShareHorizontalPadding,
            paddingVertical: 20,
            borderRadius: 20,
            overflow: 'hidden',
            borderColor: theme.borderFocus,
            borderWidth: 2,
            backgroundColor: theme.highlightBG,
        },

        splashScreenHider: {
            backgroundColor: theme.splashBG,
            alignItems: 'center',
            justifyContent: 'center',
        },

        headerEnvBadge: {
            position: 'absolute',
            bottom: -8,
            left: -8,
            height: 12,
            width: 22,
            paddingLeft: 4,
            paddingRight: 4,
            alignItems: 'center',
            zIndex: -1,
        },

        headerEnvBadgeText: {
            fontSize: 7,
            fontWeight: FontUtils.fontWeight.bold,
            lineHeight: undefined,
            color: theme.textLight,
        },

        expensifyQrLogo: {
            alignSelf: 'stretch',
            height: 27,
            marginBottom: 20,
        },

        qrShareTitle: {
            marginTop: 15,
            textAlign: 'center',
        },

        loginButtonRow: {
            width: '100%',
            gap: 12,
            ...flex.flexRow,
            ...flex.justifyContentCenter,
        },

        loginButtonRowSmallScreen: {
            width: '100%',
            gap: 12,
            ...flex.flexRow,
            ...flex.justifyContentCenter,
            marginBottom: 10,
        },

        desktopSignInButtonContainer: {
            width: 40,
            height: 40,
        },

        signInIconButton: {
            paddingVertical: 2,
        },

        googleButtonContainer: {
            colorScheme: 'light',
            width: 40,
            height: 40,
            alignItems: 'center',
            overflow: 'hidden',
        },

        googlePillButtonContainer: {
            colorScheme: 'light',
            height: 40,
            width: 300,
            overflow: 'hidden',
        },

        thirdPartyLoadingContainer: {
            alignItems: 'center',
            justifyContent: 'center',
            height: 450,
        },

        tabSelectorButton: {
            height: variables.tabSelectorButtonHeight,
            padding: variables.tabSelectorButtonPadding,
            flexDirection: 'row',
            alignItems: 'center',
            justifyContent: 'center',
            borderRadius: variables.buttonBorderRadius,
        },

        tabSelector: {
            flexDirection: 'row',
            paddingHorizontal: 20,
            paddingBottom: 12,
        },

        tabText: (isSelected: boolean) =>
            ({
                marginLeft: 8,
                ...FontUtils.fontFamily.platform.EXP_NEUE_BOLD,
                color: isSelected ? theme.text : theme.textSupporting,
                lineHeight: variables.lineHeightLarge,
                fontSize: variables.fontSizeLabel,
            } satisfies TextStyle),

        tabBackground: (hovered: boolean, isFocused: boolean, background: string | Animated.AnimatedInterpolation<string>) => ({
            backgroundColor: hovered && !isFocused ? theme.highlightBG : (background as string),
        }),

        tabOpacity: (
            hovered: boolean,
            isFocused: boolean,
            activeOpacityValue: number | Animated.AnimatedInterpolation<number>,
            inactiveOpacityValue: number | Animated.AnimatedInterpolation<number>,
        ) => ({
            opacity: hovered && !isFocused ? inactiveOpacityValue : activeOpacityValue,
        }),

        overscrollSpacer: (backgroundColor: string, height: number) =>
            ({
                backgroundColor,
                height,
                width: '100%',
                position: 'absolute',
                top: -height,
                left: 0,
                right: 0,
            } satisfies ViewStyle),

        dualColorOverscrollSpacer: {
            position: 'absolute',
            top: 0,
            left: 0,
            width: '100%',
            height: '100%',
            zIndex: -1,
        },

        purposeMenuItem: {
            backgroundColor: theme.cardBG,
            borderRadius: 8,
            paddingHorizontal: 8,
            alignItems: 'center',
            marginBottom: 8,
        },

        willChangeTransform: {
            willChange: 'transform',
        },

        dropDownButtonCartIconContainerPadding: {
            paddingRight: 0,
            paddingLeft: 0,
        },

        dropDownMediumButtonArrowContain: {
            marginLeft: 12,
            marginRight: 16,
        },

        dropDownLargeButtonArrowContain: {
            marginLeft: 16,
            marginRight: 20,
        },

        dropDownButtonCartIconView: {
            borderTopRightRadius: variables.buttonBorderRadius,
            borderBottomRightRadius: variables.buttonBorderRadius,
            ...flex.flexRow,
            ...flex.alignItemsCenter,
        },

        emojiPickerButtonDropdown: {
            justifyContent: 'center',
            backgroundColor: theme.activeComponentBG,
            width: 86,
            height: 52,
            borderRadius: 26,
            alignItems: 'center',
            paddingLeft: 10,
            paddingRight: 4,
            alignSelf: 'flex-start',
            ...userSelect.userSelectNone,
        },

        emojiPickerButtonDropdownIcon: {
            fontSize: 30,
        },

        moneyRequestImage: {
            height: 200,
            borderRadius: 16,
            margin: 20,
            overflow: 'hidden',
        },

        reportPreviewBox: {
            backgroundColor: theme.cardBG,
            borderRadius: variables.componentBorderRadiusLarge,
            maxWidth: variables.reportPreviewMaxWidth,
            width: '100%',
        },

        reportPreviewBoxHoverBorder: {
            borderColor: theme.cardBG,
            backgroundColor: theme.cardBG,
        },

        reportContainerBorderRadius: {
            borderRadius: variables.componentBorderRadiusLarge,
        },

        expenseAndReportPreviewBoxBody: {
            padding: 16,
        },

        expenseAndReportPreviewTextContainer: {
            gap: 8,
        },

        reportPreviewAmountSubtitleContainer: {
            gap: 4,
        },

        expenseAndReportPreviewTextButtonContainer: {
            gap: 16,
        },

        reportActionItemImagesContainer: {
            margin: 4,
        },

        reportActionItemImages: {
            flexDirection: 'row',
            borderRadius: 12,
            overflow: 'hidden',
        },

        reportActionItemImage: {
            flex: 1,
            width: '100%',
            height: '100%',
            display: 'flex',
            justifyContent: 'center',
            alignItems: 'center',
        },

        reportActionItemImageBorder: {
            borderRightWidth: 4,
            borderColor: theme.cardBG,
        },

        reportActionItemImagesMoreContainer: {
            position: 'absolute',
            bottom: 0,
            right: 0,
            display: 'flex',
        },

        reportActionItemImagesMore: {
            borderTopLeftRadius: 12,
            backgroundColor: theme.border,
            width: 40,
            height: 40,
        },

        reportActionItemImagesMoreHovered: {
            backgroundColor: theme.cardBG,
        },

        reportActionItemImagesMoreText: {
            position: 'absolute',
            marginLeft: 20,
            marginTop: 16,
            color: theme.textSupporting,
        },

        reportActionItemImagesMoreCornerTriangle: {
            position: 'absolute',
        },

        bankIconContainer: {
            height: variables.cardIconWidth,
            width: variables.cardIconWidth,
            borderRadius: 8,
            overflow: 'hidden',
            alignSelf: 'center',
        },

        staticHeaderImage: {
            minHeight: 240,
        },

        emojiPickerButtonDropdownContainer: {
            flexDirection: 'row',
            alignItems: 'center',
        },

        rotate90: {
            transform: 'rotate(90deg)',
        },

        emojiStatusLHN: {
            fontSize: 9,
            ...(getBrowser() && !isMobile() && {transform: 'scale(.5)', fontSize: 22, overflow: 'visible'}),
            ...(getBrowser() &&
                isSafari() &&
                !isMobile() && {
                    transform: 'scale(0.7)',
                    fontSize: 13,
                    lineHeight: 15,
                    overflow: 'visible',
                }),
        },

        onboardingVideoPlayer: {
            borderRadius: 12,
            backgroundColor: theme.highlightBG,
        },

        onboardingSmallIcon: {
            padding: 10,
        },

        sidebarStatusAvatarContainer: {
            height: 40,
            width: 40,
            backgroundColor: theme.componentBG,
            alignItems: 'center',
            justifyContent: 'center',
            borderRadius: 20,
        },

        sidebarStatusAvatarWithEmojiContainer: {
            height: 28,
            width: 28,
            top: -2,
        },

        sidebarStatusAvatar: {
            alignItems: 'center',
            justifyContent: 'center',
            backgroundColor: theme.border,
            height: 20,
            width: 20,
            borderRadius: 10,
            position: 'absolute',
            right: -6,
            bottom: -6,
            borderColor: theme.appBG,
            borderWidth: 2,
            overflow: 'hidden',
        },

        profilePageAvatar: {
            borderColor: theme.highlightBG,
        },

        justSignedInModalAnimation: (is2FARequired: boolean) => ({
            height: is2FARequired ? variables.modalTopIconHeight : variables.modalTopBigIconHeight,
        }),

        moneyRequestViewImage: {
            ...spacing.mh5,
            ...spacing.mv3,
            overflow: 'hidden',
            borderWidth: 2,
            borderColor: theme.cardBG,
            borderRadius: variables.componentBorderRadiusLarge,
            height: 200,
            maxWidth: 400,
        },

        pdfErrorPlaceholder: {
            overflow: 'hidden',
            borderWidth: 2,
            borderColor: theme.cardBG,
            borderRadius: variables.componentBorderRadiusLarge,
            maxWidth: 400,
            height: '100%',
            backgroundColor: theme.highlightBG,
        },

        moneyRequestAttachReceipt: {
            backgroundColor: theme.highlightBG,
            borderColor: theme.border,
            borderWidth: 1,
        },

        moneyRequestAttachReceiptThumbnail: {
            backgroundColor: theme.hoverComponentBG,
            width: '100%',
            borderWidth: 0,
        },

        moneyRequestAttachReceiptThumbnailIcon: {
            position: 'absolute',
            bottom: -4,
            right: -4,
            borderColor: theme.highlightBG,
            borderWidth: 2,
            borderRadius: '50%',
        },

        mapViewContainer: {
            ...flex.flex1,
            minHeight: 300,
        },

        mapView: {
            ...flex.flex1,
            overflow: 'hidden',
            backgroundColor: theme.highlightBG,
        },

        mapEditView: {
            borderRadius: variables.componentBorderRadiusXLarge,
            borderWidth: variables.componentBorderWidth,
            borderColor: theme.appBG,
        },
        currentPositionDot: {backgroundColor: colors.blue400, width: 16, height: 16, borderRadius: 16},

        mapViewOverlay: {
            flex: 1,
            position: 'absolute',
            left: 0,
            top: 0,
            borderRadius: variables.componentBorderRadiusLarge,
            overflow: 'hidden',
            backgroundColor: theme.highlightBG,
            ...sizing.w100,
            ...sizing.h100,
        },

        confirmationListMapItem: {
            ...spacing.mv2,
            ...spacing.mh5,
            height: 200,
        },

        mapDirection: {
            lineColor: theme.success,
            lineWidth: 7,
        },

        mapDirectionLayer: {
            layout: {'line-join': 'round', 'line-cap': 'round'},
            paint: {'line-color': theme.success, 'line-width': 7},
        },

        mapPendingView: {
            backgroundColor: theme.hoverComponentBG,
            ...flex.flex1,
            borderRadius: variables.componentBorderRadiusLarge,
        },
        userReportStatusEmoji: {
            flexShrink: 0,
            fontSize: variables.fontSizeNormal,
            marginRight: 4,
        },
        timePickerInput: {
            fontSize: 69,
            minWidth: 56,
            alignSelf: 'center',
        },
        timePickerWidth100: {
            width: 100,
        },
        timePickerHeight100: {
            height: 100,
        },
        timePickerSemiDot: {
            fontSize: 69,
            height: 84,
            alignSelf: 'center',
        },
        timePickerSwitcherContainer: {
            flexDirection: 'row',
            alignItems: 'flex-start',
            justifyContent: 'center',
        },
        selectionListRadioSeparator: {
            height: StyleSheet.hairlineWidth,
            backgroundColor: theme.border,
            marginHorizontal: 20,
        },

        selectionListPressableItemWrapper: {
            alignItems: 'center',
            flexDirection: 'row',
            paddingHorizontal: 16,
            paddingVertical: 16,
            marginHorizontal: 20,
            backgroundColor: theme.highlightBG,
            borderRadius: 8,
            minHeight: variables.optionRowHeight,
        },

        searchQueryListItemStyle: {
            alignItems: 'center',
            flexDirection: 'row',
            paddingHorizontal: 12,
            paddingVertical: 12,
            borderRadius: 8,
        },

        cardItemSecondaryIconStyle: {
            position: 'absolute',
            bottom: -4,
            right: -4,
            borderWidth: 2,
            borderRadius: 2,
            backgroundColor: theme.componentBG,
        },

        selectionListStickyHeader: {
            backgroundColor: theme.appBG,
        },

        draggableTopBar: {
            height: 30,
            width: '100%',
        },
        menuItemError: {
            marginTop: 4,
            marginBottom: 0,
        },
        formHelperMessage: {
            height: 32,
        },
        timePickerInputExtraSmall: {
            fontSize: 50,
        },
        setTimeFormButtonContainer: {
            minHeight: 54,
        },
        timePickerInputsContainer: {
            maxHeight: 100,
        },
        timePickerButtonErrorText: {
            position: 'absolute',
            top: -36,
        },

        listBoundaryLoader: {
            position: 'absolute',
            top: 0,
            bottom: 0,
            left: 0,
            right: 0,
            height: CONST.CHAT_HEADER_LOADER_HEIGHT,
        },
        listBoundaryError: {
            paddingVertical: 15,
            paddingHorizontal: 20,
        },
        listBoundaryErrorText: {
            color: theme.textSupporting,
            fontSize: variables.fontSizeLabel,
            marginBottom: 10,
        },

        videoContainer: {
            ...flex.flex1,
            ...flex.alignItemsCenter,
            ...flex.justifyContentCenter,
            ...objectFit.oFCover,
        },

        singleOptionSelectorRow: {
            ...flex.flexRow,
            ...flex.alignItemsCenter,
            gap: 12,
            marginBottom: 16,
        },

        holdRequestInline: {
            ...headlineFont,
            ...whiteSpace.preWrap,
            color: theme.textLight,
            fontSize: variables.fontSizeXLarge,
            lineHeight: variables.lineHeightXXLarge,

            backgroundColor: colors.red,
            borderRadius: variables.componentBorderRadiusMedium,
            overflow: 'hidden',

            paddingHorizontal: 8,
            paddingVertical: 4,
        },

        headerStatusBarContainer: {
            minHeight: variables.componentSizeSmall,
        },

        walletIllustration: {
            height: 180,
        },

        walletCardLimit: {
            color: theme.text,
            fontSize: variables.fontSizeNormal,
        },

        walletCard: {
            borderRadius: variables.componentBorderRadiusLarge,
            position: 'relative',
            alignSelf: 'center',
            overflow: 'hidden',
        },

        walletCardNumber: {
            color: theme.text,
            fontSize: variables.fontSizeNormal,
        },

        walletCardMenuItem: {
            ...FontUtils.fontFamily.platform.EXP_NEUE_BOLD,
            color: theme.text,
            fontSize: variables.fontSizeNormal,
            lineHeight: variables.lineHeightXLarge,
        },

        walletCardHolder: {
            position: 'absolute',
            left: 16,
            bottom: 16,
            width: variables.cardNameWidth,
            color: theme.textLight,
            fontSize: variables.fontSizeSmall,
            lineHeight: variables.lineHeightLarge,
        },

        walletRedDotSectionTitle: {
            color: theme.text,
            fontWeight: FontUtils.fontWeight.bold,
            fontSize: variables.fontSizeNormal,
            lineHeight: variables.lineHeightXLarge,
        },

        walletRedDotSectionText: {
            color: theme.darkSupportingText,
            fontSize: variables.fontSizeLabel,
            lineHeight: variables.lineHeightNormal,
        },

        walletLockedMessage: {
            color: theme.text,
            fontSize: variables.fontSizeNormal,
            lineHeight: variables.lineHeightXLarge,
        },

        workspaceSection: {
            maxWidth: variables.workspaceSectionMaxWidth + variables.sectionMargin * 2,
        },

        workspaceSectionMobile: {
            width: '100%',
            alignSelf: 'center',
        },

        workspaceSectionMoreFeaturesItem: {
            backgroundColor: theme.cardBG,
            borderRadius: variables.componentBorderRadiusNormal,
            paddingHorizontal: 16,
            paddingVertical: 20,
            minWidth: 350,
            flexGrow: 1,
            flexShrink: 1,
            // Choosing a lowest value just above the threshold for the items to adjust width against the various screens. Only 2 items are shown 35 * 2 = 70 thus third item of 35% width can't fit forcing a two column layout.
            flexBasis: '35%',
            marginTop: 12,
        },

        aspectRatioLottie: (animation: DotLottieAnimation) => ({aspectRatio: animation.w / animation.h}),

        receiptDropHeaderGap: {
            backgroundColor: theme.fileDropUIBG,
        },

        checkboxWithLabelCheckboxStyle: {
            marginLeft: -2,
        },

        singleOptionSelectorCircle: {
            borderColor: theme.icon,
        },

        headerProgressBarContainer: {
            position: 'absolute',
            width: '100%',
            zIndex: -1,
        },

        headerProgressBar: {
            width: variables.componentSizeMedium,
            height: variables.iconSizeXXXSmall,
            borderRadius: variables.componentBorderRadiusRounded,
            backgroundColor: theme.border,
            alignSelf: 'center',
        },

        headerProgressBarFill: {
            borderRadius: variables.componentBorderRadiusRounded,
            height: '100%',
            backgroundColor: theme.success,
        },

        interactiveStepHeaderContainer: {
            flex: 1,
            alignSelf: 'center',
            flexDirection: 'row',
        },

        interactiveStepHeaderStepContainer: {
            flexDirection: 'row',
            alignItems: 'center',
        },

        interactiveStepHeaderStepButton: {
            width: 40,
            height: 40,
            borderWidth: 2,
            borderRadius: 20,
            borderColor: theme.borderFocus,
            justifyContent: 'center',
            alignItems: 'center',
            color: theme.white,
        },

        interactiveStepHeaderLockedStepButton: {
            borderColor: theme.borderLighter,
        },

        interactiveStepHeaderStepText: {
            fontSize: variables.fontSizeLabel,
            ...FontUtils.fontFamily.platform.EXP_NEUE_BOLD,
        },

        interactiveStepHeaderCompletedStepButton: {
            backgroundColor: theme.iconSuccessFill,
        },

        interactiveStepHeaderStepLine: {
            height: 1,
            flexGrow: 1,
            backgroundColor: theme.iconSuccessFill,
        },

        interactiveStepHeaderLockedStepLine: {
            backgroundColor: theme.activeComponentBG,
        },
        confirmBankInfoCard: {
            backgroundColor: colors.green800,
            borderRadius: variables.componentBorderRadiusCard,
            marginBottom: 20,
            marginHorizontal: 16,
            padding: 20,
            width: 'auto',
            textAlign: 'left',
        },
        confirmBankInfoText: {
            fontSize: variables.fontSizeNormal,
            ...FontUtils.fontFamily.platform.EXP_NEUE,
            color: theme.text,
        },
        confirmBankInfoCompanyIcon: {
            height: 40,
            width: 40,
            backgroundColor: colors.darkIcons,
            borderRadius: 50,
            justifyContent: 'center',
            alignItems: 'center',
        },
        confirmBankInfoBankIcon: {
            height: 40,
            width: 40,
            borderRadius: 50,
        },
        confirmBankInfoNumber: {
            ...FontUtils.fontFamily.platform.MONOSPACE,
            fontSize: variables.fontSizeNormal,
            lineHeight: variables.lineHeightXLarge,
            color: theme.text,
            textAlignVertical: 'center',
        },

        textHeadlineLineHeightXXL: {
            ...headlineFont,
            ...whiteSpace.preWrap,
            color: theme.heading,
            fontSize: variables.fontSizeXLarge,
            lineHeight: variables.lineHeightXXLarge,
        },

        videoPlayerPreview: {
            width: '100%',
            height: '100%',
            borderRadius: variables.componentBorderRadiusNormal,
            backgroundColor: theme.highlightBG,
        },

        videoPlayerControlsContainer: {
            position: 'absolute',
            bottom: CONST.VIDEO_PLAYER.CONTROLS_POSITION.NORMAL,
            left: CONST.VIDEO_PLAYER.CONTROLS_POSITION.NORMAL,
            right: CONST.VIDEO_PLAYER.CONTROLS_POSITION.NORMAL,
            backgroundColor: theme.videoPlayerBG,
            borderRadius: 8,
            flexDirection: 'column',
            overflow: 'visible',
            zIndex: 9000,
        },

        videoPlayerControlsButtonContainer: {
            flexDirection: 'row',
            alignItems: 'center',
            justifyContent: 'space-between',
        },

        progressBarOutline: {
            width: '100%',
            height: 4,
            borderRadius: 8,
            backgroundColor: theme.transparentWhite,
        },

        progressBarFill: {
            height: '100%',
            backgroundColor: colors.white,
            borderRadius: 8,
        },

        videoPlayerControlsRow: {
            flexDirection: 'row',
            alignItems: 'center',
        },

        videoPlayerText: {
            textAlign: 'center',
            fontSize: variables.fontSizeLabel,
            fontWeight: FontUtils.fontWeight.bold,
            lineHeight: 16,
            color: theme.white,
            userSelect: 'none',
            WebkitUserSelect: 'none',
        },

        volumeSliderContainer: {
            position: 'absolute',
            left: 0,
            bottom: 0,
            width: '100%',
            height: 100,
            alignItems: 'center',
            borderRadius: 4,
            backgroundColor: colors.green700,
        },

        volumeSliderOverlay: {
            width: 4,
            height: 60,
            backgroundColor: theme.transparentWhite,
            borderRadius: 8,
            marginTop: 8,
            alignItems: 'center',
            justifyContent: 'flex-end',
        },

        volumeSliderThumb: {
            width: 8,
            height: 8,
            borderRadius: 8,
            backgroundColor: colors.white,
            marginBottom: -2,
        },

        volumeSliderFill: {
            width: 4,
            height: 20,
            backgroundColor: colors.white,
            borderRadius: 8,
        },

        videoIconButton: {
            padding: 4,
            borderRadius: 4,
        },

        videoIconButtonHovered: {
            backgroundColor: colors.green700,
        },

        videoThumbnailContainer: {
            width: '100%',
            height: '100%',
            alignItems: 'center',
            justifyContent: 'center',
            position: 'absolute',
            top: 0,
            left: 0,
        },

        videoThumbnailPlayButton: {
            backgroundColor: theme.videoPlayerBG,
            borderRadius: 100,
            width: 72,
            height: 72,
            alignItems: 'center',
            justifyContent: 'center',
        },

        videoExpandButton: {
            position: 'absolute',
            top: 12,
            right: 12,
            backgroundColor: theme.videoPlayerBG,
            borderRadius: 8,
            padding: 8,
        },

        videoPlayerTimeComponentWidth: {
            width: 40,
        },

        colorSchemeStyle: (colorScheme: ColorScheme) => ({colorScheme}),

        updateAnimation: {
            width: variables.updateAnimationW,
            height: variables.updateAnimationH,
        },

        updateRequiredViewHeader: {
            height: variables.updateViewHeaderHeight,
        },

        updateRequiredViewTextContainer: {
            width: variables.updateTextViewContainerWidth,
        },

        widthAuto: {
            width: 'auto',
        },

        workspaceTitleStyle: {
            ...headlineFont,
            fontSize: variables.fontSizeXLarge,
            flex: 1,
        },

        expensifyCardIllustrationContainer: {
            width: 680,
            height: 220,
        },

        emptyStateCardIllustrationContainer: {
            height: 220,
            ...flex.alignItemsCenter,
            ...flex.justifyContentCenter,
        },

        emptyStateCardIllustration: {
            width: 164,
            height: 190,
        },

        pendingStateCardIllustration: {
            width: 233,
            height: 162,
        },

        computerIllustrationContainer: {
            width: 272,
            height: 188,
        },

        pendingBankCardIllustration: {
            width: 217,
            height: 150,
        },

        cardIcon: {
            overflow: 'hidden',
            borderRadius: variables.cardBorderRadius,
            alignSelf: 'center',
        },

        cardMiniature: {
            overflow: 'hidden',
            borderRadius: variables.cardMiniatureBorderRadius,
            alignSelf: 'center',
        },

        tripReservationIconContainer: {
            width: variables.avatarSizeNormal,
            height: variables.avatarSizeNormal,
            backgroundColor: theme.border,
            borderRadius: variables.componentBorderRadiusXLarge,
            alignItems: 'center',
            justifyContent: 'center',
        },

        textLineThrough: {
            textDecorationLine: 'line-through',
        },

        reportListItemTitle: {
            color: theme.text,
            fontSize: variables.fontSizeNormal,
        },

        skeletonBackground: {
            flex: 1,
            position: 'absolute',
            top: 0,
            left: 0,
            width: '100%',
            height: '100%',
        },

        emptyStateForeground: {
            margin: 32,
            justifyContent: 'center',
            alignItems: 'center',
            flexGrow: 1,
        },

        emptyStateContent: {
            backgroundColor: theme.cardBG,
            borderRadius: variables.componentBorderRadiusLarge,
            maxWidth: 400,
            width: '100%',
        },

        emptyStateHeader: (isIllustration: boolean) => ({
            borderTopLeftRadius: variables.componentBorderRadiusLarge,
            borderTopRightRadius: variables.componentBorderRadiusLarge,
            minHeight: 200,
            alignItems: isIllustration ? 'center' : undefined,
            justifyContent: isIllustration ? 'center' : undefined,
        }),

        emptyFolderBG: {
            backgroundColor: theme.emptyFolderBG,
        },

        emptyFolderDarkBG: {
            backgroundColor: '#782c04',
            height: 220,
        },

        emptyStateVideo: {
            borderTopLeftRadius: variables.componentBorderRadiusLarge,
            borderTopRightRadius: variables.componentBorderRadiusLarge,
        },

        emptyStateFolderWithPaperIconSize: {
            width: 160,
            height: 100,
        },

        emptyStateFolderWebStyles: {
            ...sizing.w100,
            minWidth: 400,
            ...flex.alignItemsCenter,
            ...flex.justifyContentCenter,
            ...display.dFlex,
        },

        workflowApprovalVerticalLine: {
            height: 16,
            width: 1,
            marginLeft: 19,
            backgroundColor: theme.border,
        },

        integrationIcon: {
            overflow: 'hidden',
            borderRadius: variables.buttonBorderRadius,
        },

        colorGreenSuccess: {
            color: colors.green400,
        },

        bgPaleGreen: {
            backgroundColor: colors.green100,
        },

        importColumnCard: {
            backgroundColor: theme.cardBG,
            borderRadius: variables.componentBorderRadiusNormal,
            padding: 16,
            flexWrap: 'wrap',
        },

        accountSwitcherPopover: {
            width: variables.sideBarWidth - 19,
        },

        progressBarWrapper: {
            height: 2,
            width: '100%',
            backgroundColor: theme.transparent,
            overflow: 'hidden',
            position: 'absolute',
            bottom: -1,
        },

        progressBar: {
            height: '100%',
            backgroundColor: theme.success,
            width: '100%',
        },

        accountSwitcherAnchorPosition: {
            top: 80,
            left: 12,
        },

        qbdSetupLinkBox: {
            backgroundColor: theme.hoverComponentBG,
            borderRadius: variables.componentBorderRadiusMedium,
            borderColor: theme.border,
            padding: 16,
        },
        liDot: {
            width: 4,
            height: 4,
            borderRadius: 4,
            backgroundColor: theme.text,
            marginHorizontal: 8,
            alignSelf: 'center',
        },

<<<<<<< HEAD
        expenseWidgetSeparator:{
            marginHorizontal: 8,
            ...FontUtils.fontFamily.platform.EXP_NEUE_BOLD,
            fontSize: variables.fontSizeXLarge,
            color: theme.textSupporting,
        },
        expenseWidgetMargin:{
            margin:5
        },

        expenseWidgetRadius:{
            borderRadius: variables.componentBorderRadiusNormal,
        }
=======
        sidePaneOverlay: {
            ...positioning.pFixed,
            right: -variables.sideBarWidth,
            backgroundColor: theme.overlay,
            opacity: variables.overlayOpacity,
        },
        sidePaneContainer: (shouldUseNarrowLayout: boolean, isExtraLargeScreenWidth: boolean): ViewStyle => ({
            position: Platform.OS === 'web' ? 'fixed' : 'absolute',
            right: 0,
            width: shouldUseNarrowLayout ? '100%' : variables.sideBarWidth,
            height: '100%',
            backgroundColor: theme.modalBackground,
            borderLeftWidth: isExtraLargeScreenWidth ? 1 : 0,
            borderLeftColor: theme.border,
        }),
>>>>>>> 92ffa928
    } satisfies Styles);

type ThemeStyles = ReturnType<typeof styles>;

const defaultStyles = styles(defaultTheme);

export default styles;
export {defaultStyles};
export type {Styles, ThemeStyles, StatusBarStyle, ColorScheme, AnchorPosition, AnchorDimensions};<|MERGE_RESOLUTION|>--- conflicted
+++ resolved
@@ -5459,21 +5459,6 @@
             alignSelf: 'center',
         },
 
-<<<<<<< HEAD
-        expenseWidgetSeparator:{
-            marginHorizontal: 8,
-            ...FontUtils.fontFamily.platform.EXP_NEUE_BOLD,
-            fontSize: variables.fontSizeXLarge,
-            color: theme.textSupporting,
-        },
-        expenseWidgetMargin:{
-            margin:5
-        },
-
-        expenseWidgetRadius:{
-            borderRadius: variables.componentBorderRadiusNormal,
-        }
-=======
         sidePaneOverlay: {
             ...positioning.pFixed,
             right: -variables.sideBarWidth,
@@ -5489,7 +5474,20 @@
             borderLeftWidth: isExtraLargeScreenWidth ? 1 : 0,
             borderLeftColor: theme.border,
         }),
->>>>>>> 92ffa928
+
+        expenseWidgetSeparator:{
+            marginHorizontal: 8,
+            ...FontUtils.fontFamily.platform.EXP_NEUE_BOLD,
+            fontSize: variables.fontSizeXLarge,
+            color: theme.textSupporting,
+        },
+        expenseWidgetMargin:{
+            margin:5
+        },
+
+        expenseWidgetRadius:{
+            borderRadius: variables.componentBorderRadiusNormal,
+        }
     } satisfies Styles);
 
 type ThemeStyles = ReturnType<typeof styles>;
