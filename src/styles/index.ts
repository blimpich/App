--- conflicted
+++ resolved
@@ -5184,14 +5184,14 @@
             backgroundColor: theme.border,
         },
 
-<<<<<<< HEAD
         colorGreenSuccess: {
             color: colors.green400,
         },
 
         bgPaleGreen: {
             backgroundColor: colors.green100,
-=======
+        },
+
         importColumnCard: {
             backgroundColor: theme.cardBG,
             borderRadius: variables.componentBorderRadiusNormal,
@@ -5206,7 +5206,6 @@
         accountSwitcherAnchorPosition: {
             top: 80,
             left: 12,
->>>>>>> 1fcba07e
         },
     } satisfies Styles);
 
