/* eslint-disable @typescript-eslint/naming-convention */
import type {LineLayerStyleProps} from '@rnmapbox/maps/src/utils/MapboxStyles';
import lodashClamp from 'lodash/clamp';
import type {LineLayer} from 'react-map-gl';
import type {ImageStyle, TextStyle, ViewStyle} from 'react-native';
// eslint-disable-next-line no-restricted-imports
<<<<<<< HEAD
import type {Animated, ImageStyle, TextStyle, ViewStyle} from 'react-native';
import {Platform, StyleSheet} from 'react-native';
=======
import {Animated, Platform} from 'react-native';
>>>>>>> ae3b0770
import type {PickerStyle} from 'react-native-picker-select';
import {interpolate} from 'react-native-reanimated';
import type {SharedValue} from 'react-native-reanimated';
import type {MixedStyleDeclaration, MixedStyleRecord} from 'react-native-render-html';
import type {ValueOf} from 'type-fest';
import type DotLottieAnimation from '@components/LottieAnimations/types';
import {ACTIVE_LABEL_SCALE} from '@components/TextInput/styleConst';
import {receiptPaneRHPWidth} from '@components/WideRHPContextProvider';
import {getBrowser, isMobile, isMobileSafari, isSafari} from '@libs/Browser';
import getPlatform from '@libs/getPlatform';
import CONST from '@src/CONST';
import {defaultTheme} from './theme';
import colors from './theme/colors';
import type {ThemeColors} from './theme/types';
import addOutlineWidth from './utils/addOutlineWidth';
import borders from './utils/borders';
import chatContentScrollViewPlatformStyles from './utils/chatContentScrollViewPlatformStyles';
import cursor from './utils/cursor';
import display from './utils/display';
import editedLabelStyles from './utils/editedLabelStyles';
import emojiDefaultStyles from './utils/emojiDefaultStyles';
import flex from './utils/flex';
import FontUtils from './utils/FontUtils';
import getPopOverVerticalOffset from './utils/getPopOverVerticalOffset';
import objectFit from './utils/objectFit';
import optionAlternateTextPlatformStyles from './utils/optionAlternateTextPlatformStyles';
import overflow from './utils/overflow';
import overflowXHidden from './utils/overflowXHidden';
import pointerEventsAuto from './utils/pointerEventsAuto';
import pointerEventsBoxNone from './utils/pointerEventsBoxNone';
import pointerEventsNone from './utils/pointerEventsNone';
import positioning from './utils/positioning';
import sizing from './utils/sizing';
import spacing from './utils/spacing';
import textDecorationLine from './utils/textDecorationLine';
import textUnderline from './utils/textUnderline';
import translateZ0 from './utils/translateZ0';
import userSelect from './utils/userSelect';
import visibility from './utils/visibility';
import whiteSpace from './utils/whiteSpace';
import wordBreak from './utils/wordBreak';
import writingDirection from './utils/writingDirection';
import variables from './variables';

type ColorScheme = ValueOf<typeof CONST.COLOR_SCHEME>;
type StatusBarStyle = ValueOf<typeof CONST.STATUS_BAR_STYLE>;

type AnchorDimensions = {
    width: number;
    height: number;
};

type AnchorPosition = {
    horizontal: number;
    vertical: number;
};

type WebViewStyle = {
    tagStyles: MixedStyleRecord;
    baseFontStyle: MixedStyleDeclaration;
};

type CustomPickerStyle = PickerStyle & {icon?: ViewStyle};

type OverlayStylesParams = Animated.AnimatedInterpolation<string | number> | Animated.Value;

type TwoFactorAuthCodesBoxParams = {isExtraSmallScreenWidth: boolean; isSmallScreenWidth: boolean};
type WorkspaceUpgradeIntroBoxParams = {isExtraSmallScreenWidth: boolean};

type OfflineFeedbackStyle = Record<'deleted' | 'pending' | 'default' | 'error' | 'container' | 'textContainer' | 'text' | 'errorDot', ViewStyle | TextStyle>;

type MapDirectionStyle = Pick<LineLayerStyleProps, 'lineColor' | 'lineWidth'>;

type MapDirectionLayerStyle = Pick<LineLayer, 'layout' | 'paint'>;

type StyleObject = ViewStyle | TextStyle | ImageStyle | WebViewStyle | OfflineFeedbackStyle | MapDirectionStyle | MapDirectionLayerStyle | AnchorPosition | CustomPickerStyle;
// eslint-disable-next-line @typescript-eslint/no-explicit-any
type StyleFunction = (...args: any[]) => StyleObject;

type StaticStyles = Record<string, StyleObject>;
type DynamicStyles = Record<
    string,
    // eslint-disable-next-line @typescript-eslint/no-explicit-any
    StyleFunction
>;
type Styles = Record<string, StyleObject | StyleFunction>;

// touchCallout is an iOS safari only property that controls the display of the callout information when you touch and hold a target
const touchCalloutNone: Pick<ViewStyle, 'WebkitTouchCallout'> = isMobileSafari() ? {WebkitTouchCallout: 'none'} : {};
// to prevent vertical text offset in Safari for badges, new lineHeight values have been added
const lineHeightBadge: Pick<TextStyle, 'lineHeight'> = isSafari() ? {lineHeight: variables.lineHeightXSmall} : {lineHeight: variables.lineHeightNormal};

const picker = (theme: ThemeColors) =>
    ({
        backgroundColor: theme.transparent,
        color: theme.text,
        ...FontUtils.fontFamily.platform.EXP_NEUE,
        fontSize: variables.fontSizeNormal,
        lineHeight: variables.fontSizeNormalHeight,
        paddingBottom: 8,
        paddingTop: 23,
        paddingLeft: 0,
        paddingRight: 25,
        height: variables.inputHeight,
        borderWidth: 0,
        textAlign: 'left',
    }) satisfies TextStyle;

const link = (theme: ThemeColors) =>
    ({
        color: theme.link,
        textDecorationColor: theme.link,
        // We set fontFamily directly in order to avoid overriding fontWeight and fontStyle.
        fontFamily: FontUtils.fontFamily.platform.EXP_NEUE.fontFamily,
    }) satisfies ViewStyle & MixedStyleDeclaration;

const emailLink = (theme: ThemeColors) =>
    ({
        color: theme.link,
        textDecorationColor: theme.link,
        // We set fontFamily directly in order to avoid overriding fontWeight and fontStyle.
        fontFamily: FontUtils.fontFamily.platform.EXP_NEUE.fontFamily,
        fontWeight: FontUtils.fontWeight.bold,
    }) satisfies ViewStyle & MixedStyleDeclaration;

const baseCodeTagStyles = (theme: ThemeColors) =>
    ({
        borderWidth: 1,
        borderRadius: 5,
        borderColor: theme.border,
        backgroundColor: theme.textBackground,
    }) satisfies ViewStyle & MixedStyleDeclaration;

const headlineFont = {
    ...FontUtils.fontFamily.platform.EXP_NEW_KANSAS_MEDIUM,
} satisfies TextStyle;

const headlineItalicFont = {
    ...FontUtils.fontFamily.platform.EXP_NEW_KANSAS_MEDIUM_ITALIC,
} satisfies TextStyle;

const modalNavigatorContainer = (isSmallScreenWidth: boolean) =>
    ({
        position: 'absolute',
        width: isSmallScreenWidth ? '100%' : variables.sideBarWidth,
        height: '100%',
    }) satisfies ViewStyle;

const webViewStyles = (theme: ThemeColors) =>
    ({
        // As of react-native-render-html v6, don't declare distinct styles for
        // custom renderers, the API for custom renderers has changed. Declare the
        // styles in the below "tagStyles" instead. If you need to reuse those
        // styles from the renderer, just pass the "style" prop to the underlying
        // component.
        tagStyles: {
            del: {
                textDecorationLine: 'line-through',
                textDecorationStyle: 'solid',
            },

            a: link(theme),

            ul: {
                maxWidth: '100%',
            },

            ol: {
                maxWidth: '100%',
            },

            li: {
                flexShrink: 1,
            },

            pre: {
                ...baseCodeTagStyles(theme),
                paddingVertical: 8,
                paddingHorizontal: 12,
                fontSize: undefined,
                ...FontUtils.fontFamily.platform.MONOSPACE,
                marginTop: 0,
                marginBottom: 0,
            },

            code: {
                ...baseCodeTagStyles(theme),
                paddingLeft: 5,
                paddingRight: 5,
                fontFamily: FontUtils.fontFamily.platform.MONOSPACE.fontFamily,
            },

            img: {
                borderColor: theme.border,
                borderRadius: variables.componentBorderRadiusNormal,
                borderWidth: 1,
                ...touchCalloutNone,
            },

            video: {
                minWidth: CONST.VIDEO_PLAYER.MIN_WIDTH,
                minHeight: CONST.VIDEO_PLAYER.MIN_HEIGHT,
                borderRadius: variables.componentBorderRadiusNormal,
                backgroundColor: theme.highlightBG,
                ...touchCalloutNone,
            },

            p: {
                marginTop: 0,
                marginBottom: 0,
            },
            h1: {
                marginBottom: 8,
            },
        },

        baseFontStyle: {
            color: theme.text,
            fontSize: variables.fontSizeNormal,
            ...FontUtils.fontFamily.platform.EXP_NEUE,
            flex: 1,
            lineHeight: variables.fontSizeNormalHeight,
            ...writingDirection.ltr,
        },
    }) satisfies WebViewStyle;

const staticStyles = (theme: ThemeColors) =>
    StyleSheet.create({
        ...spacing,
        ...borders,
        ...sizing,
        ...flex,
        ...display,
        ...overflow,
        ...positioning,
        ...wordBreak,
        ...translateZ0,
        ...whiteSpace,
        ...writingDirection,
        ...cursor,
        ...userSelect,
        ...textUnderline,
        ...objectFit,
        ...textDecorationLine,
        editedLabelStyles,
        emojiDefaultStyles,
        autoCompleteSuggestionsContainer: {
            backgroundColor: theme.appBG,
            borderRadius: 8,
            borderWidth: 1,
            borderColor: theme.border,
            justifyContent: 'center',
            overflow: 'hidden',
            boxShadow: theme.shadow,
            paddingVertical: CONST.AUTO_COMPLETE_SUGGESTER.SUGGESTER_INNER_PADDING,
        },
        blockquote: {
            borderLeftColor: theme.border,
            borderLeftWidth: 4,
            paddingLeft: 12,
            marginTop: 4,
            marginBottom: 4,

            // Overwrite default HTML margin for blockquote
            marginLeft: 0,
        },

        h1: {
            fontSize: variables.fontSizeLarge,
            fontFamily: FontUtils.fontFamily.platform.EXP_NEUE_BOLD.fontFamily,
            fontWeight: FontUtils.fontFamily.platform.EXP_NEUE_BOLD.fontWeight,
            marginBottom: 8,
        },

        strong: {
            fontFamily: FontUtils.fontFamily.platform.EXP_NEUE_BOLD.fontFamily,
            fontWeight: FontUtils.fontFamily.platform.EXP_NEUE_BOLD.fontWeight,
        },

        em: {
            fontFamily: FontUtils.fontFamily.platform.EXP_NEUE_ITALIC.fontFamily,
            fontStyle: FontUtils.fontFamily.platform.EXP_NEUE_ITALIC.fontStyle,
        },

        autoCompleteSuggestionContainer: {
            flexDirection: 'row',
            alignItems: 'center',
        },

        rtlTextRenderForSafari: {
            textAlign: 'left',
            ...writingDirection.ltr,
        },

        emojiSuggestionsEmoji: {
            fontSize: variables.fontSizeMedium,
            width: 51,
            textAlign: 'center',
        },
        emojiSuggestionsText: {
            fontSize: variables.fontSizeMedium,
            flex: 1,
            ...wordBreak.breakWord,
            ...spacing.pr4,
        },
        emojiTooltipWrapper: {
            ...spacing.p2,
            borderRadius: 8,
        },
        customEmojiFont: FontUtils.fontFamily.single.CUSTOM_EMOJI_FONT,

        mentionSuggestionsAvatarContainer: {
            width: 24,
            height: 24,
            alignItems: 'center',
            justifyContent: 'center',
        },

        mentionSuggestionsText: {
            fontSize: variables.fontSizeMedium,
            ...spacing.ml2,
        },

        mentionSuggestionsDisplayName: {
            ...FontUtils.fontFamily.platform.EXP_NEUE_BOLD,
        },

        textSupporting: {
            color: theme.textSupporting,
        },

        navigationTabBarLabel: {
            lineHeight: 14,
        },

        link: link(theme),

        emailLink: emailLink(theme),

        highlightBG: {
            backgroundColor: theme.highlightBG,
        },

        appBG: {
            backgroundColor: theme.appBG,
        },

        fontSizeLabel: {
            fontSize: variables.fontSizeLabel,
        },

        fontSizeNormal: {
            fontSize: variables.fontSizeNormal,
        },

        h4: {
            ...FontUtils.fontFamily.platform.EXP_NEUE_BOLD,
            fontSize: variables.fontSizeLabel,
        },

        textAlignCenter: {
            textAlign: 'center',
        },

        textAlignRight: {
            textAlign: 'right',
        },

        textAlignLeft: {
            textAlign: 'left',
        },

        textWithMiddleEllipsisContainer: {
            width: '100%',
            overflow: 'hidden',
            whiteSpace: 'nowrap',
            display: 'flex',
            flexDirection: 'row',
        },

        textWithMiddleEllipsisText: {
            overflow: 'hidden',
            textOverflow: 'clip',
            whiteSpace: 'nowrap',
        },

        verticalAlignTopText: {
            verticalAlign: 'text-top',
        },
        verticalAlignTop: {
            verticalAlign: 'top',
        },

        lineHeightUndefined: {
            lineHeight: undefined,
        },

        heightUndefined: {
            height: undefined,
        },

        lineHeightLarge: {
            lineHeight: variables.lineHeightLarge,
        },

        lineHeightXLarge: {
            lineHeight: variables.lineHeightXLarge,
        },

        label: {
            fontSize: variables.fontSizeLabel,
            lineHeight: variables.lineHeightLarge,
        },

        textLabel: {
            color: theme.text,
            fontSize: variables.fontSizeLabel,
            lineHeight: variables.lineHeightLarge,
        },

        themeTextColor: {
            color: theme.text,
        },

        mutedTextLabel: {
            color: theme.textSupporting,
            fontSize: variables.fontSizeLabel,
            lineHeight: variables.lineHeightLarge,
        },

        mutedNormalTextLabel: {
            color: theme.textSupporting,
            fontSize: variables.fontSizeLabel,
            lineHeight: variables.lineHeightNormal,
        },

        textSmall: {
            ...FontUtils.fontFamily.platform.EXP_NEUE,
            fontSize: variables.fontSizeSmall,
        },

        textExtraSmall: {
            ...FontUtils.fontFamily.platform.EXP_NEUE,
            fontSize: variables.fontSizeExtraSmall,
        },

        textMicro: {
            ...FontUtils.fontFamily.platform.EXP_NEUE,
            fontSize: variables.fontSizeSmall,
            lineHeight: variables.lineHeightSmall,
        },

        textMicroBold: {
            color: theme.text,
            ...FontUtils.fontFamily.platform.EXP_NEUE_BOLD,
            fontSize: variables.fontSizeSmall,
            lineHeight: variables.lineHeightNormal,
        },

        textMicroSupporting: {
            color: theme.textSupporting,
            ...FontUtils.fontFamily.platform.EXP_NEUE,
            fontSize: variables.fontSizeSmall,
            lineHeight: variables.lineHeightSmall,
        },

        textSupportingNormal: {
            color: theme.textSupporting,
            fontSize: variables.fontSizeNormal,
            lineHeight: variables.fontSizeNormalHeight,
        },

        textExtraSmallSupporting: {
            color: theme.textSupporting,
            ...FontUtils.fontFamily.platform.EXP_NEUE,
            fontSize: variables.fontSizeExtraSmall,
            lineHeight: variables.lineHeightXSmall,
        },
        textDoubleDecker: {
            fontSize: variables.fontSizeSmall,
            opacity: 0.8,
            fontWeight: FontUtils.fontWeight.bold,
            lineHeight: 12,
        },
        noPaddingBottom: {
            paddingBottom: 0,
        },
        textNormal: {
            fontSize: variables.fontSizeNormal,
        },

        textNormalThemeText: {
            color: theme.text,
            fontSize: variables.fontSizeNormal,
        },

        textLarge: {
            fontSize: variables.fontSizeLarge,
        },

        textXXLarge: {
            fontSize: variables.fontSizeXXLarge,
        },

        textXXXLarge: {
            fontSize: variables.fontSizeXXXLarge,
        },

        textHero: {
            fontSize: variables.fontSizeHero,
            ...FontUtils.fontFamily.platform.EXP_NEW_KANSAS_MEDIUM,
            lineHeight: variables.lineHeightHero,
        },

        textStrong: {
            ...FontUtils.fontFamily.platform.EXP_NEUE_BOLD,
        },

        fontWeightNormal: {
            fontWeight: FontUtils.fontWeight.normal,
        },

        textHeadline: {
            ...headlineFont,
            ...whiteSpace.preWrap,
            color: theme.heading,
            fontSize: variables.fontSizeXLarge,
            lineHeight: variables.lineHeightXXXLarge,
        },

        textHeadlineH2: {
            ...headlineFont,
            ...whiteSpace.preWrap,
            color: theme.heading,
            fontSize: variables.fontSizeH2,
            lineHeight: variables.lineHeightSizeH2,
        },

        textHeadlineH1: {
            ...headlineFont,
            ...whiteSpace.preWrap,
            color: theme.heading,
            fontSize: variables.fontSizeXLarge,
            lineHeight: variables.lineHeightSizeH1,
        },

        textWhite: {
            color: theme.textLight,
        },

        textBlue: {
            color: theme.link,
        },

        textBold: {
            fontWeight: FontUtils.fontWeight.bold,
        },
        textItalic: {
            ...FontUtils.fontFamily.platform.MONOSPACE_ITALIC,
        },

        textVersion: {
            color: theme.iconColorfulBackground,
            fontSize: variables.fontSizeNormal,
            lineHeight: variables.lineHeightNormal,
            ...FontUtils.fontFamily.platform.MONOSPACE,
            textAlign: 'center',
        },

        textWrap: {
            ...whiteSpace.preWrap,
        },

        textNoWrap: {
            ...whiteSpace.noWrap,
        },

        textLineHeightNormal: {
            lineHeight: variables.lineHeightNormal,
        },

        colorMuted: {
            color: theme.textSupporting,
        },

        bgTransparent: {
            backgroundColor: 'transparent',
        },

        opacity0: {
            opacity: 0,
        },

        opacitySemiTransparent: {
            opacity: 0.5,
        },

        opacity1: {
            opacity: 1,
        },

        textDanger: {
            color: theme.danger,
        },

        borderRadiusNormal: {
            borderRadius: variables.buttonBorderRadius,
        },

        borderRadiusComponentLarge: {
            borderRadius: variables.componentBorderRadiusLarge,
        },

        borderRadiusComponentNormal: {
            borderRadius: variables.componentBorderRadiusNormal,
        },

        navigationTabBarContainer: {
            flexDirection: 'row',
            height: variables.bottomTabHeight,
            borderTopWidth: 1,
            borderTopColor: theme.border,
            backgroundColor: theme.appBG,
        },

        navigationTabBarItem: {
            height: '100%',
            display: 'flex',
            justifyContent: 'center',
            alignItems: 'center',
            paddingHorizontal: 4,
        },

        /**
         * Background style applied to navigation tab bar items when they are hovered.
         * Do not apply for the active/selected state, those already have their own styling.
         */
        navigationTabBarItemHovered: {
            backgroundColor: theme.sidebarHover,
        },

        leftNavigationTabBarContainer: {
            height: '100%',
            width: variables.navigationTabBarSize,
            position: 'fixed',
            left: 0,
            justifyContent: 'space-between',
            borderRightWidth: 1,
            borderRightColor: theme.border,
            backgroundColor: theme.appBG,
        },

        leftNavigationTabBarItem: {
            height: variables.navigationTabBarSize,
            display: 'flex',
            justifyContent: 'center',
            alignItems: 'center',
            paddingHorizontal: 4,
        },

        button: {
            backgroundColor: theme.buttonDefaultBG,
            borderRadius: variables.buttonBorderRadius,
            minHeight: variables.componentSizeNormal,
            justifyContent: 'center',
            alignItems: 'center',
            ...spacing.ph3,
            ...spacing.pv0,
        },

        buttonContainer: {
            borderRadius: variables.buttonBorderRadius,
        },

        buttonText: {
            color: theme.text,
            ...FontUtils.fontFamily.platform.EXP_NEUE_BOLD,
            fontSize: variables.fontSizeNormal,
            textAlign: 'center',
            flexShrink: 1,

            // It is needed to unset the line height. We don't need it for buttons as button always contains single line of text.
            // It allows to vertically center the text.
            lineHeight: undefined,

            // Add 1px to the Button text to give optical vertical alignment.
            paddingBottom: 1,
        },

        testRowContainer: {
            ...flex.flexRow,
            ...flex.justifyContentBetween,
            ...flex.alignItemsCenter,
            ...sizing.mnw120,
            ...spacing.gap4,
            minHeight: 64,
        },

        buttonSmall: {
            borderRadius: variables.buttonBorderRadius,
            minHeight: variables.componentSizeSmall,
            minWidth: variables.componentSizeSmall,
            paddingHorizontal: 12,
            backgroundColor: theme.buttonDefaultBG,
        },

        buttonMedium: {
            borderRadius: variables.buttonBorderRadius,
            minHeight: variables.componentSizeNormal,
            minWidth: variables.componentSizeNormal,
            paddingHorizontal: 16,
            backgroundColor: theme.buttonDefaultBG,
        },

        buttonLarge: {
            borderRadius: variables.buttonBorderRadius,
            minHeight: variables.componentSizeLarge,
            minWidth: variables.componentSizeLarge,
            paddingHorizontal: 20,
            backgroundColor: theme.buttonDefaultBG,
        },

        buttonSmallText: {
            fontSize: variables.fontSizeSmall,
            ...FontUtils.fontFamily.platform.EXP_NEUE_BOLD,
            textAlign: 'center',
        },

        buttonMediumText: {
            fontSize: variables.fontSizeLabel,
            ...FontUtils.fontFamily.platform.EXP_NEUE_BOLD,
            textAlign: 'center',
        },

        buttonLargeText: {
            fontSize: variables.fontSizeNormal,
            ...FontUtils.fontFamily.platform.EXP_NEUE_BOLD,
            textAlign: 'center',
        },

        buttonDefaultHovered: {
            backgroundColor: theme.buttonHoveredBG,
            borderWidth: 0,
        },

        buttonDefaultSelected: {
            backgroundColor: theme.buttonPressedBG,
            borderWidth: 0,
        },

        buttonSuccess: {
            backgroundColor: theme.success,
            borderWidth: 0,
        },

        buttonOpacityDisabled: {
            opacity: 0.5,
        },

        buttonSuccessHovered: {
            backgroundColor: theme.successHover,
            borderWidth: 0,
        },

        buttonDanger: {
            backgroundColor: theme.danger,
            borderWidth: 0,
        },

        buttonDangerHovered: {
            backgroundColor: theme.dangerHover,
            borderWidth: 0,
        },

        buttonDisabled: {
            backgroundColor: theme.buttonDefaultBG,
            borderWidth: 0,
        },

        buttonDivider: {
            borderRightWidth: 1,
            borderRightColor: theme.buttonHoveredBG,
            ...sizing.h100,
        },

        buttonSuccessDivider: {
            borderRightWidth: 1,
            borderRightColor: theme.successHover,
            ...sizing.h100,
        },

        noBorderRadius: {
            borderRadius: 0,
        },

        noRightBorderRadius: {
            borderTopRightRadius: 0,
            borderBottomRightRadius: 0,
        },

        noLeftBorderRadius: {
            borderTopLeftRadius: 0,
            borderBottomLeftRadius: 0,
        },

        buttonCTAIcon: {
            marginRight: 22,
            marginLeft: 8,
            // Align vertically with the Button text
            paddingBottom: 1,
            paddingTop: 1,
        },

        buttonConfirm: {
            margin: 20,
        },

        attachmentButtonBigScreen: {
            minWidth: 300,
            alignSelf: 'center',
        },

        buttonConfirmText: {
            paddingLeft: 20,
            paddingRight: 20,
        },

        buttonSuccessText: {
            color: theme.buttonSuccessText,
        },

        buttonDangerText: {
            color: theme.textLight,
        },

        buttonBlendContainer: {
            backgroundColor: theme.appBG,
            opacity: 1,
            position: 'relative',
            overflow: 'hidden',
        },

        hoveredComponentBG: {
            backgroundColor: theme.hoverComponentBG,
        },

        activeComponentBG: {
            backgroundColor: theme.activeComponentBG,
        },

        touchableButtonImage: {
            alignItems: 'center',
            height: variables.componentSizeNormal,
            justifyContent: 'center',
            width: variables.componentSizeNormal,
        },

        visuallyHidden: {
            ...visibility.hidden,
            overflow: 'hidden',
            width: 0,
            height: 0,
        },

        visibilityHidden: {
            ...visibility.hidden,
        },

        loadingVBAAnimation: {
            width: 140,
            height: 140,
        },

        loadingVBAAnimationWeb: {
            width: 140,
            height: 140,
        },
        defaultBadge: {
            backgroundColor: theme.transparent,
            borderWidth: 1,
            borderRadius: variables.componentBorderRadiusSmall,
            borderColor: theme.buttonHoveredBG,
            paddingHorizontal: 12,
            minHeight: 28,
            height: variables.iconSizeNormal,
            flexDirection: 'row',
            alignItems: 'center',
        },

        cardBadge: {
            position: 'absolute',
            top: 20,
            left: 16,
            marginLeft: 0,
            paddingHorizontal: 8,
            minHeight: 20,
            borderColor: colors.productDark500,
        },

        environmentBadge: {
            minHeight: 12,
            borderRadius: 14,
            paddingHorizontal: 7,
            minWidth: 22,
            borderWidth: 0,
        },

        badgeSuccess: {
            borderColor: theme.success,
        },

        badgeEnvironmentSuccess: {
            backgroundColor: theme.success,
        },

        badgeSuccessPressed: {
            borderColor: theme.successHover,
        },

        badgeAdHocSuccess: {
            backgroundColor: theme.badgeAdHoc,
            minWidth: 28,
        },

        badgeAdHocSuccessPressed: {
            backgroundColor: theme.badgeAdHocHover,
        },

        badgeDanger: {
            borderColor: theme.danger,
        },

        badgeEnvironmentDanger: {
            backgroundColor: theme.danger,
        },

        badgeDangerPressed: {
            borderColor: theme.dangerPressed,
        },

        badgeBordered: {
            backgroundColor: theme.transparent,
            borderWidth: 1,
            borderRadius: variables.componentBorderRadiusSmall,
            borderColor: theme.border,
            paddingHorizontal: 12,
            minHeight: 28,
        },

        badgeText: {
            color: theme.text,
            fontSize: variables.fontSizeSmall,
            ...lineHeightBadge,
            ...whiteSpace.noWrap,
        },

        cardBadgeText: {
            color: colors.white,
            fontSize: variables.fontSizeExtraSmall,
        },

        border: {
            borderWidth: 1,
            borderRadius: variables.componentBorderRadius,
            borderColor: theme.border,
        },

        borderColorFocus: {
            borderColor: theme.borderFocus,
        },

        borderColorDanger: {
            borderColor: theme.danger,
        },

        textInputDisabledContainer: {
            // Adding disabled color theme to indicate user that the field is not editable.
            backgroundColor: theme.highlightBG,
            borderColor: theme.borderLighter,
        },

        textInputDisabled: {
            // Adding browser specific style to bring consistency between Safari and other platforms.
            // Applying the Webkit styles only to browsers as it is not available in native.
            ...(getBrowser()
                ? {
                      WebkitTextFillColor: theme.textSupporting,
                      WebkitOpacity: 1,
                  }
                : {}),
            color: theme.textSupporting,
        },
        uploadFileViewTextContainer: {
            paddingHorizontal: 40,
            ...sizing.w100,
        },

        cameraView: {
            flex: 1,
            overflow: 'hidden',
            borderRadius: variables.componentBorderRadiusXLarge,
            borderStyle: 'solid',
            borderWidth: variables.componentBorderWidth,
            backgroundColor: theme.highlightBG,
            borderColor: theme.appBG,
            display: 'flex',
            justifyContent: 'center',
            justifyItems: 'center',
        },

        cameraFocusIndicator: {
            position: 'absolute',
            left: -32,
            top: -32,
            width: 64,
            height: 64,
            borderRadius: 32,
            borderWidth: 2,
            borderColor: theme.white,
            pointerEvents: 'none',
        },

        permissionView: {
            paddingVertical: 108,
            paddingHorizontal: 61,
            alignItems: 'center',
            justifyContent: 'center',
        },

        invisiblePDF: {
            position: 'absolute',
            opacity: 0,
            width: 1,
            height: 1,
        },

        headerAnonymousFooter: {
            color: theme.heading,
            ...FontUtils.fontFamily.platform.EXP_NEW_KANSAS_MEDIUM,
            fontSize: variables.fontSizeXLarge,
            lineHeight: variables.lineHeightXXLarge,
        },

        headerText: {
            color: theme.heading,
            ...FontUtils.fontFamily.platform.EXP_NEUE_BOLD,
            fontSize: variables.fontSizeNormal,
        },

        headerGap: {
            height: CONST.DESKTOP_HEADER_PADDING,
        },

        searchHeaderGap: {
            zIndex: variables.searchTopBarZIndex + 2,
            backgroundColor: theme.appBG,
        },

        reportOptions: {
            marginLeft: 8,
        },

        chatItemComposeSecondaryRow: {
            height: CONST.CHAT_FOOTER_SECONDARY_ROW_HEIGHT,
            marginBottom: CONST.CHAT_FOOTER_SECONDARY_ROW_PADDING,
            marginTop: CONST.CHAT_FOOTER_SECONDARY_ROW_PADDING,
        },

        chatItemComposeSecondaryRowSubText: {
            color: theme.textSupporting,
            ...FontUtils.fontFamily.platform.EXP_NEUE,
            fontSize: variables.fontSizeSmall,
            lineHeight: variables.lineHeightSmall,
        },

        chatItemComposeSecondaryRowOffset: {
            marginLeft: variables.chatInputSpacing,
        },

        offlineIndicatorContainer: {
            height: CONST.OFFLINE_INDICATOR_HEIGHT,
        },

        deletedAttachmentIndicator: {
            zIndex: 20,
            width: '100%',
            height: '100%',
            overflow: 'hidden',
        },

        deletedIndicatorOverlay: {
            opacity: 0.8,
        },

        // Actions
        actionAvatar: {
            borderRadius: 20,
        },

        componentHeightLarge: {
            height: variables.inputHeight,
        },

        calendarHeader: {
            height: 50,
            flexDirection: 'row',
            justifyContent: 'space-between',
            alignItems: 'center',
            ...userSelect.userSelectNone,
        },

        calendarDayRoot: {
            flex: 1,
            height: CONST.CALENDAR_PICKER_DAY_HEIGHT,
            justifyContent: 'center',
            alignItems: 'center',
            ...userSelect.userSelectNone,
        },

        calendarBodyContainer: {
            height: CONST.CALENDAR_PICKER_DAY_HEIGHT * CONST.MAX_CALENDAR_PICKER_ROWS,
        },
        calendarWeekContainer: {
            height: CONST.CALENDAR_PICKER_DAY_HEIGHT,
        },

        calendarDayContainer: {
            width: 30,
            height: 30,
            justifyContent: 'center',
            alignItems: 'center',
            borderRadius: 15,
            overflow: 'hidden',
        },

        buttonDefaultBG: {
            backgroundColor: theme.buttonDefaultBG,
        },

        buttonHoveredBG: {
            backgroundColor: theme.buttonHoveredBG,
        },

        textInputContainer: {
            flex: 1,
            justifyContent: 'center',
            height: '100%',
            backgroundColor: theme.appBG,
            overflow: 'hidden',
            borderWidth: 1,
            padding: 8,
            paddingBottom: 0,
            borderRadius: 8,
            borderColor: theme.border,
        },

        outlinedButton: {
            backgroundColor: 'transparent',
            borderColor: theme.border,
            borderWidth: 1,
        },

        optionRowAmountInput: {
            textAlign: 'right',
        },

        textInputLabelContainer: {
            position: 'absolute',
            left: 8,
            paddingRight: 16,
            top: 0,
            width: '100%',
            zIndex: 1,
            transformOrigin: 'left center',
        },

        textInputLabel: {
            fontSize: variables.fontSizeNormal,
            color: theme.textSupporting,
            ...FontUtils.fontFamily.platform.EXP_NEUE,
        },

        textInputLabelBackground: {
            position: 'absolute',
            top: 0,
            width: '100%',
            height: 23,
            backgroundColor: theme.componentBG,
        },

        baseTextInput: {
            ...FontUtils.fontFamily.platform.EXP_NEUE,
            fontSize: variables.fontSizeNormal,
            lineHeight: variables.lineHeightXLarge,
            color: theme.text,
            paddingTop: variables.inputPaddingTop,
            paddingBottom: variables.inputPaddingBottom,
            paddingLeft: 0,
            borderWidth: 0,
        },

        textInputMultiline: {
            scrollPadding: '23px 0 0 0',
        },

        textInputMultilineContainer: {
            height: '100%',
            paddingTop: variables.inputPaddingTop,
        },

        textInputDesktop: addOutlineWidth(theme, {}, 0),

        textInputLeftIconContainer: {
            justifyContent: 'center',
            paddingRight: 8,
        },

        secureInput: {
            borderTopRightRadius: 0,
            borderBottomRightRadius: 0,
        },

        textInput: {
            backgroundColor: 'transparent',
            borderRadius: variables.componentBorderRadiusNormal,
            height: variables.inputComponentSizeNormal,
            borderColor: theme.border,
            borderWidth: 1,
            color: theme.text,
            ...FontUtils.fontFamily.platform.EXP_NEUE,
            fontSize: variables.fontSizeNormal,
            paddingLeft: 12,
            paddingRight: 12,
            paddingTop: 10,
            paddingBottom: 10,
            verticalAlign: 'middle',
        },

        textInputPrefixWrapper: {
            position: 'absolute',
            left: 0,
            top: 0,
            display: 'flex',
            flexDirection: 'row',
            alignItems: 'center',
            paddingTop: variables.inputPaddingTop,
            paddingBottom: variables.inputPaddingBottom,
            height: '100%',
        },

        textInputSuffixWrapper: {
            position: 'absolute',
            right: 0,
            top: 0,
            display: 'flex',
            flexDirection: 'row',
            alignItems: 'center',
            paddingTop: variables.inputPaddingTop,
            paddingBottom: variables.inputPaddingBottom,
        },

        textInputPrefix: {
            color: theme.text,
            ...FontUtils.fontFamily.platform.EXP_NEUE,
            fontSize: variables.fontSizeNormal,
            verticalAlign: 'middle',
        },

        textInputSuffix: {
            color: theme.text,
            ...FontUtils.fontFamily.platform.EXP_NEUE,
            fontSize: variables.fontSizeNormal,
            verticalAlign: 'middle',
        },

        pickerContainer: {
            borderBottomWidth: 2,
            paddingLeft: 0,
            borderStyle: 'solid',
            borderColor: theme.border,
            justifyContent: 'center',
            backgroundColor: 'transparent',
            height: variables.inputHeight,
            overflow: 'hidden',
        },

        pickerContainerSmall: {
            height: variables.inputHeightSmall,
        },

        pickerLabel: {
            position: 'absolute',
            left: 0,
            top: 6,
            zIndex: 1,
        },
        inputDisabled: {
            backgroundColor: theme.highlightBG,
            color: theme.icon,
        },

        noOutline: addOutlineWidth(theme, {}, 0),

        labelStrong: {
            ...FontUtils.fontFamily.platform.EXP_NEUE_BOLD,
            fontSize: variables.fontSizeLabel,
            lineHeight: variables.lineHeightNormal,
        },

        textLabelSupporting: {
            ...FontUtils.fontFamily.platform.EXP_NEUE,
            fontSize: variables.fontSizeLabel,
            color: theme.textSupporting,
        },

        textLabelSupportingEmptyValue: {
            ...FontUtils.fontFamily.platform.EXP_NEUE,
            fontSize: variables.fontSizeNormal,
            color: theme.textSupporting,
        },

        textLabelSupportingNormal: {
            ...FontUtils.fontFamily.platform.EXP_NEUE,
            fontSize: variables.fontSizeLabel,
            color: theme.textSupporting,
        },

        textLabelError: {
            ...FontUtils.fontFamily.platform.EXP_NEUE,
            fontSize: variables.fontSizeLabel,
            color: theme.textError,
        },

        textFileUpload: {
            ...headlineFont,
            fontSize: variables.fontSizeXLarge,
            color: theme.text,
            textAlign: 'center',
        },

        textDropZone: {
            ...headlineFont,
            fontSize: variables.fontSizeXLarge,
            textAlign: 'center',
        },

        subTextFileUpload: {
            ...FontUtils.fontFamily.platform.EXP_NEUE,
            lineHeight: variables.lineHeightLarge,
            textAlign: 'center',
            color: theme.text,
        },

        furtherDetailsText: {
            ...FontUtils.fontFamily.platform.EXP_NEUE,
            fontSize: variables.fontSizeSmall,
            color: theme.textSupporting,
        },

        lh14: {
            lineHeight: variables.lineHeightSmall,
        },

        lh16: {
            lineHeight: 16,
        },

        lh20: {
            lineHeight: 20,
        },

        lh140Percent: {
            lineHeight: '140%',
        },

        formHelp: {
            color: theme.textSupporting,
            fontSize: variables.fontSizeLabel,
            lineHeight: variables.lineHeightNormal,
            marginBottom: 4,
        },

        formError: {
            color: theme.textError,
            fontSize: variables.fontSizeLabel,
            lineHeight: variables.lineHeightNormal,
            marginBottom: 4,
        },

        formSuccess: {
            color: theme.success,
            fontSize: variables.fontSizeLabel,
            lineHeight: 18,
            marginBottom: 4,
        },

        signInPage: {
            backgroundColor: theme.highlightBG,
            minHeight: '100%',
            flex: 1,
        },

        signInPageHeroCenter: {
            position: 'absolute',
            top: 0,
            left: 0,
            right: 0,
            bottom: 0,
            justifyContent: 'center',
            alignItems: 'center',
        },

        signInPageGradient: {
            height: '100%',
            width: 540,
            position: 'absolute',
            top: 0,
            left: 0,
        },

        signInPageGradientMobile: {
            height: 300,
            width: 800,
            position: 'absolute',
            top: 0,
            left: 0,
        },

        signInBackground: {
            position: 'absolute',
            bottom: 0,
            left: 0,
            minHeight: 700,
        },

        signInPageInner: {
            marginLeft: 'auto',
            marginRight: 'auto',
            height: '100%',
            width: '100%',
        },

        signInPageContentTopSpacer: {
            maxHeight: 132,
            minHeight: 24,
        },

        signInPageContentTopSpacerSmallScreens: {
            maxHeight: 132,
            minHeight: 45,
        },

        signInPageLeftContainer: {
            paddingLeft: 40,
            paddingRight: 40,
        },

        signInPageLeftContainerWide: {
            maxWidth: variables.sideBarWidth,
        },

        signInPageWelcomeFormContainer: {
            maxWidth: CONST.SIGN_IN_FORM_WIDTH,
        },

        signInPageWelcomeTextContainer: {
            width: CONST.SIGN_IN_FORM_WIDTH,
        },

        changeExpensifyLoginLinkContainer: {
            flexDirection: 'row',
            flexWrap: 'wrap',
            ...wordBreak.breakWord,
        },

        searchSplitContainer: {
            flex: 1,
            flexDirection: 'row',
            marginLeft: variables.navigationTabBarSize + variables.sideBarWithLHBWidth,
        },

        searchSidebar: {
            width: variables.sideBarWithLHBWidth,
            height: '100%',
            justifyContent: 'space-between',
            borderRightWidth: 1,
            borderColor: theme.border,
            marginLeft: variables.navigationTabBarSize,
        },

        // Sidebar Styles
        sidebar: {
            backgroundColor: theme.sidebar,
            height: '100%',
        },

        canvasContainer: {
            // Adding border to prevent a bug with the appearance of lines during gesture events for MultiGestureCanvas
            borderWidth: 1,
            borderColor: theme.appBG,
        },

        sidebarAvatar: {
            borderRadius: variables.sidebarAvatarSize,
            height: variables.sidebarAvatarSize,
            width: variables.sidebarAvatarSize,
        },

        selectedAvatarBorder: {
            padding: 1,
            borderWidth: 2,
            borderRadius: 20,
            height: variables.sidebarAvatarSize + 6,
            width: variables.sidebarAvatarSize + 6,
            borderColor: theme.success,
            right: -3,
            top: -3,
        },

        floatingActionButton: {
            backgroundColor: theme.success,
            height: variables.componentSizeLarge,
            width: variables.componentSizeLarge,
            borderRadius: 999,
            alignItems: 'center',
            justifyContent: 'center',
        },

        floatingActionButtonSmall: {
            width: variables.componentSizeNormal,
            height: variables.componentSizeNormal,
        },

        topBarLabel: {
            color: theme.text,
            fontSize: variables.fontSizeXLarge,
            ...headlineFont,
        },

        breadcrumbsContainer: {
            minHeight: 24,
        },

        breadcrumb: {
            color: theme.textSupporting,
            fontSize: variables.breadcrumbsFontSize,
            ...headlineFont,
        },

        breadcrumbStrong: {
            color: theme.text,
            fontSize: variables.breadcrumbsFontSize,
        },

        breadcrumbSeparator: {
            color: theme.icon,
            fontSize: variables.breadcrumbsFontSize,
            ...headlineFont,
        },

        breadcrumbLogo: {
            top: 1.66, // Pixel-perfect alignment due to a small difference between logo height and breadcrumb text height
        },

<<<<<<< HEAD
=======
        RHPNavigatorContainer: (isSmallScreenWidth: boolean) =>
            ({
                ...modalNavigatorContainer(isSmallScreenWidth),
                right: 0,
            }) satisfies ViewStyle,

        modalStackNavigatorContainer: (isSmallScreenWidth: boolean) => ({
            width: isSmallScreenWidth ? '100%' : variables.sideBarWidth,
            height: '100%',
            right: 0,
            position: Platform.OS === 'web' ? 'fixed' : 'absolute',
        }),

        animatedRHPNavigatorContainer: (shouldUseNarrowLayout: boolean, expandedRHPProgress: Animated.Value) => ({
            height: '100%',
            width: shouldUseNarrowLayout ? '100%' : Animated.add(variables.sideBarWidth, Animated.multiply(expandedRHPProgress, receiptPaneRHPWidth)),
            right: 0,
            position: 'absolute',
            overflow: 'hidden',
        }),

>>>>>>> ae3b0770
        onboardingNavigatorOuterView: {
            flex: 1,
            justifyContent: 'center',
            alignItems: 'center',
        },

        onlyEmojisText: {
            fontSize: variables.fontSizeOnlyEmojis,
            lineHeight: variables.fontSizeOnlyEmojisHeight,
        },

        onlyEmojisTextLineHeight: {
            lineHeight: variables.fontSizeOnlyEmojisHeight,
        },

        emojisWithTextFontSizeAligned: {
            fontSize: variables.fontSizeEmojisWithinText,
            marginVertical: -7,
        },

        customEmojiFontAlignment: {
            marginTop: -variables.fontSizeNormal,
        },

        emojisFontFamily: {
            fontFamily: FontUtils.fontFamily.platform.SYSTEM.fontFamily,
        },

        emojisWithTextFontSize: {
            fontSize: variables.fontSizeEmojisWithinText,
        },

        emojisWithTextFontFamily: {
            fontFamily: FontUtils.fontFamily.platform.SYSTEM.fontFamily,
        },

        createMenuContainer: {
            width: variables.sideBarWidth - 40,
            paddingVertical: variables.componentBorderRadiusLarge,
        },

        createMenuHeaderText: {
            ...FontUtils.fontFamily.platform.EXP_NEUE,
            fontSize: variables.fontSizeLabel,
            color: theme.textSupporting,
        },

        popoverMenuItem: {
            flexDirection: 'row',
            borderRadius: 0,
            paddingHorizontal: 20,
            paddingVertical: 12,
            justifyContent: 'space-between',
            width: '100%',
        },

        popoverMenuIcon: {
            width: variables.componentSizeNormal,
            justifyContent: 'center',
            alignItems: 'center',
        },

        popoverIconCircle: {
            backgroundColor: theme.buttonDefaultBG,
            borderRadius: variables.buttonBorderRadius,
            height: variables.h40,
            width: variables.w46,
        },

        rightLabelMenuItem: {
            fontSize: variables.fontSizeLabel,
            color: theme.textSupporting,
        },

        popoverMenuText: {
            fontSize: variables.fontSizeNormal,
            color: theme.heading,
        },

        popoverInnerContainer: {
            paddingTop: 0, // adjusting this because the mobile modal adds additional padding that we don't need for our layout
            backgroundColor: theme.modalBackground,
        },

        chatLinkRowPressable: {
            minWidth: 0,
            textDecorationLine: 'none',
            flex: 1,
        },

        sidebarLink: {
            textDecorationLine: 'none',
        },

        sidebarLinkInner: {
            alignItems: 'center',
            flexDirection: 'row',
            paddingLeft: 20,
            paddingRight: 20,
        },

        sidebarLinkInnerLHN: {
            alignItems: 'center',
            flexDirection: 'row',
            paddingLeft: 8,
            paddingRight: 8,
            marginHorizontal: 12,
            borderRadius: variables.componentBorderRadiusNormal,
        },

        sidebarLinkText: {
            color: theme.textSupporting,
            fontSize: variables.fontSizeNormal,
            textDecorationLine: 'none',
            overflow: 'hidden',
        },

        sidebarLinkHover: {
            backgroundColor: theme.sidebarHover,
        },

        sidebarLinkActive: {
            backgroundColor: theme.activeComponentBG,
            textDecorationLine: 'none',
        },

        sidebarLinkTextBold: {
            ...FontUtils.fontFamily.platform.EXP_NEUE_BOLD,
            color: theme.heading,
        },

        sidebarLinkActiveText: {
            color: theme.textSupporting,
            fontSize: variables.fontSizeNormal,
            textDecorationLine: 'none',
            overflow: 'hidden',
        },

        optionItemAvatarNameWrapper: {
            minWidth: 0,
            flex: 1,
        },

        optionDisplayName: {
            ...FontUtils.fontFamily.platform.EXP_NEUE,
            minHeight: variables.alternateTextHeight,
            lineHeight: variables.lineHeightXLarge,
            ...whiteSpace.noWrap,
        },

        optionDisplayNameCompact: {
            minWidth: 'auto',
            flexBasis: 'auto',
            flexGrow: 0,
            flexShrink: 1,
        },

        displayNameTooltipEllipsis: {
            position: 'absolute',
            opacity: 0,
            right: 0,
            bottom: 0,
        },

        optionAlternateText: {
            minHeight: variables.alternateTextHeight,
            lineHeight: variables.lineHeightXLarge,
        },

        optionAlternateTextCompact: {
            flexShrink: 1,
            flexGrow: 1,
            flexBasis: 'auto',
            ...optionAlternateTextPlatformStyles,
        },

        optionRow: {
            minHeight: variables.optionRowHeight,
            paddingTop: 12,
            paddingBottom: 12,
        },

        optionRowDisabled: {
            color: theme.textSupporting,
        },

        optionRowCompact: {
            height: variables.optionRowHeightCompact,
            minHeight: variables.optionRowHeightCompact,
            paddingTop: 12,
            paddingBottom: 12,
        },

        optionsListSectionHeader: {
            marginTop: 8,
            marginBottom: 4,
        },

        emptyWorkspaceIllustrationStyle: {
            marginTop: 12,
            marginBottom: -20,
        },

        emptyWorkspaceListIllustrationStyle: {
            marginTop: 12,
            marginBottom: -20,
            height: '100%',
        },

<<<<<<< HEAD
=======
        overlayStyles: ({progress, hasMarginRight = false, hasMarginLeft = false}: {progress: OverlayStylesParams; hasMarginRight?: boolean; hasMarginLeft?: boolean}) =>
            ({
                ...positioning.pFixed,
                // We need to stretch the overlay to cover the sidebar and the translate animation distance.
                left: hasMarginLeft ? variables.receiptPaneRHPMaxWidth : -2 * variables.sideBarWidth,
                top: 0,
                bottom: 0,
                right: hasMarginRight ? variables.sideBarWidth : 0,
                backgroundColor: theme.overlay,
                opacity: progress.interpolate({
                    inputRange: [0, 1],
                    outputRange: [0, variables.overlayOpacity],
                    extrapolate: 'clamp',
                }),
            }) satisfies ViewStyle,

>>>>>>> ae3b0770
        appContent: {
            backgroundColor: theme.appBG,
            overflow: 'hidden',
        },

        appContentHeader: {
            height: variables.contentHeaderHeight,
            justifyContent: 'center',
            display: 'flex',
            paddingRight: 20,
        },

        appContentHeaderTitle: {
            alignItems: 'center',
            flexDirection: 'row',
        },

        LHNToggle: {
            alignItems: 'center',
            height: variables.contentHeaderHeight,
            justifyContent: 'center',
            paddingRight: 10,
            paddingLeft: 20,
        },

        chatContentScrollView: {
            flexGrow: 1,
            justifyContent: 'flex-start',
            paddingBottom: 16,
            ...chatContentScrollViewPlatformStyles,
        },

        // Chat Item
        chatItem: {
            display: 'flex',
            flexDirection: 'row',
            paddingTop: 8,
            paddingBottom: 8,
            paddingLeft: 20,
            paddingRight: 20,
        },

        chatItemRightGrouped: {
            flexGrow: 1,
            flexShrink: 1,
            flexBasis: 0,
            position: 'relative',
            marginLeft: variables.chatInputSpacing,
        },

        chatItemRight: {
            flexGrow: 1,
            flexShrink: 1,
            flexBasis: 'auto',
            position: 'relative',
        },

        chatItemMessageHeader: {
            alignItems: 'center',
            display: 'flex',
            flexDirection: 'row',
            flexWrap: 'nowrap',
        },

        chatItemMessageHeaderSender: {
            color: theme.heading,
            ...FontUtils.fontFamily.platform.EXP_NEUE_BOLD,
            fontSize: variables.fontSizeNormal,
            lineHeight: variables.lineHeightXLarge,
            ...wordBreak.breakWord,
        },

        chatItemMessageHeaderTimestamp: {
            flexShrink: 0,
            color: theme.textSupporting,
            fontSize: variables.fontSizeSmall,
            paddingTop: 2,
        },

        chatItemMessageHeaderPolicy: {
            color: theme.textSupporting,
            fontSize: variables.fontSizeSmall,
        },

        chatItemMessage: {
            color: theme.text,
            fontSize: variables.fontSizeNormal,
            ...FontUtils.fontFamily.platform.EXP_NEUE,
            lineHeight: variables.lineHeightXLarge,
            maxWidth: '100%',
            ...whiteSpace.preWrap,
            ...wordBreak.breakWord,
        },

        chatDelegateMessage: {
            color: theme.textSupporting,
            fontSize: 11,
            ...FontUtils.fontFamily.platform.EXP_NEUE,
            lineHeight: variables.lineHeightXLarge,
            maxWidth: '100%',
            ...whiteSpace.preWrap,
            ...wordBreak.breakWord,
        },

        renderHTMLTitle: {
            color: theme.text,
            fontSize: variables.fontSizeNormal,
            ...FontUtils.fontFamily.platform.EXP_NEUE,
            lineHeight: variables.lineHeightXLarge,
            maxWidth: '100%',
            ...whiteSpace.preWrap,
            ...wordBreak.breakWord,
        },

        renderHTML: {
            maxWidth: '100%',
            ...whiteSpace.preWrap,
            ...wordBreak.breakWord,
        },

        chatItemComposeWithFirstRow: {
            minHeight: 90,
        },

        chatItemFullComposeRow: {
            ...sizing.h100,
        },

        chatItemComposeBoxColor: {
            borderColor: theme.border,
        },

        chatItemComposeBoxFocusedColor: {
            borderColor: theme.borderFocus,
        },

        chatItemComposeBox: {
            backgroundColor: theme.componentBG,
            borderWidth: 1,
            borderRadius: variables.componentBorderRadiusRounded,
            minHeight: variables.componentSizeMedium,
        },

        chatItemFullComposeBox: {
            ...flex.flex1,
            ...sizing.h100,
        },

        chatFooter: {
            paddingLeft: 20,
            paddingRight: 20,
            display: 'flex',
            backgroundColor: theme.appBG,
        },

        chatFooterFullCompose: {
            height: '100%',
            paddingTop: 20,
        },

        chatItemDraft: {
            display: 'flex',
            flexDirection: 'row',
            paddingTop: 8,
            paddingBottom: 8,
            paddingLeft: 20,
            paddingRight: 20,
        },

        chatItemReactionsDraftRight: {
            marginLeft: 52,
        },

        // Be extremely careful when editing the compose styles, as it is easy to introduce regressions.
        // Make sure you run the following tests against any changes: #12669
        textInputCompose: addOutlineWidth(
            theme,
            {
                backgroundColor: theme.componentBG,
                borderColor: theme.border,
                color: theme.text,
                ...FontUtils.fontFamily.platform.EXP_NEUE,
                fontSize: variables.fontSizeNormal,
                borderWidth: 0,
                height: 'auto',
                lineHeight: variables.lineHeightXLarge,
                ...overflowXHidden,

                // On Android, multiline TextInput with height: 'auto' will show extra padding unless they are configured with
                // paddingVertical: 0, alignSelf: 'center', and verticalAlign: 'middle'

                paddingHorizontal: variables.avatarChatSpacing,
                paddingTop: 0,
                paddingBottom: 0,
                alignSelf: 'center',
                verticalAlign: 'middle',
            },
            0,
        ),

        textInputFullCompose: {
            alignSelf: 'stretch',
            flex: 1,
            maxHeight: '100%',
            verticalAlign: 'top',
        },

        textInputCollapseCompose: {
            maxHeight: '100%',
            flex: 4,
        },

        // composer padding should not be modified unless thoroughly tested against the cases in this PR: #12669
        textInputComposeSpacing: {
            paddingVertical: 5,
            ...flex.flexRow,
            flex: 1,
        },

        textInputComposeBorder: {
            borderLeftWidth: 1,
            borderColor: theme.border,
        },

        chatItemSubmitButton: {
            alignSelf: 'flex-end',
            borderRadius: variables.componentBorderRadiusRounded,
            backgroundColor: theme.transparent,
            height: 40,
            padding: 10,
            margin: 3,
            justifyContent: 'center',
        },

        emojiPickerContainer: {
            backgroundColor: theme.componentBG,
        },

        emojiHeaderContainer: {
            backgroundColor: theme.componentBG,
            display: 'flex',
            height: CONST.EMOJI_PICKER_HEADER_HEIGHT,
            justifyContent: 'center',
        },

        emojiHeaderContainerWidth: (isSmallScreenWidth: boolean, windowWidth: number) =>
            ({
                width: isSmallScreenWidth ? windowWidth - 32 : CONST.EMOJI_PICKER_SIZE.WIDTH - 32,
            }) satisfies ViewStyle,

        emojiSkinToneTitle: {
            ...spacing.pv1,
            ...FontUtils.fontFamily.platform.EXP_NEUE_BOLD,
            color: theme.heading,
            fontSize: variables.fontSizeSmall,
        },

        // Emoji Picker Styles
        emojiText: {
            textAlign: 'center',
            fontSize: variables.emojiSize,
            ...spacing.pv0,
            ...spacing.ph0,
            lineHeight: variables.emojiLineHeight,
        },

        emojiItem: {
            width: '100%',
            textAlign: 'center',
            borderRadius: 8,
            paddingTop: 2,
            paddingBottom: 2,
            height: CONST.EMOJI_PICKER_ITEM_HEIGHT,
            flexShrink: 1,
            ...userSelect.userSelectNone,
        },

        emojiItemHighlighted: {
            transition: '0.2s ease',
            backgroundColor: theme.buttonDefaultBG,
        },

        emojiItemKeyboardHighlighted: {
            transition: '0.2s ease',
            borderWidth: 1,
            borderColor: theme.link,
            borderRadius: variables.buttonBorderRadius,
        },

        categoryShortcutButton: {
            flex: 1,
            borderRadius: 8,
            height: CONST.EMOJI_PICKER_ITEM_HEIGHT,
            alignItems: 'center',
            justifyContent: 'center',
        },

        chatItemEmojiButton: {
            alignSelf: 'flex-end',
            borderRadius: variables.buttonBorderRadius,
            height: 40,
            marginVertical: 3,
            paddingHorizontal: 10,
            justifyContent: 'center',
        },

        editChatItemEmojiWrapper: {
            marginRight: 3,
            alignSelf: 'flex-end',
        },

        composerSizeButton: {
            alignSelf: 'center',
            height: 32,
            width: 32,
            padding: 6,
            marginHorizontal: 3,
            borderRadius: variables.componentBorderRadiusRounded,
            backgroundColor: theme.transparent,
            justifyContent: 'center',
        },

        chatItemPDFAttachmentLoading: {
            backgroundColor: 'transparent',
            borderColor: theme.border,
            borderWidth: 1,
            borderRadius: variables.componentBorderRadiusNormal,
            ...flex.alignItemsCenter,
            ...flex.justifyContentCenter,
        },

        exampleCheckImage: {
            width: '100%',
            height: 80,
            borderColor: theme.border,
            borderWidth: 1,
            borderRadius: variables.componentBorderRadiusNormal,
        },

        singleAvatar: {
            height: 24,
            width: 24,
            backgroundColor: theme.icon,
            borderRadius: 12,
        },

        singleAvatarSmall: {
            height: 16,
            width: 16,
            backgroundColor: theme.icon,
            borderRadius: 8,
        },

        singleAvatarMedium: {
            height: 52,
            width: 52,
            backgroundColor: theme.icon,
            borderRadius: 52,
        },

        singleAvatarMediumLarge: {
            height: 60,
            width: 60,
            backgroundColor: theme.icon,
            borderRadius: 80,
        },

        secondAvatar: {
            position: 'absolute',
            right: -18,
            bottom: -18,
            borderWidth: 2,
            borderRadius: 14,
            borderColor: 'transparent',
        },

        secondAvatarSmall: {
            position: 'absolute',
            right: -14,
            bottom: -14,
            borderWidth: 2,
            borderRadius: 10,
            borderColor: 'transparent',
        },

        secondAvatarMedium: {
            position: 'absolute',
            right: -36,
            bottom: -36,
            borderWidth: 3,
            borderRadius: 52,
            borderColor: 'transparent',
        },

        secondAvatarMediumLarge: {
            position: 'absolute',
            right: -42,
            bottom: -42,
            borderWidth: 3,
            borderRadius: 80,
            borderColor: 'transparent',
        },

        secondAvatarSubscript: {
            position: 'absolute',
            right: -6,
            bottom: -6,
        },

        secondAvatarSubscriptXLarge: {
            position: 'absolute',
            right: -10,
            bottom: -10,
        },

        secondAvatarSubscriptCompact: {
            position: 'absolute',
            bottom: -4,
            right: -4,
        },

        secondAvatarSubscriptSmallNormal: {
            position: 'absolute',
            bottom: 0,
            right: 0,
        },

        secondAvatarInline: {
            bottom: -3,
            right: -25,
            borderWidth: 3,
            borderRadius: 18,
            borderColor: theme.cardBorder,
            backgroundColor: theme.appBG,
        },

        avatarXLarge: {
            width: variables.avatarSizeXLarge,
            height: variables.avatarSizeXLarge,
        },

        avatarInnerText: {
            color: theme.text,
            fontSize: variables.fontSizeSmall,
            lineHeight: undefined,
            marginLeft: -3,
            textAlign: 'center',
        },

        avatarInnerTextSmall: {
            color: theme.text,
            fontSize: variables.fontSizeExtraSmall,
            lineHeight: undefined,
            marginLeft: -2,
            textAlign: 'center',
            zIndex: 10,
        },

        emptyAvatar: {
            height: variables.avatarSizeNormal,
            width: variables.avatarSizeNormal,
        },

        emptyAvatarSmall: {
            height: variables.avatarSizeSmall,
            width: variables.avatarSizeSmall,
        },

        emptyAvatarSmaller: {
            height: variables.avatarSizeSmaller,
            width: variables.avatarSizeSmaller,
        },

        emptyAvatarMedium: {
            height: variables.avatarSizeMedium,
            width: variables.avatarSizeMedium,
        },

        emptyAvatarLarge: {
            height: variables.avatarSizeLarge,
            width: variables.avatarSizeLarge,
        },

        emptyAvatarXLarge: {
            height: variables.avatarSizeXLarge,
            width: variables.avatarSizeXLarge,
        },

        emptyAvatarMargin: {
            marginRight: variables.avatarChatSpacing,
        },

        emptyAvatarMarginChat: {
            marginRight: variables.avatarChatSpacing - 12,
        },

        emptyAvatarMarginSmall: {
            marginRight: variables.avatarChatSpacing - 4,
        },

        emptyAvatarMarginSmaller: {
            marginRight: variables.avatarChatSpacing - 4,
        },

        borderTop: {
            borderTopWidth: variables.borderTopWidth,
            borderColor: theme.border,
        },

        borderTopRounded: {
            borderTopWidth: 1,
            borderColor: theme.border,
            borderTopLeftRadius: variables.componentBorderRadiusNormal,
            borderTopRightRadius: variables.componentBorderRadiusNormal,
        },

        borderBottomRounded: {
            borderBottomWidth: 1,
            borderColor: theme.border,
            borderBottomLeftRadius: variables.componentBorderRadiusNormal,
            borderBottomRightRadius: variables.componentBorderRadiusNormal,
        },

        borderBottom: {
            borderBottomWidth: 1,
            borderColor: theme.border,
        },

        borderNone: {
            borderWidth: 0,
            borderBottomWidth: 0,
        },
        borderTransparent: {
            borderColor: 'transparent',
        },

        borderRight: {
            borderRightWidth: 1,
            borderColor: theme.border,
        },

        borderLeft: {
            borderLeftWidth: 1,
            borderColor: theme.border,
        },

        pointerEventsNone,

        pointerEventsAuto,

        pointerEventsBoxNone,

        headerBar: {
            overflow: 'hidden',
            justifyContent: 'center',
            display: 'flex',
            paddingLeft: 20,
            height: variables.contentHeaderHeight,
            width: '100%',
        },

        reportSearchHeaderBar: {
            overflow: 'hidden',
            justifyContent: 'center',
            display: 'flex',
            width: '100%',
            height: 52,
        },

        searchResultsHeaderBar: {
            display: 'flex',
            height: variables.contentHeaderDesktopHeight,
            zIndex: variables.popoverZIndex,
            position: 'relative',
            paddingLeft: 20,
            paddingRight: 12,
        },

        headerBarHeight: {
            height: variables.contentHeaderHeight,
        },

        imageViewContainer: {
            width: '100%',
            height: '100%',
            alignItems: 'center',
            justifyContent: 'center',
        },

        imageModalPDF: {
            flex: 1,
            backgroundColor: theme.modalBackground,
        },

        imageModalImageCenterContainer: {
            alignItems: 'center',
            flex: 1,
            justifyContent: 'center',
            width: '100%',
        },

        defaultAttachmentView: {
            backgroundColor: theme.sidebar,
            borderRadius: variables.componentBorderRadiusNormal,
            borderWidth: 1,
            borderColor: theme.border,
            flexDirection: 'row',
            padding: 20,
            alignItems: 'center',
        },

        notFoundTextHeader: {
            ...headlineFont,
            color: theme.heading,
            fontSize: variables.fontSizeXLarge,
            lineHeight: variables.lineHeightXXLarge,
            marginVertical: 20,
            textAlign: 'center',
        },

        blockingViewContainer: {
            paddingBottom: variables.contentHeaderHeight,
            maxWidth: 400,
            alignSelf: 'center',
        },

        blockingErrorViewContainer: {
            paddingBottom: variables.contentHeaderHeight,
            maxWidth: 475,
            alignSelf: 'center',
        },

        forcedBlockingViewContainer: {
            ...positioning.pFixed,
            top: 0,
            left: 0,
            right: 0,
            bottom: 0,
            backgroundColor: theme.appBG,
        },

        defaultModalContainer: {
            backgroundColor: theme.componentBG,
            borderColor: theme.transparent,
        },

        modalAnimatedContainer: {width: '100%'},

        modalContainerBox: {
            zIndex: 2,
            opacity: 1,
            backgroundColor: 'transparent',
        },

        modalBackdrop: {
            position: 'absolute',
            top: 0,
            bottom: 0,
            left: 0,
            right: 0,
            backgroundColor: 'black',
        },

        reportActionContextMenuMiniButton: {
            height: 28,
            width: 28,
            ...flex.alignItemsCenter,
            ...flex.justifyContentCenter,
            ...{borderRadius: variables.buttonBorderRadius},
        },

        reportActionSystemMessageContainer: {
            marginLeft: 42,
        },

        reportDetailsTitleContainer: {
            ...display.dFlex,
            ...flex.flexColumn,
            ...flex.alignItemsCenter,
            paddingHorizontal: 20,
        },

        reportDetailsRoomInfo: {
            ...flex.flex1,
            ...display.dFlex,
            ...flex.flexColumn,
            ...flex.alignItemsCenter,
        },

        reportSettingsVisibilityText: {
            textTransform: 'capitalize',
        },

        settingsPageBackground: {
            flexDirection: 'column',
            width: '100%',
            flexGrow: 1,
        },

        settingsPageBody: {
            width: '100%',
            justifyContent: 'space-around',
        },

        twoFactorAuthSection: {
            backgroundColor: theme.appBG,
            padding: 0,
        },

        twoFactorLoadingContainer: {
            alignItems: 'center',
            justifyContent: 'center',
            height: 210,
        },

        twoFactorAuthCodesContainer: {
            alignItems: 'center',
            justifyContent: 'center',
            flexDirection: 'row',
            flexWrap: 'wrap',
            gap: 12,
        },

        twoFactorAuthCode: {
            ...FontUtils.fontFamily.platform.MONOSPACE,
            width: 112,
            textAlign: 'center',
        },

        twoFactorAuthCodesButtonsContainer: {
            flexDirection: 'row',
            justifyContent: 'center',
            gap: 12,
            marginTop: 20,
            flexWrap: 'wrap',
        },

        twoFactorAuthCodesButton: {
            minWidth: 112,
        },

        twoFactorAuthCopyCodeButton: {
            minWidth: 110,
        },

        anonymousRoomFooterLogo: {
            width: 88,
            marginLeft: 0,
            height: 20,
        },
        anonymousRoomFooterLogoTaglineText: {
            ...FontUtils.fontFamily.platform.EXP_NEUE,
            fontSize: variables.fontSizeMedium,
            color: theme.text,
        },
        signInButtonAvatar: {
            width: 80,
        },

        anonymousRoomFooterSignInButton: {
            width: 110,
        },

        roomHeaderAvatarSize: {
            height: variables.componentSizeLarge,
            width: variables.componentSizeLarge,
        },

        roomHeaderAvatar: {
            backgroundColor: theme.appBG,
            borderRadius: 100,
            borderColor: theme.componentBG,
            borderWidth: 4,
        },

        roomHeaderAvatarOverlay: {
            position: 'absolute',
            top: 0,
            right: 0,
            bottom: 0,
            left: 0,
            backgroundColor: theme.overlay,
            opacity: variables.overlayOpacity,
            borderRadius: 88,
        },

<<<<<<< HEAD
=======
        rootNavigatorContainerStyles: (isSmallScreenWidth: boolean) =>
            ({marginLeft: isSmallScreenWidth ? 0 : variables.sideBarWithLHBWidth + variables.navigationTabBarSize, flex: 1}) satisfies ViewStyle,

        RHPNavigatorContainerNavigatorContainerStyles: (isSmallScreenWidth: boolean) => ({marginLeft: isSmallScreenWidth ? 0 : variables.sideBarWidth, flex: 1}) satisfies ViewStyle,

>>>>>>> ae3b0770
        avatarInnerTextChat: {
            color: theme.text,
            fontSize: variables.fontSizeXLarge,
            ...FontUtils.fontFamily.platform.EXP_NEW_KANSAS_MEDIUM,
            textAlign: 'center',
            position: 'absolute',
            width: 88,
            left: -16,
        },

        pageWrapper: {
            width: '100%',
            alignItems: 'center',
            padding: 20,
        },
        numberPadWrapper: {
            width: '100%',
            alignItems: 'center',
            paddingHorizontal: 20,
        },

        avatarSectionWrapper: {
            width: '100%',
            alignItems: 'center',
            paddingHorizontal: 20,
            paddingBottom: 20,
        },

        avatarSectionWrapperSkeleton: {
            width: '100%',
        },

        accountSettingsSectionContainer: {
            borderBottomWidth: 1,
            borderBottomColor: theme.border,
            ...spacing.mt0,
            ...spacing.mb0,
            ...spacing.pt0,
        },

        centralPaneAnimation: {
            height: CONST.CENTRAL_PANE_ANIMATION_HEIGHT,
        },

        sectionTitle: {
            ...spacing.pv2,
            ...spacing.ph2,
            fontSize: 13,
            ...FontUtils.fontFamily.platform.EXP_NEUE,
            lineHeight: 16,
            color: theme.textSupporting,
        },

        accountSettingsSectionTitle: {
            ...FontUtils.fontFamily.platform.EXP_NEUE_BOLD,
        },

        borderedContentCard: {
            borderWidth: 1,
            borderColor: theme.border,
            borderRadius: variables.componentBorderRadiusNormal,
        },

        borderedContentCardLarge: {
            borderWidth: 1,
            borderColor: theme.border,
            borderRadius: variables.componentBorderRadiusLarge,
        },

        sectionMenuItem: {
            borderRadius: 8,
            paddingHorizontal: 16,
            paddingVertical: 8,
            height: 52,
            alignItems: 'center',
        },

        sectionSelectCircle: {
            backgroundColor: theme.cardBG,
        },

        sectionMenuItemTopDescription: {
            ...spacing.ph8,
            ...spacing.mhn8,
            width: 'auto',
        },

        subscriptionCardIcon: {
            padding: 10,
            backgroundColor: theme.border,
            borderRadius: variables.componentBorderRadius,
            height: variables.iconSizeExtraLarge,
            width: variables.iconSizeExtraLarge,
        },

        subscriptionAddedCardIcon: {
            padding: 10,
            backgroundColor: theme.buttonDefaultBG,
            borderRadius: variables.componentBorderRadius,
            height: variables.iconSizeExtraLarge,
            width: variables.iconSizeExtraLarge,
        },

        trialBannerBackgroundColor: {
            backgroundColor: theme.trialBannerBackgroundColor,
        },

        selectCircle: {
            width: variables.componentSizeSmall,
            height: variables.componentSizeSmall,
            borderColor: theme.border,
            borderWidth: 1,
            borderRadius: variables.componentSizeSmall / 2,
            justifyContent: 'center',
            alignItems: 'center',
            backgroundColor: theme.componentBG,
            marginLeft: 8,
        },

        optionSelectCircle: {
            borderRadius: variables.componentSizeSmall / 2 + 1,
            padding: 1,
        },

        unreadIndicatorContainer: {
            position: 'absolute',
            top: -10,
            left: 0,
            width: '100%',
            height: 20,
            paddingHorizontal: 20,
            flexDirection: 'row',
            alignItems: 'center',
            zIndex: 1,
            ...cursor.cursorDefault,
        },

        topUnreadIndicatorContainer: {
            position: 'relative',
            width: '100%',
            /** 17 = height of the indicator 1px + 8px top and bottom */
            height: 17,
            paddingHorizontal: 20,
            flexDirection: 'row',
            alignItems: 'center',
            zIndex: 1,
            ...cursor.cursorDefault,
        },

        unreadIndicatorLine: {
            height: 1,
            backgroundColor: theme.unreadIndicator,
            flexGrow: 1,
            marginRight: 8,
            opacity: 0.5,
        },

        threadDividerLine: {
            height: 1,
            backgroundColor: theme.border,
            flexGrow: 1,
            marginLeft: 8,
            marginRight: 20,
        },

        dividerLine: {
            height: 1,
            maxHeight: 1,
            backgroundColor: theme.border,
            flexGrow: 1,
            ...spacing.mh5,
            ...spacing.mv3,
        },

        sectionDividerLine: {
            height: 1,
            backgroundColor: theme.border,
        },

        unreadIndicatorText: {
            color: theme.unreadIndicator,
            ...FontUtils.fontFamily.platform.EXP_NEUE_BOLD,
            fontSize: variables.fontSizeSmall,
            textTransform: 'capitalize',
        },

        threadDividerText: {
            ...FontUtils.fontFamily.platform.EXP_NEUE,
            fontSize: variables.fontSizeSmall,
            textTransform: 'capitalize',
        },

        flipUpsideDown: {
            transform: `rotate(180deg)`,
        },

        screenWrapperContainer: (minHeight: number | undefined) => ({
            flex: 1,
            minHeight,
            backgroundColor: theme.appBG,
        }),

        navigationScreenCardStyle: {
            height: '100%',
        },

        invisible: {
            position: 'absolute',
            opacity: 0,
        },

        invisiblePopover: {
            position: 'absolute',
            opacity: 0,
            left: -9999,
            top: -9999,
        },

        containerWithSpaceBetween: {
            justifyContent: 'space-between',
            width: '100%',
            flex: 1,
        },

        detailsPageSectionContainer: {
            alignSelf: 'flex-start',
        },

        attachmentCarouselContainer: {
            height: '100%',
            width: '100%',
            display: 'flex',
            justifyContent: 'center',
            ...cursor.cursorUnset,
        },

        attachmentArrow: {
            zIndex: 23,
            position: 'absolute',
        },

        attachmentRevealButtonContainer: {
            flex: 1,
            alignItems: 'center',
            justifyContent: 'center',
            ...spacing.ph4,
        },

        arrowIcon: {
            height: 40,
            width: 40,
            alignItems: 'center',
            paddingHorizontal: 0,
            paddingTop: 0,
            paddingBottom: 0,
        },

        switchTrack: {
            width: 50,
            height: 28,
            justifyContent: 'center',
            borderRadius: 20,
            padding: 15,
        },

        switchThumb: {
            width: 22,
            height: 22,
            borderRadius: 11,
            position: 'absolute',
            left: 4,
            justifyContent: 'center',
            alignItems: 'center',
            backgroundColor: theme.appBG,
        },

        radioButtonContainer: {
            backgroundColor: theme.componentBG,
            borderRadius: 14,
            height: 28,
            width: 28,
            borderColor: theme.border,
            borderWidth: 1,
            justifyContent: 'center',
            alignItems: 'center',
        },

        newRadioButtonContainer: {
            backgroundColor: theme.componentBG,
            borderRadius: variables.componentBorderRadiusRounded,
            height: variables.iconSizeNormal,
            width: variables.iconSizeNormal,
            borderColor: theme.border,
            borderWidth: 2,
            justifyContent: 'center',
            alignItems: 'center',
        },

        toggleSwitchLockIcon: {
            width: variables.iconSizeExtraSmall,
            height: variables.iconSizeExtraSmall,
        },

        checkedContainer: {
            backgroundColor: theme.checkBox,
        },

        magicCodeInputContainer: {
            flexDirection: 'row',
            justifyContent: 'space-between',
            height: variables.inputHeight,
        },

        magicCodeInput: {
            fontSize: variables.fontSizeXLarge,
            color: theme.heading,
            lineHeight: variables.lineHeightXXXLarge,
        },

        magicCodeInputValueContainer: {
            flex: 1,
            justifyContent: 'center',
            alignItems: 'center',
            position: 'relative',
        },

        magicCodeInputCursorContainer: {
            position: 'absolute',
            textAlign: 'center',
            flexDirection: 'row',
            justifyContent: 'center',
            overflow: 'visible',
            width: '100%',
        },

        magicCodeInputCursor: {
            fontSize: 24,
            color: theme.heading,
            fontFamily: FontUtils.fontFamily.platform.EXP_NEUE.fontFamily,
            fontWeight: FontUtils.fontWeight.normal,
        },

        // Manually style transparent, in iOS Safari, an input in a container with its opacity set to
        // 0 (completely transparent) cannot handle user interaction, hence the Paste option is never shown
        inputTransparent: {
            color: 'transparent',
            // These properties are available in browser only
            ...(getBrowser()
                ? {
                      caretColor: 'transparent',
                      WebkitTextFillColor: 'transparent',
                      // After setting the input text color to transparent, it acquires the background-color.
                      // However, it is not possible to override the background-color directly as explained in this resource: https://developer.mozilla.org/en-US/docs/Web/CSS/:autofill
                      // Therefore, the transition effect needs to be delayed.
                      transitionDelay: '99999s',
                      transitionProperty: 'background-color',
                  }
                : {}),
        },

        iouAmountText: {
            ...headlineFont,
            fontSize: variables.iouAmountTextSize,
            color: theme.heading,
            lineHeight: variables.inputHeight,
        },

        iouAmountTextInput: addOutlineWidth(
            theme,
            {
                ...headlineFont,
                fontSize: variables.iouAmountTextSize,
                color: theme.heading,
                lineHeight: undefined,
                paddingHorizontal: 0,
                paddingVertical: 0,
                borderTopLeftRadius: 0,
                borderBottomLeftRadius: 0,
                borderTopRightRadius: 0,
                borderBottomRightRadius: 0,
            },
            0,
        ),

        iouAmountTextInputContainer: {
            borderWidth: 0,
            borderBottomWidth: 0,
            borderTopLeftRadius: 0,
            borderBottomLeftRadius: 0,
            borderTopRightRadius: 0,
            borderBottomRightRadius: 0,
        },

        moneyRequestConfirmationAmount: {
            ...headlineFont,
            fontSize: variables.fontSizeH1,
        },

        moneyRequestMenuItem: {
            flexDirection: 'row',
            borderRadius: 0,
            justifyContent: 'space-between',
            width: '100%',
            paddingHorizontal: 20,
            paddingVertical: 12,
        },

        moneyRequestAmountContainer: {minHeight: variables.inputHeight + 2 * (variables.formErrorLineHeight + 8)},

        requestPreviewBox: {
            marginTop: 12,
            maxWidth: variables.reportPreviewMaxWidth,
        },

        moneyRequestPreviewBox: {
            backgroundColor: theme.cardBG,
            borderRadius: variables.componentBorderRadiusLarge,
            maxWidth: variables.reportPreviewMaxWidth,
            width: '100%',
        },

        amountSplitPadding: {
            paddingTop: 2,
        },

        moneyRequestPreviewBoxAvatar: {
            // This should "hide" the right border of the last avatar
            marginRight: -2,
            marginBottom: 0,
        },

        moneyRequestLoadingHeight: {
            height: 27,
        },

        defaultCheckmarkWrapper: {
            marginLeft: 8,
            alignSelf: 'center',
        },

        fullScreenLoading: {
            backgroundColor: theme.componentBG,
            opacity: 0.8,
            justifyContent: 'center',
            alignItems: 'center',
            zIndex: 10,
        },

        reimbursementAccountFullScreenLoading: {
            backgroundColor: theme.componentBG,
            opacity: 0.8,
            justifyContent: 'flex-start',
            alignItems: 'center',
            zIndex: 10,
        },

        hiddenElementOutsideOfWindow: {
            position: 'absolute',
            top: -10000,
            left: 0,
            opacity: 0,
        },

        growlNotificationWrapper: {
            zIndex: 2,
        },

        growlNotificationContainer: {
            flex: 1,
            justifyContent: 'flex-start',
            position: 'absolute',
            width: '100%',
            top: 20,
            ...spacing.pl5,
            ...spacing.pr5,
        },

        growlNotificationDesktopContainer: {
            maxWidth: variables.sideBarWidth,
            right: 0,
            ...positioning.pFixed,
        },

        growlNotificationBox: {
            backgroundColor: theme.inverse,
            borderRadius: variables.componentBorderRadiusNormal,
            alignItems: 'center',
            flexDirection: 'row',
            justifyContent: 'space-between',
            boxShadow: `${theme.shadow}`,
            ...spacing.p5,
        },

        growlNotificationText: {
            fontSize: variables.fontSizeNormal,
            ...FontUtils.fontFamily.platform.EXP_NEUE,
            width: '90%',
            lineHeight: variables.fontSizeNormalHeight,
            color: theme.textReversed,
            ...spacing.ml4,
        },

        noSelect: {
            boxShadow: 'none',
            // After https://github.com/facebook/react-native/pull/46284 RN accepts only 3 options and undefined
            outlineStyle: undefined,
        },

        boxShadowNone: {
            boxShadow: 'none',
        },

        smallEditIcon: {
            alignItems: 'center',
            backgroundColor: theme.buttonDefaultBG,
            borderRadius: 20,
            borderWidth: 3,
            color: theme.textReversed,
            height: 40,
            width: 40,
            justifyContent: 'center',
        },

        smallEditIconWorkspace: {
            borderColor: theme.cardBG,
        },

        smallEditIconAccount: {
            borderColor: theme.appBG,
        },

        smallAvatarEditIcon: {
            position: 'absolute',
            right: -8,
            bottom: -8,
        },

        primaryMediumIcon: {
            alignItems: 'center',
            backgroundColor: theme.buttonDefaultBG,
            borderRadius: 20,
            color: theme.textReversed,
            height: 40,
            width: 40,
            justifyContent: 'center',
        },

        primaryMediumText: {
            fontSize: variables.iconSizeNormal,
        },

        workspaceOwnerAvatarWrapper: {
            margin: 6,
        },

        workspaceOwnerSectionTitle: {
            marginLeft: 6,
        },

        workspaceOwnerSectionMinWidth: {
            minWidth: 180,
        },

        workspaceTypeWrapper: {
            margin: 3,
        },

        workspaceTypeSectionTitle: {
            marginLeft: 3,
        },

        workspaceRightColumn: {
            marginLeft: 124,
        },

        workspaceThreeDotMenu: {
            justifyContent: 'flex-end',
            width: 124,
        },

        workspaceListRBR: {
            flexDirection: 'column',
            justifyContent: 'flex-start',
            marginTop: 10,
        },

        peopleRow: {
            width: '100%',
            flexDirection: 'row',
            justifyContent: 'space-between',
            alignItems: 'center',
            ...spacing.ph5,
        },

        dotIndicatorMessage: {
            display: 'flex',
            flexDirection: 'row',
            alignItems: 'center',
        },

        emptyLHNWrapper: {
            marginBottom: variables.bottomTabHeight,
        },

        emptyLHNAnimation: {
            width: 180,
            height: 180,
        },

        locationErrorLinkText: {
            textAlignVertical: 'center',
            fontSize: variables.fontSizeLabel,
        },

        sidebarPopover: {
            width: variables.sideBarWidth - 68,
        },

        shortTermsBorder: {
            borderWidth: 1,
            borderColor: theme.border,
            borderRadius: variables.componentBorderRadius,
        },

        shortTermsHorizontalRule: {
            borderBottomWidth: 1,
            borderColor: theme.border,
            ...spacing.mh3,
        },

        shortTermsLargeHorizontalRule: {
            borderWidth: 1,
            borderColor: theme.border,
            ...spacing.mh3,
        },

        shortTermsRow: {
            flexDirection: 'row',
            padding: 12,
        },

        termsCenterRight: {
            marginTop: 'auto',
            marginBottom: 'auto',
        },

        shortTermsBoldHeadingSection: {
            paddingRight: 12,
            paddingLeft: 12,
            marginTop: 12,
        },

        shortTermsHeadline: {
            ...headlineFont,
            ...whiteSpace.preWrap,
            color: theme.heading,
            fontSize: variables.fontSizeXLarge,
            lineHeight: variables.lineHeightXXLarge,
        },

        longTermsRow: {
            flexDirection: 'row',
            marginTop: 20,
        },

        collapsibleSectionBorder: {
            borderBottomWidth: 2,
            borderBottomColor: theme.border,
        },

        floatingMessageCounterWrapper: {
            position: 'absolute',
            left: '50%',
            top: 0,
            zIndex: 100,
            ...visibility.hidden,
        },

        floatingMessageCounter: {
            left: '-50%',
            ...visibility.visible,
        },

        confirmationAnimation: {
            height: 180,
            width: 180,
            marginBottom: 20,
        },

        googleSearchSeparator: {
            height: 1,
            backgroundColor: theme.border,
        },

        googleSearchText: {
            color: theme.text,
            fontSize: variables.fontSizeNormal,
            lineHeight: variables.fontSizeNormalHeight,
            ...FontUtils.fontFamily.platform.EXP_NEUE,
            flex: 1,
        },

        searchRouterTextInputContainer: {
            borderRadius: variables.componentBorderRadiusSmall,
            borderWidth: 1,
            borderBottomWidth: 1,
            paddingHorizontal: 8,
        },

        searchAutocompleteInputResults: {
            borderWidth: 1,
            borderColor: theme.border,
            height: 54,
        },

        searchAutocompleteInputResultsFocused: {
            borderWidth: 1,
            borderColor: theme.success,
        },

        searchTableHeaderActive: {
            fontWeight: FontUtils.fontWeight.bold,
        },

        zIndex10: {
            zIndex: 10,
        },

        searchListContentContainerStyles: {
            paddingTop: variables.searchListContentMarginTop,
        },

        searchListHeaderContainerStyle: {
            width: '100%',
            flexDirection: 'row',
            alignItems: 'center',
            ...userSelect.userSelectNone,
            paddingBottom: 12,
            backgroundColor: theme.appBG,
            justifyContent: 'flex-start',
        },

        narrowSearchRouterInactiveStyle: {
            left: 0,
            right: 0,
            position: 'absolute',
            zIndex: variables.searchTopBarZIndex,
            backgroundColor: theme.appBG,
        },

        iPhoneXSafeArea: {
            backgroundColor: theme.appBG,
            flex: 1,
        },

        transferBalancePayment: {
            borderWidth: 1,
            borderRadius: variables.componentBorderRadiusNormal,
            borderColor: theme.border,
        },

        transferBalanceSelectedPayment: {
            borderColor: theme.iconSuccessFill,
        },

        transferBalanceBalance: {
            fontSize: 48,
        },

        imageCropContainer: {
            overflow: 'hidden',
            alignItems: 'center',
            justifyContent: 'center',
            backgroundColor: theme.imageCropBackgroundColor,
            ...cursor.cursorMove,
        },

        sliderKnobTooltipView: {
            height: variables.sliderKnobSize,
            width: variables.sliderKnobSize,
            borderRadius: variables.sliderKnobSize / 2,
        },

        sliderKnob: {
            backgroundColor: theme.success,
            position: 'absolute',
            height: variables.sliderKnobSize,
            width: variables.sliderKnobSize,
            borderRadius: variables.sliderKnobSize / 2,
            left: -(variables.sliderKnobSize / 2),
            ...cursor.cursorPointer,
        },

        sliderBar: {
            backgroundColor: theme.border,
            height: variables.sliderBarHeight,
            borderRadius: variables.sliderBarHeight / 2,
            alignSelf: 'stretch',
            justifyContent: 'center',
        },

        screenCenteredContainer: {
            flex: 1,
            justifyContent: 'center',
            marginBottom: 40,
            padding: 16,
        },

        inlineSystemMessage: {
            color: theme.textSupporting,
            fontSize: variables.fontSizeLabel,
            ...FontUtils.fontFamily.platform.EXP_NEUE,
            marginLeft: 6,
        },

        fullScreen: {
            position: 'absolute',
            top: 0,
            left: 0,
            right: 0,
            bottom: 0,
        },

        invisibleOverlay: {
            backgroundColor: theme.transparent,
            zIndex: 1000,
        },

        invisibleImage: {
            opacity: 0,
            width: 200,
            height: 200,
        },

        dropWrapper: {
            zIndex: 2,
        },

        fileDropOverlay: {
            backgroundColor: theme.fileDropUIBG,
        },

        attachmentDropText: {
            color: theme.textAttachmentDropZone,
        },

        receiptDropText: {
            color: theme.textReceiptDropZone,
        },

        flashButtonContainer: {
            position: 'absolute',
            top: 20,
            right: 20,
        },

        bgGreenSuccess: {
            backgroundColor: colors.green400,
        },

        webButtonShadow: {
            boxShadow: `0px 0px 24px 16px ${theme.appBG}`,
        },

        buttonShadow: {
            boxShadow: [
                {
                    offsetX: 0,
                    offsetY: 0,
                    blurRadius: '24px',
                    spreadDistance: '16px',
                    color: theme.appBG,
                },
            ],
        },

        buttonShadowContainer: {
            height: 52,
            width: 52,
            borderTopLeftRadius: 26,
            borderBottomLeftRadius: 26,
        },

        receiptsSubmitButton: {
            position: 'absolute',
            right: 16,
            top: 8,
            backgroundColor: theme.appBG,
        },

        receiptPlaceholder: {
            height: 52,
            marginRight: 8,
            width: variables.w44,
            borderRadius: variables.componentBorderRadiusSmall,
            backgroundColor: theme.hoverComponentBG,
        },

        isDraggingOver: {
            backgroundColor: theme.fileDropUIBG,
        },

        cardSectionContainer: {
            backgroundColor: theme.cardBG,
            borderRadius: variables.componentBorderRadiusLarge,
            width: 'auto',
            textAlign: 'left',
            overflow: 'hidden',
            marginBottom: 20,
            marginHorizontal: variables.sectionMargin,
        },

        cardSectionIllustration: {
            width: 'auto',
            height: variables.sectionIllustrationHeight,
        },

        twoFAIllustration: {
            width: 'auto',
            height: 140,
        },

        cardSectionTitle: {
            fontSize: variables.fontSizeLarge,
            lineHeight: variables.lineHeightXLarge,
        },

        emptyCardSectionTitle: {
            fontSize: variables.fontSizeXLarge,
            lineHeight: variables.lineHeightXXLarge,
            textAlign: 'center',
        },

        emptyCardSectionSubtitle: {
            fontSize: variables.fontSizeNormal,
            lineHeight: variables.lineHeightXLarge,
            color: theme.textSupporting,
            textAlign: 'center',
        },

        transferBalance: {
            width: 'auto',
            borderRadius: 0,
            height: 64,
            alignItems: 'center',
        },

        paymentMethod: {
            paddingHorizontal: 20,
            minHeight: variables.optionRowHeight,
        },

        chatFooterBanner: {
            borderRadius: variables.componentBorderRadius,
            ...wordBreak.breakWord,
        },

        deeplinkWrapperContainer: {
            padding: 20,
            flex: 1,
            alignItems: 'center',
            justifyContent: 'center',
            backgroundColor: theme.appBG,
        },

        deeplinkWrapperMessage: {
            flex: 1,
            alignItems: 'center',
            justifyContent: 'center',
        },

        deeplinkWrapperFooter: {
            paddingTop: 80,
            paddingBottom: 45,
        },

        emojiReactionBubble: {
            borderRadius: 28,
            alignItems: 'center',
            justifyContent: 'center',
            flexDirection: 'row',
            alignSelf: 'flex-start',
        },

        emojiReactionListHeader: {
            marginTop: 8,
            paddingBottom: 20,
            borderBottomColor: theme.border,
            borderBottomWidth: 1,
            marginHorizontal: 20,
        },
        emojiReactionListHeaderBubble: {
            paddingVertical: 2,
            paddingHorizontal: 8,
            borderRadius: 28,
            backgroundColor: theme.border,
            alignItems: 'center',
            justifyContent: 'center',
            flexDirection: 'row',
            alignSelf: 'flex-start',
            marginRight: 4,
        },

        reactionListHeaderText: {
            color: theme.textSupporting,
            marginLeft: 8,
            alignSelf: 'center',
        },

        miniQuickEmojiReactionText: {
            fontSize: 18,
            lineHeight: 22,
            verticalAlign: 'middle',
        },

        emojiReactionBubbleText: {
            verticalAlign: 'middle',
        },

<<<<<<< HEAD
=======
        stickyHeaderEmoji: {
            position: 'absolute',
            ...spacing.mh4,
        } satisfies ViewStyle,

>>>>>>> ae3b0770
        reactionCounterText: {
            fontSize: 13,
            marginLeft: 4,
            fontWeight: FontUtils.fontWeight.bold,
        },

        fontColorReactionLabel: {
            color: theme.tooltipSupportingText,
        },

        reactionEmojiTitle: {
            fontSize: variables.iconSizeLarge,
            lineHeight: variables.iconSizeXLarge,
        },

        textReactionSenders: {
            color: theme.tooltipPrimaryText,
            ...wordBreak.breakWord,
        },

        distanceLabelWrapper: {
            backgroundColor: colors.green500,
            paddingHorizontal: 8,
            paddingVertical: 4,
            borderRadius: 4,
            textAlign: 'center',
        },
        distanceLabelText: {
            fontSize: 13,
            fontWeight: FontUtils.fontWeight.bold,
            color: colors.productLight100,
        },

        productTrainingTooltipWrapper: {
            backgroundColor: theme.tooltipHighlightBG,
            borderRadius: variables.componentBorderRadiusNormal,
        },

        productTrainingTooltipText: {
            fontSize: variables.fontSizeLabel,
            color: theme.textReversed,
            lineHeight: variables.lineHeightLarge,
            flexShrink: 1,
        },

        quickReactionsContainer: {
            gap: 12,
            flexDirection: 'row',
            paddingHorizontal: 25,
            paddingVertical: 12,
            justifyContent: 'space-between',
        },

        reactionListContainer: {
            maxHeight: variables.listItemHeightNormal * 5.75,
            ...spacing.pv2,
        },

        reactionListContainerFixedWidth: {
            maxWidth: variables.popoverWidth,
        },

        validateCodeDigits: {
            color: theme.text,
            ...FontUtils.fontFamily.platform.EXP_NEUE,
            fontSize: variables.fontSizeXXLarge,
            letterSpacing: 4,
        },

        footerWrapper: {
            fontSize: variables.fontSizeNormal,
            paddingTop: 64,
            maxWidth: 1100, // Match footer across all Expensify platforms
        },

        footerColumnsContainer: {
            flex: 1,
            flexWrap: 'wrap',
            marginBottom: 40,
            marginHorizontal: -16,
        },

        footerTitle: {
            fontSize: variables.fontSizeLarge,
            color: theme.success,
            marginBottom: 16,
        },

        textSuccess: {
            color: theme.success,
        },

        footerRow: {
            paddingVertical: 4,
            marginBottom: 8,
            color: theme.textLight,
            fontSize: variables.fontSizeMedium,
        },

        footerBottomLogo: {
            marginTop: 40,
            width: '100%',
        },

        datePickerPopover: {
            backgroundColor: theme.appBG,
            width: '100%',
            alignSelf: 'center',
            zIndex: 100,
            marginTop: 8,
        },

        loginHeroHeader: {
            ...FontUtils.fontFamily.platform.EXP_NEW_KANSAS_MEDIUM,
            color: theme.success,
            textAlign: 'center',
        },

        newKansasLarge: {
            ...headlineFont,
            fontSize: variables.fontSizeXLarge,
            lineHeight: variables.lineHeightXXLarge,
        },

        eReceiptAmount: {
            ...headlineFont,
            fontSize: variables.fontSizeXXXLarge,
            color: colors.green400,
        },

        eReceiptAmountLarge: {
            ...headlineFont,
            fontSize: variables.fontSizeEReceiptLarge,
            textAlign: 'center',
        },

        eReceiptCurrency: {
            ...headlineFont,
            fontSize: variables.fontSizeXXLarge,
        },

        eReceiptMerchant: {
            ...FontUtils.fontFamily.platform.EXP_NEUE,
            fontSize: variables.fontSizeXLarge,
            lineHeight: variables.lineHeightXXLarge,
            color: theme.textColorfulBackground,
        },

        eReceiptWaypointTitle: {
            ...FontUtils.fontFamily.platform.EXP_NEUE,
            fontSize: variables.fontSizeSmall,
            lineHeight: variables.lineHeightSmall,
            color: colors.green400,
        },

        eReceiptWaypointAddress: {
            ...FontUtils.fontFamily.platform.MONOSPACE,
            fontSize: variables.fontSizeSmall,
            lineHeight: variables.lineHeightSmall,
            color: theme.textColorfulBackground,
        },

        eReceiptGuaranteed: {
            ...FontUtils.fontFamily.platform.MONOSPACE,
            fontSize: variables.fontSizeSmall,
            lineHeight: variables.lineHeightSmall,
            color: theme.textColorfulBackground,
        },

        eReceiptBackground: {
            ...sizing.w100,
            borderRadius: 20,
            position: 'absolute',
            top: 0,
            left: 0,
            height: 540,
        },

        eReceiptPanel: {
            ...spacing.p5,
            ...spacing.pb8,
            ...spacing.m5,
            backgroundColor: colors.green800,
            borderRadius: 20,
            width: 335,
            overflow: 'hidden',
        },

        eReceiptBackgroundThumbnail: {
            ...sizing.w100,
            position: 'absolute',
            aspectRatio: 335 / 540,
            top: 0,
        },

        eReceiptContainer: {
            width: variables.eReceiptBGHWidth,
            minHeight: variables.eReceiptBGHeight,
            overflow: 'hidden',
        },

        eReceiptContentContainer: {
            ...sizing.w100,
            ...spacing.p5,
            minWidth: variables.eReceiptBodyWidth,
            minHeight: variables.eReceiptBodyHeight,
        },

        eReceiptContentWrapper: {
            ...sizing.w100,
            ...spacing.ph5,
            ...spacing.pt10,
            ...spacing.pb4,
            ...sizing.h100,
            position: 'absolute',
            left: 0,
        },

        loginHeroBody: {
            ...FontUtils.fontFamily.platform.EXP_NEUE,
            fontSize: variables.fontSizeSignInHeroBody,
            color: theme.textLight,
            textAlign: 'center',
        },

        linkPreviewWrapper: {
            marginTop: 16,
            borderLeftWidth: 4,
            borderLeftColor: theme.border,
            paddingLeft: 12,
        },

        linkPreviewImage: {
            flex: 1,
            borderRadius: 8,
            marginTop: 8,
        },

        linkPreviewLogoImage: {
            height: 16,
            width: 16,
        },

        contextMenuItemPopoverMaxWidth: {
            minWidth: 320,
            maxWidth: 375,
        },

        formSpaceVertical: {
            height: 20,
            width: 1,
        },

        taskTitleMenuItem: {
            ...writingDirection.ltr,
            ...headlineFont,
            fontSize: variables.fontSizeXLarge,
            lineHeight: variables.lineHeighTaskTitle,
            maxWidth: '100%',
            ...wordBreak.breakWord,
            textUnderlineOffset: -1,
        },

        taskTitleMenuItemItalic: {
            ...writingDirection.ltr,
            ...headlineItalicFont,
            fontSize: variables.fontSizeXLarge,
            lineHeight: variables.lineHeighTaskTitle,
            maxWidth: '100%',
            ...wordBreak.breakWord,
            textUnderlineOffset: -1,
        },

        taskDescriptionMenuItem: {
            maxWidth: '100%',
            ...wordBreak.breakWord,
        },

        taskTitleDescription: {
            ...FontUtils.fontFamily.platform.EXP_NEUE,
            fontSize: variables.fontSizeLabel,
            color: theme.textSupporting,
            lineHeight: variables.lineHeightNormal,
            ...spacing.mb1,
        },

        taskMenuItemCheckbox: {
            height: 27,
            ...spacing.mr3,
        },

        reportHorizontalRule: {
            borderColor: theme.border,
            ...spacing.mh5,
        },

        assigneeTextStyle: {
            ...FontUtils.fontFamily.platform.EXP_NEUE_BOLD,
            minHeight: variables.avatarSizeSubscript,
        },

        taskRightIconContainer: {
            width: variables.componentSizeNormal,
            marginLeft: 'auto',
            ...spacing.mt1,
            ...pointerEventsAuto,
            ...display.dFlex,
            ...flex.alignItemsCenter,
        },

        shareCodeContainer: {
            width: '100%',
            alignItems: 'center',
            paddingHorizontal: variables.qrShareHorizontalPadding,
            paddingVertical: 20,
            borderRadius: 20,
            overflow: 'hidden',
            borderColor: theme.borderFocus,
            borderWidth: 2,
        },

        shareCodeContainerDownloadPadding: {
            paddingHorizontal: 12,
            paddingVertical: 12,
        },

        qrCodeAppDownloadLinksStyles: {
            width: 200,
            height: 200,
            margin: 'auto',
        },

        splashScreenHider: {
            backgroundColor: theme.splashBG,
            alignItems: 'center',
            justifyContent: 'center',
        },

        headerEnvBadge: {
            position: 'absolute',
            bottom: -8,
            left: -8,
            height: 12,
            width: 22,
            paddingLeft: 4,
            paddingRight: 4,
            alignItems: 'center',
            zIndex: -1,
        },

        headerEnvBadgeText: {
            fontSize: 7,
            fontWeight: FontUtils.fontWeight.bold,
            lineHeight: undefined,
            color: theme.textLight,
        },

        expensifyQrLogo: {
            alignSelf: 'stretch',
            height: 27,
            marginBottom: 20,
        },

        qrShareTitle: {
            marginTop: 15,
            textAlign: 'center',
        },

        loginButtonRow: {
            width: '100%',
            gap: 12,
            ...flex.flexRow,
            ...flex.justifyContentCenter,
        },

        loginButtonRowSmallScreen: {
            width: '100%',
            gap: 12,
            ...flex.flexRow,
            ...flex.justifyContentCenter,
            marginBottom: 10,
        },

        desktopSignInButtonContainer: {
            width: 40,
            height: 40,
        },

        signInIconButton: {
            paddingVertical: 2,
        },

        googleButtonContainer: {
            colorScheme: 'light',
            width: 40,
            height: 40,
            alignItems: 'center',
            overflow: 'hidden',
        },

        googlePillButtonContainer: {
            colorScheme: 'light',
            height: 40,
            width: 300,
            overflow: 'hidden',
        },

        thirdPartyLoadingContainer: {
            alignItems: 'center',
            justifyContent: 'center',
            height: 450,
        },

        tabSelectorButton: {
            height: variables.tabSelectorButtonHeight,
            padding: variables.tabSelectorButtonPadding,
            flexDirection: 'row',
            alignItems: 'center',
            justifyContent: 'center',
            borderRadius: variables.buttonBorderRadius,
        },

        tabSelector: {
            flexDirection: 'row',
            paddingHorizontal: 20,
            paddingBottom: 12,
        },

        dualColorOverscrollSpacer: {
            position: 'absolute',
            top: 0,
            left: 0,
            width: '100%',
            height: '100%',
            zIndex: -1,
        },

        purposeMenuItem: {
            backgroundColor: theme.cardBG,
            borderRadius: 8,
            paddingHorizontal: 8,
            alignItems: 'center',
            marginBottom: 8,
        },

        willChangeTransform: {
            willChange: 'transform',
        },

        dropDownButtonCartIconContainerPadding: {
            paddingRight: 0,
            paddingLeft: 0,
        },

        dropDownButtonCartIcon: {
            minWidth: 22,
        },

        dropDownSmallButtonArrowContain: {
            marginLeft: 3,
            marginRight: 6,
        },

        dropDownMediumButtonArrowContain: {
            marginLeft: 12,
            marginRight: 16,
        },

        dropDownLargeButtonArrowContain: {
            marginLeft: 16,
            marginRight: 20,
        },

        dropDownButtonCartIconView: {
            borderTopRightRadius: variables.buttonBorderRadius,
            borderBottomRightRadius: variables.buttonBorderRadius,
            ...flex.flexRow,
            ...flex.alignItemsCenter,
        },

        emojiPickerButtonDropdown: {
            justifyContent: 'center',
            backgroundColor: theme.activeComponentBG,
            width: 86,
            height: 52,
            borderRadius: 26,
            alignItems: 'center',
            paddingLeft: 10,
            paddingRight: 4,
            alignSelf: 'flex-start',
            ...userSelect.userSelectNone,
        },

        emojiPickerButtonDropdownIcon: {
            fontSize: 30,
        },

        moneyRequestImage: {
            height: 200,
            borderRadius: 16,
            marginHorizontal: 20,
            overflow: 'hidden',
            borderWidth: 1,
            borderColor: theme.border,
        },

        reportPreviewBox: {
            backgroundColor: theme.cardBG,
            borderRadius: variables.componentBorderRadiusLarge,
            maxWidth: variables.reportPreviewMaxWidth,
            width: '100%',
        },

        reportPreviewBoxHoverBorder: {
            borderColor: theme.cardBG,
            backgroundColor: theme.cardBG,
        },

        reportContainerBorderRadius: {
            borderRadius: variables.componentBorderRadiusLarge,
        },

        expenseAndReportPreviewBoxBody: {
            padding: 16,
        },

        expenseAndReportPreviewTextContainer: {
            gap: 8,
        },

        expenseAndReportPreviewTextButtonContainer: {
            gap: 16,
        },

        reportActionItemImagesContainer: {
            margin: 4,
        },

        receiptPreviewAspectRatio: {
            aspectRatio: 16 / 9,
        },

        reportActionItemImages: {
            flexDirection: 'row',
            borderRadius: 12,
            overflow: 'hidden',
        },

        reportActionItemImage: {
            flex: 1,
            width: '100%',
            height: '100%',
            display: 'flex',
            justifyContent: 'center',
            alignItems: 'center',
        },

        reportActionItemImageBorder: {
            borderRightWidth: 4,
            borderColor: theme.cardBG,
        },

        reportActionItemImagesMoreContainer: {
            position: 'absolute',
            bottom: 0,
            right: 0,
            display: 'flex',
        },

        reportActionItemImagesMore: {
            borderTopLeftRadius: 12,
            backgroundColor: theme.border,
            width: 40,
            height: 40,
        },

        reportActionItemImagesMoreHovered: {
            backgroundColor: theme.cardBG,
        },

        reportActionItemImagesMoreText: {
            position: 'absolute',
            marginLeft: 20,
            marginTop: 16,
            color: theme.textSupporting,
        },

        reportActionItemImagesMoreCornerTriangle: {
            position: 'absolute',
        },

        bankIconContainer: {
            height: variables.cardIconWidth,
            width: variables.cardIconWidth,
            borderRadius: 8,
            overflow: 'hidden',
            alignSelf: 'center',
        },

        staticHeaderImage: {
            minHeight: 240,
        },

        emojiPickerButtonDropdownContainer: {
            flexDirection: 'row',
            alignItems: 'center',
        },

        rotate90: {
            transform: 'rotate(90deg)',
        },

        emojiStatusLHN: {
            fontSize: 9,
            ...(getBrowser() && !isMobile() && {transform: 'scale(.5)', fontSize: 22, overflow: 'visible'}),
            ...(getBrowser() &&
                isSafari() &&
                !isMobile() && {
                    transform: 'scale(0.7)',
                    fontSize: 13,
                    lineHeight: 15,
                    overflow: 'visible',
                }),
        },

        onboardingVideoPlayer: {
            borderRadius: 12,
            backgroundColor: theme.highlightBG,
        },

        onboardingSmallIcon: {
            padding: 10,
        },

        sidebarStatusAvatarContainer: {
            height: 40,
            width: 40,
            backgroundColor: theme.componentBG,
            alignItems: 'center',
            justifyContent: 'center',
            borderRadius: 20,
        },

        sidebarStatusAvatarWithEmojiContainer: {
            height: 28,
            width: 28,
            top: -2,
        },

        sidebarStatusAvatar: {
            alignItems: 'center',
            justifyContent: 'center',
            backgroundColor: theme.border,
            height: 20,
            width: 20,
            borderRadius: 10,
            position: 'absolute',
            right: -6,
            bottom: -6,
            borderColor: theme.appBG,
            borderWidth: 2,
            overflow: 'hidden',
        },

        profilePageAvatar: {
            borderColor: theme.highlightBG,
        },

        settlementButtonListContainer: {
            maxHeight: 500,
            paddingBottom: 0,
            paddingTop: 0,
        },

        settlementButtonShortFormWidth: {
            minWidth: 90,
        },

        moneyRequestViewImage: {
            ...spacing.mh5,
            overflow: 'hidden',
            borderWidth: 1,
            borderColor: theme.border,
            borderRadius: variables.componentBorderRadiusLarge,
            height: 180,
            maxWidth: '100%',
        },

        expenseViewImage: {
            maxWidth: 360,
            aspectRatio: 16 / 9,
            height: 'auto',
        },
        expenseViewImageSmall: {
            maxWidth: 440,
            aspectRatio: 16 / 9,
            height: 'auto',
        },

        mergeTransactionReceiptImage: {
            overflow: 'hidden',
            borderWidth: 1,
            borderColor: theme.border,
            borderRadius: variables.componentBorderRadiusNormal,
            aspectRatio: 16 / 9,
            height: 180,
            maxWidth: '100%',
        },

        pdfErrorPlaceholder: {
            overflow: 'hidden',
            borderWidth: 2,
            borderColor: theme.cardBG,
            borderRadius: variables.componentBorderRadiusLarge,
            maxWidth: 400,
            height: '100%',
            backgroundColor: theme.highlightBG,
        },

        moneyRequestAttachReceipt: {
            backgroundColor: theme.highlightBG,
            borderColor: theme.border,
            borderWidth: 1,
        },

        moneyRequestAttachReceiptThumbnail: {
            backgroundColor: theme.hoverComponentBG,
            borderWidth: 0,
            width: '100%',
        },

        receiptEmptyStateFullHeight: {height: '100%', borderRadius: 12},

        moneyRequestAttachReceiptThumbnailIcon: {
            position: 'absolute',
            bottom: -4,
            right: -4,
            borderColor: theme.highlightBG,
            borderWidth: 2,
            borderRadius: '50%',
        },

        mergeTransactionReceiptThumbnail: {
            backgroundColor: theme.highlightBG,
            borderRadius: variables.componentBorderRadiusLarge,
            padding: 20,
        },

        mapViewContainer: {
            ...flex.flex1,
            minHeight: 300,
        },

        mapView: {
            ...flex.flex1,
            overflow: 'hidden',
            backgroundColor: theme.highlightBG,
        },

        mapEditView: {
            borderRadius: variables.componentBorderRadiusXLarge,
            borderWidth: variables.componentBorderWidth,
            borderColor: theme.appBG,
        },
        currentPositionDot: {backgroundColor: colors.blue400, width: 16, height: 16, borderRadius: 16},

        mapViewOverlay: {
            flex: 1,
            position: 'absolute',
            left: 0,
            top: 0,
            borderRadius: variables.componentBorderRadiusLarge,
            overflow: 'hidden',
            backgroundColor: theme.highlightBG,
            ...sizing.w100,
            ...sizing.h100,
        },

        confirmationListMapItem: {
            ...spacing.mv2,
            ...spacing.mh5,
            height: 200,
        },

        mapPendingView: {
            backgroundColor: theme.hoverComponentBG,
            ...flex.flex1,
            borderRadius: variables.componentBorderRadiusLarge,
        },
        userReportStatusEmoji: {
            flexShrink: 0,
            fontSize: variables.fontSizeNormal,
            marginRight: 4,
        },
        timePickerInput: {
            fontSize: 69,
            minWidth: 56,
            alignSelf: 'center',
        },
        timePickerWidth72: {
            width: 72,
        },
        timePickerHeight100: {
            height: 100,
        },
        timePickerSemiDot: {
            fontSize: 69,
            height: 84,
            alignSelf: 'center',
        },
        timePickerSwitcherContainer: {
            flexDirection: 'row',
            alignItems: 'flex-start',
            justifyContent: 'center',
            marginBottom: 8,
        },

        selectionListPressableItemWrapper: {
            alignItems: 'center',
            flexDirection: 'row',
            paddingHorizontal: 16,
            paddingVertical: 16,
            marginHorizontal: 20,
            backgroundColor: theme.highlightBG,
            borderRadius: 8,
            minHeight: variables.optionRowHeight,
        },

        transactionListItemStyle: {
            borderRadius: 8,
            minHeight: variables.optionRowHeight,
            backgroundColor: theme.transparent,
            flex: 1,
            userSelect: 'none',
        },

        transactionGroupListItemStyle: {
            borderRadius: 8,
            minHeight: variables.optionRowHeight,
            backgroundColor: theme.transparent,
            paddingVertical: 8,
            flex: 1,
            userSelect: 'none',
            alignItems: 'center',
            justifyContent: 'space-between',
            overflow: 'hidden',
            flexDirection: 'row',
        },

        searchQueryListItemStyle: {
            alignItems: 'center',
            flexDirection: 'row',
            paddingHorizontal: 12,
            paddingVertical: 12,
            borderRadius: 8,
        },

        listTableHeader: {
            paddingVertical: 12,
            paddingHorizontal: 32,
        },

        cardItemSecondaryIconStyle: {
            position: 'absolute',
            bottom: -4,
            right: -4,
            borderWidth: 2,
            borderRadius: 2,
            backgroundColor: theme.componentBG,
        },

        selectionListStickyHeader: {
            backgroundColor: theme.appBG,
        },

        draggableTopBar: {
            height: 30,
            width: '100%',
        },
        menuItemError: {
            marginTop: 4,
            marginBottom: 0,
        },
        formHelperMessage: {
            height: 32,
            marginTop: 0,
            marginBottom: 0,
        },

        timePickerInputsContainer: {
            maxHeight: 100,
        },

        listBoundaryLoader: {
            position: 'absolute',
            top: 0,
            bottom: 0,
            left: 0,
            right: 0,
            height: CONST.CHAT_HEADER_LOADER_HEIGHT,
        },
        listBoundaryError: {
            paddingVertical: 15,
            paddingHorizontal: 20,
        },
        listBoundaryErrorText: {
            color: theme.textSupporting,
            fontSize: variables.fontSizeLabel,
            marginBottom: 10,
        },

        videoContainer: {
            ...flex.flex1,
            ...flex.alignItemsCenter,
            ...flex.justifyContentCenter,
            ...objectFit.oFCover,
        },

        singleOptionSelectorRow: {
            ...flex.flexRow,
            ...flex.alignItemsCenter,
            gap: 12,
            marginBottom: 16,
        },

        holdRequestInline: {
            ...headlineFont,
            ...whiteSpace.preWrap,
            color: theme.textLight,
            fontSize: variables.fontSizeXLarge,
            lineHeight: variables.lineHeightXXLarge,

            backgroundColor: colors.red,
            borderRadius: variables.componentBorderRadiusMedium,
            overflow: 'hidden',

            paddingHorizontal: 8,
            paddingVertical: 4,
        },

        headerStatusBarContainer: {
            minHeight: variables.componentSizeSmall,
        },

        searchFiltersBarContainer: {
            marginTop: 8,
            flexDirection: 'row',
            alignItems: 'center',
        },

        walletIllustration: {
            height: 180,
        },

        walletCardLimit: {
            color: theme.text,
            fontSize: variables.fontSizeNormal,
        },

        walletCard: {
            borderRadius: variables.componentBorderRadiusLarge,
            position: 'relative',
            alignSelf: 'center',
            overflow: 'hidden',
        },

        plaidIcon: {
            height: variables.iconSizeMegaLarge,
            width: variables.iconSizeMegaLarge,
            position: 'absolute',
            right: 24,
            top: 20,
            zIndex: 1,
        },

        plaidIconSmall: {
            height: variables.iconSizeMedium,
            width: variables.iconSizeMedium,
            position: 'absolute',
            right: 4,
            zIndex: 1,
            top: 4,
        },

        plaidIconExtraSmall: {
            height: variables.iconSizeXSmall,
            width: variables.iconSizeXSmall,
            position: 'absolute',
            right: 1,
            zIndex: 1,
            top: 1,
        },

        walletCardNumber: {
            color: theme.text,
            fontSize: variables.fontSizeNormal,
        },

        walletCardMenuItem: {
            ...FontUtils.fontFamily.platform.EXP_NEUE_BOLD,
            color: theme.text,
            fontSize: variables.fontSizeNormal,
            lineHeight: variables.lineHeightXLarge,
        },

        walletCardHolder: {
            position: 'absolute',
            left: 16,
            bottom: 16,
            width: variables.cardNameWidth,
            color: theme.textLight,
            fontSize: variables.fontSizeSmall,
            lineHeight: variables.lineHeightLarge,
        },

        walletRedDotSectionTitle: {
            color: theme.text,
            fontWeight: FontUtils.fontWeight.bold,
            fontSize: variables.fontSizeNormal,
            lineHeight: variables.lineHeightXLarge,
        },

        walletRedDotSectionText: {
            color: theme.textSupporting,
            fontSize: variables.fontSizeLabel,
            lineHeight: variables.lineHeightNormal,
        },

        walletLockedMessage: {
            color: theme.text,
            fontSize: variables.fontSizeNormal,
            lineHeight: variables.lineHeightXLarge,
        },

        workspaceSection: {
            maxWidth: variables.workspaceSectionMaxWidth + variables.sectionMargin * 2,
        },

        workspaceSectionMobile: {
            width: '100%',
            alignSelf: 'center',
        },

        workspaceSectionMoreFeaturesItem: {
            backgroundColor: theme.cardBG,
            borderRadius: variables.componentBorderRadiusNormal,
            paddingHorizontal: 16,
            paddingVertical: 20,
            minWidth: 350,
            flexGrow: 1,
            flexShrink: 1,
            // Choosing a lowest value just above the threshold for the items to adjust width against the various screens. Only 2 items are shown 35 * 2 = 70 thus third item of 35% width can't fit forcing a two column layout.
            flexBasis: '35%',
            marginTop: 12,
        },

        onboardingAccountingItem: {
            backgroundColor: theme.cardBG,
            borderRadius: variables.componentBorderRadiusNormal,
            paddingHorizontal: 16,
            paddingVertical: 20,
            flexGrow: 1,
            flexShrink: 1,

            flexBasis: '35%',
        },

        onboardingInterestedFeaturesItem: {
            backgroundColor: theme.cardBG,
            borderRadius: variables.componentBorderRadiusNormal,
            padding: 16,
            display: 'flex',
            flexDirection: 'row',
            alignItems: 'center',
            justifyContent: 'space-between',
            flexGrow: 1,
            flexShrink: 1,
            flexBasis: '35%',
        },

        checkboxWithLabelCheckboxStyle: {
            marginLeft: -2,
        },

        singleOptionSelectorCircle: {
            borderColor: theme.icon,
        },

        headerProgressBarContainer: {
            position: 'absolute',
            width: '100%',
            zIndex: -1,
        },

        headerProgressBar: {
            width: variables.componentSizeMedium,
            height: variables.iconSizeXXXSmall,
            borderRadius: variables.componentBorderRadiusRounded,
            backgroundColor: theme.border,
            alignSelf: 'center',
        },

        headerProgressBarFill: {
            borderRadius: variables.componentBorderRadiusRounded,
            height: '100%',
            backgroundColor: theme.success,
        },

        interactiveStepHeaderContainer: {
            flex: 1,
            alignSelf: 'center',
            flexDirection: 'row',
        },

        interactiveStepHeaderStepContainer: {
            flexDirection: 'row',
            alignItems: 'center',
        },

        interactiveStepHeaderStepButton: {
            width: 40,
            height: 40,
            borderWidth: 2,
            borderRadius: 20,
            borderColor: theme.borderFocus,
            justifyContent: 'center',
            alignItems: 'center',
            color: theme.white,
        },

        interactiveStepHeaderLockedStepButton: {
            borderColor: theme.borderLighter,
        },

        interactiveStepHeaderStepText: {
            fontSize: variables.fontSizeLabel,
            ...FontUtils.fontFamily.platform.EXP_NEUE_BOLD,
        },

        interactiveStepHeaderCompletedStepButton: {
            backgroundColor: theme.iconSuccessFill,
        },

        interactiveStepHeaderStepLine: {
            height: 1,
            flexGrow: 1,
            backgroundColor: theme.iconSuccessFill,
        },

        interactiveStepHeaderLockedStepLine: {
            backgroundColor: theme.activeComponentBG,
        },

        textHeadlineLineHeightXXL: {
            ...headlineFont,
            ...whiteSpace.preWrap,
            color: theme.heading,
            fontSize: variables.fontSizeXLarge,
            lineHeight: variables.lineHeightXXLarge,
        },

        videoPlayerPreview: {
            width: '100%',
            height: '100%',
            borderRadius: variables.componentBorderRadiusNormal,
        },

        videoPlayerControlsContainer: {
            position: 'absolute',
            bottom: CONST.VIDEO_PLAYER.CONTROLS_POSITION.NORMAL,
            left: CONST.VIDEO_PLAYER.CONTROLS_POSITION.NORMAL,
            right: CONST.VIDEO_PLAYER.CONTROLS_POSITION.NORMAL,
            backgroundColor: theme.videoPlayerBG,
            borderRadius: 8,
            flexDirection: 'column',
            overflow: 'visible',
            zIndex: 9000,
        },

        videoPlayerControlsButtonContainer: {
            flexDirection: 'row',
            alignItems: 'center',
            justifyContent: 'space-between',
        },

        progressBarOutline: {
            width: '100%',
            height: 4,
            borderRadius: 8,
            backgroundColor: theme.transparentWhite,
        },

        progressBarFill: {
            height: '100%',
            backgroundColor: colors.white,
            borderRadius: 8,
        },

        videoPlayerControlsRow: {
            flexDirection: 'row',
            alignItems: 'center',
        },

        videoPlayerText: {
            textAlign: 'center',
            fontSize: variables.fontSizeLabel,
            fontWeight: FontUtils.fontWeight.bold,
            lineHeight: 16,
            color: theme.white,
            userSelect: 'none',
            WebkitUserSelect: 'none',
        },

        volumeSliderContainer: {
            position: 'absolute',
            left: 0,
            bottom: 0,
            width: '100%',
            height: 100,
            alignItems: 'center',
            borderRadius: 4,
            backgroundColor: colors.green700,
        },

        splitItemBottomContent: {
            flexDirection: 'row',
            alignItems: 'center',
            marginTop: 12,
            justifyContent: 'space-between',
            minHeight: 16,
        },

        volumeSliderOverlay: {
            width: 4,
            height: 60,
            backgroundColor: theme.transparentWhite,
            borderRadius: 8,
            marginTop: 8,
            alignItems: 'center',
            justifyContent: 'flex-end',
        },

        volumeSliderThumb: {
            width: 8,
            height: 8,
            borderRadius: 8,
            backgroundColor: colors.white,
            marginBottom: -2,
        },

        volumeSliderFill: {
            width: 4,
            height: 20,
            backgroundColor: colors.white,
            borderRadius: 8,
        },

        videoIconButton: {
            padding: 4,
            borderRadius: 4,
        },

        videoIconButtonHovered: {
            backgroundColor: colors.green700,
        },

        videoThumbnailContainer: {
            width: '100%',
            height: '100%',
            alignItems: 'center',
            justifyContent: 'center',
            position: 'absolute',
            top: 0,
            left: 0,
        },

        videoThumbnailPlayButton: {
            backgroundColor: theme.videoPlayerBG,
            borderRadius: 100,
            width: 72,
            height: 72,
            alignItems: 'center',
            justifyContent: 'center',
        },

        videoExpandButton: {
            position: 'absolute',
            top: 12,
            right: 12,
            backgroundColor: theme.videoPlayerBG,
            borderRadius: 8,
            padding: 8,
        },

        videoPlayerTimeComponentWidth: {
            width: 40,
        },

        updateAnimation: {
            width: variables.updateAnimationW,
            height: variables.updateAnimationH,
        },

        updateRequiredViewHeader: {
            height: variables.updateViewHeaderHeight,
        },

        updateRequiredViewTextContainer: {
            width: variables.updateTextViewContainerWidth,
        },

        twoFARequiredContainer: {
            maxWidth: 520,
            margin: 'auto',
        },

        workspaceTitleStyle: {
            ...headlineFont,
            fontSize: variables.fontSizeXLarge,
            flex: 1,
        },

        expensifyCardIllustrationContainer: {
            width: 680,
            height: 220,
        },

        uberConfirmationIllustrationContainer: {
            width: 260,
            height: 172,
        },

        emptyStateCardIllustrationContainer: {
            height: 220,
            ...flex.alignItemsCenter,
            ...flex.justifyContentCenter,
        },

        emptyStateCardIllustration: {
            width: 164,
            height: 190,
        },

        emptyStateMoneyRequestReport: {
            maxHeight: 85,
            minHeight: 85,
            ...flex.alignItemsCenter,
            ...flex.justifyContentCenter,
        },

        emptyStateMoneyRequestPreviewReport: {
            borderWidth: 1,
            borderColor: theme.border,
            height: 168,
            width: '100%',
            boxSizing: 'border-box',
            ...borders.br4,
            ...flex.alignItemsCenter,
            ...flex.justifyContentCenter,
        },

        emptyStateTransactionMergeIllustration: {
            width: 180,
            height: 220,
        },

        pendingStateCardIllustration: {
            width: 233,
            height: 162,
        },

        computerIllustrationContainer: {
            width: 272,
            height: 188,
        },

        pendingBankCardIllustration: {
            width: 217,
            height: 150,
        },

        cardIcon: {
            overflow: 'hidden',
            borderRadius: variables.cardBorderRadius,
            alignSelf: 'center',
        },

        cardMiniature: {
            overflow: 'hidden',
            borderRadius: variables.cardMiniatureBorderRadius,
            alignSelf: 'center',
        },

        textLineThrough: {
            textDecorationLine: 'line-through',
        },

        skeletonBackground: {
            flex: 1,
            position: 'absolute',
            top: 0,
            left: 0,
            width: '100%',
            height: '100%',
        },

        emptyStateForeground: {
            margin: 32,
            justifyContent: 'center',
            alignItems: 'center',
            flexGrow: 1,
        },

        emptyStateContent: {
            backgroundColor: theme.cardBG,
            borderRadius: variables.componentBorderRadiusLarge,
            maxWidth: 400,
            width: '100%',
        },

        emptyFolderBG: {
            backgroundColor: theme.emptyFolderBG,
        },

        emptyFolderDarkBG: {
            backgroundColor: '#782c04',
            height: 220,
        },

        emptyStateVideo: {
            borderTopLeftRadius: variables.componentBorderRadiusLarge,
            borderTopRightRadius: variables.componentBorderRadiusLarge,
        },

        emptyStateFolderWithPaperIconSize: {
            width: 160,
            height: 100,
        },

        emptyStateFolderWebStyles: {
            ...sizing.w100,
            minWidth: 400,
            ...flex.alignItemsCenter,
            ...flex.justifyContentCenter,
            ...display.dFlex,
        },

        emptyStateFireworksWebStyles: {
            width: 250,
            ...flex.alignItemsCenter,
            ...flex.justifyContentCenter,
            ...display.dFlex,
        },

        tripEmptyStateLottieWebView: {
            width: 335,
            height: 220,
        },

        workflowApprovalVerticalLine: {
            height: 16,
            width: 1,
            marginLeft: 19,
            backgroundColor: theme.border,
        },

        integrationIcon: {
            overflow: 'hidden',
            borderRadius: variables.buttonBorderRadius,
        },

        importColumnCard: {
            backgroundColor: theme.cardBG,
            borderRadius: variables.componentBorderRadiusNormal,
            padding: 16,
            flexWrap: 'wrap',
        },

        accountSwitcherPopover: {
            width: variables.sideBarWidth - 19,
        },

        progressBarWrapper: {
            height: 2,
            width: '100%',
            backgroundColor: theme.transparent,
            overflow: 'hidden',
            position: 'absolute',
            bottom: -1,
        },

        progressBar: {
            height: '100%',
            backgroundColor: theme.success,
            width: '100%',
        },

        qbdSetupLinkBox: {
            backgroundColor: theme.hoverComponentBG,
            borderRadius: variables.componentBorderRadiusMedium,
            borderColor: theme.border,
            padding: 16,
        },

        // We have to use 10000 here as sidePanel has to be displayed on top of modals which have z-index of 9999
        sidePanelContainer: {zIndex: 10000},

        reportPreviewArrowButton: {
            borderRadius: 50,
            width: variables.w28,
            height: variables.h28,
            alignItems: 'center',
            justifyContent: 'center',
            marginLeft: 4,
        },

        expenseWidgetRadius: {
            borderRadius: variables.componentBorderRadiusNormal,
        },

        translucentNavigationBarBG: {
            backgroundColor: theme.translucentNavigationBarBackgroundColor,
        },

        stickToBottom: {
            position: 'absolute',
            bottom: 0,
            left: 0,
            right: 0,
        },

        earlyDiscountButton: {
            flexGrow: 1,
            flexShrink: 1,
            flexBasis: 'auto',
        },

        backgroundWhite: {
            backgroundColor: colors.white,
        },

        embeddedDemoIframe: {
            height: '100%',
            width: '100%',
            border: 'none',
        },

        featureTrainingModalImage: {
            width: '100%',
            height: '100%',
            borderTopLeftRadius: variables.componentBorderRadiusLarge,
            borderTopRightRadius: variables.componentBorderRadiusLarge,
        },

        testDriveBannerGap: {
            height: CONST.DESKTOP_HEADER_PADDING * 2,
        },

        twoColumnLayoutCol: {
            flexGrow: 1,
            flexShrink: 1,
            // Choosing a lowest value just above the threshold for the items to adjust width against the various screens. Only 2 items are shown 35 * 2 = 70 thus third item of 35% width can't fit forcing a two column layout.
            flexBasis: '35%',
        },

        thumbnailImageContainerHover: {
            backgroundColor: theme.hoverComponentBG,
        },

        thumbnailImageContainerHighlight: {
            backgroundColor: theme.highlightBG,
        },

        multiScanEducationalPopupImage: {
            backgroundColor: colors.pink700,
            overflow: 'hidden',
            paddingHorizontal: 0,
            aspectRatio: 1.7,
        },

        topBarWrapper: {
            zIndex: 15,
        },

        receiptPreview: {
            position: 'absolute',
            left: 60,
            top: 60,
            width: 380,
            maxHeight: 'calc(100vh - 120px)',
            borderRadius: variables.componentBorderRadiusLarge,
            borderWidth: 1,
            borderColor: theme.border,
            overflow: 'hidden',
            boxShadow: theme.shadow,
            backgroundColor: theme.appBG,
        },

        receiptPreviewEReceiptsContainer: {
            ...sizing.w100,
            ...sizing.h100,
            backgroundColor: colors.green800,
        },
<<<<<<< HEAD
        topBarWrapper: {
            zIndex: 15,
=======

        wideRHPExtendedCardInterpolatorStyles: {
            position: Platform.OS === 'web' ? 'fixed' : 'absolute',
            height: '100%',
            right: 0,
            width: Animated.add(variables.sideBarWidth, receiptPaneRHPWidth),
>>>>>>> ae3b0770
        },
    }) satisfies StaticStyles;

const dynamicStyles = (theme: ThemeColors) =>
    ({
        topLevelNavigationTabBar: (shouldDisplayTopLevelNavigationTabBar: boolean, shouldUseNarrowLayout: boolean, bottomSafeAreaOffset: number) => ({
            // We have to use position fixed to make sure web on safari displays the bottom tab bar correctly.
            // On natives we can use absolute positioning.
            position: Platform.OS === 'web' ? 'fixed' : 'absolute',
            opacity: shouldDisplayTopLevelNavigationTabBar ? 1 : 0,
            pointerEvents: shouldDisplayTopLevelNavigationTabBar ? 'auto' : 'none',
            width: shouldUseNarrowLayout ? '100%' : variables.sideBarWithLHBWidth,
            paddingBottom: bottomSafeAreaOffset,

            // There is a missing border right on the wide layout
            borderRightWidth: shouldUseNarrowLayout ? 0 : 1,
            borderColor: theme.border,
        }),

        uploadFileView: (isSmallScreenWidth: boolean) =>
            ({
                borderRadius: variables.componentBorderRadiusLarge,
                borderWidth: isSmallScreenWidth ? 0 : 2,
                borderColor: theme.borderFocus,
                borderStyle: 'dotted',
                marginBottom: variables.uploadViewMargin,
                marginLeft: variables.uploadViewMargin,
                marginRight: variables.uploadViewMargin,
                justifyContent: 'center',
                alignItems: 'center',
                paddingVertical: 40,
                gap: 4,
                flex: 1,
            }) satisfies ViewStyle,

        autoGrowHeightInputContainer: (textInputHeight: number, minHeight: number, maxHeight: number) =>
            ({
                height: lodashClamp(textInputHeight, minHeight, maxHeight),
                minHeight,
            }) satisfies ViewStyle,

        autoGrowHeightHiddenInput: (maxWidth: number, maxHeight?: number) =>
            ({
                maxWidth,
                maxHeight: maxHeight && maxHeight + 1,
                overflow: 'hidden',
            }) satisfies TextStyle,

        textInputLabelTransformation: (translateY: SharedValue<number>, scale: SharedValue<number>, isForTextComponent?: boolean) => {
            'worklet';

            if (isForTextComponent) {
                return {
                    fontSize: interpolate(scale.get(), [0, ACTIVE_LABEL_SCALE], [0, variables.fontSizeLabel]),
                } satisfies TextStyle;
            }

            return {
                transform: [{translateY: translateY.get()}],
                fontSize: interpolate(scale.get(), [0, ACTIVE_LABEL_SCALE], [0, variables.fontSizeLabel]),
            } satisfies TextStyle;
        },

        textInputAndIconContainer: (isMarkdownEnabled: boolean) => {
            if (isMarkdownEnabled) {
                return {zIndex: -1, flexDirection: 'row'};
            }
            return {
                flex: 1,
                zIndex: -1,
                flexDirection: 'row',
            };
        },

        statusIndicator: (backgroundColor: string = theme.danger) =>
            ({
                borderColor: theme.sidebar,
                backgroundColor,
                borderRadius: 8,
                borderWidth: 2,
                position: 'absolute',
                right: -4,
                top: -3,
                height: 12,
                width: 12,
                zIndex: 10,
            }) satisfies ViewStyle,

        navigationTabBarStatusIndicator: (backgroundColor: string = theme.danger) => ({
            borderColor: theme.sidebar,
            backgroundColor,
            borderRadius: 8,
            borderWidth: 2,
            position: 'absolute',
            right: -2,
            top: -3,
            height: 12,
            width: 12,
            zIndex: 10,
        }),

        RHPNavigatorContainer: (isSmallScreenWidth: boolean) =>
            ({
                ...modalNavigatorContainer(isSmallScreenWidth),
                right: 0,
            }) satisfies ViewStyle,

        OnboardingNavigatorInnerView: (shouldUseNarrowLayout: boolean) =>
            ({
                width: shouldUseNarrowLayout ? variables.onboardingModalWidth : '100%',
                height: shouldUseNarrowLayout ? 732 : '100%',
                maxHeight: '100%',
                borderRadius: shouldUseNarrowLayout ? 16 : 0,
                overflow: 'hidden',
            }) satisfies ViewStyle,

        createMenuPositionSidebar: (windowHeight: number) =>
            ({
                horizontal: 18,
                // Menu should be displayed 12px above the floating action button.
                // To achieve that sidebar must be moved by: distance from the bottom of the sidebar to the fab (variables.fabBottom) + fab height on a wide layout (variables.componentSizeNormal) + distance above the fab (12px)
                vertical: windowHeight - (variables.fabBottom + variables.componentSizeNormal + 12),
            }) satisfies AnchorPosition,

        createAccountMenuPositionProfile: () =>
            ({
                horizontal: 18,
                ...getPopOverVerticalOffset(202 + 40),
            }) satisfies AnchorPosition,

        createMenuPositionReportActionCompose: (shouldUseNarrowLayout: boolean, windowHeight: number, windowWidth: number) =>
            ({
                // On a narrow layout the menu is displayed in ReportScreen in RHP, so it must be moved from the right side of the screen
                horizontal: (shouldUseNarrowLayout ? windowWidth - variables.sideBarWithLHBWidth : variables.sideBarWithLHBWidth + variables.navigationTabBarSize) + 18,
                vertical: windowHeight - CONST.MENU_POSITION_REPORT_ACTION_COMPOSE_BOTTOM,
            }) satisfies AnchorPosition,

        overlayStyles: (current: OverlayStylesParams, isModalOnTheLeft: boolean) =>
            ({
                ...positioning.pFixed,
                // We need to stretch the overlay to cover the sidebar and the translate animation distance.
                left: isModalOnTheLeft ? 0 : -2 * variables.sideBarWidth,
                top: 0,
                bottom: 0,
                right: isModalOnTheLeft ? -2 * variables.sideBarWidth : 0,
                backgroundColor: theme.overlay,
                opacity: current.progress.interpolate({
                    inputRange: [0, 1],
                    outputRange: [0, variables.overlayOpacity],
                    extrapolate: 'clamp',
                }),
            }) satisfies ViewStyle,

        getPDFPasswordFormStyle: (isSmallScreenWidth: boolean) =>
            ({
                width: isSmallScreenWidth ? '100%' : 350,
                flexBasis: isSmallScreenWidth ? '100%' : 350,
                flexGrow: 0,
                alignSelf: 'flex-start',
            }) satisfies ViewStyle,

        centeredModalStyles: (isSmallScreenWidth: boolean, isFullScreenWhenSmall: boolean) =>
            ({
                borderWidth: isSmallScreenWidth && !isFullScreenWhenSmall ? 1 : 0,
                marginHorizontal: isSmallScreenWidth ? 0 : 20,
            }) satisfies ViewStyle,

        twoFactorAuthCodesBox: ({isExtraSmallScreenWidth, isSmallScreenWidth}: TwoFactorAuthCodesBoxParams) => {
            let paddingHorizontal = spacing.ph9;

            if (isSmallScreenWidth) {
                paddingHorizontal = spacing.ph4;
            }

            if (isExtraSmallScreenWidth) {
                paddingHorizontal = spacing.ph2;
            }

            return {
                alignItems: 'center',
                justifyContent: 'center',
                backgroundColor: theme.highlightBG,
                paddingVertical: 28,
                borderRadius: 16,
                marginTop: 32,
                ...paddingHorizontal,
            } satisfies ViewStyle;
        },

        anonymousRoomFooter: (isSmallSizeLayout: boolean) =>
            ({
                flexDirection: isSmallSizeLayout ? 'column' : 'row',
                ...(!isSmallSizeLayout && {
                    alignItems: 'center',
                    justifyContent: 'space-between',
                }),
                padding: 20,
                backgroundColor: theme.cardBG,
                borderRadius: variables.componentBorderRadiusLarge,
                overflow: 'hidden',
            }) satisfies ViewStyle & TextStyle,
        anonymousRoomFooterWordmarkAndLogoContainer: (isSmallSizeLayout: boolean) =>
            ({
                flexDirection: 'row',
                alignItems: 'center',
                ...(isSmallSizeLayout && {
                    justifyContent: 'space-between',
                    marginTop: 16,
                }),
            }) satisfies ViewStyle,

        workspaceUpgradeIntroBox: ({isExtraSmallScreenWidth}: WorkspaceUpgradeIntroBoxParams): ViewStyle => {
            let paddingHorizontal = spacing.ph5;
            let paddingVertical = spacing.pv5;

            if (isExtraSmallScreenWidth) {
                paddingHorizontal = spacing.ph2;
                paddingVertical = spacing.pv2;
            }

            return {
                backgroundColor: theme.highlightBG,
                borderRadius: 16,
                ...paddingVertical,
                ...paddingHorizontal,
            } satisfies ViewStyle;
        },

        rootNavigatorContainerStyles: (isSmallScreenWidth: boolean) =>
            ({marginLeft: isSmallScreenWidth ? 0 : variables.sideBarWithLHBWidth + variables.navigationTabBarSize, flex: 1}) satisfies ViewStyle,
        RHPNavigatorContainerNavigatorContainerStyles: (isSmallScreenWidth: boolean) => ({marginLeft: isSmallScreenWidth ? 0 : variables.sideBarWidth, flex: 1}) satisfies ViewStyle,

        growlNotificationTranslateY: (translateY: SharedValue<number>) => {
            'worklet';

            return {
                transform: [{translateY: translateY.get()}],
            };
        },

        activeDropzoneDashedBorder: (borderColor: string, isActive: boolean) => {
            const browser = getBrowser();
            const isSafariOrChromeBrowser = getPlatform() === CONST.PLATFORM.WEB && (browser === CONST.BROWSER.SAFARI || browser === CONST.BROWSER.CHROME);

            return {
                position: 'absolute',
                top: 0,
                left: 0,
                right: 0,
                bottom: 0,
                width: '100%',
                height: '100%',
                opacity: isActive ? 1 : 0,
                transition: 'opacity 0.2s ease-in',
                ...(isSafariOrChromeBrowser && {
                    backgroundImage: `url("data:image/svg+xml,%3csvg width='100%25' height='100%25' xmlns='http://www.w3.org/2000/svg'%3e%3crect x='1' y='1' width='calc(100%25 - 3px)' height='calc(100%25 - 3px)' fill='none' stroke='${encodeURIComponent(borderColor)}' stroke-width='2' stroke-dasharray='8' stroke-dashoffset='4 8' stroke-linecap='round' rx='8' ry='8' /%3e%3c/svg%3e")`,
                    backgroundSize: '100% 100%',
                    backgroundRepeat: 'no-repeat',
                }),
                // fallback for the desktop and other browsers that this svg doesn't work with
                ...(!isSafariOrChromeBrowser && {
                    borderWidth: 2,
                    borderStyle: 'dashed',
                    borderColor,
                    borderRadius: variables.componentBorderRadiusNormal,
                }),
            };
        },

        attachmentDropOverlay: (isActive?: boolean) => ({
            backgroundColor: isActive ? theme.attachmentDropUIBGActive : theme.attachmentDropUIBG,
            transition: 'background-color 0.2s ease-in',
        }),

        receiptDropOverlay: (isActive?: boolean) => ({
            backgroundColor: isActive ? theme.receiptDropUIBGActive : theme.receiptDropUIBG,
            transition: 'background-color 0.2s ease-in',
        }),

        fileUploadImageWrapper: (fileTopPosition: number) =>
            ({
                position: 'absolute',
                top: fileTopPosition,
            }) satisfies ViewStyle,

        stickyHeaderEmoji: (isSmallScreenWidth: boolean, windowWidth: number) =>
            ({
                position: 'absolute',
                width: isSmallScreenWidth ? windowWidth - 32 : CONST.EMOJI_PICKER_SIZE.WIDTH - 32,
                ...spacing.mh4,
            }) satisfies ViewStyle,

        tabText: (isSelected: boolean, hasIcon = false) =>
            ({
                marginLeft: hasIcon ? 8 : 0,
                ...FontUtils.fontFamily.platform.EXP_NEUE_BOLD,
                color: isSelected ? theme.text : theme.textSupporting,
                lineHeight: variables.lineHeightLarge,
                fontSize: variables.fontSizeLabel,
            }) satisfies TextStyle,

        tabBackground: (hovered: boolean, isFocused: boolean, background: string | Animated.AnimatedInterpolation<string>) => ({
            backgroundColor: hovered && !isFocused ? theme.highlightBG : (background as string),
        }),

        tabOpacity: (
            hovered: boolean,
            isFocused: boolean,
            activeOpacityValue: number | Animated.AnimatedInterpolation<number>,
            inactiveOpacityValue: number | Animated.AnimatedInterpolation<number>,
        ) => ({
            opacity: hovered && !isFocused ? inactiveOpacityValue : activeOpacityValue,
        }),

        overscrollSpacer: (backgroundColor: string, height: number) =>
            ({
                backgroundColor,
                height,
                width: '100%',
                position: 'absolute',
                top: -height,
                left: 0,
                right: 0,
            }) satisfies ViewStyle,

        justSignedInModalAnimation: (is2FARequired: boolean) => ({
            height: is2FARequired ? variables.modalTopIconHeight : variables.modalTopBigIconHeight,
        }),

        aspectRatioLottie: (animation: DotLottieAnimation) => ({aspectRatio: animation.w / animation.h}),

        colorSchemeStyle: (colorScheme: ColorScheme) => ({colorScheme}),

        emptyStateHeader: (isIllustration: boolean) => ({
            borderTopLeftRadius: variables.componentBorderRadiusLarge,
            borderTopRightRadius: variables.componentBorderRadiusLarge,
            minHeight: 200,
            alignItems: isIllustration ? 'center' : undefined,
            justifyContent: isIllustration ? 'center' : undefined,
        }),

        sidePanelOverlay: (isOverlayVisible: boolean) => ({
            ...positioning.pFixed,
            top: 0,
            bottom: 0,
            left: 0,
            right: -variables.sideBarWidth,
            backgroundColor: theme.overlay,
            opacity: isOverlayVisible ? 0 : variables.overlayOpacity,
        }),
        sidePanelContent: (shouldUseNarrowLayout: boolean, isExtraLargeScreenWidth: boolean): ViewStyle => ({
            position: Platform.OS === 'web' ? 'fixed' : 'absolute',
            top: 0,
            bottom: 0,
            right: 0,
            width: shouldUseNarrowLayout ? '100%' : variables.sideBarWidth,
            height: '100%',
            backgroundColor: theme.modalBackground,
            borderLeftWidth: isExtraLargeScreenWidth ? 1 : 0,
            borderLeftColor: theme.border,
        }),

        getSearchBarStyle: (shouldUseNarrowLayout: boolean) => ({
            maxWidth: shouldUseNarrowLayout ? '100%' : 300,
            marginHorizontal: 20,
            marginBottom: 20,
        }),

        getSelectionListPopoverHeight: (itemCount: number, windowHeight: number, isSearchable: boolean) => {
            const SEARCHBAR_HEIGHT = isSearchable ? 52 : 0;
            const SEARCHBAR_PADDING = isSearchable ? 12 : 0;
            const PADDING = 32;
            const GAP = 8;
            const BUTTON_HEIGHT = 40;
            const ESTIMATED_LIST_HEIGHT = itemCount * variables.optionRowHeightCompact + SEARCHBAR_HEIGHT + SEARCHBAR_PADDING;
            const MAX_HEIGHT = CONST.POPOVER_DROPDOWN_MAX_HEIGHT - (PADDING + GAP + BUTTON_HEIGHT);

            // Native platforms don't support maxHeight in the way thats expected, so lets manually set the height to either
            // the listHeight, the max height of the popover, or 90% of the window height, such that we never overflow the screen
            // and never expand over the max height
            const height = Math.min(ESTIMATED_LIST_HEIGHT, MAX_HEIGHT, windowHeight * 0.9);

            return {height};
        },

        getUserSelectionListPopoverHeight: (itemCount: number, windowHeight: number, shouldUseNarrowLayout: boolean) => {
            const BUTTON_HEIGHT = 40;
            const SEARCHBAR_HEIGHT = 50;
            const SEARCHBAR_MARGIN = 14;
            const PADDING = 44 - (shouldUseNarrowLayout ? 32 : 0);
            const ESTIMATED_LIST_HEIGHT = itemCount * variables.optionRowHeightCompact + SEARCHBAR_HEIGHT + SEARCHBAR_MARGIN + BUTTON_HEIGHT + PADDING;

            // Native platforms don't support maxHeight in the way thats expected, so lets manually set the height to either
            // the listHeight, the max height of the popover, or 90% of the window height, such that we never overflow the screen
            // and never expand over the max height
            const height = Math.min(ESTIMATED_LIST_HEIGHT, CONST.POPOVER_DROPDOWN_MAX_HEIGHT, windowHeight * 0.9);
            const width = shouldUseNarrowLayout ? sizing.w100 : {width: CONST.POPOVER_DROPDOWN_WIDTH};

            return {height, ...width};
        },

        testDriveModalContainer: (shouldUseNarrowLayout: boolean) => ({
            // On small/medium screens, we need to remove the top padding
            paddingTop: 0,
            // On larger screens, we need to prevent the modal from becoming too big
            maxWidth: shouldUseNarrowLayout ? undefined : 500,
        }),

        getTestToolsNavigatorOuterView: (shouldUseNarrowLayout: boolean) => ({
            flex: 1,
            justifyContent: shouldUseNarrowLayout ? 'flex-end' : 'center',
            alignItems: 'center',
        }),

        getTestToolsNavigatorInnerView: (shouldUseNarrowLayout: boolean, isAuthenticated: boolean) => {
            const borderBottomRadius = shouldUseNarrowLayout ? 0 : variables.componentBorderRadiusLarge;
            // Use fixed height values based on the actual content height after the removal of the
            // "Use profiling" and "Client side logging" menu items.
            // - ~654px when authenticated
            // - ~400px when unauthenticated
            // For narrow layouts, we keep using percentages because fixed heights like 654px can overflow on mWeb Safari.
            const defaultHeight = shouldUseNarrowLayout ? '78%' : 654;
            const height = isAuthenticated ? defaultHeight : 400;

            return {
                width: shouldUseNarrowLayout ? '100%' : '91%',
                height,
                borderRadius: variables.componentBorderRadiusLarge,
                borderBottomRightRadius: borderBottomRadius,
                borderBottomLeftRadius: borderBottomRadius,
                overflow: 'hidden',
            };
        },
    }) satisfies DynamicStyles;

const customPickerStyles = (theme: ThemeColors) => ({
    picker: (disabled = false, backgroundColor: string = theme.appBG) =>
        ({
            iconContainer: {
                top: Math.round(variables.inputHeight * 0.5) - 11,
                right: 0,
                ...pointerEventsNone,
            },

            inputWeb: {
                appearance: 'none',
                ...(disabled ? cursor.cursorDisabled : cursor.cursorPointer),
                ...picker(theme),
                backgroundColor,
            },

            inputIOS: {
                ...picker(theme),
            },
            done: {
                color: theme.text,
            },
            doneDepressed: {
                // Extracted from react-native-picker-select, src/styles.js
                fontSize: 17,
            },
            modalViewMiddle: {
                backgroundColor: theme.border,
                borderTopWidth: 0,
            },
            modalViewBottom: {
                backgroundColor: theme.highlightBG,
            },

            inputAndroid: {
                ...picker(theme),
            },
        }) satisfies CustomPickerStyle,

    pickerSmall: (disabled = false, backgroundColor: string = theme.highlightBG) =>
        ({
            inputIOS: {
                ...FontUtils.fontFamily.platform.EXP_NEUE,
                fontSize: variables.fontSizeSmall,
                paddingLeft: 0,
                paddingRight: 17,
                paddingTop: 6,
                paddingBottom: 6,
                borderWidth: 0,
                color: theme.text,
                height: 26,
                opacity: 1,
                backgroundColor: 'transparent',
            },
            done: {
                color: theme.text,
            },
            doneDepressed: {
                // Extracted from react-native-picker-select, src/styles.js
                fontSize: 17,
            },
            modalViewMiddle: {
                position: 'relative',
                backgroundColor: theme.border,
                borderTopWidth: 0,
            },
            modalViewBottom: {
                backgroundColor: theme.highlightBG,
            },
            inputWeb: {
                ...FontUtils.fontFamily.platform.EXP_NEUE,
                fontSize: variables.fontSizeSmall,
                paddingLeft: 0,
                paddingRight: 17,
                paddingTop: 6,
                paddingBottom: 6,
                borderWidth: 0,
                color: theme.text,
                appearance: 'none',
                height: 26,
                opacity: 1,
                backgroundColor,
                ...(disabled ? cursor.cursorDisabled : cursor.cursorPointer),
            },
            inputAndroid: {
                ...FontUtils.fontFamily.platform.EXP_NEUE,
                fontSize: variables.fontSizeSmall,
                paddingLeft: 0,
                paddingRight: 17,
                paddingTop: 6,
                paddingBottom: 6,
                borderWidth: 0,
                color: theme.text,
                height: 26,
                opacity: 1,
                backgroundColor: 'transparent',
            },
            iconContainer: {
                top: 7,
                ...pointerEventsNone,
            },
            icon: {
                width: variables.iconSizeExtraSmall,
                height: variables.iconSizeExtraSmall,
            },
            chevronContainer: {
                pointerEvents: 'none',
                opacity: 0,
            },
        }) satisfies CustomPickerStyle,
});
// Styles that don't satify the StyleSheet.create typing, because they are not defined on the top level of the object
const nestedStyles = (theme: ThemeColors) =>
    ({
        webViewStyles: webViewStyles(theme),

        offlineFeedback: {
            deleted: {
                textDecorationLine: 'line-through',
                textDecorationStyle: 'solid',
            },
            pending: {
                opacity: 0.5,
            },
            default: {
                // fixes a crash on iOS when we attempt to remove already unmounted children
                // see https://github.com/Expensify/App/issues/48197 for more details
                // it's a temporary solution while we are working on a permanent fix
                opacity: Platform.OS === 'ios' ? 0.99 : undefined,
            },
            error: {
                flexDirection: 'row',
                alignItems: 'center',
            },
            container: {
                ...spacing.pv2,
            },
            textContainer: {
                flexDirection: 'column',
                flex: 1,
            },
            text: {
                color: theme.textSupporting,
                verticalAlign: 'middle',
                fontSize: variables.fontSizeLabel,
            },
            errorDot: {
                marginRight: 12,
            },
        },

        mapDirection: {
            lineColor: theme.success,
            lineWidth: 7,
        },

        mapDirectionLayer: {
            layout: {'line-join': 'round', 'line-cap': 'round'},
            paint: {'line-color': theme.success, 'line-width': 7},
        },
    }) satisfies Styles;

const styles = (theme: ThemeColors) =>
    ({
        ...staticStyles(theme),
        ...dynamicStyles(theme),
        ...customPickerStyles(theme),
        ...nestedStyles(theme),
    }) satisfies Styles;

type ThemeStyles = ReturnType<typeof styles>;

const defaultStyles = styles(defaultTheme);

export default styles;
export {defaultStyles};
export type {ThemeStyles, StatusBarStyle, ColorScheme, AnchorPosition, AnchorDimensions, OverlayStylesParams};<|MERGE_RESOLUTION|>--- conflicted
+++ resolved
@@ -4,12 +4,7 @@
 import type {LineLayer} from 'react-map-gl';
 import type {ImageStyle, TextStyle, ViewStyle} from 'react-native';
 // eslint-disable-next-line no-restricted-imports
-<<<<<<< HEAD
-import type {Animated, ImageStyle, TextStyle, ViewStyle} from 'react-native';
-import {Platform, StyleSheet} from 'react-native';
-=======
-import {Animated, Platform} from 'react-native';
->>>>>>> ae3b0770
+import {Animated, Platform, StyleSheet} from 'react-native';
 import type {PickerStyle} from 'react-native-picker-select';
 import {interpolate} from 'react-native-reanimated';
 import type {SharedValue} from 'react-native-reanimated';
@@ -1574,30 +1569,6 @@
             top: 1.66, // Pixel-perfect alignment due to a small difference between logo height and breadcrumb text height
         },
 
-<<<<<<< HEAD
-=======
-        RHPNavigatorContainer: (isSmallScreenWidth: boolean) =>
-            ({
-                ...modalNavigatorContainer(isSmallScreenWidth),
-                right: 0,
-            }) satisfies ViewStyle,
-
-        modalStackNavigatorContainer: (isSmallScreenWidth: boolean) => ({
-            width: isSmallScreenWidth ? '100%' : variables.sideBarWidth,
-            height: '100%',
-            right: 0,
-            position: Platform.OS === 'web' ? 'fixed' : 'absolute',
-        }),
-
-        animatedRHPNavigatorContainer: (shouldUseNarrowLayout: boolean, expandedRHPProgress: Animated.Value) => ({
-            height: '100%',
-            width: shouldUseNarrowLayout ? '100%' : Animated.add(variables.sideBarWidth, Animated.multiply(expandedRHPProgress, receiptPaneRHPWidth)),
-            right: 0,
-            position: 'absolute',
-            overflow: 'hidden',
-        }),
-
->>>>>>> ae3b0770
         onboardingNavigatorOuterView: {
             flex: 1,
             justifyContent: 'center',
@@ -1807,25 +1778,6 @@
             height: '100%',
         },
 
-<<<<<<< HEAD
-=======
-        overlayStyles: ({progress, hasMarginRight = false, hasMarginLeft = false}: {progress: OverlayStylesParams; hasMarginRight?: boolean; hasMarginLeft?: boolean}) =>
-            ({
-                ...positioning.pFixed,
-                // We need to stretch the overlay to cover the sidebar and the translate animation distance.
-                left: hasMarginLeft ? variables.receiptPaneRHPMaxWidth : -2 * variables.sideBarWidth,
-                top: 0,
-                bottom: 0,
-                right: hasMarginRight ? variables.sideBarWidth : 0,
-                backgroundColor: theme.overlay,
-                opacity: progress.interpolate({
-                    inputRange: [0, 1],
-                    outputRange: [0, variables.overlayOpacity],
-                    extrapolate: 'clamp',
-                }),
-            }) satisfies ViewStyle,
-
->>>>>>> ae3b0770
         appContent: {
             backgroundColor: theme.appBG,
             overflow: 'hidden',
@@ -2071,11 +2023,6 @@
             justifyContent: 'center',
         },
 
-        emojiHeaderContainerWidth: (isSmallScreenWidth: boolean, windowWidth: number) =>
-            ({
-                width: isSmallScreenWidth ? windowWidth - 32 : CONST.EMOJI_PICKER_SIZE.WIDTH - 32,
-            }) satisfies ViewStyle,
-
         emojiSkinToneTitle: {
             ...spacing.pv1,
             ...FontUtils.fontFamily.platform.EXP_NEUE_BOLD,
@@ -2612,14 +2559,6 @@
             borderRadius: 88,
         },
 
-<<<<<<< HEAD
-=======
-        rootNavigatorContainerStyles: (isSmallScreenWidth: boolean) =>
-            ({marginLeft: isSmallScreenWidth ? 0 : variables.sideBarWithLHBWidth + variables.navigationTabBarSize, flex: 1}) satisfies ViewStyle,
-
-        RHPNavigatorContainerNavigatorContainerStyles: (isSmallScreenWidth: boolean) => ({marginLeft: isSmallScreenWidth ? 0 : variables.sideBarWidth, flex: 1}) satisfies ViewStyle,
-
->>>>>>> ae3b0770
         avatarInnerTextChat: {
             color: theme.text,
             fontSize: variables.fontSizeXLarge,
@@ -2815,12 +2754,6 @@
         flipUpsideDown: {
             transform: `rotate(180deg)`,
         },
-
-        screenWrapperContainer: (minHeight: number | undefined) => ({
-            flex: 1,
-            minHeight,
-            backgroundColor: theme.appBG,
-        }),
 
         navigationScreenCardStyle: {
             height: '100%',
@@ -3639,14 +3572,11 @@
             verticalAlign: 'middle',
         },
 
-<<<<<<< HEAD
-=======
         stickyHeaderEmoji: {
             position: 'absolute',
             ...spacing.mh4,
-        } satisfies ViewStyle,
-
->>>>>>> ae3b0770
+        },
+
         reactionCounterText: {
             fontSize: 13,
             marginLeft: 4,
@@ -5250,17 +5180,12 @@
             ...sizing.h100,
             backgroundColor: colors.green800,
         },
-<<<<<<< HEAD
-        topBarWrapper: {
-            zIndex: 15,
-=======
 
         wideRHPExtendedCardInterpolatorStyles: {
             position: Platform.OS === 'web' ? 'fixed' : 'absolute',
             height: '100%',
             right: 0,
             width: Animated.add(variables.sideBarWidth, receiptPaneRHPWidth),
->>>>>>> ae3b0770
         },
     }) satisfies StaticStyles;
 
@@ -5368,6 +5293,23 @@
                 right: 0,
             }) satisfies ViewStyle,
 
+        modalStackNavigatorContainer: (isSmallScreenWidth: boolean) =>
+            ({
+                width: isSmallScreenWidth ? '100%' : variables.sideBarWidth,
+                height: '100%',
+                right: 0,
+                position: Platform.OS === 'web' ? 'fixed' : 'absolute',
+            }) satisfies ViewStyle,
+
+        animatedRHPNavigatorContainer: (shouldUseNarrowLayout: boolean, expandedRHPProgress: Animated.Value) =>
+            ({
+                height: '100%',
+                width: shouldUseNarrowLayout ? '100%' : Animated.add(variables.sideBarWidth, Animated.multiply(expandedRHPProgress, receiptPaneRHPWidth)),
+                right: 0,
+                position: 'absolute',
+                overflow: 'hidden',
+            }) satisfies ViewStyle,
+
         OnboardingNavigatorInnerView: (shouldUseNarrowLayout: boolean) =>
             ({
                 width: shouldUseNarrowLayout ? variables.onboardingModalWidth : '100%',
@@ -5398,16 +5340,16 @@
                 vertical: windowHeight - CONST.MENU_POSITION_REPORT_ACTION_COMPOSE_BOTTOM,
             }) satisfies AnchorPosition,
 
-        overlayStyles: (current: OverlayStylesParams, isModalOnTheLeft: boolean) =>
+        overlayStyles: ({progress, hasMarginRight = false, hasMarginLeft = false}: {progress: OverlayStylesParams; hasMarginRight?: boolean; hasMarginLeft?: boolean}) =>
             ({
                 ...positioning.pFixed,
                 // We need to stretch the overlay to cover the sidebar and the translate animation distance.
-                left: isModalOnTheLeft ? 0 : -2 * variables.sideBarWidth,
+                left: hasMarginLeft ? variables.receiptPaneRHPMaxWidth : -2 * variables.sideBarWidth,
                 top: 0,
                 bottom: 0,
-                right: isModalOnTheLeft ? -2 * variables.sideBarWidth : 0,
+                right: hasMarginRight ? variables.sideBarWidth : 0,
                 backgroundColor: theme.overlay,
-                opacity: current.progress.interpolate({
+                opacity: progress.interpolate({
                     inputRange: [0, 1],
                     outputRange: [0, variables.overlayOpacity],
                     extrapolate: 'clamp',
@@ -5491,6 +5433,7 @@
 
         rootNavigatorContainerStyles: (isSmallScreenWidth: boolean) =>
             ({marginLeft: isSmallScreenWidth ? 0 : variables.sideBarWithLHBWidth + variables.navigationTabBarSize, flex: 1}) satisfies ViewStyle,
+
         RHPNavigatorContainerNavigatorContainerStyles: (isSmallScreenWidth: boolean) => ({marginLeft: isSmallScreenWidth ? 0 : variables.sideBarWidth, flex: 1}) satisfies ViewStyle,
 
         growlNotificationTranslateY: (translateY: SharedValue<number>) => {
@@ -5546,13 +5489,6 @@
                 top: fileTopPosition,
             }) satisfies ViewStyle,
 
-        stickyHeaderEmoji: (isSmallScreenWidth: boolean, windowWidth: number) =>
-            ({
-                position: 'absolute',
-                width: isSmallScreenWidth ? windowWidth - 32 : CONST.EMOJI_PICKER_SIZE.WIDTH - 32,
-                ...spacing.mh4,
-            }) satisfies ViewStyle,
-
         tabText: (isSelected: boolean, hasIcon = false) =>
             ({
                 marginLeft: hasIcon ? 8 : 0,
@@ -5590,6 +5526,12 @@
             height: is2FARequired ? variables.modalTopIconHeight : variables.modalTopBigIconHeight,
         }),
 
+        screenWrapperContainer: (minHeight: number | undefined) => ({
+            flex: 1,
+            minHeight,
+            backgroundColor: theme.appBG,
+        }),
+
         aspectRatioLottie: (animation: DotLottieAnimation) => ({aspectRatio: animation.w / animation.h}),
 
         colorSchemeStyle: (colorScheme: ColorScheme) => ({colorScheme}),
@@ -5601,6 +5543,11 @@
             alignItems: isIllustration ? 'center' : undefined,
             justifyContent: isIllustration ? 'center' : undefined,
         }),
+
+        emojiHeaderContainerWidth: (isSmallScreenWidth: boolean, windowWidth: number) =>
+            ({
+                width: isSmallScreenWidth ? windowWidth - 32 : CONST.EMOJI_PICKER_SIZE.WIDTH - 32,
+            }) satisfies ViewStyle,
 
         sidePanelOverlay: (isOverlayVisible: boolean) => ({
             ...positioning.pFixed,
