/* eslint-disable @typescript-eslint/naming-convention */
import type {LineLayerStyleProps} from '@rnmapbox/maps/src/utils/MapboxStyles';
import lodashClamp from 'lodash/clamp';
import type {LineLayer} from 'react-map-gl';
import type {AnimatableNumericValue, Animated, ImageStyle, TextStyle, ViewStyle} from 'react-native';
import {StyleSheet} from 'react-native';
import type {CustomAnimation} from 'react-native-animatable';
import type {PickerStyle} from 'react-native-picker-select';
import type {MixedStyleDeclaration, MixedStyleRecord} from 'react-native-render-html';
import type {ValueOf} from 'type-fest';
import type DotLottieAnimation from '@components/LottieAnimations/types';
import * as Browser from '@libs/Browser';
import CONST from '@src/CONST';
import {defaultTheme} from './theme';
import colors from './theme/colors';
import type {ThemeColors} from './theme/types';
import addOutlineWidth from './utils/addOutlineWidth';
import borders from './utils/borders';
import chatContentScrollViewPlatformStyles from './utils/chatContentScrollViewPlatformStyles';
import codeStyles from './utils/codeStyles';
import cursor from './utils/cursor';
import display from './utils/display';
import editedLabelStyles from './utils/editedLabelStyles';
import emojiDefaultStyles from './utils/emojiDefaultStyles';
import flex from './utils/flex';
import FontUtils from './utils/FontUtils';
import getPopOverVerticalOffset from './utils/getPopOverVerticalOffset';
import objectFit from './utils/objectFit';
import optionAlternateTextPlatformStyles from './utils/optionAlternateTextPlatformStyles';
import overflow from './utils/overflow';
import overflowXHidden from './utils/overflowXHidden';
import pointerEventsAuto from './utils/pointerEventsAuto';
import pointerEventsBoxNone from './utils/pointerEventsBoxNone';
import pointerEventsNone from './utils/pointerEventsNone';
import positioning from './utils/positioning';
import sizing from './utils/sizing';
import spacing from './utils/spacing';
import textDecorationLine from './utils/textDecorationLine';
import textUnderline from './utils/textUnderline';
import userSelect from './utils/userSelect';
import visibility from './utils/visibility';
import whiteSpace from './utils/whiteSpace';
import wordBreak from './utils/wordBreak';
import writingDirection from './utils/writingDirection';
import variables from './variables';

type ColorScheme = ValueOf<typeof CONST.COLOR_SCHEME>;
type StatusBarStyle = ValueOf<typeof CONST.STATUS_BAR_STYLE>;

type AnchorDimensions = {
    width: number;
    height: number;
};

type AnchorPosition = {
    horizontal: number;
    vertical: number;
};

type WebViewStyle = {
    tagStyles: MixedStyleRecord;
    baseFontStyle: MixedStyleDeclaration;
};

type CustomPickerStyle = PickerStyle & {icon?: ViewStyle};

type OverlayStylesParams = {progress: Animated.AnimatedInterpolation<string | number>};

type TwoFactorAuthCodesBoxParams = {isExtraSmallScreenWidth: boolean; isSmallScreenWidth: boolean};

type Translation = 'perspective' | 'rotate' | 'rotateX' | 'rotateY' | 'rotateZ' | 'scale' | 'scaleX' | 'scaleY' | 'translateX' | 'translateY' | 'skewX' | 'skewY' | 'matrix';

type OfflineFeedbackStyle = Record<'deleted' | 'pending' | 'error' | 'container' | 'textContainer' | 'text' | 'errorDot', ViewStyle | TextStyle>;

type MapDirectionStyle = Pick<LineLayerStyleProps, 'lineColor' | 'lineWidth'>;

type MapDirectionLayerStyle = Pick<LineLayer, 'layout' | 'paint'>;

type Styles = Record<
    string,
    | ViewStyle
    | TextStyle
    | ImageStyle
    | WebViewStyle
    | OfflineFeedbackStyle
    | MapDirectionStyle
    | MapDirectionLayerStyle
    // eslint-disable-next-line @typescript-eslint/no-explicit-any
    | ((...args: any[]) => ViewStyle | TextStyle | ImageStyle | AnchorPosition | CustomAnimation | CustomPickerStyle)
>;

// touchCallout is an iOS safari only property that controls the display of the callout information when you touch and hold a target
const touchCalloutNone: Pick<ViewStyle, 'WebkitTouchCallout'> = Browser.isMobileSafari() ? {WebkitTouchCallout: 'none'} : {};
// to prevent vertical text offset in Safari for badges, new lineHeight values have been added
const lineHeightBadge: Pick<TextStyle, 'lineHeight'> = Browser.isSafari() ? {lineHeight: variables.lineHeightXSmall} : {lineHeight: variables.lineHeightNormal};

const picker = (theme: ThemeColors) =>
    ({
        backgroundColor: theme.transparent,
        color: theme.text,
        fontFamily: FontUtils.fontFamily.platform.EXP_NEUE,
        fontSize: variables.fontSizeNormal,
        lineHeight: variables.fontSizeNormalHeight,
        paddingBottom: 8,
        paddingTop: 23,
        paddingLeft: 0,
        paddingRight: 25,
        height: variables.inputHeight,
        borderWidth: 0,
        textAlign: 'left',
    } satisfies TextStyle);

const link = (theme: ThemeColors) =>
    ({
        color: theme.link,
        textDecorationColor: theme.link,
        fontFamily: FontUtils.fontFamily.platform.EXP_NEUE,
    } satisfies ViewStyle & MixedStyleDeclaration);

const baseCodeTagStyles = (theme: ThemeColors) =>
    ({
        borderWidth: 1,
        borderRadius: 5,
        borderColor: theme.border,
        backgroundColor: theme.textBackground,
    } satisfies ViewStyle & MixedStyleDeclaration);

const headlineFont = {
    fontFamily: FontUtils.fontFamily.platform.EXP_NEW_KANSAS_MEDIUM,
    fontWeight: '500',
} satisfies TextStyle;

const modalNavigatorContainer = (isSmallScreenWidth: boolean) =>
    ({
        position: 'absolute',
        width: isSmallScreenWidth ? '100%' : variables.sideBarWidth,
        height: '100%',
    } satisfies ViewStyle);

const webViewStyles = (theme: ThemeColors) =>
    ({
        // As of react-native-render-html v6, don't declare distinct styles for
        // custom renderers, the API for custom renderers has changed. Declare the
        // styles in the below "tagStyles" instead. If you need to reuse those
        // styles from the renderer, just pass the "style" prop to the underlying
        // component.
        tagStyles: {
            em: {
                fontFamily: FontUtils.fontFamily.platform.EXP_NEUE,
                fontStyle: 'italic',
            },

            del: {
                textDecorationLine: 'line-through',
                textDecorationStyle: 'solid',
            },

            strong: {
                fontFamily: FontUtils.fontFamily.platform.EXP_NEUE,
                fontWeight: 'bold',
            },

            a: link(theme),

            ul: {
                maxWidth: '100%',
            },

            ol: {
                maxWidth: '100%',
            },

            li: {
                flexShrink: 1,
            },

            blockquote: {
                borderLeftColor: theme.border,
                borderLeftWidth: 4,
                paddingLeft: 12,
                marginTop: 4,
                marginBottom: 4,

                // Overwrite default HTML margin for blockquotes
                marginLeft: 0,
            },

            pre: {
                ...baseCodeTagStyles(theme),
                paddingVertical: 8,
                paddingHorizontal: 12,
                fontSize: 13,
                fontFamily: FontUtils.fontFamily.platform.MONOSPACE,
                marginTop: 0,
                marginBottom: 0,
            },

            code: {
                ...baseCodeTagStyles(theme),
                ...(codeStyles.codeTextStyle as MixedStyleDeclaration),
                paddingLeft: 5,
                paddingRight: 5,
                fontFamily: FontUtils.fontFamily.platform.MONOSPACE,
                // Font size is determined by getCodeFontSize function in `StyleUtils.js`
            },

            img: {
                borderColor: theme.border,
                borderRadius: variables.componentBorderRadiusNormal,
                borderWidth: 1,
                ...touchCalloutNone,
            },

            video: {
                minWidth: CONST.VIDEO_PLAYER.MIN_WIDTH,
                minHeight: CONST.VIDEO_PLAYER.MIN_HEIGHT,
                borderRadius: variables.componentBorderRadiusNormal,
                backgroundColor: theme.highlightBG,
                ...touchCalloutNone,
            },

            p: {
                marginTop: 0,
                marginBottom: 0,
            },
            h1: {
                fontSize: variables.fontSizeLarge,
                marginBottom: 8,
            },
        },

        baseFontStyle: {
            color: theme.text,
            fontSize: variables.fontSizeNormal,
            fontFamily: FontUtils.fontFamily.platform.EXP_NEUE,
            flex: 1,
            lineHeight: variables.fontSizeNormalHeight,
            ...writingDirection.ltr,
        },
    } satisfies WebViewStyle);

const styles = (theme: ThemeColors) =>
    ({
        // Add all of our utility and helper styles
        ...spacing,
        ...borders,
        ...sizing,
        ...flex,
        ...display,
        ...overflow,
        ...positioning,
        ...wordBreak,
        ...whiteSpace,
        ...writingDirection,
        ...cursor,
        ...userSelect,
        ...textUnderline,
        ...objectFit,
        ...textDecorationLine,
        editedLabelStyles,
        emojiDefaultStyles,

        autoCompleteSuggestionsContainer: {
            backgroundColor: theme.appBG,
            borderRadius: 8,
            borderWidth: 1,
            borderColor: theme.border,
            justifyContent: 'center',
            overflow: 'hidden',
            boxShadow: variables.popoverMenuShadow,
            paddingVertical: CONST.AUTO_COMPLETE_SUGGESTER.SUGGESTER_INNER_PADDING,
        },

        autoCompleteSuggestionContainer: {
            flexDirection: 'row',
            alignItems: 'center',
        },

        rtlTextRenderForSafari: {
            textAlign: 'left',
            ...writingDirection.ltr,
        },

        emojiSuggestionsEmoji: {
            fontSize: variables.fontSizeMedium,
            width: 51,
            textAlign: 'center',
        },
        emojiSuggestionsText: {
            fontSize: variables.fontSizeMedium,
            flex: 1,
            ...wordBreak.breakWord,
            ...spacing.pr4,
        },
        emojiTooltipWrapper: {
            ...spacing.p2,
            borderRadius: 8,
        },

        mentionSuggestionsAvatarContainer: {
            width: 24,
            height: 24,
            alignItems: 'center',
            justifyContent: 'center',
        },

        mentionSuggestionsText: {
            fontSize: variables.fontSizeMedium,
            ...spacing.ml2,
        },

        mentionSuggestionsDisplayName: {
            fontFamily: FontUtils.fontFamily.platform.EXP_NEUE_BOLD,
            fontWeight: FontUtils.fontWeight.bold,
        },

        textSupporting: {
            color: theme.textSupporting,
        },

        webViewStyles: webViewStyles(theme),

        link: link(theme),

        linkMuted: {
            color: theme.textSupporting,
            textDecorationColor: theme.textSupporting,
            fontFamily: FontUtils.fontFamily.platform.EXP_NEUE,
        },

        linkMutedHovered: {
            color: theme.textMutedReversed,
        },

        highlightBG: {
            backgroundColor: theme.highlightBG,
        },

        appBG: {
            backgroundColor: theme.appBG,
        },

        h4: {
            fontFamily: FontUtils.fontFamily.platform.EXP_NEUE_BOLD,
            fontSize: variables.fontSizeLabel,
            fontWeight: FontUtils.fontWeight.bold,
        },

        textAlignCenter: {
            textAlign: 'center',
        },

        textAlignRight: {
            textAlign: 'right',
        },

        textAlignLeft: {
            textAlign: 'left',
        },

        verticalAlignTop: {
            verticalAlign: 'top',
        },

        label: {
            fontSize: variables.fontSizeLabel,
            lineHeight: variables.lineHeightLarge,
        },

        textLabel: {
            color: theme.text,
            fontSize: variables.fontSizeLabel,
            lineHeight: variables.lineHeightLarge,
        },

        mutedTextLabel: {
            color: theme.textSupporting,
            fontSize: variables.fontSizeLabel,
            lineHeight: variables.lineHeightLarge,
        },

        mutedNormalTextLabel: {
            color: theme.textSupporting,
            fontSize: variables.fontSizeLabel,
            lineHeight: variables.lineHeightNormal,
        },

        textSmall: {
            fontFamily: FontUtils.fontFamily.platform.EXP_NEUE,
            fontSize: variables.fontSizeSmall,
        },

        textMicro: {
            fontFamily: FontUtils.fontFamily.platform.EXP_NEUE,
            fontSize: variables.fontSizeSmall,
            lineHeight: variables.lineHeightSmall,
        },

        textMicroBold: {
            color: theme.text,
            fontWeight: FontUtils.fontWeight.bold,
            fontFamily: FontUtils.fontFamily.platform.EXP_NEUE_BOLD,
            fontSize: variables.fontSizeSmall,
            lineHeight: variables.lineHeightSmall,
        },

        textMicroSupporting: {
            color: theme.textSupporting,
            fontFamily: FontUtils.fontFamily.platform.EXP_NEUE,
            fontSize: variables.fontSizeSmall,
            lineHeight: variables.lineHeightSmall,
        },

        textExtraSmallSupporting: {
            color: theme.textSupporting,
            fontFamily: FontUtils.fontFamily.platform.EXP_NEUE,
            fontSize: variables.fontSizeExtraSmall,
        },

        textNormal: {
            fontSize: variables.fontSizeNormal,
        },

        textNormalThemeText: {
            color: theme.text,
            fontSize: variables.fontSizeNormal,
        },

        textLarge: {
            fontSize: variables.fontSizeLarge,
        },

        textXXLarge: {
            fontSize: variables.fontSizeXXLarge,
        },

        textXXXLarge: {
            fontSize: variables.fontSizeXXXLarge,
        },

        textHero: {
            fontSize: variables.fontSizeHero,
            fontFamily: FontUtils.fontFamily.platform.EXP_NEW_KANSAS_MEDIUM,
            lineHeight: variables.lineHeightHero,
        },

        textNewKansasNormal: {
            fontFamily: FontUtils.fontFamily.platform.EXP_NEW_KANSAS_MEDIUM,
            fontSize: variables.fontSizeNormal,
        },

        textStrong: {
            fontFamily: FontUtils.fontFamily.platform.EXP_NEUE_BOLD,
            fontWeight: FontUtils.fontWeight.bold,
        },

        fontWeightNormal: {
            fontWeight: FontUtils.fontWeight.normal,
        },

        textHeadline: {
            ...headlineFont,
            ...whiteSpace.preWrap,
            color: theme.heading,
            fontSize: variables.fontSizeXLarge,
            lineHeight: variables.lineHeightXXXLarge,
        },

        textHeadlineH2: {
            ...headlineFont,
            ...whiteSpace.preWrap,
            color: theme.heading,
            fontSize: variables.fontSizeh2,
            lineHeight: variables.lineHeightSizeh2,
        },

        textHeadlineH1: {
            ...headlineFont,
            ...whiteSpace.preWrap,
            color: theme.heading,
            fontSize: variables.fontSizeXLarge,
            lineHeight: variables.lineHeightSizeh1,
        },

        textWhite: {
            color: theme.textLight,
        },

        textBlue: {
            color: theme.link,
        },

        textVersion: {
            color: theme.iconColorfulBackground,
            fontSize: variables.fontSizeNormal,
            lineHeight: variables.lineHeightNormal,
            fontFamily: FontUtils.fontFamily.platform.MONOSPACE,
            textAlign: 'center',
        },

        textNoWrap: {
            ...whiteSpace.noWrap,
        },

        textLineHeightNormal: {
            lineHeight: variables.lineHeightNormal,
        },

        colorReversed: {
            color: theme.textReversed,
        },

        colorMutedReversed: {
            color: theme.textMutedReversed,
        },

        colorMuted: {
            color: theme.textSupporting,
        },

        bgTransparent: {
            backgroundColor: 'transparent',
        },

        bgDark: {
            backgroundColor: theme.inverse,
        },

        opacity0: {
            opacity: 0,
        },

        opacitySemiTransparent: {
            opacity: 0.5,
        },

        opacity1: {
            opacity: 1,
        },

        textDanger: {
            color: theme.danger,
        },

        borderRadiusNormal: {
            borderRadius: variables.buttonBorderRadius,
        },

        borderRadiusComponentLarge: {
            borderRadius: variables.componentBorderRadiusLarge,
        },

        bottomTabBarContainer: {
            flexDirection: 'row',
            height: variables.bottomTabHeight,
            borderTopWidth: 1,
            borderTopColor: theme.border,
            backgroundColor: theme.appBG,
        },

        bottomTabBarItem: {
            height: '100%',
            display: 'flex',
            justifyContent: 'center',
            alignItems: 'center',
        },

        button: {
            backgroundColor: theme.buttonDefaultBG,
            borderRadius: variables.buttonBorderRadius,
            minHeight: variables.componentSizeNormal,
            justifyContent: 'center',
            alignItems: 'center',
            ...spacing.ph3,
            ...spacing.pv0,
        },

        buttonContainer: {
            borderRadius: variables.buttonBorderRadius,
        },

        buttonText: {
            color: theme.text,
            fontFamily: FontUtils.fontFamily.platform.EXP_NEUE_BOLD,
            fontSize: variables.fontSizeNormal,
            fontWeight: FontUtils.fontWeight.bold,
            textAlign: 'center',
            flexShrink: 1,

            // It is needed to unset the Lineheight. We don't need it for buttons as button always contains single line of text.
            // It allows to vertically center the text.
            lineHeight: undefined,

            // Add 1px to the Button text to give optical vertical alignment.
            paddingBottom: 1,
        },

        testRowContainer: {
            ...flex.flexRow,
            ...flex.justifyContentBetween,
            ...flex.alignItemsCenter,
            ...sizing.mnw120,
            height: 64,
        },

        buttonSmall: {
            borderRadius: variables.buttonBorderRadius,
            minHeight: variables.componentSizeSmall,
            minWidth: variables.componentSizeSmall,
            paddingHorizontal: 12,
            backgroundColor: theme.buttonDefaultBG,
        },

        buttonMedium: {
            borderRadius: variables.buttonBorderRadius,
            minHeight: variables.componentSizeNormal,
            minWidth: variables.componentSizeNormal,
            paddingHorizontal: 16,
            backgroundColor: theme.buttonDefaultBG,
        },

        buttonLarge: {
            borderRadius: variables.buttonBorderRadius,
            minHeight: variables.componentSizeLarge,
            minWidth: variables.componentSizeLarge,
            paddingHorizontal: 20,
            backgroundColor: theme.buttonDefaultBG,
        },

        buttonSmallText: {
            fontSize: variables.fontSizeSmall,
            fontFamily: FontUtils.fontFamily.platform.EXP_NEUE_BOLD,
            fontWeight: FontUtils.fontWeight.bold,
            textAlign: 'center',
        },

        buttonMediumText: {
            fontSize: variables.fontSizeLabel,
            fontFamily: FontUtils.fontFamily.platform.EXP_NEUE_BOLD,
            fontWeight: FontUtils.fontWeight.bold,
            textAlign: 'center',
        },

        buttonLargeText: {
            fontSize: variables.fontSizeNormal,
            fontFamily: FontUtils.fontFamily.platform.EXP_NEUE_BOLD,
            fontWeight: FontUtils.fontWeight.bold,
            textAlign: 'center',
        },

        buttonDefaultHovered: {
            backgroundColor: theme.buttonHoveredBG,
            borderWidth: 0,
        },

        buttonSuccess: {
            backgroundColor: theme.success,
            borderWidth: 0,
        },

        buttonOpacityDisabled: {
            opacity: 0.5,
        },

        buttonSuccessHovered: {
            backgroundColor: theme.successHover,
            borderWidth: 0,
        },

        buttonDanger: {
            backgroundColor: theme.danger,
            borderWidth: 0,
        },

        buttonDangerHovered: {
            backgroundColor: theme.dangerHover,
            borderWidth: 0,
        },

        buttonDisabled: {
            backgroundColor: theme.buttonDefaultBG,
            borderWidth: 0,
        },

        buttonDivider: {
            borderRightWidth: 1,
            borderRightColor: theme.buttonHoveredBG,
            ...sizing.h100,
        },

        buttonSuccessDivider: {
            borderRightWidth: 1,
            borderRightColor: theme.successHover,
            ...sizing.h100,
        },

        buttonDangerDivider: {
            borderRightWidth: 1,
            borderRightColor: theme.dangerHover,
            ...sizing.h100,
        },

        noBorderRadius: {
            borderRadius: 0,
        },

        noRightBorderRadius: {
            borderTopRightRadius: 0,
            borderBottomRightRadius: 0,
        },

        noLeftBorderRadius: {
            borderTopLeftRadius: 0,
            borderBottomLeftRadius: 0,
        },

        buttonCTA: {
            ...spacing.mh4,
        },

        buttonCTAIcon: {
            marginRight: 22,
            marginLeft: 8,
            // Align vertically with the Button text
            paddingBottom: 1,
            paddingTop: 1,
        },

        buttonConfirm: {
            margin: 20,
        },

        attachmentButtonBigScreen: {
            minWidth: 300,
            alignSelf: 'center',
        },

        buttonConfirmText: {
            paddingLeft: 20,
            paddingRight: 20,
        },

        buttonSuccessText: {
            color: theme.textLight,
        },

        buttonDangerText: {
            color: theme.textLight,
        },

        hoveredComponentBG: {
            backgroundColor: theme.hoverComponentBG,
        },

        activeComponentBG: {
            backgroundColor: theme.activeComponentBG,
        },

        touchableButtonImage: {
            alignItems: 'center',
            height: variables.componentSizeNormal,
            justifyContent: 'center',
            width: variables.componentSizeNormal,
        },

        visuallyHidden: {
            ...visibility.hidden,
            overflow: 'hidden',
            width: 0,
            height: 0,
        },

        visibilityHidden: {
            ...visibility.hidden,
        },

        loadingVBAAnimation: {
            width: 140,
            height: 140,
        },

        loadingVBAAnimationWeb: {
            width: 140,
            height: 140,
        },

        pickerSmall: (disabled = false, backgroundColor = theme.highlightBG) =>
            ({
                inputIOS: {
                    fontFamily: FontUtils.fontFamily.platform.EXP_NEUE,
                    fontSize: variables.fontSizeSmall,
                    paddingLeft: 0,
                    paddingRight: 17,
                    paddingTop: 6,
                    paddingBottom: 6,
                    borderWidth: 0,
                    color: theme.text,
                    height: 26,
                    opacity: 1,
                    backgroundColor: 'transparent',
                },
                done: {
                    color: theme.text,
                },
                doneDepressed: {
                    // Extracted from react-native-picker-select, src/styles.js
                    fontSize: 17,
                },
                modalViewMiddle: {
                    position: 'relative',
                    backgroundColor: theme.border,
                    borderTopWidth: 0,
                },
                modalViewBottom: {
                    backgroundColor: theme.highlightBG,
                },
                inputWeb: {
                    fontFamily: FontUtils.fontFamily.platform.EXP_NEUE,
                    fontSize: variables.fontSizeSmall,
                    paddingLeft: 0,
                    paddingRight: 17,
                    paddingTop: 6,
                    paddingBottom: 6,
                    borderWidth: 0,
                    color: theme.text,
                    appearance: 'none',
                    height: 26,
                    opacity: 1,
                    backgroundColor,
                    ...(disabled ? cursor.cursorDisabled : cursor.cursorPointer),
                },
                inputAndroid: {
                    fontFamily: FontUtils.fontFamily.platform.EXP_NEUE,
                    fontSize: variables.fontSizeSmall,
                    paddingLeft: 0,
                    paddingRight: 17,
                    paddingTop: 6,
                    paddingBottom: 6,
                    borderWidth: 0,
                    color: theme.text,
                    height: 26,
                    opacity: 1,
                    backgroundColor: 'transparent',
                },
                iconContainer: {
                    top: 7,
                    ...pointerEventsNone,
                },
                icon: {
                    width: variables.iconSizeExtraSmall,
                    height: variables.iconSizeExtraSmall,
                },
                chevronContainer: {
                    pointerEvents: 'none',
                    opacity: 0,
                },
            } satisfies CustomPickerStyle),

        badge: {
            backgroundColor: theme.border,
            borderRadius: 14,
            height: variables.iconSizeNormal,
            flexDirection: 'row',
            paddingHorizontal: 7,
            alignItems: 'center',
        },

        defaultBadge: {
            backgroundColor: theme.transparent,
            borderWidth: 1,
            borderRadius: variables.componentBorderRadiusSmall,
            borderColor: theme.buttonHoveredBG,
            paddingHorizontal: 12,
            minHeight: 28,
            height: variables.iconSizeNormal,
            flexDirection: 'row',
            alignItems: 'center',
        },

        environmentBadge: {
            minHeight: 12,
            borderRadius: 14,
            paddingHorizontal: 7,
            minWidth: 22,
            borderWidth: 0,
        },

        badgeSuccess: {
            borderColor: theme.success,
        },

        badgeEnvironmentSuccess: {
            backgroundColor: theme.success,
        },

        badgeSuccessPressed: {
            borderColor: theme.successHover,
        },

        badgeAdHocSuccess: {
            backgroundColor: theme.badgeAdHoc,
            minWidth: 28,
        },

        badgeAdHocSuccessPressed: {
            backgroundColor: theme.badgeAdHocHover,
        },

        badgeDanger: {
            borderColor: theme.danger,
        },

        badgeEnvironmentDanger: {
            backgroundColor: theme.danger,
        },

        badgeDangerPressed: {
            borderColor: theme.dangerPressed,
        },

        badgeBordered: {
            backgroundColor: theme.transparent,
            borderWidth: 1,
            borderRadius: variables.componentBorderRadiusSmall,
            borderColor: theme.border,
            paddingHorizontal: 12,
            minHeight: 28,
        },

        badgeSmall: {
            backgroundColor: theme.border,
            borderRadius: variables.componentBorderRadiusSmall,
            borderColor: theme.border,
            paddingHorizontal: 6,
            minHeight: 20,
        },

        badgeText: {
            color: theme.text,
            fontSize: variables.fontSizeSmall,
            ...lineHeightBadge,
            ...whiteSpace.noWrap,
        },

        activeItemBadge: {
            borderColor: theme.buttonHoveredBG,
        },

        border: {
            borderWidth: 1,
            borderRadius: variables.componentBorderRadius,
            borderColor: theme.border,
        },

        borderColorFocus: {
            borderColor: theme.borderFocus,
        },

        borderColorDanger: {
            borderColor: theme.danger,
        },

        textInputDisabled: {
            // Adding disabled color theme to indicate user that the field is not editable.
            backgroundColor: theme.highlightBG,
            borderBottomWidth: 2,
            borderColor: theme.borderLighter,
            // Adding browser specefic style to bring consistency between Safari and other platforms.
            // Applying the Webkit styles only to browsers as it is not available in native.
            ...(Browser.getBrowser()
                ? {
                      WebkitTextFillColor: theme.textSupporting,
                      WebkitOpacity: 1,
                  }
                : {}),
            color: theme.textSupporting,
        },

        uploadReceiptView: (isSmallScreenWidth: boolean) =>
            ({
                borderRadius: variables.componentBorderRadiusLarge,
                borderWidth: isSmallScreenWidth ? 0 : 2,
                borderColor: theme.borderFocus,
                borderStyle: 'dotted',
                marginBottom: 20,
                marginLeft: 20,
                marginRight: 20,
                justifyContent: 'center',
                alignItems: 'center',
                paddingVertical: 40,
                gap: 4,
                flex: 1,
            } satisfies ViewStyle),

        receiptViewTextContainer: {
            paddingHorizontal: 40,
            ...sizing.w100,
        },

        cameraView: {
            flex: 1,
            overflow: 'hidden',
            borderRadius: variables.componentBorderRadiusXLarge,
            borderStyle: 'solid',
            borderWidth: variables.componentBorderWidth,
            backgroundColor: theme.highlightBG,
            borderColor: theme.appBG,
            display: 'flex',
            justifyContent: 'center',
            justifyItems: 'center',
        },

        cameraFocusIndicator: {
            position: 'absolute',
            left: -32,
            top: -32,
            width: 64,
            height: 64,
            borderRadius: 32,
            borderWidth: 2,
            borderColor: theme.white,
            pointerEvents: 'none',
        },

        permissionView: {
            paddingVertical: 108,
            paddingHorizontal: 61,
            alignItems: 'center',
            justifyContent: 'center',
        },

        headerAnonymousFooter: {
            color: theme.heading,
            fontFamily: FontUtils.fontFamily.platform.EXP_NEW_KANSAS_MEDIUM,
            fontSize: variables.fontSizeXLarge,
            lineHeight: variables.lineHeightXXLarge,
        },

        headerText: {
            color: theme.heading,
            fontFamily: FontUtils.fontFamily.platform.EXP_NEUE_BOLD,
            fontSize: variables.fontSizeNormal,
            fontWeight: FontUtils.fontWeight.bold,
        },

        headerGap: {
            height: CONST.DESKTOP_HEADER_PADDING,
        },

        reportOptions: {
            marginLeft: 8,
        },

        chatItemComposeSecondaryRow: {
            height: CONST.CHAT_FOOTER_SECONDARY_ROW_HEIGHT,
            marginBottom: CONST.CHAT_FOOTER_SECONDARY_ROW_PADDING,
            marginTop: CONST.CHAT_FOOTER_SECONDARY_ROW_PADDING,
        },

        chatItemComposeSecondaryRowSubText: {
            color: theme.textSupporting,
            fontFamily: FontUtils.fontFamily.platform.EXP_NEUE,
            fontSize: variables.fontSizeSmall,
            lineHeight: variables.lineHeightSmall,
        },

        chatItemComposeSecondaryRowOffset: {
            marginLeft: variables.chatInputSpacing,
        },

        offlineIndicator: {
            marginLeft: variables.chatInputSpacing,
        },

        offlineIndicatorMobile: {
            paddingLeft: 20,
            paddingTop: 5,
            paddingBottom: 30,
            marginBottom: -25,
        },

        offlineIndicatorRow: {
            height: 25,
        },

        // Actions
        actionAvatar: {
            borderRadius: 20,
        },

        componentHeightLarge: {
            height: variables.inputHeight,
        },

        calendarHeader: {
            height: 50,
            flexDirection: 'row',
            justifyContent: 'space-between',
            alignItems: 'center',
            paddingHorizontal: 15,
            paddingRight: 5,
            ...userSelect.userSelectNone,
        },

        calendarDayRoot: {
            flex: 1,
            height: 45,
            justifyContent: 'center',
            alignItems: 'center',
            ...userSelect.userSelectNone,
        },

        calendarDayContainer: {
            width: 30,
            height: 30,
            justifyContent: 'center',
            alignItems: 'center',
            borderRadius: 15,
            overflow: 'hidden',
        },

        buttonDefaultBG: {
            backgroundColor: theme.buttonDefaultBG,
        },

        buttonHoveredBG: {
            backgroundColor: theme.buttonHoveredBG,
        },

        autoGrowHeightInputContainer: (textInputHeight: number, minHeight: number, maxHeight: number) =>
            ({
                height: lodashClamp(textInputHeight, minHeight, maxHeight),
                minHeight,
            } satisfies ViewStyle),

        autoGrowHeightHiddenInput: (maxWidth: number, maxHeight?: number) =>
            ({
                maxWidth,
                maxHeight: maxHeight && maxHeight + 1,
                overflow: 'hidden',
            } satisfies TextStyle),

        textInputContainer: {
            flex: 1,
            justifyContent: 'center',
            height: '100%',
            backgroundColor: 'transparent',
            overflow: 'hidden',
            borderBottomWidth: 2,
            borderColor: theme.border,
        },

        optionRowAmountInput: {
            textAlign: 'right',
        },

        textInputLabel: {
            position: 'absolute',
            left: 0,
            top: 0,
            fontSize: variables.fontSizeNormal,
            color: theme.textSupporting,
            fontFamily: FontUtils.fontFamily.platform.EXP_NEUE,
            width: '100%',
            zIndex: 1,
        },

        textInputLabelBackground: {
            position: 'absolute',
            top: 0,
            width: '100%',
            height: 23,
            backgroundColor: theme.componentBG,
        },

        textInputLabelDesktop: {
            transformOrigin: 'left center',
        },

        textInputLabelTransformation: (translateY: AnimatableNumericValue, translateX: AnimatableNumericValue, scale: AnimatableNumericValue) =>
            ({
                transform: [{translateY}, {translateX}, {scale}],
            } satisfies TextStyle),

        baseTextInput: {
            fontFamily: FontUtils.fontFamily.platform.EXP_NEUE,
            fontSize: variables.fontSizeNormal,
            lineHeight: variables.lineHeightXLarge,
            color: theme.text,
            paddingTop: 23,
            paddingBottom: 8,
            paddingLeft: 0,
            borderWidth: 0,
        },

        textInputMultiline: {
            scrollPadding: '23px 0 0 0',
        },

        textInputMultilineContainer: {
            paddingTop: 23,
        },

        textInputAndIconContainer: {
            flex: 1,
            height: '100%',
            zIndex: -1,
            flexDirection: 'row',
        },

        textInputDesktop: addOutlineWidth(theme, {}, 0),

        textInputIconContainer: {
            paddingHorizontal: 11,
            justifyContent: 'center',
            margin: 1,
        },

        textInputLeftIconContainer: {
            justifyContent: 'center',
            paddingRight: 8,
        },

        secureInput: {
            borderTopRightRadius: 0,
            borderBottomRightRadius: 0,
        },

        textInput: {
            backgroundColor: 'transparent',
            borderRadius: variables.componentBorderRadiusNormal,
            height: variables.inputComponentSizeNormal,
            borderColor: theme.border,
            borderWidth: 1,
            color: theme.text,
            fontFamily: FontUtils.fontFamily.platform.EXP_NEUE,
            fontSize: variables.fontSizeNormal,
            paddingLeft: 12,
            paddingRight: 12,
            paddingTop: 10,
            paddingBottom: 10,
            verticalAlign: 'middle',
        },

        textInputPrefixWrapper: {
            position: 'absolute',
            left: 0,
            top: 0,
            height: variables.inputHeight,
            display: 'flex',
            flexDirection: 'row',
            alignItems: 'center',
            paddingTop: 23,
            paddingBottom: 8,
        },

        textInputPrefix: {
            color: theme.text,
            fontFamily: FontUtils.fontFamily.platform.EXP_NEUE,
            fontSize: variables.fontSizeNormal,
            verticalAlign: 'middle',
        },

        pickerContainer: {
            borderBottomWidth: 2,
            paddingLeft: 0,
            borderStyle: 'solid',
            borderColor: theme.border,
            justifyContent: 'center',
            backgroundColor: 'transparent',
            height: variables.inputHeight,
            overflow: 'hidden',
        },

        pickerContainerSmall: {
            height: variables.inputHeightSmall,
        },

        pickerLabel: {
            position: 'absolute',
            left: 0,
            top: 6,
            zIndex: 1,
        },

        picker: (disabled = false, backgroundColor = theme.appBG) =>
            ({
                iconContainer: {
                    top: Math.round(variables.inputHeight * 0.5) - 11,
                    right: 0,
                    ...pointerEventsNone,
                },

                inputWeb: {
                    appearance: 'none',
                    ...(disabled ? cursor.cursorDisabled : cursor.cursorPointer),
                    ...picker(theme),
                    backgroundColor,
                },

                inputIOS: {
                    ...picker(theme),
                },
                done: {
                    color: theme.text,
                },
                doneDepressed: {
                    // Extracted from react-native-picker-select, src/styles.js
                    fontSize: 17,
                },
                modalViewMiddle: {
                    backgroundColor: theme.border,
                    borderTopWidth: 0,
                },
                modalViewBottom: {
                    backgroundColor: theme.highlightBG,
                },

                inputAndroid: {
                    ...picker(theme),
                },
            } satisfies CustomPickerStyle),

        disabledText: {
            color: theme.icon,
        },

        inputDisabled: {
            backgroundColor: theme.highlightBG,
            color: theme.icon,
        },

        noOutline: addOutlineWidth(theme, {}, 0),

        labelStrong: {
            fontFamily: FontUtils.fontFamily.platform.EXP_NEUE,
            fontWeight: 'bold',
            fontSize: variables.fontSizeLabel,
            lineHeight: variables.lineHeightNormal,
        },

        textLabelSupporting: {
            fontFamily: FontUtils.fontFamily.platform.EXP_NEUE,
            fontSize: variables.fontSizeLabel,
            color: theme.textSupporting,
        },

        textLabelSupportingEmptyValue: {
            fontFamily: FontUtils.fontFamily.platform.EXP_NEUE,
            fontSize: variables.fontSizeNormal,
            fontWeight: FontUtils.fontWeight.normal,
            color: theme.textSupporting,
        },

        textLabelSupportingNormal: {
            fontFamily: FontUtils.fontFamily.platform.EXP_NEUE,
            fontSize: variables.fontSizeLabel,
            color: theme.textSupporting,
            fontWeight: FontUtils.fontWeight.normal,
        },

        textLabelError: {
            fontFamily: FontUtils.fontFamily.platform.EXP_NEUE,
            fontSize: variables.fontSizeLabel,
            color: theme.textError,
        },

        textReceiptUpload: {
            ...headlineFont,
            fontSize: variables.fontSizeXLarge,
            color: theme.text,
            textAlign: 'center',
        },

        subTextReceiptUpload: {
            fontFamily: FontUtils.fontFamily.platform.EXP_NEUE,
            lineHeight: variables.lineHeightLarge,
            textAlign: 'center',
            color: theme.text,
        },

        furtherDetailsText: {
            fontFamily: FontUtils.fontFamily.platform.EXP_NEUE,
            fontSize: variables.fontSizeSmall,
            color: theme.textSupporting,
        },

        lh14: {
            lineHeight: variables.lineHeightSmall,
        },

        lh16: {
            lineHeight: 16,
        },

        lh20: {
            lineHeight: 20,
        },

        lh140Percent: {
            lineHeight: '140%',
        },

        formHelp: {
            color: theme.textSupporting,
            fontSize: variables.fontSizeLabel,
            lineHeight: variables.lineHeightNormal,
            marginBottom: 4,
        },

        formError: {
            color: theme.textError,
            fontSize: variables.fontSizeLabel,
            lineHeight: variables.lineHeightNormal,
            marginBottom: 4,
        },

        formSuccess: {
            color: theme.success,
            fontSize: variables.fontSizeLabel,
            lineHeight: 18,
            marginBottom: 4,
        },

        signInPage: {
            backgroundColor: theme.highlightBG,
            minHeight: '100%',
            flex: 1,
        },

        signInPageHeroCenter: {
            position: 'absolute',
            top: 0,
            left: 0,
            right: 0,
            bottom: 0,
            justifyContent: 'center',
            alignItems: 'center',
        },

        signInPageGradient: {
            height: '100%',
            width: 540,
            position: 'absolute',
            top: 0,
            left: 0,
        },

        signInPageGradientMobile: {
            height: 300,
            width: 800,
            position: 'absolute',
            top: 0,
            left: 0,
        },

        signInBackground: {
            position: 'absolute',
            bottom: 0,
            left: 0,
            minHeight: 700,
        },

        signInPageInner: {
            marginLeft: 'auto',
            marginRight: 'auto',
            height: '100%',
            width: '100%',
        },

        signInPageContentTopSpacer: {
            maxHeight: 132,
            minHeight: 24,
        },

        signInPageContentTopSpacerSmallScreens: {
            maxHeight: 132,
            minHeight: 45,
        },

        signInPageLeftContainer: {
            paddingLeft: 40,
            paddingRight: 40,
        },

        signInPageLeftContainerWide: {
            maxWidth: variables.sideBarWidth,
        },

        signInPageWelcomeFormContainer: {
            maxWidth: CONST.SIGN_IN_FORM_WIDTH,
        },

        signInPageWelcomeTextContainer: {
            width: CONST.SIGN_IN_FORM_WIDTH,
        },

        changeExpensifyLoginLinkContainer: {
            flexDirection: 'row',
            flexWrap: 'wrap',
            ...wordBreak.breakWord,
        },

        // Sidebar Styles
        sidebar: {
            backgroundColor: theme.sidebar,
            height: '100%',
        },

        sidebarHeaderContainer: {
            flexDirection: 'row',
            paddingHorizontal: 20,
            paddingVertical: 19,
            justifyContent: 'space-between',
            alignItems: 'center',
        },

        subNavigationContainer: {
            backgroundColor: theme.sidebar,
            flex: 1,
            borderTopLeftRadius: variables.componentBorderRadiusRounded,
        },

        sidebarAnimatedWrapperContainer: {
            height: '100%',
            position: 'absolute',
        },

        sidebarFooter: {
            display: 'flex',
            justifyContent: 'center',
            width: '100%',
            paddingLeft: 20,
        },

        sidebarAvatar: {
            borderRadius: variables.sidebarAvatarSize,
            height: variables.sidebarAvatarSize,
            width: variables.sidebarAvatarSize,
        },

        selectedAvatarBorder: {
            padding: 2,
            borderWidth: 2,
            borderRadius: 20,
            borderColor: theme.success,
        },

        statusIndicator: (backgroundColor = theme.danger) =>
            ({
                borderColor: theme.sidebar,
                backgroundColor,
                borderRadius: 8,
                borderWidth: 2,
                position: 'absolute',
                right: -4,
                top: -3,
                height: 12,
                width: 12,
                zIndex: 10,
            } satisfies ViewStyle),

        bottomTabStatusIndicator: (backgroundColor = theme.danger) => ({
            borderColor: theme.sidebar,
            backgroundColor,
            borderRadius: 8,
            borderWidth: 2,
            position: 'absolute',
            right: -3,
            top: -4,
            height: 12,
            width: 12,
            zIndex: 10,
        }),

        floatingActionButton: {
            backgroundColor: theme.success,
            height: variables.componentSizeLarge,
            width: variables.componentSizeLarge,
            borderRadius: 999,
            alignItems: 'center',
            justifyContent: 'center',
        },

        sidebarFooterUsername: {
            color: theme.heading,
            fontSize: variables.fontSizeLabel,
            fontWeight: '700',
            width: 200,
            textOverflow: 'ellipsis',
            overflow: 'hidden',
            ...whiteSpace.noWrap,
        },

        sidebarFooterLink: {
            color: theme.textSupporting,
            fontSize: variables.fontSizeSmall,
            textDecorationLine: 'none',
            fontFamily: FontUtils.fontFamily.platform.EXP_NEUE,
            lineHeight: 20,
        },

        sidebarListContainer: {
            paddingBottom: 4,
        },

        sidebarListItem: {
            justifyContent: 'center',
            textDecorationLine: 'none',
        },

        breadcrumsContainer: {
            minHeight: 24,
        },

        breadcrumb: {
            color: theme.textSupporting,
            fontSize: variables.breadcrumbsFontSize,
            ...headlineFont,
        },

        breadcrumbStrong: {
            color: theme.text,
            fontSize: variables.breadcrumbsFontSize,
        },

        breadcrumbSeparator: {
            color: theme.icon,
            fontSize: variables.breadcrumbsFontSize,
            ...headlineFont,
        },

        breadcrumbLogo: {
            top: 1.66, // Pixel-perfect alignment due to a small difference between logo height and breadcrumb text height
        },

        LHPNavigatorContainer: (isSmallScreenWidth: boolean) =>
            ({
                ...modalNavigatorContainer(isSmallScreenWidth),
                left: 0,
            } satisfies ViewStyle),

        RHPNavigatorContainer: (isSmallScreenWidth: boolean) =>
            ({
                ...modalNavigatorContainer(isSmallScreenWidth),
                right: 0,
            } satisfies ViewStyle),

        onboardingNavigatorOuterView: {
            flex: 1,
            justifyContent: 'center',
            alignItems: 'center',
        },

        OnboardingNavigatorInnerView: (shouldUseNarrowLayout: boolean) =>
            ({
                width: shouldUseNarrowLayout ? variables.onboardingModalWidth : '100%',
                height: shouldUseNarrowLayout ? 732 : '100%',
                maxHeight: '100%',
                borderRadius: shouldUseNarrowLayout ? 16 : 0,
                overflow: 'hidden',
            } satisfies ViewStyle),

        welcomeVideoNarrowLayout: {
            width: variables.onboardingModalWidth,
        },

        onlyEmojisText: {
            fontSize: variables.fontSizeOnlyEmojis,
            lineHeight: variables.fontSizeOnlyEmojisHeight,
        },

        onlyEmojisTextLineHeight: {
            lineHeight: variables.fontSizeOnlyEmojisHeight,
        },

        createMenuPositionSidebar: (windowHeight: number) =>
            ({
                horizontal: 18,
                // Menu should be displayed 12px above the floating action button.
                // To achieve that sidebar must be moved by: distance from the bottom of the sidebar to the fab (variables.fabBottom) + fab height (variables.componentSizeLarge) + distance above the fab (12px)
                vertical: windowHeight - (variables.fabBottom + variables.componentSizeLarge + 12),
            } satisfies AnchorPosition),

        createAccountMenuPositionProfile: () =>
            ({
                horizontal: 18,
                ...getPopOverVerticalOffset(202 + 40),
            } satisfies AnchorPosition),

        createMenuPositionReportActionCompose: (shouldUseNarrowLayout: boolean, windowHeight: number, windowWidth: number) =>
            ({
                // On a narrow layout the menu is displayed in ReportScreen in RHP, so it must be moved from the right side of the screen
                horizontal: (shouldUseNarrowLayout ? windowWidth - variables.sideBarWidth : variables.sideBarWidth) + 18,
                vertical: windowHeight - CONST.MENU_POSITION_REPORT_ACTION_COMPOSE_BOTTOM,
            } satisfies AnchorPosition),

        createMenuPositionRightSidepane: {
            right: 18,
            bottom: 75,
        },

        createMenuContainer: {
            width: variables.sideBarWidth - 40,
            paddingVertical: 12,
        },

        createMenuHeaderText: {
            fontFamily: FontUtils.fontFamily.platform.EXP_NEUE,
            fontSize: variables.fontSizeLabel,
            color: theme.textSupporting,
        },

        popoverMenuItem: {
            flexDirection: 'row',
            borderRadius: 0,
            paddingHorizontal: 20,
            paddingVertical: 12,
            justifyContent: 'space-between',
            width: '100%',
        },

        popoverMenuIcon: {
            width: variables.componentSizeNormal,
            justifyContent: 'center',
            alignItems: 'center',
        },

        rightLabelMenuItem: {
            fontSize: variables.fontSizeLabel,
            color: theme.textSupporting,
        },

        popoverMenuText: {
            fontSize: variables.fontSizeNormal,
            color: theme.heading,
        },

        popoverInnerContainer: {
            paddingTop: 0, // adjusting this because the mobile modal adds additional padding that we don't need for our layout
            maxHeight: '95%',
        },

        menuItemTextContainer: {
            minHeight: variables.componentSizeNormal,
        },

        chatLinkRowPressable: {
            minWidth: 0,
            textDecorationLine: 'none',
            flex: 1,
        },

        sidebarLink: {
            textDecorationLine: 'none',
        },

        sidebarLinkLHN: {
            textDecorationLine: 'none',
            marginLeft: 12,
            marginRight: 12,
            borderRadius: 8,
        },

        sidebarLinkInner: {
            alignItems: 'center',
            flexDirection: 'row',
            paddingLeft: 20,
            paddingRight: 20,
        },

        sidebarLinkInnerLHN: {
            alignItems: 'center',
            flexDirection: 'row',
            paddingLeft: 8,
            paddingRight: 8,
            marginHorizontal: 12,
            borderRadius: variables.componentBorderRadiusNormal,
        },

        sidebarLinkText: {
            color: theme.textSupporting,
            fontSize: variables.fontSizeNormal,
            textDecorationLine: 'none',
            overflow: 'hidden',
        },

        sidebarLinkHover: {
            backgroundColor: theme.sidebarHover,
        },

        sidebarLinkHoverLHN: {
            backgroundColor: theme.highlightBG,
        },

        sidebarLinkActive: {
            backgroundColor: theme.buttonHoveredBG,
            textDecorationLine: 'none',
        },

        sidebarLinkActiveLHN: {
            backgroundColor: theme.highlightBG,
            textDecorationLine: 'none',
        },

        sidebarLinkTextBold: {
            fontFamily: FontUtils.fontFamily.platform.EXP_NEUE_BOLD,
            fontWeight: FontUtils.fontWeight.bold,
            color: theme.heading,
        },

        sidebarLinkActiveText: {
            color: theme.textSupporting,
            fontSize: variables.fontSizeNormal,
            textDecorationLine: 'none',
            overflow: 'hidden',
        },

        optionItemAvatarNameWrapper: {
            minWidth: 0,
            flex: 1,
        },

        optionDisplayName: {
            fontFamily: FontUtils.fontFamily.platform.EXP_NEUE,
            minHeight: variables.alternateTextHeight,
            lineHeight: variables.lineHeightXLarge,
            ...whiteSpace.noWrap,
        },

        optionDisplayNameCompact: {
            minWidth: 'auto',
            flexBasis: 'auto',
            flexGrow: 0,
            flexShrink: 1,
        },

        displayNameTooltipEllipsis: {
            position: 'absolute',
            opacity: 0,
            right: 0,
            bottom: 0,
        },

        optionAlternateText: {
            minHeight: variables.alternateTextHeight,
            lineHeight: variables.lineHeightXLarge,
        },

        optionAlternateTextCompact: {
            flexShrink: 1,
            flexGrow: 1,
            flexBasis: 'auto',
            ...optionAlternateTextPlatformStyles,
        },

        optionRow: {
            minHeight: variables.optionRowHeight,
            paddingTop: 12,
            paddingBottom: 12,
        },

        optionRowSelected: {
            backgroundColor: theme.activeComponentBG,
        },

        optionRowDisabled: {
            color: theme.textSupporting,
        },

        optionRowCompact: {
            height: variables.optionRowHeightCompact,
            paddingTop: 12,
            paddingBottom: 12,
        },

        optionsListSectionHeader: {
            marginTop: 8,
            marginBottom: 4,
        },

        emptyWorkspaceIllustrationStyle: {
            marginTop: 12,
            marginBottom: -20,
        },

        travelIllustrationStyle: {
            marginTop: 16,
            marginBottom: -16,
        },

        overlayStyles: (current: OverlayStylesParams, isModalOnTheLeft: boolean) =>
            ({
                ...positioning.pFixed,
                // We need to stretch the overlay to cover the sidebar and the translate animation distance.
                left: isModalOnTheLeft ? 0 : -2 * variables.sideBarWidth,
                top: 0,
                bottom: 0,
                right: isModalOnTheLeft ? -2 * variables.sideBarWidth : 0,
                backgroundColor: theme.overlay,
                opacity: current.progress.interpolate({
                    inputRange: [0, 1],
                    outputRange: [0, variables.overlayOpacity],
                    extrapolate: 'clamp',
                }),
            } satisfies ViewStyle),

        nativeOverlayStyles: (current: OverlayStylesParams) =>
            ({
                position: 'absolute',
                backgroundColor: theme.overlay,
                width: '100%',
                height: '100%',
                opacity: current.progress.interpolate({
                    inputRange: [0, 1],
                    outputRange: [0, variables.overlayOpacity],
                    extrapolate: 'clamp',
                }),
            } satisfies ViewStyle),

        appContent: {
            backgroundColor: theme.appBG,
            overflow: 'hidden',
        },

        appContentHeader: {
            height: variables.contentHeaderHeight,
            justifyContent: 'center',
            display: 'flex',
            paddingRight: 20,
        },

        appContentHeaderTitle: {
            alignItems: 'center',
            flexDirection: 'row',
        },

        LHNToggle: {
            alignItems: 'center',
            height: variables.contentHeaderHeight,
            justifyContent: 'center',
            paddingRight: 10,
            paddingLeft: 20,
        },

        LHNToggleIcon: {
            height: 15,
            width: 18,
        },

        chatContentScrollViewWithHeaderLoader: {
            paddingTop: CONST.CHAT_HEADER_LOADER_HEIGHT,
        },

        chatContentScrollView: {
            flexGrow: 1,
            justifyContent: 'flex-start',
            paddingBottom: 16,
            ...chatContentScrollViewPlatformStyles,
        },

        // Chat Item
        chatItem: {
            display: 'flex',
            flexDirection: 'row',
            paddingTop: 8,
            paddingBottom: 8,
            paddingLeft: 20,
            paddingRight: 20,
        },

        chatItemRightGrouped: {
            flexGrow: 1,
            flexShrink: 1,
            flexBasis: 0,
            position: 'relative',
            marginLeft: variables.chatInputSpacing,
        },

        chatItemRight: {
            flexGrow: 1,
            flexShrink: 1,
            flexBasis: 0,
            position: 'relative',
        },

        chatItemMessageHeader: {
            alignItems: 'center',
            display: 'flex',
            flexDirection: 'row',
            flexWrap: 'nowrap',
        },

        chatItemMessageHeaderSender: {
            color: theme.heading,
            fontFamily: FontUtils.fontFamily.platform.EXP_NEUE_BOLD,
            fontSize: variables.fontSizeNormal,
            fontWeight: FontUtils.fontWeight.bold,
            lineHeight: variables.lineHeightXLarge,
            ...wordBreak.breakWord,
        },

        chatItemMessageHeaderTimestamp: {
            flexShrink: 0,
            color: theme.textSupporting,
            fontSize: variables.fontSizeSmall,
            paddingTop: 2,
        },

        chatItemMessage: {
            color: theme.text,
            fontSize: variables.fontSizeNormal,
            fontFamily: FontUtils.fontFamily.platform.EXP_NEUE,
            lineHeight: variables.lineHeightXLarge,
            maxWidth: '100%',
            ...whiteSpace.preWrap,
            ...wordBreak.breakWord,
        },

        renderHTMLTitle: {
            color: theme.text,
            fontSize: variables.fontSizeNormal,
            fontFamily: FontUtils.fontFamily.platform.EXP_NEUE,
            lineHeight: variables.lineHeightXLarge,
            maxWidth: '100%',
            ...whiteSpace.preWrap,
            ...wordBreak.breakWord,
        },

        renderHTML: {
            maxWidth: '100%',
            ...whiteSpace.preWrap,
            ...wordBreak.breakWord,
        },

        chatItemComposeWithFirstRow: {
            minHeight: 90,
        },

        chatItemFullComposeRow: {
            ...sizing.h100,
        },

        chatItemComposeBoxColor: {
            borderColor: theme.border,
        },

        chatItemComposeBoxFocusedColor: {
            borderColor: theme.borderFocus,
        },

        chatItemComposeBox: {
            backgroundColor: theme.componentBG,
            borderWidth: 1,
            borderRadius: variables.componentBorderRadiusRounded,
            minHeight: variables.componentSizeMedium,
        },

        chatItemFullComposeBox: {
            ...flex.flex1,
            ...sizing.h100,
        },

        chatFooter: {
            paddingLeft: 20,
            paddingRight: 20,
            display: 'flex',
            backgroundColor: theme.appBG,
        },

        chatFooterFullCompose: {
            flex: 1,
        },

        chatItemDraft: {
            display: 'flex',
            flexDirection: 'row',
            paddingTop: 8,
            paddingBottom: 8,
            paddingLeft: 20,
            paddingRight: 20,
        },

        chatItemReactionsDraftRight: {
            marginLeft: 52,
        },
        chatFooterAtTheTop: {
            flexGrow: 1,
            justifyContent: 'flex-start',
        },

        // Be extremely careful when editing the compose styles, as it is easy to introduce regressions.
        // Make sure you run the following tests against any changes: #12669
        textInputCompose: addOutlineWidth(
            theme,
            {
                backgroundColor: theme.componentBG,
                borderColor: theme.border,
                color: theme.text,
                fontFamily: FontUtils.fontFamily.platform.EXP_NEUE,
                fontSize: variables.fontSizeNormal,
                borderWidth: 0,
                height: 'auto',
                lineHeight: variables.lineHeightXLarge,
                ...overflowXHidden,

                // On Android, multiline TextInput with height: 'auto' will show extra padding unless they are configured with
                // paddingVertical: 0, alignSelf: 'center', and verticalAlign: 'middle'

                paddingHorizontal: variables.avatarChatSpacing,
                paddingTop: 0,
                paddingBottom: 0,
                alignSelf: 'center',
                verticalAlign: 'middle',
            },
            0,
        ),

        textInputFullCompose: {
            alignSelf: 'stretch',
            flex: 1,
            maxHeight: '100%',
            verticalAlign: 'top',
        },

        textInputCollapseCompose: {
            maxHeight: '100%',
            flex: 4,
        },

        // composer padding should not be modified unless thoroughly tested against the cases in this PR: #12669
        textInputComposeSpacing: {
            paddingVertical: 5,
            ...flex.flexRow,
            flex: 1,
        },

        textInputComposeBorder: {
            borderLeftWidth: 1,
            borderColor: theme.border,
        },

        chatItemSubmitButton: {
            alignSelf: 'flex-end',
            borderRadius: variables.componentBorderRadiusRounded,
            backgroundColor: theme.transparent,
            height: 40,
            padding: 10,
            margin: 3,
            justifyContent: 'center',
        },

        emojiPickerContainer: {
            backgroundColor: theme.componentBG,
        },

        emojiHeaderContainer: {
            backgroundColor: theme.componentBG,
            display: 'flex',
            height: CONST.EMOJI_PICKER_HEADER_HEIGHT,
            justifyContent: 'center',
        },

        emojiSkinToneTitle: {
            ...spacing.pv1,
            fontFamily: FontUtils.fontFamily.platform.EXP_NEUE_BOLD,
            fontWeight: FontUtils.fontWeight.bold,
            color: theme.heading,
            fontSize: variables.fontSizeSmall,
        },

        // Emoji Picker Styles
        emojiText: {
            textAlign: 'center',
            fontSize: variables.emojiSize,
            ...spacing.pv0,
            ...spacing.ph0,
            lineHeight: variables.emojiLineHeight,
        },

        emojiItem: {
            width: '100%',
            textAlign: 'center',
            borderRadius: 8,
            paddingTop: 2,
            paddingBottom: 2,
            height: CONST.EMOJI_PICKER_ITEM_HEIGHT,
            flexShrink: 1,
            ...userSelect.userSelectNone,
        },

        emojiItemHighlighted: {
            transition: '0.2s ease',
            backgroundColor: theme.buttonDefaultBG,
        },

        emojiItemKeyboardHighlighted: {
            transition: '0.2s ease',
            borderWidth: 1,
            borderColor: theme.link,
            borderRadius: variables.buttonBorderRadius,
        },

        categoryShortcutButton: {
            flex: 1,
            borderRadius: 8,
            height: CONST.EMOJI_PICKER_ITEM_HEIGHT,
            alignItems: 'center',
            justifyContent: 'center',
        },

        chatItemEmojiButton: {
            alignSelf: 'flex-end',
            borderRadius: variables.buttonBorderRadius,
            height: 40,
            marginVertical: 3,
            paddingHorizontal: 10,
            justifyContent: 'center',
        },

        editChatItemEmojiWrapper: {
            marginRight: 3,
            alignSelf: 'flex-end',
        },

        customMarginButtonWithMenuItem: {
            marginRight: variables.bankButtonMargin,
        },

        composerSizeButton: {
            alignSelf: 'center',
            height: 32,
            width: 32,
            padding: 6,
            margin: 3,
            borderRadius: variables.componentBorderRadiusRounded,
            backgroundColor: theme.transparent,
            justifyContent: 'center',
        },

        chatItemAttachmentPlaceholder: {
            backgroundColor: theme.sidebar,
            borderColor: theme.border,
            borderWidth: 1,
            borderRadius: variables.componentBorderRadiusNormal,
            height: 150,
            textAlign: 'center',
            verticalAlign: 'middle',
            width: 200,
        },

        chatItemPDFAttachmentLoading: {
            backgroundColor: 'transparent',
            borderColor: theme.border,
            borderWidth: 1,
            borderRadius: variables.componentBorderRadiusNormal,
            ...flex.alignItemsCenter,
            ...flex.justifyContentCenter,
        },

        sidebarVisible: {
            borderRightWidth: 1,
        },

        sidebarHidden: {
            width: 0,
            borderRightWidth: 0,
        },

        exampleCheckImage: {
            width: '100%',
            height: 80,
            borderColor: theme.border,
            borderWidth: 1,
            borderRadius: variables.componentBorderRadiusNormal,
        },

        singleAvatar: {
            height: 24,
            width: 24,
            backgroundColor: theme.icon,
            borderRadius: 12,
        },

        singleAvatarSmall: {
            height: 16,
            width: 16,
            backgroundColor: theme.icon,
            borderRadius: 8,
        },

        singleAvatarMedium: {
            height: 52,
            width: 52,
            backgroundColor: theme.icon,
            borderRadius: 52,
        },

        secondAvatar: {
            position: 'absolute',
            right: -18,
            bottom: -18,
            borderWidth: 2,
            borderRadius: 14,
            borderColor: 'transparent',
        },

        secondAvatarSmall: {
            position: 'absolute',
            right: -14,
            bottom: -14,
            borderWidth: 2,
            borderRadius: 10,
            borderColor: 'transparent',
        },

        secondAvatarMedium: {
            position: 'absolute',
            right: -36,
            bottom: -36,
            borderWidth: 3,
            borderRadius: 52,
            borderColor: 'transparent',
        },

        secondAvatarSubscript: {
            position: 'absolute',
            right: -6,
            bottom: -6,
        },

        secondAvatarSubscriptCompact: {
            position: 'absolute',
            bottom: -4,
            right: -4,
        },

        secondAvatarSubscriptSmallNormal: {
            position: 'absolute',
            bottom: 0,
            right: 0,
        },

        secondAvatarInline: {
            bottom: -3,
            right: -25,
            borderWidth: 3,
            borderRadius: 18,
            borderColor: theme.cardBorder,
            backgroundColor: theme.appBG,
        },

        avatarLarge: {
            width: variables.avatarSizeLarge,
            height: variables.avatarSizeLarge,
        },

        avatarXLarge: {
            width: variables.avatarSizeXLarge,
            height: variables.avatarSizeXLarge,
        },

        avatarInnerText: {
            color: theme.text,
            fontSize: variables.fontSizeSmall,
            lineHeight: undefined,
            marginLeft: -3,
            textAlign: 'center',
        },

        avatarInnerTextSmall: {
            color: theme.text,
            fontSize: variables.fontSizeExtraSmall,
            lineHeight: undefined,
            marginLeft: -2,
            textAlign: 'center',
            zIndex: 10,
        },

        emptyAvatar: {
            height: variables.avatarSizeNormal,
            width: variables.avatarSizeNormal,
        },

        emptyAvatarSmallNormal: {
            height: variables.avatarSizeSmallNormal,
            width: variables.avatarSizeSmallNormal,
        },

        emptyAvatarSmall: {
            height: variables.avatarSizeSmall,
            width: variables.avatarSizeSmall,
        },

        emptyAvatarSmaller: {
            height: variables.avatarSizeSmaller,
            width: variables.avatarSizeSmaller,
        },

        emptyAvatarMedium: {
            height: variables.avatarSizeMedium,
            width: variables.avatarSizeMedium,
        },

        emptyAvatarLarge: {
            height: variables.avatarSizeLarge,
            width: variables.avatarSizeLarge,
        },

        emptyAvatarMargin: {
            marginRight: variables.avatarChatSpacing,
        },

        emptyAvatarMarginChat: {
            marginRight: variables.avatarChatSpacing - 12,
        },

        emptyAvatarMarginSmall: {
            marginRight: variables.avatarChatSpacing - 4,
        },

        emptyAvatarMarginSmaller: {
            marginRight: variables.avatarChatSpacing - 4,
        },

        subscriptIcon: {
            position: 'absolute',
            bottom: -4,
            right: -4,
            width: 20,
            height: 20,
            backgroundColor: theme.buttonDefaultBG,
        },

        borderTop: {
            borderTopWidth: variables.borderTopWidth,
            borderColor: theme.border,
        },

        borderTopRounded: {
            borderTopWidth: 1,
            borderColor: theme.border,
            borderTopLeftRadius: variables.componentBorderRadiusNormal,
            borderTopRightRadius: variables.componentBorderRadiusNormal,
        },

        borderBottomRounded: {
            borderBottomWidth: 1,
            borderColor: theme.border,
            borderBottomLeftRadius: variables.componentBorderRadiusNormal,
            borderBottomRightRadius: variables.componentBorderRadiusNormal,
        },

        borderBottom: {
            borderBottomWidth: 1,
            borderColor: theme.border,
        },

        borderNone: {
            borderWidth: 0,
            borderBottomWidth: 0,
        },

        borderRight: {
            borderRightWidth: 1,
            borderColor: theme.border,
        },

        borderLeft: {
            borderLeftWidth: 1,
            borderColor: theme.border,
        },

        pointerEventsNone,

        pointerEventsAuto,

        pointerEventsBoxNone,

        headerBar: {
            overflow: 'hidden',
            justifyContent: 'center',
            display: 'flex',
            paddingLeft: 20,
            height: variables.contentHeaderHeight,
            width: '100%',
        },

        headerBarDesktopHeight: {
            height: variables.contentHeaderDesktopHeight,
        },

        imageViewContainer: {
            width: '100%',
            height: '100%',
            alignItems: 'center',
            justifyContent: 'center',
        },

        imageModalPDF: {
            flex: 1,
            backgroundColor: theme.modalBackground,
        },

        getPDFPasswordFormStyle: (isSmallScreenWidth: boolean) =>
            ({
                width: isSmallScreenWidth ? '100%' : 350,
                flexBasis: isSmallScreenWidth ? '100%' : 350,
                flexGrow: 0,
                alignSelf: 'flex-start',
            } satisfies ViewStyle),

        centeredModalStyles: (isSmallScreenWidth: boolean, isFullScreenWhenSmall: boolean) =>
            ({
                borderWidth: isSmallScreenWidth && !isFullScreenWhenSmall ? 1 : 0,
                marginHorizontal: isSmallScreenWidth ? 0 : 20,
            } satisfies ViewStyle),

        imageModalImageCenterContainer: {
            alignItems: 'center',
            flex: 1,
            justifyContent: 'center',
            width: '100%',
        },

        defaultAttachmentView: {
            backgroundColor: theme.sidebar,
            borderRadius: variables.componentBorderRadiusNormal,
            borderWidth: 1,
            borderColor: theme.border,
            flexDirection: 'row',
            padding: 20,
            alignItems: 'center',
        },

        notFoundTextHeader: {
            ...headlineFont,
            color: theme.heading,
            fontSize: variables.fontSizeXLarge,
            lineHeight: variables.lineHeightXXLarge,
            marginTop: 20,
            marginBottom: 8,
            textAlign: 'center',
        },

        blockingViewContainer: {
            paddingBottom: variables.contentHeaderHeight,
            maxWidth: 400,
            alignSelf: 'center',
        },

        forcedBlockingViewContainer: {
            ...positioning.pFixed,
            top: 0,
            left: 0,
            right: 0,
            bottom: 0,
            backgroundColor: theme.appBG,
        },

        defaultModalContainer: {
            backgroundColor: theme.componentBG,
            borderColor: theme.transparent,
        },

        reportActionContextMenuMiniButton: {
            height: 28,
            width: 28,
            ...flex.alignItemsCenter,
            ...flex.justifyContentCenter,
            ...{borderRadius: variables.buttonBorderRadius},
        },

        reportActionSystemMessageContainer: {
            marginLeft: 42,
        },

        reportDetailsTitleContainer: {
            ...display.dFlex,
            ...flex.flexColumn,
            ...flex.alignItemsCenter,
            paddingHorizontal: 20,
            paddingBottom: 20,
        },

        reportDetailsRoomInfo: {
            ...flex.flex1,
            ...display.dFlex,
            ...flex.flexColumn,
            ...flex.alignItemsCenter,
        },

        reportSettingsVisibilityText: {
            textTransform: 'capitalize',
        },

        settingsPageBackground: {
            flexDirection: 'column',
            width: '100%',
            flexGrow: 1,
        },

        settingsPageBody: {
            width: '100%',
            justifyContent: 'space-around',
        },

        twoFactorAuthSection: {
            backgroundColor: theme.appBG,
            padding: 0,
        },

        twoFactorAuthCodesBox: ({isExtraSmallScreenWidth, isSmallScreenWidth}: TwoFactorAuthCodesBoxParams) => {
            let paddingHorizontal = spacing.ph9;

            if (isSmallScreenWidth) {
                paddingHorizontal = spacing.ph4;
            }

            if (isExtraSmallScreenWidth) {
                paddingHorizontal = spacing.ph2;
            }

            return {
                alignItems: 'center',
                justifyContent: 'center',
                backgroundColor: theme.highlightBG,
                paddingVertical: 28,
                borderRadius: 16,
                marginTop: 32,
                ...paddingHorizontal,
            } satisfies ViewStyle;
        },

        twoFactorLoadingContainer: {
            alignItems: 'center',
            justifyContent: 'center',
            height: 210,
        },

        twoFactorAuthCodesContainer: {
            alignItems: 'center',
            justifyContent: 'center',
            flexDirection: 'row',
            flexWrap: 'wrap',
            gap: 12,
        },

        twoFactorAuthCode: {
            fontFamily: FontUtils.fontFamily.platform.MONOSPACE,
            width: 112,
            textAlign: 'center',
        },

        twoFactorAuthCodesButtonsContainer: {
            flexDirection: 'row',
            justifyContent: 'center',
            gap: 12,
            marginTop: 20,
            flexWrap: 'wrap',
        },

        twoFactorAuthCodesButton: {
            minWidth: 112,
        },

        twoFactorAuthCopyCodeButton: {
            minWidth: 110,
        },

        anonymousRoomFooter: (isSmallSizeLayout: boolean) =>
            ({
                flexDirection: isSmallSizeLayout ? 'column' : 'row',
                ...(!isSmallSizeLayout && {
                    alignItems: 'center',
                    justifyContent: 'space-between',
                }),
                padding: 20,
                backgroundColor: theme.cardBG,
                borderRadius: variables.componentBorderRadiusLarge,
                overflow: 'hidden',
            } satisfies ViewStyle & TextStyle),
        anonymousRoomFooterWordmarkAndLogoContainer: (isSmallSizeLayout: boolean) =>
            ({
                flexDirection: 'row',
                alignItems: 'center',
                ...(isSmallSizeLayout && {
                    justifyContent: 'space-between',
                    marginTop: 16,
                }),
            } satisfies ViewStyle),
        anonymousRoomFooterLogo: {
            width: 88,
            marginLeft: 0,
            height: 20,
        },
        anonymousRoomFooterLogoTaglineText: {
            fontFamily: FontUtils.fontFamily.platform.EXP_NEUE,
            fontSize: variables.fontSizeMedium,
            color: theme.text,
        },
        signInButtonAvatar: {
            width: 80,
        },

        anonymousRoomFooterSignInButton: {
            width: 110,
        },

        roomHeaderAvatarSize: {
            height: variables.componentSizeLarge,
            width: variables.componentSizeLarge,
        },

        roomHeaderAvatar: {
            backgroundColor: theme.appBG,
            borderRadius: 100,
            borderColor: theme.componentBG,
            borderWidth: 4,
        },

        roomHeaderAvatarOverlay: {
            position: 'absolute',
            top: 0,
            right: 0,
            bottom: 0,
            left: 0,
            backgroundColor: theme.overlay,
            opacity: variables.overlayOpacity,
            borderRadius: 88,
        },

        rootNavigatorContainerStyles: (isSmallScreenWidth: boolean) => ({marginLeft: isSmallScreenWidth ? 0 : variables.sideBarWidth, flex: 1} satisfies ViewStyle),
        RHPNavigatorContainerNavigatorContainerStyles: (isSmallScreenWidth: boolean) => ({marginLeft: isSmallScreenWidth ? 0 : variables.sideBarWidth, flex: 1} satisfies ViewStyle),

        avatarInnerTextChat: {
            color: theme.text,
            fontSize: variables.fontSizeXLarge,
            fontFamily: FontUtils.fontFamily.platform.EXP_NEW_KANSAS_MEDIUM,
            textAlign: 'center',
            fontWeight: 'normal',
            position: 'absolute',
            width: 88,
            left: -16,
        },

        pageWrapper: {
            width: '100%',
            alignItems: 'center',
            padding: 20,
        },
        numberPadWrapper: {
            width: '100%',
            alignItems: 'center',
            paddingHorizontal: 20,
        },

        avatarSectionWrapper: {
            width: '100%',
            alignItems: 'center',
            paddingHorizontal: 20,
            paddingBottom: 20,
        },

        avatarSectionWrapperSkeleton: {
            width: '100%',
            paddingHorizontal: 20,
            paddingBottom: 20,
        },

        avatarSectionWrapperSettings: {
            width: '100%',
            alignItems: 'center',
        },

        accountSettingsSectionContainer: {
            borderBottomWidth: 1,
            borderBottomColor: theme.border,
            ...spacing.mt0,
            ...spacing.mb0,
            ...spacing.pt0,
        },

        workspaceSettingsSectionContainer: {
            borderBottomWidth: 1,
            borderBottomColor: theme.border,
            ...spacing.pt4,
        },

        centralPaneAnimation: {
            height: CONST.CENTRAL_PANE_ANIMATION_HEIGHT,
        },

        sectionTitle: {
            ...spacing.pt2,
            ...spacing.pr3,
            ...spacing.pb4,
            paddingLeft: 13,
            fontSize: 13,
            fontFamily: FontUtils.fontFamily.platform.EXP_NEUE,
            fontWeight: '400',
            lineHeight: 16,
            color: theme.textSupporting,
        },

        accountSettingsSectionTitle: {
            fontFamily: FontUtils.fontFamily.platform.EXP_NEUE_BOLD,
            fontWeight: FontUtils.fontWeight.bold,
        },

        borderedContentCard: {
            borderWidth: 1,
            borderColor: theme.border,
            borderRadius: variables.componentBorderRadiusNormal,
        },

        sectionMenuItem: {
            borderRadius: 8,
            paddingHorizontal: 8,
            height: 56,
            alignItems: 'center',
        },

        sectionSelectCircle: {
            backgroundColor: theme.cardBG,
        },

        qrShareSection: {
            width: 264,
        },

        sectionMenuItemTopDescription: {
            ...spacing.ph8,
            ...spacing.mhn8,
            width: 'auto',
        },

        subscriptionCardIcon: {
            padding: 10,
            backgroundColor: theme.border,
            borderRadius: variables.componentBorderRadius,
            height: variables.iconSizeExtraLarge,
            width: variables.iconSizeExtraLarge,
        },

        subscriptionAddedCardIcon: {
            padding: 10,
            backgroundColor: theme.icon,
            borderRadius: variables.componentBorderRadius,
            height: variables.iconSizeExtraLarge,
            width: variables.iconSizeExtraLarge,
        },

        trialBannerBackgroundColor: {
            backgroundColor: theme.trialBannerBackgroundColor,
        },

        selectCircle: {
            width: variables.componentSizeSmall,
            height: variables.componentSizeSmall,
            borderColor: theme.border,
            borderWidth: 1,
            borderRadius: variables.componentSizeSmall / 2,
            justifyContent: 'center',
            alignItems: 'center',
            backgroundColor: theme.componentBG,
            marginLeft: 8,
        },

        optionSelectCircle: {
            borderRadius: variables.componentSizeSmall / 2 + 1,
            padding: 1,
        },

        unreadIndicatorContainer: {
            position: 'absolute',
            top: -10,
            left: 0,
            width: '100%',
            height: 20,
            paddingHorizontal: 20,
            flexDirection: 'row',
            alignItems: 'center',
            zIndex: 1,
            ...cursor.cursorDefault,
        },

        topUnreadIndicatorContainer: {
            position: 'relative',
            width: '100%',
            /** 17 = height of the indicator 1px + 8px top and bottom */
            height: 17,
            paddingHorizontal: 20,
            flexDirection: 'row',
            alignItems: 'center',
            zIndex: 1,
            ...cursor.cursorDefault,
        },

        unreadIndicatorLine: {
            height: 1,
            backgroundColor: theme.unreadIndicator,
            flexGrow: 1,
            marginRight: 8,
            opacity: 0.5,
        },

        threadDividerLine: {
            height: 1,
            backgroundColor: theme.border,
            flexGrow: 1,
            marginLeft: 8,
            marginRight: 20,
        },

        unreadIndicatorText: {
            color: theme.unreadIndicator,
            fontFamily: FontUtils.fontFamily.platform.EXP_NEUE_BOLD,
            fontSize: variables.fontSizeSmall,
            fontWeight: FontUtils.fontWeight.bold,
            textTransform: 'capitalize',
        },

        threadDividerText: {
            fontFamily: FontUtils.fontFamily.platform.EXP_NEUE,
            fontSize: variables.fontSizeSmall,
            textTransform: 'capitalize',
        },

        flipUpsideDown: {
            transform: `rotate(180deg)`,
        },

        navigationScreenCardStyle: {
            backgroundColor: theme.appBG,
            height: '100%',
        },

        invisible: {
            position: 'absolute',
            opacity: 0,
        },

        invisiblePopover: {
            position: 'absolute',
            opacity: 0,
            left: -9999,
        },

        containerWithSpaceBetween: {
            justifyContent: 'space-between',
            width: '100%',
            flex: 1,
        },

        detailsPageSectionContainer: {
            alignSelf: 'flex-start',
        },

        attachmentCarouselContainer: {
            height: '100%',
            width: '100%',
            display: 'flex',
            justifyContent: 'center',
            ...cursor.cursorUnset,
        },

        attachmentArrow: {
            zIndex: 23,
            position: 'absolute',
        },

        attachmentRevealButtonContainer: {
            flex: 1,
            alignItems: 'center',
            justifyContent: 'center',
            ...spacing.ph4,
        },

        arrowIcon: {
            height: 40,
            width: 40,
            alignItems: 'center',
            paddingHorizontal: 0,
            paddingTop: 0,
            paddingBottom: 0,
        },

        switchTrack: {
            width: 50,
            height: 28,
            justifyContent: 'center',
            borderRadius: 20,
            padding: 15,
            backgroundColor: theme.success,
        },

        switchInactive: {
            backgroundColor: theme.icon,
        },

        switchThumb: {
            width: 22,
            height: 22,
            borderRadius: 11,
            position: 'absolute',
            left: 4,
            justifyContent: 'center',
            alignItems: 'center',
            backgroundColor: theme.appBG,
        },

        switchThumbTransformation: (translateX: AnimatableNumericValue) =>
            ({
                transform: [{translateX}],
            } satisfies ViewStyle),

        radioButtonContainer: {
            backgroundColor: theme.componentBG,
            borderRadius: 10,
            height: 20,
            width: 20,
            borderColor: theme.border,
            borderWidth: 1,
            justifyContent: 'center',
            alignItems: 'center',
        },

        toggleSwitchLockIcon: {
            width: variables.iconSizeExtraSmall,
            height: variables.iconSizeExtraSmall,
        },

        checkedContainer: {
            backgroundColor: theme.checkBox,
        },

        magicCodeInputContainer: {
            flexDirection: 'row',
            justifyContent: 'space-between',
            minHeight: variables.inputHeight,
        },

        magicCodeInput: {
            fontSize: variables.fontSizeXLarge,
            color: theme.heading,
            lineHeight: variables.inputHeight,
        },

        // Manually style transparent, in iOS Safari, an input in a container with its opacity set to
        // 0 (completely transparent) cannot handle user interaction, hence the Paste option is never shown
        inputTransparent: {
            color: 'transparent',
            // These properties are available in browser only
            ...(Browser.getBrowser()
                ? {
                      caretColor: 'transparent',
                      WebkitTextFillColor: 'transparent',
                      // After setting the input text color to transparent, it acquires the background-color.
                      // However, it is not possible to override the background-color directly as explained in this resource: https://developer.mozilla.org/en-US/docs/Web/CSS/:autofill
                      // Therefore, the transition effect needs to be delayed.
                      transitionDelay: '99999s',
                      transitionProperty: 'background-color',
                  }
                : {}),
        },

        iouAmountText: {
            ...headlineFont,
            fontSize: variables.iouAmountTextSize,
            color: theme.heading,
            lineHeight: variables.inputHeight,
        },

        iouAmountTextInput: addOutlineWidth(
            theme,
            {
                ...headlineFont,
                fontSize: variables.iouAmountTextSize,
                color: theme.heading,
                lineHeight: undefined,
                paddingHorizontal: 0,
                paddingVertical: 0,
                borderTopLeftRadius: 0,
                borderBottomLeftRadius: 0,
                borderTopRightRadius: 0,
                borderBottomRightRadius: 0,
            },
            0,
        ),

        iouAmountTextInputContainer: {
            borderWidth: 0,
            borderBottomWidth: 0,
            borderTopLeftRadius: 0,
            borderBottomLeftRadius: 0,
            borderTopRightRadius: 0,
            borderBottomRightRadius: 0,
        },

        moneyRequestConfirmationAmount: {
            ...headlineFont,
            fontSize: variables.fontSizeh1,
        },

        moneyRequestMenuItem: {
            flexDirection: 'row',
            borderRadius: 0,
            justifyContent: 'space-between',
            width: '100%',
            paddingHorizontal: 20,
            paddingVertical: 12,
        },

        moneyRequestAmountContainer: {minHeight: variables.inputHeight + 2 * (variables.formErrorLineHeight + 8)},

        requestPreviewBox: {
            marginTop: 12,
            maxWidth: variables.reportPreviewMaxWidth,
        },

        moneyRequestPreviewBox: {
            backgroundColor: theme.cardBG,
            borderRadius: variables.componentBorderRadiusLarge,
            maxWidth: variables.reportPreviewMaxWidth,
            width: '100%',
        },

        moneyRequestPreviewBoxText: {
            padding: 16,
        },

        amountSplitPadding: {
            paddingTop: 2,
        },

        moneyRequestPreviewBoxLoading: {
            // When a new IOU request arrives it is very briefly in a loading state, so set the minimum height of the container to 94 to match the rendered height after loading.
            // Otherwise, the IOU request pay button will not be fully visible and the user will have to scroll up to reveal the entire IOU request container.
            // See https://github.com/Expensify/App/issues/10283.
            minHeight: 94,
            width: '100%',
        },

        moneyRequestPreviewBoxAvatar: {
            // This should "hide" the right border of the last avatar
            marginRight: -2,
            marginBottom: 0,
        },

        moneyRequestPreviewAmount: {
            ...headlineFont,
            ...whiteSpace.preWrap,
            color: theme.heading,
        },

        defaultCheckmarkWrapper: {
            marginLeft: 8,
            alignSelf: 'center',
        },

        codeWordWrapper: {
            ...codeStyles.codeWordWrapper,
        },

        codeWordStyle: {
            borderLeftWidth: 0,
            borderRightWidth: 0,
            borderTopLeftRadius: 0,
            borderBottomLeftRadius: 0,
            borderTopRightRadius: 0,
            borderBottomRightRadius: 0,
            paddingLeft: 0,
            paddingRight: 0,
            justifyContent: 'center',
            ...codeStyles.codeWordStyle,
        },

        codeFirstWordStyle: {
            borderLeftWidth: 1,
            borderTopLeftRadius: 4,
            borderBottomLeftRadius: 4,
            paddingLeft: 5,
        },

        codeLastWordStyle: {
            borderRightWidth: 1,
            borderTopRightRadius: 4,
            borderBottomRightRadius: 4,
            paddingRight: 5,
        },

        codePlainTextStyle: {
            ...codeStyles.codePlainTextStyle,
        },

        fullScreenLoading: {
            backgroundColor: theme.componentBG,
            opacity: 0.8,
            justifyContent: 'center',
            alignItems: 'center',
            zIndex: 10,
        },

        reimbursementAccountFullScreenLoading: {
            backgroundColor: theme.componentBG,
            opacity: 0.8,
            justifyContent: 'flex-start',
            alignItems: 'center',
            zIndex: 10,
        },

        hiddenElementOutsideOfWindow: {
            position: 'absolute',
            top: -10000,
            left: 0,
            opacity: 0,
        },

        growlNotificationWrapper: {
            zIndex: 2,
        },

        growlNotificationContainer: {
            flex: 1,
            justifyContent: 'flex-start',
            position: 'absolute',
            width: '100%',
            top: 20,
            ...spacing.pl5,
            ...spacing.pr5,
        },

        growlNotificationDesktopContainer: {
            maxWidth: variables.sideBarWidth,
            right: 0,
            ...positioning.pFixed,
        },

        growlNotificationTranslateY: (translateY: AnimatableNumericValue) =>
            ({
                transform: [{translateY}],
            } satisfies ViewStyle),

        makeSlideInTranslation: (translationType: Translation, fromValue: number) =>
            ({
                from: {
                    [translationType]: fromValue,
                },
                to: {
                    [translationType]: 0,
                },
            } satisfies CustomAnimation),

        growlNotificationBox: {
            backgroundColor: theme.inverse,
            borderRadius: variables.componentBorderRadiusNormal,
            alignItems: 'center',
            flexDirection: 'row',
            justifyContent: 'space-between',
            boxShadow: `${theme.shadow}`,
            ...spacing.p5,
        },

        growlNotificationText: {
            fontSize: variables.fontSizeNormal,
            fontFamily: FontUtils.fontFamily.platform.EXP_NEUE,
            width: '90%',
            lineHeight: variables.fontSizeNormalHeight,
            color: theme.textReversed,
            ...spacing.ml4,
        },

        blockquote: {
            borderLeftColor: theme.border,
            borderLeftWidth: 4,
            paddingLeft: 12,
            marginVertical: 4,
        },

        noSelect: {
            boxShadow: 'none',
            outlineStyle: 'none',
        },

        boxShadowNone: {
            boxShadow: 'none',
        },

        cardStyleNavigator: {
            overflow: 'hidden',
            height: '100%',
        },

        smallEditIcon: {
            alignItems: 'center',
            backgroundColor: theme.buttonDefaultBG,
            borderRadius: 20,
            borderWidth: 3,
            color: theme.textReversed,
            height: 40,
            width: 40,
            justifyContent: 'center',
        },

        smallEditIconWorkspace: {
            borderColor: theme.cardBG,
        },

        smallEditIconAccount: {
            borderColor: theme.appBG,
        },

        smallAvatarEditIcon: {
            position: 'absolute',
            right: -8,
            bottom: -8,
        },

        primaryMediumIcon: {
            alignItems: 'center',
            backgroundColor: theme.buttonDefaultBG,
            borderRadius: 20,
            color: theme.textReversed,
            height: 40,
            width: 40,
            justifyContent: 'center',
        },

        primaryMediumText: {
            fontSize: variables.iconSizeNormal,
        },

        workspaceOwnerAvatarWrapper: {
            margin: 6,
        },

        workspaceOwnerSectionTitle: {
            marginLeft: 6,
        },

        workspaceTypeWrapper: {
            margin: 3,
        },

        workspaceTypeSectionTitle: {
            marginLeft: 3,
        },

        workspaceRightColumn: {
            marginLeft: 124,
        },

        workspaceThreeDotMenu: {
            marginLeft: 84,
        },

        workspaceListBadge: {
            flexDirection: 'column',
            justifyContent: 'flex-start',
            marginTop: 6,
        },

        workspaceListRBR: {
            flexDirection: 'column',
            justifyContent: 'flex-start',
            marginTop: 10,
        },

        peopleRow: {
            width: '100%',
            flexDirection: 'row',
            justifyContent: 'space-between',
            alignItems: 'center',
            ...spacing.ph5,
        },

        peopleRowBorderBottom: {
            borderColor: theme.border,
            borderBottomWidth: 1,
            ...spacing.pb2,
        },

        offlineFeedback: {
            deleted: {
                textDecorationLine: 'line-through',
                textDecorationStyle: 'solid',
            },
            pending: {
                opacity: 0.5,
            },
            error: {
                flexDirection: 'row',
                alignItems: 'center',
            },
            container: {
                ...spacing.pv2,
            },
            textContainer: {
                flexDirection: 'column',
                flex: 1,
            },
            text: {
                color: theme.textSupporting,
                verticalAlign: 'middle',
                fontSize: variables.fontSizeLabel,
            },
            errorDot: {
                marginRight: 12,
            },
        },

        dotIndicatorMessage: {
            display: 'flex',
            flexDirection: 'row',
            alignItems: 'center',
        },

        emptyLHNWrapper: {
            marginBottom: variables.bottomTabHeight,
        },

        emptyLHNAnimation: {
            width: 180,
            height: 180,
        },

        locationErrorLinkText: {
            textAlignVertical: 'center',
            fontSize: variables.fontSizeLabel,
        },

        sidebarPopover: {
            width: variables.sideBarWidth - 68,
        },

        shortTermsBorder: {
            borderWidth: 1,
            borderColor: theme.border,
            borderRadius: variables.componentBorderRadius,
        },

        shortTermsHorizontalRule: {
            borderBottomWidth: 1,
            borderColor: theme.border,
            ...spacing.mh3,
        },

        shortTermsLargeHorizontalRule: {
            borderWidth: 1,
            borderColor: theme.border,
            ...spacing.mh3,
        },

        shortTermsRow: {
            flexDirection: 'row',
            padding: 12,
        },

        termsCenterRight: {
            marginTop: 'auto',
            marginBottom: 'auto',
        },

        shortTermsBoldHeadingSection: {
            paddingRight: 12,
            paddingLeft: 12,
            marginTop: 12,
        },

        shortTermsHeadline: {
            ...headlineFont,
            ...whiteSpace.preWrap,
            color: theme.heading,
            fontSize: variables.fontSizeXLarge,
            lineHeight: variables.lineHeightXXLarge,
        },

        longTermsRow: {
            flexDirection: 'row',
            marginTop: 20,
        },

        collapsibleSectionBorder: {
            borderBottomWidth: 2,
            borderBottomColor: theme.border,
        },

        communicationsLinkHeight: {
            height: variables.communicationsLinkHeight,
        },

        floatingMessageCounterWrapper: {
            position: 'absolute',
            left: '50%',
            top: 0,
            zIndex: 100,
            ...visibility.hidden,
        },

        floatingMessageCounter: {
            left: '-50%',
            ...visibility.visible,
        },

        confirmationAnimation: {
            height: 180,
            width: 180,
            marginBottom: 20,
        },

        googleSearchTextInputContainer: {
            flexDirection: 'column',
        },

        googleSearchSeparator: {
            height: 1,
            backgroundColor: theme.border,
        },

        googleSearchText: {
            color: theme.text,
            fontSize: variables.fontSizeNormal,
            lineHeight: variables.fontSizeNormalHeight,
            fontFamily: FontUtils.fontFamily.platform.EXP_NEUE,
            flex: 1,
        },

        searchPressable: {
            height: variables.componentSizeNormal,
        },

        searchContainer: {
            flex: 1,
            flexDirection: 'row',
            alignItems: 'center',
            gap: 8,
            paddingHorizontal: 24,
            backgroundColor: theme.hoverComponentBG,
            borderRadius: variables.componentBorderRadiusRounded,
            justifyContent: 'center',
        },

        searchContainerHovered: {
            backgroundColor: theme.border,
        },

        searchInputStyle: {
            color: theme.textSupporting,
            fontSize: 13,
            lineHeight: 16,
        },

        searchTableHeaderActive: {
            fontWeight: 'bold',
        },

        threeDotsPopoverOffset: (windowWidth: number) =>
            ({
                ...getPopOverVerticalOffset(60),
                horizontal: windowWidth - 60,
            } satisfies AnchorPosition),

        threeDotsPopoverOffsetNoCloseButton: (windowWidth: number) =>
            ({
                ...getPopOverVerticalOffset(60),
                horizontal: windowWidth - 10,
            } satisfies AnchorPosition),

        threeDotsPopoverOffsetAttachmentModal: (windowWidth: number) =>
            ({
                ...getPopOverVerticalOffset(80),
                horizontal: windowWidth - 140,
            } satisfies AnchorPosition),

        popoverMenuOffset: (windowWidth: number) =>
            ({
                ...getPopOverVerticalOffset(180),
                horizontal: windowWidth - 355,
            } satisfies AnchorPosition),

        iPhoneXSafeArea: {
            backgroundColor: theme.inverse,
            flex: 1,
        },

        transferBalancePayment: {
            borderWidth: 1,
            borderRadius: variables.componentBorderRadiusNormal,
            borderColor: theme.border,
        },

        transferBalanceSelectedPayment: {
            borderColor: theme.iconSuccessFill,
        },

        transferBalanceBalance: {
            fontSize: 48,
        },

        imageCropContainer: {
            overflow: 'hidden',
            alignItems: 'center',
            justifyContent: 'center',
            backgroundColor: theme.imageCropBackgroundColor,
            ...cursor.cursorMove,
        },

        sliderKnobTooltipView: {
            height: variables.sliderKnobSize,
            width: variables.sliderKnobSize,
            borderRadius: variables.sliderKnobSize / 2,
        },

        sliderKnob: {
            backgroundColor: theme.success,
            position: 'absolute',
            height: variables.sliderKnobSize,
            width: variables.sliderKnobSize,
            borderRadius: variables.sliderKnobSize / 2,
            left: -(variables.sliderKnobSize / 2),
            ...cursor.cursorPointer,
        },

        sliderBar: {
            backgroundColor: theme.border,
            height: variables.sliderBarHeight,
            borderRadius: variables.sliderBarHeight / 2,
            alignSelf: 'stretch',
            justifyContent: 'center',
        },

        screenCenteredContainer: {
            flex: 1,
            justifyContent: 'center',
            marginBottom: 40,
            padding: 16,
        },

        inlineSystemMessage: {
            color: theme.textSupporting,
            fontSize: variables.fontSizeLabel,
            fontFamily: FontUtils.fontFamily.platform.EXP_NEUE,
            marginLeft: 6,
        },

        fullScreen: {
            position: 'absolute',
            top: 0,
            left: 0,
            right: 0,
            bottom: 0,
        },

        invisibleOverlay: {
            backgroundColor: theme.transparent,
            zIndex: 1000,
        },

        invisibleImage: {
            opacity: 0,
            width: 200,
            height: 200,
        },

        reportDropOverlay: {
            backgroundColor: theme.dropUIBG,
            zIndex: 2,
        },

        receiptDropOverlay: {
            backgroundColor: theme.receiptDropUIBG,
            zIndex: 2,
        },

        isDraggingOver: {
            backgroundColor: theme.receiptDropUIBG,
        },

        receiptImageWrapper: (receiptImageTopPosition: number) =>
            ({
                position: 'absolute',
                top: receiptImageTopPosition,
            } satisfies ViewStyle),

        cardSectionContainer: {
            backgroundColor: theme.cardBG,
            borderRadius: variables.componentBorderRadiusLarge,
            width: 'auto',
            textAlign: 'left',
            overflow: 'hidden',
            marginBottom: 20,
            marginHorizontal: variables.sectionMargin,
        },

        cardSectionIllustration: {
            width: 'auto',
            height: variables.sectionIllustrationHeight,
        },

        cardSectionTitle: {
            fontSize: variables.fontSizeLarge,
            lineHeight: variables.lineHeightXLarge,
        },

        cardMenuItem: {
            paddingLeft: 8,
            paddingRight: 0,
            borderRadius: variables.buttonBorderRadius,
            height: variables.componentSizeLarge,
            alignItems: 'center',
        },

        emptyCardSectionTitle: {
            fontSize: variables.fontSizeXLarge,
            lineHeight: variables.lineHeightXXLarge,
            textAlign: 'center',
        },

        emptyCardSectionSubtitle: {
            fontSize: variables.fontSizeNormal,
            lineHeight: variables.lineHeightXLarge,
            color: theme.textSupporting,
            textAlign: 'center',
        },

        transferBalance: {
            width: 'auto',
            borderRadius: 0,
            height: 64,
            alignItems: 'center',
        },

        paymentMethod: {
            paddingHorizontal: 20,
            height: variables.optionRowHeight,
        },

        chatFooterBanner: {
            borderRadius: variables.componentBorderRadius,
            ...wordBreak.breakWord,
        },

        deeplinkWrapperContainer: {
            padding: 20,
            flex: 1,
            alignItems: 'center',
            justifyContent: 'center',
            backgroundColor: theme.appBG,
        },

        deeplinkWrapperMessage: {
            flex: 1,
            alignItems: 'center',
            justifyContent: 'center',
        },

        deeplinkWrapperFooter: {
            paddingTop: 80,
            paddingBottom: 45,
        },

        emojiReactionBubble: {
            borderRadius: 28,
            alignItems: 'center',
            justifyContent: 'center',
            flexDirection: 'row',
            alignSelf: 'flex-start',
        },

        emojiReactionListHeader: {
            marginTop: 8,
            paddingBottom: 20,
            borderBottomColor: theme.border,
            borderBottomWidth: 1,
            marginHorizontal: 20,
        },
        emojiReactionListHeaderBubble: {
            paddingVertical: 2,
            paddingHorizontal: 8,
            borderRadius: 28,
            backgroundColor: theme.border,
            alignItems: 'center',
            justifyContent: 'center',
            flexDirection: 'row',
            alignSelf: 'flex-start',
            marginRight: 4,
        },

        reactionListHeaderText: {
            color: theme.textSupporting,
            marginLeft: 8,
            alignSelf: 'center',
        },

        miniQuickEmojiReactionText: {
            fontSize: 18,
            lineHeight: 22,
            verticalAlign: 'middle',
        },

        emojiReactionBubbleText: {
            verticalAlign: 'middle',
        },

        stickyHeaderEmoji: (isSmallScreenWidth: boolean, windowWidth: number) =>
            ({
                position: 'absolute',
                width: isSmallScreenWidth ? windowWidth - 32 : CONST.EMOJI_PICKER_SIZE.WIDTH - 32,
                ...spacing.mh4,
            } satisfies ViewStyle),

        reactionCounterText: {
            fontSize: 13,
            marginLeft: 4,
            fontWeight: 'bold',
        },

        fontColorReactionLabel: {
            color: theme.tooltipSupportingText,
        },

        reactionEmojiTitle: {
            fontSize: variables.iconSizeLarge,
            lineHeight: variables.iconSizeXLarge,
        },

        textReactionSenders: {
            color: theme.tooltipPrimaryText,
            ...wordBreak.breakWord,
        },

        quickActionTooltipWrapper: {
            backgroundColor: theme.tooltipHighlightBG,
        },

        quickActionTooltipTitle: {
            fontFamily: FontUtils.fontFamily.platform.EXP_NEUE_BOLD,
            fontWeight: FontUtils.fontWeight.bold,
            fontSize: variables.fontSizeLabel,
            color: theme.tooltipHighlightText,
        },

        quickActionTooltipSubtitle: {
            fontSize: variables.fontSizeLabel,
            color: theme.textDark,
        },

        quickReactionsContainer: {
            gap: 12,
            flexDirection: 'row',
            paddingHorizontal: 25,
            paddingVertical: 12,
            justifyContent: 'space-between',
        },

        reactionListContainer: {
            maxHeight: variables.listItemHeightNormal * 5.75,
            ...spacing.pv2,
        },

        reactionListContainerFixedWidth: {
            maxWidth: variables.popoverWidth,
        },

        validateCodeDigits: {
            color: theme.text,
            fontFamily: FontUtils.fontFamily.platform.EXP_NEUE,
            fontSize: variables.fontSizeXXLarge,
            letterSpacing: 4,
        },

        footerWrapper: {
            fontSize: variables.fontSizeNormal,
            paddingTop: 64,
            maxWidth: 1100, // Match footer across all Expensify platforms
        },

        footerColumnsContainer: {
            flex: 1,
            flexWrap: 'wrap',
            marginBottom: 40,
            marginHorizontal: -16,
        },

        footerTitle: {
            fontSize: variables.fontSizeLarge,
            color: theme.success,
            marginBottom: 16,
        },

        footerRow: {
            paddingVertical: 4,
            marginBottom: 8,
            color: theme.textLight,
            fontSize: variables.fontSizeMedium,
        },

        footerBottomLogo: {
            marginTop: 40,
            width: '100%',
        },

        datePickerRoot: {
            position: 'relative',
            zIndex: 99,
        },

        datePickerPopover: {
            backgroundColor: theme.appBG,
            width: '100%',
            alignSelf: 'center',
            zIndex: 100,
            marginTop: 8,
        },

        loginHeroHeader: {
            fontFamily: FontUtils.fontFamily.platform.EXP_NEW_KANSAS_MEDIUM,
            color: theme.success,
            fontWeight: '500',
            textAlign: 'center',
        },

        newKansasLarge: {
            ...headlineFont,
            fontSize: variables.fontSizeXLarge,
            lineHeight: variables.lineHeightXXLarge,
        },

        eReceiptAmount: {
            ...headlineFont,
            fontSize: variables.fontSizeXXXLarge,
            color: colors.green400,
        },

        eReceiptAmountLarge: {
            ...headlineFont,
            fontSize: variables.fontSizeEReceiptLarge,
            textAlign: 'center',
        },

        eReceiptCurrency: {
            ...headlineFont,
            fontSize: variables.fontSizeXXLarge,
        },

        eReceiptMerchant: {
            fontFamily: FontUtils.fontFamily.platform.EXP_NEUE,
            fontSize: variables.fontSizeXLarge,
            lineHeight: variables.lineHeightXXLarge,
            color: theme.textColorfulBackground,
        },

        eReceiptWaypointTitle: {
            fontFamily: FontUtils.fontFamily.platform.EXP_NEUE,
            fontSize: variables.fontSizeSmall,
            lineHeight: variables.lineHeightSmall,
            color: colors.green400,
        },

        eReceiptWaypointAddress: {
            fontFamily: FontUtils.fontFamily.platform.MONOSPACE,
            fontSize: variables.fontSizeNormal,
            lineHeight: variables.lineHeightNormal,
            color: theme.textColorfulBackground,
        },

        eReceiptGuaranteed: {
            fontFamily: FontUtils.fontFamily.platform.MONOSPACE,
            fontSize: variables.fontSizeSmall,
            lineHeight: variables.lineHeightSmall,
            color: theme.textColorfulBackground,
        },

        eReceiptBackground: {
            ...sizing.w100,
            borderRadius: 20,
            position: 'absolute',
            top: 0,
            left: 0,
            height: 540,
        },

        eReceiptPanel: {
            ...spacing.p5,
            ...spacing.pb8,
            ...spacing.m5,
            backgroundColor: colors.green800,
            borderRadius: 20,
            width: 335,
        },

        eReceiptBackgroundThumbnail: {
            ...sizing.w100,
            position: 'absolute',
            aspectRatio: 335 / 540,
            top: 0,
        },

        eReceiptContainer: {
            width: 335,
            minHeight: 540,
            borderRadius: 20,
            overflow: 'hidden',
        },

        loginHeroBody: {
            fontFamily: FontUtils.fontFamily.platform.EXP_NEUE,
            fontSize: variables.fontSizeSignInHeroBody,
            color: theme.textLight,
            textAlign: 'center',
        },

        linkPreviewWrapper: {
            marginTop: 16,
            borderLeftWidth: 4,
            borderLeftColor: theme.border,
            paddingLeft: 12,
        },

        linkPreviewImage: {
            flex: 1,
            borderRadius: 8,
            marginTop: 8,
        },

        linkPreviewLogoImage: {
            height: 16,
            width: 16,
        },

        contextMenuItemPopoverMaxWidth: {
            maxWidth: 375,
        },

        formSpaceVertical: {
            height: 20,
            width: 1,
        },

        taskCheckboxWrapper: {
            height: variables.fontSizeNormalHeight,
            ...flex.justifyContentCenter,
        },

        taskCheckbox: {
            height: 16,
            width: 16,
        },

        taskTitleMenuItem: {
            ...writingDirection.ltr,
            ...headlineFont,
            fontSize: variables.fontSizeXLarge,
            maxWidth: '100%',
            ...wordBreak.breakWord,
        },

        taskDescriptionMenuItem: {
            maxWidth: '100%',
            ...wordBreak.breakWord,
        },

        taskTitleDescription: {
            fontFamily: FontUtils.fontFamily.platform.EXP_NEUE,
            fontSize: variables.fontSizeLabel,
            color: theme.textSupporting,
            lineHeight: variables.lineHeightNormal,
            ...spacing.mb1,
        },

        taskMenuItemCheckbox: {
            height: 27,
            ...spacing.mr3,
        },

        reportHorizontalRule: {
            borderColor: theme.border,
            ...spacing.mh5,
        },

        assigneeTextStyle: {
            fontFamily: FontUtils.fontFamily.platform.EXP_NEUE_BOLD,
            fontWeight: FontUtils.fontWeight.bold,
            minHeight: variables.avatarSizeSubscript,
        },

        taskRightIconContainer: {
            width: variables.componentSizeNormal,
            marginLeft: 'auto',
            ...spacing.mt1,
            ...pointerEventsAuto,
            ...display.dFlex,
            ...flex.alignItemsCenter,
        },

        shareCodeContainer: {
            width: '100%',
            alignItems: 'center',
            paddingHorizontal: variables.qrShareHorizontalPadding,
            paddingVertical: 20,
            borderRadius: 20,
            overflow: 'hidden',
            borderColor: theme.borderFocus,
            borderWidth: 2,
            backgroundColor: theme.highlightBG,
        },

        splashScreenHider: {
            backgroundColor: theme.splashBG,
            alignItems: 'center',
            justifyContent: 'center',
        },

        headerEnvBadge: {
            position: 'absolute',
            bottom: -8,
            left: -8,
            height: 12,
            width: 22,
            paddingLeft: 4,
            paddingRight: 4,
            alignItems: 'center',
            zIndex: -1,
        },

        headerEnvBadgeText: {
            fontSize: 7,
            fontWeight: FontUtils.fontWeight.bold,
            lineHeight: undefined,
            color: theme.textLight,
        },

        expensifyQrLogo: {
            alignSelf: 'stretch',
            height: 27,
            marginBottom: 20,
        },

        qrShareTitle: {
            marginTop: 15,
            textAlign: 'center',
        },

        loginButtonRow: {
            width: '100%',
            gap: 12,
            ...flex.flexRow,
            ...flex.justifyContentCenter,
        },

        loginButtonRowSmallScreen: {
            width: '100%',
            gap: 12,
            ...flex.flexRow,
            ...flex.justifyContentCenter,
            marginBottom: 10,
        },

        desktopSignInButtonContainer: {
            width: 40,
            height: 40,
        },

        signInIconButton: {
            paddingVertical: 2,
        },

        googleButtonContainer: {
            colorScheme: 'light',
            width: 40,
            height: 40,
            alignItems: 'center',
            overflow: 'hidden',
        },

        googlePillButtonContainer: {
            colorScheme: 'light',
            height: 40,
            width: 300,
            overflow: 'hidden',
        },

        thirdPartyLoadingContainer: {
            alignItems: 'center',
            justifyContent: 'center',
            height: 450,
        },

        tabSelectorButton: {
            height: variables.tabSelectorButtonHeight,
            padding: variables.tabSelectorButtonPadding,
            flexDirection: 'row',
            alignItems: 'center',
            justifyContent: 'center',
            borderRadius: variables.buttonBorderRadius,
        },

        tabSelector: {
            flexDirection: 'row',
            paddingHorizontal: 20,
            paddingBottom: 12,
        },

        tabText: (isSelected: boolean) =>
            ({
                marginLeft: 8,
                fontFamily: isSelected ? FontUtils.fontFamily.platform.EXP_NEUE_BOLD : FontUtils.fontFamily.platform.EXP_NEUE,
                fontWeight: isSelected ? FontUtils.fontWeight.bold : '400',
                color: isSelected ? theme.text : theme.textSupporting,
                lineHeight: variables.lineHeightNormal,
                fontSize: variables.fontSizeNormal,
            } satisfies TextStyle),

        tabBackground: (hovered: boolean, isFocused: boolean, background: string | Animated.AnimatedInterpolation<string>) => ({
            backgroundColor: hovered && !isFocused ? theme.highlightBG : background,
        }),

        tabOpacity: (
            hovered: boolean,
            isFocused: boolean,
            activeOpacityValue: number | Animated.AnimatedInterpolation<number>,
            inactiveOpacityValue: number | Animated.AnimatedInterpolation<number>,
        ) => ({
            opacity: hovered && !isFocused ? inactiveOpacityValue : activeOpacityValue,
        }),

        overscrollSpacer: (backgroundColor: string, height: number) =>
            ({
                backgroundColor,
                height,
                width: '100%',
                position: 'absolute',
                top: -height,
                left: 0,
                right: 0,
            } satisfies ViewStyle),

        dualColorOverscrollSpacer: {
            position: 'absolute',
            top: 0,
            left: 0,
            width: '100%',
            height: '100%',
            zIndex: -1,
        },

        purposeMenuItem: {
            backgroundColor: theme.cardBG,
            borderRadius: 8,
            paddingHorizontal: 8,
            alignItems: 'center',
            marginBottom: 8,
        },

        purposeMenuItemSelected: {
            backgroundColor: theme.activeComponentBG,
        },

        willChangeTransform: {
            willChange: 'transform',
        },

        dropDownButtonCartIconContainerPadding: {
            paddingRight: 0,
            paddingLeft: 0,
        },

        dropDownMediumButtonArrowContain: {
            marginLeft: 12,
            marginRight: 16,
        },

        dropDownLargeButtonArrowContain: {
            marginLeft: 16,
            marginRight: 20,
        },

        dropDownButtonCartIconView: {
            borderTopRightRadius: variables.buttonBorderRadius,
            borderBottomRightRadius: variables.buttonBorderRadius,
            ...flex.flexRow,
            ...flex.alignItemsCenter,
        },

        emojiPickerButtonDropdown: {
            justifyContent: 'center',
            backgroundColor: theme.activeComponentBG,
            width: 86,
            height: 52,
            borderRadius: 26,
            alignItems: 'center',
            paddingLeft: 10,
            paddingRight: 4,
            alignSelf: 'flex-start',
            ...userSelect.userSelectNone,
        },

        emojiPickerButtonDropdownIcon: {
            fontSize: 30,
        },

        moneyRequestImage: {
            height: 200,
            borderRadius: 16,
            margin: 20,
            overflow: 'hidden',
        },

        reportPreviewBox: {
            backgroundColor: theme.cardBG,
            borderRadius: variables.componentBorderRadiusLarge,
            maxWidth: variables.reportPreviewMaxWidth,
            width: '100%',
        },

        reportPreviewBoxHoverBorder: {
            borderColor: theme.cardBG,
            backgroundColor: theme.cardBG,
        },

        reportContainerBorderRadius: {
            borderRadius: variables.componentBorderRadiusLarge,
        },

        expenseAndReportPreviewBoxBody: {
            padding: 16,
        },

        expenseAndReportPreviewTextContainer: {
            gap: 8,
        },

        reportPreviewAmountSubtitleContainer: {
            gap: 4,
        },

        expenseAndReportPreviewTextButtonContainer: {
            gap: 16,
        },

        reportActionItemImagesContainer: {
            margin: 4,
        },

        reportActionItemImages: {
            flexDirection: 'row',
            borderRadius: 12,
            overflow: 'hidden',
            height: variables.reportActionImagesSingleImageHeight,
        },

        reportActionItemImage: {
            flex: 1,
            width: '100%',
            height: '100%',
            display: 'flex',
            justifyContent: 'center',
            alignItems: 'center',
        },

        reportActionItemImageBorder: {
            borderRightWidth: 4,
            borderColor: theme.cardBG,
        },

        reportActionItemImagesMoreContainer: {
            position: 'absolute',
            bottom: 0,
            right: 0,
            display: 'flex',
        },

        reportActionItemImagesMore: {
            borderTopLeftRadius: 12,
            backgroundColor: theme.border,
            width: 40,
            height: 40,
        },

        reportActionItemImagesMoreHovered: {
            backgroundColor: theme.cardBG,
        },

        reportActionItemImagesMoreText: {
            position: 'absolute',
            marginLeft: 20,
            marginTop: 16,
            color: theme.textSupporting,
        },

        reportActionItemImagesMoreCornerTriangle: {
            position: 'absolute',
        },

        assignedCardsIconContainer: {
            height: variables.bankCardHeight,
            width: variables.bankCardWidth,
            borderRadius: 4,
            overflow: 'hidden',
            alignSelf: 'center',
        },

        bankIconContainer: {
            height: variables.bankCardWidth,
            width: variables.bankCardWidth,
            borderRadius: 8,
            overflow: 'hidden',
            alignSelf: 'center',
        },

        staticHeaderImage: {
            minHeight: 240,
        },

        emojiPickerButtonDropdownContainer: {
            flexDirection: 'row',
            alignItems: 'center',
        },

        rotate90: {
            transform: 'rotate(90deg)',
        },

        emojiStatusLHN: {
            fontSize: 9,
            ...(Browser.getBrowser() && !Browser.isMobile() && {transform: 'scale(.5)', fontSize: 22, overflow: 'visible'}),
            ...(Browser.getBrowser() &&
                Browser.isSafari() &&
                !Browser.isMobile() && {
                    transform: 'scale(0.7)',
                    fontSize: 13,
                    lineHeight: 15,
                    overflow: 'visible',
                }),
        },

        onboardingVideoPlayer: {
            borderRadius: 12,
            backgroundColor: theme.highlightBG,
        },

        sidebarStatusAvatarContainer: {
            height: 40,
            width: 40,
            backgroundColor: theme.componentBG,
            alignItems: 'center',
            justifyContent: 'center',
            borderRadius: 20,
        },
        sidebarStatusAvatar: {
            alignItems: 'center',
            justifyContent: 'center',
            backgroundColor: theme.border,
            height: 20,
            width: 20,
            borderRadius: 10,
            position: 'absolute',
            right: -4,
            bottom: -4,
            borderColor: theme.highlightBG,
            borderWidth: 2,
            overflow: 'hidden',
        },

        justSignedInModalAnimation: (is2FARequired: boolean) => ({
            height: is2FARequired ? variables.modalTopIconHeight : variables.modalTopBigIconHeight,
        }),

        moneyRequestViewImage: {
            ...spacing.mh5,
            ...spacing.mv3,
            overflow: 'hidden',
            borderWidth: 2,
            borderColor: theme.cardBG,
            borderRadius: variables.componentBorderRadiusLarge,
            height: 200,
            maxWidth: 400,
        },

        pdfErrorPlaceholder: {
            overflow: 'hidden',
            borderWidth: 2,
            borderColor: theme.cardBG,
            borderRadius: variables.componentBorderRadiusLarge,
            maxWidth: 400,
            height: '100%',
            backgroundColor: theme.highlightBG,
        },

        moneyRequestAttachReceipt: {
            backgroundColor: theme.highlightBG,
            borderColor: theme.border,
            borderWidth: 1,
        },

        mapViewContainer: {
            ...flex.flex1,
            minHeight: 300,
        },

        mapView: {
            ...flex.flex1,
            overflow: 'hidden',
            backgroundColor: theme.highlightBG,
        },

        mapEditView: {
            borderRadius: variables.componentBorderRadiusXLarge,
            borderWidth: variables.componentBorderWidth,
            borderColor: theme.appBG,
        },
        currentPositionDot: {backgroundColor: colors.blue400, width: 16, height: 16, borderRadius: 16},

        mapViewOverlay: {
            flex: 1,
            position: 'absolute',
            left: 0,
            top: 0,
            borderRadius: variables.componentBorderRadiusLarge,
            overflow: 'hidden',
            backgroundColor: theme.highlightBG,
            ...sizing.w100,
            ...sizing.h100,
        },

        confirmationListMapItem: {
            ...spacing.mv2,
            ...spacing.mh5,
            height: 200,
        },

        mapDirection: {
            lineColor: theme.success,
            lineWidth: 7,
        },

        mapDirectionLayer: {
            layout: {'line-join': 'round', 'line-cap': 'round'},
            paint: {'line-color': theme.success, 'line-width': 7},
        },

        mapPendingView: {
            backgroundColor: theme.hoverComponentBG,
            ...flex.flex1,
            borderRadius: variables.componentBorderRadiusLarge,
        },
        userReportStatusEmoji: {
            flexShrink: 0,
            fontSize: variables.fontSizeNormal,
            marginRight: 4,
        },
        timePickerInput: {
            fontSize: 69,
            minWidth: 56,
            alignSelf: 'center',
        },
        timePickerWidth100: {
            width: 100,
        },
        timePickerHeight100: {
            height: 100,
        },
        timePickerSemiDot: {
            fontSize: 69,
            height: 84,
            alignSelf: 'center',
        },
        timePickerSwitcherContainer: {
            flexDirection: 'row',
            alignItems: 'flex-start',
            justifyContent: 'center',
        },
        selectionListRadioSeparator: {
            height: StyleSheet.hairlineWidth,
            backgroundColor: theme.border,
            marginHorizontal: 20,
        },

        selectionListPressableItemWrapper: {
            alignItems: 'center',
            flexDirection: 'row',
            paddingHorizontal: 16,
            paddingVertical: 16,
            marginHorizontal: 20,
            backgroundColor: theme.highlightBG,
            borderRadius: 8,
        },

        selectionListStickyHeader: {
            backgroundColor: theme.appBG,
        },

        draggableTopBar: {
            height: 30,
            width: '100%',
        },
        menuItemError: {
            marginTop: 4,
            marginBottom: 0,
        },
        formHelperMessage: {
            height: 32,
        },
        timePickerInputExtraSmall: {
            fontSize: 50,
        },
        setTimeFormButtonContainer: {
            minHeight: 54,
        },
        timePickerInputsContainer: {
            maxHeight: 100,
        },
        timePickerButtonErrorText: {
            position: 'absolute',
            top: -36,
        },

        listBoundaryLoader: {
            position: 'absolute',
            top: 0,
            bottom: 0,
            left: 0,
            right: 0,
            height: CONST.CHAT_HEADER_LOADER_HEIGHT,
        },
        listBoundaryError: {
            paddingVertical: 15,
            paddingHorizontal: 20,
        },
        listBoundaryErrorText: {
            color: theme.textSupporting,
            fontSize: variables.fontSizeLabel,
            marginBottom: 10,
        },

        videoContainer: {
            ...flex.flex1,
            ...flex.alignItemsCenter,
            ...flex.justifyContentCenter,
            ...objectFit.oFCover,
        },

        singleOptionSelectorRow: {
            ...flex.flexRow,
            ...flex.alignItemsCenter,
            gap: 12,
            marginBottom: 16,
        },

        holdRequestInline: {
            ...headlineFont,
            ...whiteSpace.preWrap,
            color: theme.heading,
            fontSize: variables.fontSizeXLarge,
            lineHeight: variables.lineHeightXXLarge,

            backgroundColor: colors.red,
            borderRadius: variables.componentBorderRadiusMedium,
            overflow: 'hidden',

            paddingHorizontal: 8,
            paddingVertical: 4,
        },

        headerStatusBarContainer: {
            minHeight: variables.componentSizeNormal,
        },

        walletCardLimit: {
            color: theme.text,
            fontSize: variables.fontSizeNormal,
        },

        walletCard: {
            borderRadius: variables.componentBorderRadiusLarge,
            position: 'relative',
            alignSelf: 'center',
            overflow: 'hidden',
        },

        walletCardNumber: {
            color: theme.text,
            fontSize: variables.fontSizeNormal,
        },

        walletCardMenuItem: {
            fontFamily: FontUtils.fontFamily.platform.EXP_NEUE_BOLD,
            fontWeight: FontUtils.fontWeight.bold,
            color: theme.text,
            fontSize: variables.fontSizeNormal,
            lineHeight: variables.lineHeightXLarge,
        },

        walletCardHolder: {
            position: 'absolute',
            left: 16,
            bottom: 16,
            width: variables.cardNameWidth,
            color: theme.textLight,
            fontSize: variables.fontSizeSmall,
            lineHeight: variables.lineHeightLarge,
        },

        walletBalance: {
            lineHeight: undefined,
            fontSize: 45,
            paddingTop: 0,
            paddingBottom: 0,
        },

        walletRedDotSectionTitle: {
            color: theme.text,
            fontWeight: FontUtils.fontWeight.bold,
            fontSize: variables.fontSizeNormal,
            lineHeight: variables.lineHeightXLarge,
        },

        walletRedDotSectionText: {
            color: theme.darkSupportingText,
            fontSize: variables.fontSizeLabel,
            lineHeight: variables.lineHeightNormal,
        },

        walletLockedMessage: {
            color: theme.text,
            fontSize: variables.fontSizeNormal,
            lineHeight: variables.lineHeightXLarge,
        },

        workspaceSection: {
            maxWidth: variables.workspaceSectionMaxWidth + variables.sectionMargin * 2,
        },

        workspaceSectionMobile: {
            width: '100%',
            alignSelf: 'center',
        },

        aspectRatioLottie: (animation: DotLottieAnimation) => ({aspectRatio: animation.w / animation.h}),

        receiptDropHeaderGap: {
            backgroundColor: theme.receiptDropUIBG,
        },

        checkboxWithLabelCheckboxStyle: {
            marginLeft: -2,
        },

        singleOptionSelectorCircle: {
            borderColor: theme.icon,
        },

        headerProgressBarContainer: {
            position: 'absolute',
            width: '100%',
            zIndex: -1,
        },

        headerProgressBar: {
            width: variables.componentSizeMedium,
            height: variables.iconSizeXXXSmall,
            borderRadius: variables.componentBorderRadiusRounded,
            backgroundColor: theme.border,
            alignSelf: 'center',
        },

        headerProgressBarFill: {
            borderRadius: variables.componentBorderRadiusRounded,
            height: '100%',
            backgroundColor: theme.success,
        },

        interactiveStepHeaderContainer: {
            flex: 1,
            alignSelf: 'center',
            flexDirection: 'row',
        },

        interactiveStepHeaderStepContainer: {
            flexDirection: 'row',
            alignItems: 'center',
        },

        interactiveStepHeaderStepButton: {
            width: 40,
            height: 40,
            borderWidth: 2,
            borderRadius: 20,
            borderColor: theme.borderFocus,
            justifyContent: 'center',
            alignItems: 'center',
            color: theme.white,
        },

        interactiveStepHeaderLockedStepButton: {
            borderColor: theme.borderLighter,
        },

        interactiveStepHeaderStepText: {
            fontSize: variables.fontSizeLabel,
            fontFamily: FontUtils.fontFamily.platform.EXP_NEUE,
            fontWeight: FontUtils.fontWeight.bold,
        },

        interactiveStepHeaderCompletedStepButton: {
            backgroundColor: theme.iconSuccessFill,
        },

        interactiveStepHeaderStepLine: {
            height: 1,
            flexGrow: 1,
            backgroundColor: theme.iconSuccessFill,
        },

        interactiveStepHeaderLockedStepLine: {
            backgroundColor: theme.activeComponentBG,
        },
        confirmBankInfoCard: {
            backgroundColor: colors.green800,
            borderRadius: variables.componentBorderRadiusCard,
            marginBottom: 20,
            marginHorizontal: 16,
            padding: 20,
            width: 'auto',
            textAlign: 'left',
        },
        confirmBankInfoText: {
            fontSize: variables.fontSizeNormal,
            fontFamily: FontUtils.fontFamily.platform.EXP_NEUE,
            color: theme.text,
        },
        confirmBankInfoCompanyIcon: {
            height: 40,
            width: 40,
            backgroundColor: colors.darkIcons,
            borderRadius: 50,
            justifyContent: 'center',
            alignItems: 'center',
        },
        confirmBankInfoBankIcon: {
            height: 40,
            width: 40,
            borderRadius: 50,
        },
        confirmBankInfoNumber: {
            fontFamily: FontUtils.fontFamily.platform.MONOSPACE,
            fontSize: variables.fontSizeNormal,
            lineHeight: variables.lineHeightXLarge,
            color: theme.text,
            textAlignVertical: 'center',
        },

        textHeadlineLineHeightXXL: {
            ...headlineFont,
            ...whiteSpace.preWrap,
            color: theme.heading,
            fontSize: variables.fontSizeXLarge,
            lineHeight: variables.lineHeightXXLarge,
        },

        videoPlayerPreview: {
            width: '100%',
            height: '100%',
            borderRadius: variables.componentBorderRadiusNormal,
            backgroundColor: theme.highlightBG,
        },

        videoPlayerControlsContainer: {
            position: 'absolute',
            bottom: CONST.VIDEO_PLAYER.CONTROLS_POSITION.NORMAL,
            left: CONST.VIDEO_PLAYER.CONTROLS_POSITION.NORMAL,
            right: CONST.VIDEO_PLAYER.CONTROLS_POSITION.NORMAL,
            backgroundColor: theme.videoPlayerBG,
            borderRadius: 8,
            flexDirection: 'column',
            overflow: 'visible',
            zIndex: 9000,
        },

        videoPlayerControlsButtonContainer: {
            flexDirection: 'row',
            alignItems: 'center',
            justifyContent: 'space-between',
        },

        progressBarOutline: {
            width: '100%',
            height: 4,
            borderRadius: 8,
            backgroundColor: theme.transparentWhite,
        },

        progressBarFill: {
            height: '100%',
            backgroundColor: colors.white,
            borderRadius: 8,
        },

        videoPlayerControlsRow: {
            flexDirection: 'row',
            alignItems: 'center',
        },

        videoPlayerText: {
            textAlign: 'center',
            fontSize: variables.fontSizeLabel,
            fontWeight: '700',
            lineHeight: 16,
            color: theme.white,
            userSelect: 'none',
            WebkitUserSelect: 'none',
        },

        volumeSliderContainer: {
            position: 'absolute',
            left: 0,
            bottom: 0,
            width: '100%',
            height: 100,
            alignItems: 'center',
            borderRadius: 4,
            backgroundColor: colors.green700,
        },

        volumeSliderOverlay: {
            width: 4,
            height: 60,
            backgroundColor: theme.transparentWhite,
            borderRadius: 8,
            marginTop: 8,
            alignItems: 'center',
            justifyContent: 'flex-end',
        },

        volumeSliderThumb: {
            width: 8,
            height: 8,
            borderRadius: 8,
            backgroundColor: colors.white,
            marginBottom: -2,
        },

        volumeSliderFill: {
            width: 4,
            height: 20,
            backgroundColor: colors.white,
            borderRadius: 8,
        },

        videoIconButton: {
            padding: 4,
            borderRadius: 4,
        },

        videoIconButtonHovered: {
            backgroundColor: colors.green700,
        },

        videoThumbnailContainer: {
            width: '100%',
            height: '100%',
            alignItems: 'center',
            justifyContent: 'center',
            position: 'absolute',
            top: 0,
            left: 0,
        },

        videoThumbnailPlayButton: {
            backgroundColor: theme.videoPlayerBG,
            borderRadius: 100,
            width: 72,
            height: 72,
            alignItems: 'center',
            justifyContent: 'center',
        },

        videoExpandButton: {
            position: 'absolute',
            top: 12,
            right: 12,
            backgroundColor: theme.videoPlayerBG,
            borderRadius: 8,
            padding: 8,
        },

        videoPlayerTimeComponentWidth: {
            width: 40,
        },

        colorSchemeStyle: (colorScheme: ColorScheme) => ({colorScheme}),

        updateAnimation: {
            width: variables.updateAnimationW,
            height: variables.updateAnimationH,
        },

        updateRequiredViewHeader: {
            height: variables.updateViewHeaderHeight,
        },

        updateRequiredViewTextContainer: {
            width: variables.updateTextViewContainerWidth,
        },

        widthAuto: {
            width: 'auto',
        },

        workspaceTitleStyle: {
            ...headlineFont,
            fontSize: variables.fontSizeXLarge,
            flex: 1,
        },

<<<<<<< HEAD
        computerIllustrationContainer: {
            width: 272,
            height: 188,
        },

        tripReservationIconContainer: {
            width: variables.avatarSizeNormal,
            height: variables.avatarSizeNormal,
            backgroundColor: theme.border,
            borderRadius: variables.componentBorderRadiusXLarge,
            alignItems: 'center',
            justifyContent: 'center',
        },

=======
>>>>>>> 3c56ee22
        textLineThrough: {
            textDecorationLine: 'line-through',
        },

        tripIllustrationSize: {
            width: 190,
            height: 172,
        },

        reportListItemSeparator: {
            borderBottomWidth: 1,
            borderBottomColor: theme.activeComponentBG,
        },

        reportListItemTitle: {
            color: theme.text,
            fontSize: variables.fontSizeNormal,
            fontWeight: FontUtils.fontWeight.bold,
        },
    } satisfies Styles);

type ThemeStyles = ReturnType<typeof styles>;

const defaultStyles = styles(defaultTheme);

export default styles;
export {defaultStyles};
export type {Styles, ThemeStyles, StatusBarStyle, ColorScheme, AnchorPosition, AnchorDimensions};<|MERGE_RESOLUTION|>--- conflicted
+++ resolved
@@ -5014,7 +5014,6 @@
             flex: 1,
         },
 
-<<<<<<< HEAD
         computerIllustrationContainer: {
             width: 272,
             height: 188,
@@ -5029,8 +5028,6 @@
             justifyContent: 'center',
         },
 
-=======
->>>>>>> 3c56ee22
         textLineThrough: {
             textDecorationLine: 'line-through',
         },
