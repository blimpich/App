import fontFamily from './fontFamily';
import addOutlineWidth from './addOutlineWidth';
import themeColors from './themes/default';
import fontWeightBold from './fontWeight/bold';
import variables from './variables';
import spacing from './utilities/spacing';
import sizing from './utilities/sizing';
import flex from './utilities/flex';
import display from './utilities/display';
import overflow from './utilities/overflow';
import whiteSpace from './utilities/whiteSpace';
import wordBreak from './utilities/wordBreak';
import positioning from './utilities/positioning';
import codeStyles from './codeStyles';
import visibility from './utilities/visibility';
import writingDirection from './utilities/writingDirection';
import optionAlternateTextPlatformStyles from './optionAlternateTextPlatformStyles';
import pointerEventsNone from './pointerEventsNone';
import pointerEventsAuto from './pointerEventsAuto';
import overflowXHidden from './overflowXHidden';
import CONST from '../CONST';

const picker = {
    backgroundColor: themeColors.transparent,
    color: themeColors.text,
    fontFamily: fontFamily.EXP_NEUE,
    fontSize: variables.fontSizeNormal,
    lineHeight: variables.fontSizeNormalHeight,
    paddingBottom: 8,
    paddingTop: 23,
    paddingLeft: 0,
    paddingRight: 25,
    height: variables.inputHeight,
    borderWidth: 0,
    textAlign: 'left',
};

const link = {
    color: themeColors.link,
    textDecorationColor: themeColors.link,
    fontFamily: fontFamily.EXP_NEUE,
};

const baseCodeTagStyles = {
    borderWidth: 1,
    borderRadius: 5,
    borderColor: themeColors.border,
    backgroundColor: themeColors.textBackground,
};

const headlineFont = {
    fontFamily: fontFamily.EXP_NEW_KANSAS_MEDIUM,
    fontWeight: '500',
};

const webViewStyles = {
    // As of react-native-render-html v6, don't declare distinct styles for
    // custom renderers, the API for custom renderers has changed. Declare the
    // styles in the below "tagStyles" instead. If you need to reuse those
    // styles from the renderer, just pass the "style" prop to the underlying
    // component.
    tagStyles: {
        em: {
            fontFamily: fontFamily.EXP_NEUE,
            fontStyle: 'italic',
        },

        del: {
            textDecorationLine: 'line-through',
            textDecorationStyle: 'solid',
        },

        strong: {
            fontFamily: fontFamily.EXP_NEUE,
            fontWeight: 'bold',
        },

        a: link,

        ul: {
            maxWidth: '100%',
        },

        ol: {
            maxWidth: '100%',
        },

        li: {
            flexShrink: 1,
        },

        blockquote: {
            borderLeftColor: themeColors.border,
            borderLeftWidth: 4,
            paddingLeft: 12,
            marginTop: 4,
            marginBottom: 4,

            // Overwrite default HTML margin for blockquotes
            marginLeft: 0,
        },

        pre: {
            ...baseCodeTagStyles,
            paddingTop: 12,
            paddingBottom: 12,
            paddingRight: 8,
            paddingLeft: 8,
            fontFamily: fontFamily.MONOSPACE,
            marginTop: 0,
            marginBottom: 0,
        },

        code: {
            ...baseCodeTagStyles,
            ...codeStyles.codeTextStyle,
            paddingLeft: 5,
            paddingRight: 5,
            fontFamily: fontFamily.MONOSPACE,
            fontSize: 13,
        },

        img: {
            borderColor: themeColors.border,
            borderRadius: variables.componentBorderRadiusNormal,
            borderWidth: 1,
        },

        p: {
            marginTop: 0,
            marginBottom: 0,
        },
        h1: {
            fontSize: variables.fontSizeLarge,
            marginBottom: 8,
        },
    },

    baseFontStyle: {
        color: themeColors.text,
        fontSize: variables.fontSizeNormal,
        fontFamily: fontFamily.EXP_NEUE,
        flex: 1,
        lineHeight: variables.fontSizeNormalHeight,
    },
};

const styles = {
    // Add all of our utility and helper styles
    ...spacing,
    ...sizing,
    ...flex,
    ...display,
    ...overflow,
    ...positioning,
    ...wordBreak,
    ...whiteSpace,
    ...writingDirection,
    ...themeColors,

    rateCol: {
        margin: 0,
        padding: 0,
        flexBasis: '48%',
    },

    emojiSuggestionsContainer: {
        backgroundColor: themeColors.appBG,
        borderRadius: 8,
        borderWidth: 1,
        borderColor: themeColors.border,
        justifyContent: 'center',
        boxShadow: variables.popoverMenuShadow,
        position: 'absolute',
        left: 0,
        right: 0,
    },
    emojiSuggestionContainer: {
        flexDirection: 'row',
        alignItems: 'center',
    },

    emojiSuggestionsEmoji: {
        fontFamily: fontFamily.EMOJI_TEXT_FONT,
        fontSize: variables.fontSizeMedium,
        width: 51,
        textAlign: 'center',
    },
    emojiSuggestionsText: {
        fontFamily: fontFamily.EMOJI_TEXT_FONT,
        fontSize: variables.fontSizeMedium,
    },

    unitCol: {
        margin: 0,
        padding: 0,
        marginLeft: '4%',
        flexBasis: '48%',
    },

    webViewStyles,

    link,

    linkMuted: {
        color: themeColors.textSupporting,
        textDecorationColor: themeColors.textSupporting,
        fontFamily: fontFamily.EXP_NEUE,
    },

    linkMutedHovered: {
        color: themeColors.textMutedReversed,
    },

    h1: {
        color: themeColors.heading,
        fontFamily: fontFamily.EXP_NEUE_BOLD,
        fontSize: variables.fontSizeh1,
        fontWeight: fontWeightBold,
    },

    h3: {
        fontFamily: fontFamily.EXP_NEUE_BOLD,
        fontSize: variables.fontSizeNormal,
        fontWeight: fontWeightBold,
    },

    h4: {
        fontFamily: fontFamily.EXP_NEUE_BOLD,
        fontSize: variables.fontSizeLabel,
        fontWeight: fontWeightBold,
    },

    textAlignCenter: {
        textAlign: 'center',
    },

    textAlignRight: {
        textAlign: 'right',
    },

    textAlignLeft: {
        textAlign: 'left',
    },

    textUnderline: {
        textDecorationLine: 'underline',
    },

    label: {
        fontSize: variables.fontSizeLabel,
        lineHeight: variables.lineHeightLarge,
    },

    textLabel: {
        color: themeColors.text,
        fontSize: variables.fontSizeLabel,
        lineHeight: variables.lineHeightLarge,
    },

    mutedTextLabel: {
        color: themeColors.textSupporting,
        fontSize: variables.fontSizeLabel,
        lineHeight: variables.lineHeightLarge,
    },

    textMicro: {
        fontFamily: fontFamily.EXP_NEUE,
        fontSize: variables.fontSizeSmall,
        lineHeight: variables.lineHeightSmall,
    },

    textMicroBold: {
        color: themeColors.text,
        fontWeight: fontWeightBold,
        fontFamily: fontFamily.EXP_NEUE_BOLD,
        fontSize: variables.fontSizeSmall,
    },

    textMicroSupporting: {
        color: themeColors.textSupporting,
        fontFamily: fontFamily.EXP_NEUE,
        fontSize: variables.fontSizeSmall,
        lineHeight: variables.lineHeightSmall,
    },

    textExtraSmallSupporting: {
        color: themeColors.textSupporting,
        fontFamily: fontFamily.EXP_NEUE,
        fontSize: variables.fontSizeExtraSmall,
    },

    textLarge: {
        fontSize: variables.fontSizeLarge,
    },

    textXLarge: {
        fontSize: variables.fontSizeXLarge,
    },

    textXXLarge: {
        fontSize: variables.fontSizeXXLarge,
    },

    textXXXLarge: {
        fontSize: variables.fontSizeXXXLarge,
    },

    textHero: {
        fontSize: variables.fontSizeHero,
        fontFamily: fontFamily.EXP_NEW_KANSAS_MEDIUM,
    },

    textStrong: {
        fontFamily: fontFamily.EXP_NEUE_BOLD,
        fontWeight: fontWeightBold,
    },

    textItalic: {
        fontFamily: fontFamily.EXP_NEUE_ITALIC,
        fontStyle: 'italic',
    },

    textHeadline: {
        ...headlineFont,
        ...whiteSpace.preWrap,
        color: themeColors.heading,
        fontSize: variables.fontSizeXLarge,
    },

    textDecorationNoLine: {
        textDecorationLine: 'none',
    },

    textWhite: {
        color: themeColors.textLight,
    },

    textBlue: {
        color: themeColors.link,
    },

    textUppercase: {
        textTransform: 'uppercase',
    },

    textNoWrap: {
        ...whiteSpace.noWrap,
    },

    colorReversed: {
        color: themeColors.textReversed,
    },

    colorMutedReversed: {
        color: themeColors.textMutedReversed,
    },

    colorMuted: {
        color: themeColors.textSupporting,
    },

    colorHeading: {
        color: themeColors.heading,
    },

    bgTransparent: {
        backgroundColor: 'transparent',
    },

    bgDark: {
        backgroundColor: themeColors.inverse,
    },

    opacity0: {
        opacity: 0,
    },

    opacity1: {
        opacity: 1,
    },

    textDanger: {
        color: themeColors.danger,
    },

    borderRadiusNormal: {
        borderRadius: variables.buttonBorderRadius,
    },

    button: {
        backgroundColor: themeColors.buttonDefaultBG,
        borderRadius: variables.buttonBorderRadius,
        minHeight: variables.componentSizeLarge,
        justifyContent: 'center',
        ...spacing.ph3,
    },

    buttonContainer: {
        padding: 1,
        borderRadius: variables.buttonBorderRadius,
    },

    buttonText: {
        color: themeColors.text,
        fontFamily: fontFamily.EXP_NEUE_BOLD,
        fontSize: variables.fontSizeNormal,
        fontWeight: fontWeightBold,
        textAlign: 'center',
        flexShrink: 1,

        // It is needed to unset the Lineheight. We don't need it for buttons as button always contains single line of text.
        // It allows to vertically center the text.
        lineHeight: undefined,

        // Add 1px to the Button text to give optical vertical alignment.
        paddingBottom: 1,
    },

    buttonSmall: {
        borderRadius: variables.buttonBorderRadius,
        minHeight: variables.componentSizeSmall,
        paddingTop: 4,
        paddingHorizontal: 14,
        paddingBottom: 4,
        backgroundColor: themeColors.buttonDefaultBG,
    },

    buttonMedium: {
        borderRadius: variables.buttonBorderRadius,
        minHeight: variables.componentSizeNormal,
        paddingTop: 12,
        paddingRight: 16,
        paddingBottom: 12,
        paddingLeft: 16,
        backgroundColor: themeColors.buttonDefaultBG,
    },

    buttonLarge: {
        borderRadius: variables.buttonBorderRadius,
        minHeight: variables.componentSizeLarge,
        paddingTop: 8,
        paddingRight: 10,
        paddingBottom: 8,
        paddingLeft: 18,
        backgroundColor: themeColors.buttonDefaultBG,
    },

    buttonSmallText: {
        fontSize: variables.fontSizeSmall,
        fontFamily: fontFamily.EXP_NEUE_BOLD,
        fontWeight: fontWeightBold,
        textAlign: 'center',
    },

    buttonMediumText: {
        fontSize: variables.fontSizeLabel,
        fontFamily: fontFamily.EXP_NEUE_BOLD,
        fontWeight: fontWeightBold,
        textAlign: 'center',
    },

    buttonLargeText: {
        fontSize: variables.fontSizeNormal,
        fontFamily: fontFamily.EXP_NEUE_BOLD,
        fontWeight: fontWeightBold,
        textAlign: 'center',
    },

    buttonSuccess: {
        backgroundColor: themeColors.success,
        borderWidth: 0,
    },

    buttonSuccessDisabled: {
        opacity: 0.5,
    },

    buttonSuccessHovered: {
        backgroundColor: themeColors.successHover,
        borderWidth: 0,
    },

    buttonDanger: {
        backgroundColor: themeColors.danger,
        borderWidth: 0,
    },

    buttonDangerDisabled: {
        opacity: 0.5,
    },

    buttonDangerHovered: {
        backgroundColor: themeColors.dangerHover,
        borderWidth: 0,
    },

    buttonDisable: {
        backgroundColor: themeColors.buttonDefaultBG,
        borderWidth: 0,
    },

    buttonDivider: {
        width: 1,
        alignSelf: 'stretch',
        backgroundColor: themeColors.appBG,
        marginVertical: 1,
    },

    noRightBorderRadius: {
        borderTopRightRadius: 0,
        borderBottomRightRadius: 0,
    },

    noLeftBorderRadius: {
        borderTopLeftRadius: 0,
        borderBottomLeftRadius: 0,
    },

    buttonCTA: {
        paddingVertical: 6,
        ...spacing.mh4,
    },

    buttonCTAIcon: {
        marginRight: 22,

        // Align vertically with the Button text
        paddingBottom: 1,
        paddingTop: 1,
    },

    buttonConfirm: {
        margin: 20,
    },

    attachmentButtonBigScreen: {
        minWidth: 300,
        alignSelf: 'center',
    },

    buttonConfirmText: {
        paddingLeft: 20,
        paddingRight: 20,
    },

    buttonSuccessText: {
        color: themeColors.textLight,
    },

    buttonDangerText: {
        color: themeColors.textLight,
    },

    hoveredComponentBG: {
        backgroundColor: themeColors.hoverComponentBG,
    },

    activeComponentBG: {
        backgroundColor: themeColors.activeComponentBG,
    },

    fontWeightBold: {
        fontWeight: fontWeightBold,
    },

    touchableButtonImage: {
        alignItems: 'center',
        height: variables.componentSizeNormal,
        justifyContent: 'center',
        width: variables.componentSizeNormal,
    },

    visuallyHidden: {
        ...visibility('hidden'),
        overflow: 'hidden',
        width: 0,
        height: 0,
    },

    visibilityHidden: {
        ...visibility('hidden'),
    },

    loadingVBAAnimation: {
        width: 140,
        height: 140,
    },

    pickerSmall: (backgroundColor = themeColors.highlightBG) => ({
        inputIOS: {
            fontFamily: fontFamily.EXP_NEUE,
            fontSize: variables.fontSizeSmall,
            paddingLeft: 0,
            paddingRight: 17,
            paddingTop: 6,
            paddingBottom: 6,
            borderWidth: 0,
            color: themeColors.text,
            height: 26,
            opacity: 1,
            backgroundColor: 'transparent',
        },
        done: {
            color: themeColors.text,
        },
        modalViewMiddle: {
            backgroundColor: themeColors.border,
            borderTopWidth: 0,
        },
        modalViewBottom: {
            backgroundColor: themeColors.highlightBG,
        },
        inputWeb: {
            fontFamily: fontFamily.EXP_NEUE,
            fontSize: variables.fontSizeSmall,
            paddingLeft: 0,
            paddingRight: 17,
            paddingTop: 6,
            paddingBottom: 6,
            borderWidth: 0,
            color: themeColors.text,
            appearance: 'none',
            height: 26,
            opacity: 1,
            cursor: 'pointer',
            backgroundColor,
        },
        inputAndroid: {
            fontFamily: fontFamily.EXP_NEUE,
            fontSize: variables.fontSizeSmall,
            paddingLeft: 0,
            paddingRight: 17,
            paddingTop: 6,
            paddingBottom: 6,
            borderWidth: 0,
            color: themeColors.text,
            height: 26,
            opacity: 1,
            backgroundColor: 'transparent',
        },
        iconContainer: {
            top: 7,
            ...pointerEventsNone,
        },
        icon: {
            width: variables.iconSizeExtraSmall,
            height: variables.iconSizeExtraSmall,
        },
    }),

    badge: {
        backgroundColor: themeColors.border,
        borderRadius: 14,
        height: variables.iconSizeNormal,
        flexDirection: 'row',
        paddingHorizontal: 7,
        alignItems: 'center',
    },

    badgeSuccess: {
        backgroundColor: themeColors.success,
    },

    badgeSuccessPressed: {
        backgroundColor: themeColors.successHover,
    },

    badgeDanger: {
        backgroundColor: themeColors.danger,
    },

    badgeDangerPressed: {
        backgroundColor: themeColors.dangerPressed,
    },

    badgeText: {
        color: themeColors.text,
        fontSize: variables.fontSizeSmall,
        lineHeight: variables.lineHeightNormal,
        ...whiteSpace.noWrap,
    },

    border: {
        borderWidth: 1,
        borderRadius: variables.componentBorderRadius,
        borderColor: themeColors.border,
    },

    borderColorFocus: {
        borderColor: themeColors.borderFocus,
    },

    borderColorDanger: {
        borderColor: themeColors.danger,
    },

    headerText: {
        color: themeColors.heading,
        fontFamily: fontFamily.EXP_NEUE_BOLD,
        fontSize: variables.fontSizeNormal,
        fontWeight: fontWeightBold,
    },

    headerGap: {
        height: 12,
    },

    pushTextRight: {
        left: 100000,
    },

    reportOptions: {
        marginLeft: 8,
    },

    chatItemComposeSecondaryRow: {
        height: 15,
        marginBottom: 5,
        marginTop: 5,
    },

    chatItemComposeSecondaryRowSubText: {
        color: themeColors.textSupporting,
        fontFamily: fontFamily.EXP_NEUE,
        fontSize: variables.fontSizeSmall,
        lineHeight: variables.lineHeightSmall,
    },

    chatItemComposeSecondaryRowOffset: {
        marginLeft: variables.chatInputSpacing,
    },

    offlineIndicator: {
        marginLeft: variables.chatInputSpacing,
    },

    offlineIndicatorMobile: {
        paddingLeft: 20,
        paddingBottom: 9,
    },

    offlineIndicatorRow: {
        height: 25,
    },

    // Actions
    actionAvatar: {
        borderRadius: 20,
    },

    componentHeightLarge: {
        height: variables.inputHeight,
    },

    calendarHeader: {
        height: 50,
        flexDirection: 'row',
        justifyContent: 'space-between',
        alignItems: 'center',
        paddingHorizontal: 15,
        paddingRight: 5,
    },

    calendarDayRoot: {
        flex: 1,
        height: 45,
        justifyContent: 'center',
        alignItems: 'center',
    },

    calendarDayContainer: {
        width: 30,
        height: 30,
        justifyContent: 'center',
        alignItems: 'center',
        borderRadius: 15,
    },

    calendarDayContainerSelected: {
        backgroundColor: themeColors.buttonDefaultBG,
    },

    calendarButtonDisabled: {
        opacity: 0.5,
    },

    textInputContainer: {
        flex: 1,
        justifyContent: 'center',
        height: '100%',
        backgroundColor: 'transparent',
        borderBottomWidth: 2,
        borderColor: themeColors.border,
        overflow: 'hidden',
    },

    textInputLabel: {
        position: 'absolute',
        left: 0,
        top: 0,
        fontSize: variables.fontSizeNormal,
        color: themeColors.textSupporting,
        fontFamily: fontFamily.EXP_NEUE,
        width: '100%',
    },

    textInputLabelBackground: {
        position: 'absolute',
        top: 0,
        width: '100%',
        height: 23,
        backgroundColor: themeColors.componentBG,
    },

    textInputLabelDesktop: {
        transformOrigin: 'left center',
    },

    textInputLabelTransformation: (translateY, translateX, scale) => ({
        transform: [
            {translateY},
            {translateX},
            {scale},
        ],
    }),

    baseTextInput: {
        fontFamily: fontFamily.EXP_NEUE,
        fontSize: variables.fontSizeNormal,
        lineHeight: variables.lineHeightXLarge,
        color: themeColors.text,
        paddingTop: 23,
        paddingBottom: 8,
        paddingLeft: 0,
        borderWidth: 0,
    },

    textInputMultiline: {
        scrollPadding: '23px 0 0 0',
    },

    textInputMultilineContainer: {
        paddingTop: 23,
    },

    textInputAndIconContainer: {
        flex: 1,
        height: '100%',
        zIndex: -1,
        flexDirection: 'row',
    },

    textInputDesktop: addOutlineWidth({}, 0),

    textInputIconContainer: {
        paddingHorizontal: 11,
        justifyContent: 'center',
        margin: 1,
    },

    secureInput: {
        borderTopRightRadius: 0,
        borderBottomRightRadius: 0,
    },

    textInput: {
        backgroundColor: 'transparent',
        borderRadius: variables.componentBorderRadiusNormal,
        height: variables.inputComponentSizeNormal,
        borderColor: themeColors.border,
        borderWidth: 1,
        color: themeColors.text,
        fontFamily: fontFamily.EXP_NEUE,
        fontSize: variables.fontSizeNormal,
        paddingLeft: 12,
        paddingRight: 12,
        paddingTop: 10,
        paddingBottom: 10,
        textAlignVertical: 'center',
    },

    textInputPrefixWrapper: {
        position: 'absolute',
        left: 0,
        top: 0,
        height: variables.inputHeight,
        display: 'flex',
        flexDirection: 'row',
        alignItems: 'center',
        paddingTop: 23,
        paddingBottom: 8,
    },

    textInputPrefix: {
        color: themeColors.text,
        fontFamily: fontFamily.EXP_NEUE,
        fontSize: variables.fontSizeNormal,
        textAlignVertical: 'center',
    },

    pickerContainer: {
        borderBottomWidth: 2,
        paddingLeft: 0,
        borderStyle: 'solid',
        borderColor: themeColors.border,
        justifyContent: 'center',
        backgroundColor: 'transparent',
        height: variables.inputHeight,
        overflow: 'hidden',
    },

    pickerContainerSmall: {
        height: variables.inputHeightSmall,
    },

    pickerLabel: {
        position: 'absolute',
        left: 0,
        top: 6,
        zIndex: 1,
    },

    picker: (disabled = false, backgroundColor = themeColors.appBG) => ({
        iconContainer: {
            top: Math.round(variables.inputHeight * 0.5) - 11,
            right: 0,
            ...pointerEventsNone,
        },

        inputWeb: {
            appearance: 'none',
            cursor: disabled ? 'not-allowed' : 'pointer',
            ...picker,
            backgroundColor,
        },

        inputIOS: {
            ...picker,
        },
        done: {
            color: themeColors.text,
        },
        modalViewMiddle: {
            backgroundColor: themeColors.border,
            borderTopWidth: 0,
        },
        modalViewBottom: {
            backgroundColor: themeColors.highlightBG,
        },

        inputAndroid: {
            ...picker,
        },
    }),

    disabledText: {
        color: themeColors.icon,
    },

    inputDisabled: {
        backgroundColor: themeColors.highlightBG,
        color: themeColors.icon,
    },

    noOutline: addOutlineWidth({}, 0),

    errorOutline: {
        borderColor: themeColors.danger,
    },

    textLabelSupporting: {
        fontFamily: fontFamily.EXP_NEUE,
        fontSize: variables.fontSizeLabel,
        color: themeColors.textSupporting,
    },

    lh16: {
        lineHeight: 16,
    },

    formHelp: {
        color: themeColors.textSupporting,
        fontSize: variables.fontSizeLabel,
        lineHeight: variables.lineHeightLarge,
        marginBottom: 4,
    },

    formError: {
        color: themeColors.textError,
        fontSize: variables.fontSizeLabel,
        lineHeight: variables.formErrorLineHeight,
        marginBottom: 4,
    },

    formSuccess: {
        color: themeColors.success,
        fontSize: variables.fontSizeLabel,
        lineHeight: 18,
        marginBottom: 4,
    },

    signInPage: {
        backgroundColor: themeColors.highlightBG,
        minHeight: '100%',
        flex: 1,
    },

    signInPageGradient: {
        background: 'linear-gradient(90deg, #07271F 0%, rgba(0, 46, 34, 0) 100%)',
        height: '100%',
        width: 540,
        position: 'absolute',
        top: 0,
    },

    signInPageInner: {
        marginLeft: 'auto',
        marginRight: 'auto',
        height: '100%',
        width: '100%',
    },

    signInPageContentTopSpacer: {
        maxHeight: 132,
        minHeight: 24,
    },

    signInPageLeftContainer: {
        paddingLeft: 40,
        paddingRight: 40,
    },

    signInPageLeftContainerWide: {
        maxWidth: variables.sideBarWidth,
    },

    signInPageWelcomeFormContainer: {
        maxWidth: 300,
    },

    signInPageWelcomeTextContainer: {
        width: 300,
    },

    changeExpensifyLoginLinkContainer: {
        flexDirection: 'row',
        flexWrap: 'wrap',
        ...wordBreak.breakWord,
    },

    // Sidebar Styles
    sidebar: {
        backgroundColor: themeColors.sidebar,
        height: '100%',
    },

    sidebarFooter: {
        alignItems: 'center',
        display: 'flex',
        justifyContent: 'center',
        paddingVertical: variables.lineHeightXLarge,
        width: '100%',
    },

    sidebarAvatar: {
        backgroundColor: themeColors.icon,
        borderRadius: 20,
        height: variables.componentSizeNormal,
        width: variables.componentSizeNormal,
    },

    statusIndicator: {
        borderColor: themeColors.sidebar,
        backgroundColor: themeColors.danger,
        borderRadius: 6,
        borderWidth: 2,
        position: 'absolute',
        right: -1,
        bottom: -1,
        height: 12,
        width: 12,
        zIndex: 10,
    },

    statusIndicatorLarge: {
        borderColor: themeColors.componentBG,
        backgroundColor: themeColors.danger,
        borderRadius: 8,
        borderWidth: 2,
        position: 'absolute',
        right: 4,
        bottom: 4,
        height: 16,
        width: 16,
        zIndex: 10,
    },

    statusIndicatorOnline: {
        backgroundColor: themeColors.success,
    },

    avatarWithIndicator: {
        errorDot: {
            borderColor: themeColors.sidebar,
            borderRadius: 6,
            borderWidth: 2,
            position: 'absolute',
            right: -1,
            bottom: -1,
            height: 12,
            width: 12,
            zIndex: 10,
        },
    },

    floatingActionButtonContainer: {
        position: 'absolute',
        right: 20,

        // The bottom of the floating action button should align with the bottom of the compose box.
        // The value should be equal to the height + marginBottom + marginTop of chatItemComposeSecondaryRow
        bottom: 25,
    },

    floatingActionButton: {
        backgroundColor: themeColors.success,
        height: variables.componentSizeLarge,
        width: variables.componentSizeLarge,
        borderRadius: 999,
        alignItems: 'center',
        justifyContent: 'center',
    },

    sidebarFooterUsername: {
        color: themeColors.heading,
        fontSize: variables.fontSizeLabel,
        fontWeight: '700',
        width: 200,
        textOverflow: 'ellipsis',
        overflow: 'hidden',
        ...whiteSpace.noWrap,
    },

    sidebarFooterLink: {
        color: themeColors.textSupporting,
        fontSize: variables.fontSizeSmall,
        textDecorationLine: 'none',
        fontFamily: fontFamily.EXP_NEUE,
        lineHeight: 20,
    },

    sidebarListContainer: {
        scrollbarWidth: 'none',
        paddingBottom: 4,
    },

    sidebarListItem: {
        justifyContent: 'center',
        textDecorationLine: 'none',
    },

    onlyEmojisText: {
        fontSize: variables.fontSizeOnlyEmojis,
        lineHeight: variables.fontSizeOnlyEmojisHeight,
    },

    createMenuPositionSidebar: {
        left: 18,
        bottom: 100,
    },

    createMenuPositionProfile: {
        right: 18,
        top: 180,
    },

    createMenuPositionReportActionCompose: {
        left: 18 + variables.sideBarWidth,
        bottom: 75,
    },

    createMenuPositionRightSidepane: {
        right: 18,
        bottom: 75,
    },

    createMenuContainer: {
        width: variables.sideBarWidth - 40,
        paddingVertical: 12,
    },

    createMenuHeaderText: {
        fontFamily: fontFamily.EXP_NEUE,
        fontSize: variables.fontSizeLabel,
        color: themeColors.heading,
    },

    popoverMenuItem: {
        flexDirection: 'row',
        borderRadius: 0,
        paddingHorizontal: 20,
        paddingVertical: 12,
        justifyContent: 'space-between',
        width: '100%',
    },

    popoverMenuIcon: {
        width: variables.componentSizeNormal,
        height: variables.componentSizeNormal,
        justifyContent: 'center',
        alignItems: 'center',
    },

    popoverMenuText: {
        fontSize: variables.fontSizeNormal,
        color: themeColors.heading,
    },

    menuItemTextContainer: {
        minHeight: variables.componentSizeNormal,
    },

    chatLinkRowPressable: {
        minWidth: 0,
        textDecorationLine: 'none',
        flex: 1,
    },

    sidebarLink: {
        textDecorationLine: 'none',
    },

    sidebarLinkInner: {
        alignItems: 'center',
        flexDirection: 'row',
        paddingLeft: 20,
        paddingRight: 20,
    },

    sidebarLinkText: {
        color: themeColors.textSupporting,
        fontSize: variables.fontSizeNormal,
        textDecorationLine: 'none',
        overflow: 'hidden',
    },

    sidebarLinkHover: {
        backgroundColor: themeColors.sidebarHover,
    },

    sidebarLinkActive: {
        backgroundColor: themeColors.border,
        textDecorationLine: 'none',
    },

    sidebarLinkTextBold: {
        fontWeight: '700',
        color: themeColors.heading,
    },

    sidebarLinkActiveText: {
        color: themeColors.textSupporting,
        fontSize: variables.fontSizeNormal,
        textDecorationLine: 'none',
        overflow: 'hidden',
    },

    optionItemAvatarNameWrapper: {
        minWidth: 0,
        flex: 1,
    },

    optionDisplayName: {
        fontFamily: fontFamily.EXP_NEUE,
        height: variables.alternateTextHeight,
        lineHeight: variables.lineHeightXLarge,
        ...whiteSpace.noWrap,
    },

    optionDisplayNameCompact: {
        minWidth: 'auto',
        flexBasis: 'auto',
        flexGrow: 0,
        flexShrink: 1,
    },

    displayNameTooltipEllipsis: {
        position: 'absolute',
        opacity: 0,
        right: 0,
        bottom: 0,
    },

    optionAlternateText: {
        minHeight: variables.alternateTextHeight,
        lineHeight: variables.lineHeightXLarge,
    },

    optionAlternateTextCompact: {
        flexShrink: 1,
        flexGrow: 1,
        flexBasis: 'auto',
        ...optionAlternateTextPlatformStyles,
    },

    optionRow: {
        minHeight: variables.optionRowHeight,
        paddingTop: 12,
        paddingBottom: 12,
    },

    optionRowCompact: {
        height: variables.optionRowHeightCompact,
        paddingTop: 12,
        paddingBottom: 12,
    },

    optionsListSectionHeader: {
        height: variables.optionsListSectionHeaderHeight,
    },

    appContent: {
        backgroundColor: themeColors.appBG,
        overflow: 'hidden',

        // Starting version 6.3.2 @react-navigation/drawer adds "user-select: none;" to its container.
        // We add user-select-auto to the inner component to prevent incorrect triple-click text selection.
        // For further explanation see - https://github.com/Expensify/App/pull/12730/files#r1022883823
        userSelect: 'auto',
        WebkitUserSelect: 'auto',
    },

    appContentHeader: {
        borderBottomWidth: 1,
        borderColor: themeColors.border,
        height: variables.contentHeaderHeight,
        justifyContent: 'center',
        display: 'flex',
        paddingRight: 20,
    },

    appContentHeaderTitle: {
        alignItems: 'center',
        flexDirection: 'row',
    },

    LHNToggle: {
        alignItems: 'center',
        height: variables.contentHeaderHeight,
        justifyContent: 'center',
        paddingRight: 10,
        paddingLeft: 20,
    },

    LHNToggleIcon: {
        height: 15,
        width: 18,
    },

    chatContent: {
        flex: 4,
        justifyContent: 'flex-end',
    },

    chatContentScrollView: {
        flexGrow: 1,
        justifyContent: 'flex-start',
        paddingVertical: 16,
    },

    // Chat Item
    chatItem: {
        display: 'flex',
        flexDirection: 'row',
        paddingTop: 8,
        paddingBottom: 8,
        paddingLeft: 20,
        paddingRight: 20,
    },

    chatItemRightGrouped: {
        flexGrow: 1,
        flexShrink: 1,
        flexBasis: 0,
        position: 'relative',
        marginLeft: variables.chatInputSpacing,
    },

    chatItemRight: {
        flexGrow: 1,
        flexShrink: 1,
        flexBasis: 0,
        position: 'relative',
    },

    chatItemMessageHeader: {
        alignItems: 'center',
        display: 'flex',
        flexDirection: 'row',
        flexWrap: 'nowrap',
    },

    chatItemMessageHeaderSender: {
        color: themeColors.heading,
        fontFamily: fontFamily.EXP_NEUE_BOLD,
        fontSize: variables.fontSizeNormal,
        fontWeight: fontWeightBold,
        lineHeight: variables.lineHeightXLarge,
        ...wordBreak.breakWord,
    },

    chatItemMessageHeaderTimestamp: {
        flexShrink: 0,
        color: themeColors.textSupporting,
        fontSize: variables.fontSizeSmall,
        paddingTop: 2,
    },

    chatItemMessage: {
        color: themeColors.text,
        fontSize: variables.fontSizeNormal,
        fontFamily: fontFamily.EXP_NEUE,
        lineHeight: variables.lineHeightXLarge,
        maxWidth: '100%',
        cursor: 'auto',
        ...whiteSpace.preWrap,
        ...wordBreak.breakWord,
    },

    chatItemMessageLink: {
        color: themeColors.link,
        fontSize: variables.fontSizeNormal,
        fontFamily: fontFamily.EXP_NEUE,
        lineHeight: variables.lineHeightXLarge,
    },

    chatItemComposeWithFirstRow: {
        minHeight: 90,
    },

    chatItemFullComposeRow: {
        ...sizing.h100,
    },

    chatItemComposeBoxColor: {
        borderColor: themeColors.border,
    },

    chatItemComposeBoxFocusedColor: {
        borderColor: themeColors.borderFocus,
    },

    chatItemComposeBox: {
        backgroundColor: themeColors.componentBG,
        borderWidth: 1,
        borderRadius: variables.componentBorderRadiusRounded,
        minHeight: variables.componentSizeNormal,
    },

    chatItemFullComposeBox: {
        ...flex.flex1,
        ...sizing.h100,
    },

    chatFooter: {
        paddingLeft: 20,
        paddingRight: 20,
        display: 'flex',
        backgroundColor: themeColors.appBG,
    },

    chatFooterFullCompose: {
        flex: 1,
    },

    // Be extremely careful when editing the compose styles, as it is easy to introduce regressions.
    // Make sure you run the following tests against any changes: #12669
    textInputCompose: addOutlineWidth({
        backgroundColor: themeColors.componentBG,
        borderColor: themeColors.border,
        color: themeColors.text,
        fontFamily: fontFamily.EMOJI_TEXT_FONT,
        fontSize: variables.fontSizeNormal,
        borderWidth: 0,
        height: 'auto',
        lineHeight: variables.lineHeightXLarge,
        ...overflowXHidden,

        // On Android, multiline TextInput with height: 'auto' will show extra padding unless they are configured with
        // paddingVertical: 0, alignSelf: 'center', and textAlignVertical: 'center'

        paddingHorizontal: variables.avatarChatSpacing,
        paddingTop: 0,
        paddingBottom: 0,
        alignSelf: 'center',
        textAlignVertical: 'center',
    }, 0),

    textInputFullCompose: {
        alignSelf: 'stretch',
        flex: 1,
        maxHeight: '100%',
        textAlignVertical: 'top',
    },

    editInputComposeSpacing: {
        backgroundColor: themeColors.transparent,
        marginVertical: 6,
    },

    // composer padding should not be modified unless thoroughly tested against the cases in this PR: #12669
    textInputComposeSpacing: {
        paddingVertical: 5,
        ...flex.flexRow,
        flex: 1,
    },

    chatItemSubmitButton: {
        alignSelf: 'flex-end',
        borderRadius: variables.componentBorderRadiusRounded,
        backgroundColor: themeColors.transparent,
        height: 32,
        padding: 6,
        margin: 3,
        justifyContent: 'center',
    },

    emojiPickerContainer: {
        backgroundColor: themeColors.componentBG,
    },

    emojiPickerList: {
        height: 288,
        width: '100%',
        ...spacing.ph4,
    },
    emojiPickerListLandscape: {
        height: 240,
    },

    emojiHeaderContainer: {
        backgroundColor: themeColors.componentBG,
        display: 'flex',
        height: CONST.EMOJI_PICKER_HEADER_HEIGHT,
        justifyContent: 'center',
        width: '100%',
    },

    emojiSkinToneTitle: {
        backgroundColor: themeColors.componentBG,
        width: '100%',
        ...spacing.pv1,
        fontFamily: fontFamily.EXP_NEUE_BOLD,
        fontWeight: fontWeightBold,
        color: themeColors.heading,
        fontSize: variables.fontSizeSmall,
    },

    // Emoji Picker Styles
    emojiText: {
        fontFamily: fontFamily.EMOJI_TEXT_FONT,
        textAlign: 'center',
        fontSize: variables.emojiSize,
        ...spacing.pv0,
        ...spacing.ph0,
        lineHeight: variables.emojiLineHeight,
    },

    emojiItem: {
        width: '12.5%',
        textAlign: 'center',
        borderRadius: 8,
        paddingTop: 2,
        paddingBottom: 2,
        height: CONST.EMOJI_PICKER_ITEM_HEIGHT,
    },

    emojiItemHighlighted: {
        transition: '0.2s ease',
        backgroundColor: themeColors.buttonDefaultBG,
    },

    emojiItemKeyboardHighlighted: {
        transition: '0.2s ease',
        borderWidth: 1,
        borderColor: themeColors.link,
        borderRadius: variables.buttonBorderRadius,
    },

    categoryShortcutButton: {
        flex: 1,
        borderRadius: 8,
        height: CONST.EMOJI_PICKER_ITEM_HEIGHT,
        alignItems: 'center',
        justifyContent: 'center',
    },

    chatItemEmojiButton: {
        alignSelf: 'flex-end',
        borderRadius: variables.buttonBorderRadius,
        height: 32,
        marginVertical: 3,
        paddingHorizontal: 6,
        justifyContent: 'center',
    },

    editChatItemEmojiWrapper: {
        marginRight: 3,
        alignSelf: 'flex-end',
    },

    hoveredButton: {
        backgroundColor: themeColors.buttonHoveredBG,
    },

    chatItemAttachBorder: {
        borderRightColor: themeColors.border,
        borderRightWidth: 1,
    },

    composerSizeButton: {
        alignSelf: 'center',
        height: 32,
        width: 32,
        padding: 6,
        margin: 3,
        borderRadius: variables.componentBorderRadiusRounded,
        backgroundColor: themeColors.transparent,
    },

    chatItemAttachmentPlaceholder: {
        backgroundColor: themeColors.sidebar,
        borderColor: themeColors.border,
        borderWidth: 1,
        borderRadius: variables.componentBorderRadiusNormal,
        height: 150,
        textAlign: 'center',
        verticalAlign: 'middle',
        width: 200,
    },

    chatSwticherPillWrapper: {
        marginTop: 5,
        marginRight: 4,
    },

    navigationModalOverlay: {
        userSelect: 'none',
        WebkitUserSelect: 'none',
        position: 'absolute',
        width: '100%',
        height: '100%',
        transform: [{
            translateX: -variables.sideBarWidth,
        }],
    },

    sidebarVisible: {
        borderRightWidth: 1,
    },

    sidebarHidden: {
        width: 0,
        borderRightWidth: 0,
    },

    exampleCheckImage: {
        width: '100%',
        height: 80,
        borderColor: themeColors.border,
        borderWidth: 1,
        borderRadius: variables.componentBorderRadiusNormal,
    },

    singleAvatar: {
        height: 24,
        width: 24,
        backgroundColor: themeColors.icon,
        borderRadius: 24,
    },

    horizontalStackedAvatar: {
        height: 28,
        width: 28,
        backgroundColor: themeColors.appBG,
        paddingTop: 2,
        alignItems: 'center',
    },

    singleSubscript: {
        height: variables.iconSizeNormal,
        width: variables.iconSizeNormal,
        backgroundColor: themeColors.icon,
        borderRadius: 20,
        zIndex: 1,
    },

    singleAvatarSmall: {
        height: 18,
        width: 18,
        backgroundColor: themeColors.icon,
        borderRadius: 18,
    },

    secondAvatar: {
        position: 'absolute',
        right: -18,
        bottom: -18,
        borderWidth: 3,
        borderRadius: 30,
        borderColor: 'transparent',
    },

    secondAvatarSmall: {
        position: 'absolute',
        right: -13,
        bottom: -13,
        borderWidth: 3,
        borderRadius: 18,
        borderColor: 'transparent',
    },

    secondAvatarSubscript: {
        position: 'absolute',
        right: -4,
        bottom: -2,
        borderWidth: 2,
        borderRadius: 18,
        borderColor: 'transparent',
    },

    secondAvatarSubscriptCompact: {
        position: 'absolute',
        bottom: -1,
        right: -1,
        borderWidth: 1,
        borderRadius: 18,
        borderColor: 'transparent',
    },

    leftSideLargeAvatar: {
        left: 15,
    },

    rightSideLargeAvatar: {
        right: 15,
        zIndex: 2,
        borderWidth: 4,
        borderRadius: 100,
    },

    secondAvatarInline: {
        bottom: -3,
        right: -25,
        borderWidth: 3,
        borderRadius: 18,
        borderColor: themeColors.cardBorder,
        backgroundColor: themeColors.appBG,
    },

    avatarLarge: {
        width: variables.avatarSizeLarge,
        height: variables.avatarSizeLarge,
    },

    avatarNormal: {
        height: variables.componentSizeNormal,
        width: variables.componentSizeNormal,
        borderRadius: variables.componentSizeNormal,
    },

    avatarSmall: {
        height: variables.avatarSizeSmall,
        width: variables.avatarSizeSmall,
        borderRadius: variables.avatarSizeSmall,
    },

    avatarInnerText: {
        color: themeColors.textLight,
        fontSize: variables.fontSizeSmall,
        lineHeight: undefined,
        marginLeft: -3,
        textAlign: 'center',
    },

    avatarInnerTextSmall: {
        color: themeColors.textLight,
        fontSize: variables.fontSizeExtraSmall,
        lineHeight: undefined,
        marginLeft: -2,
        textAlign: 'center',
    },

    avatarSpace: {
        top: 3,
        left: 3,
    },

    avatar: {
        backgroundColor: themeColors.sidebar,
        borderColor: themeColors.sidebar,
    },

    focusedAvatar: {
        backgroundColor: themeColors.border,
        borderColor: themeColors.border,
    },

    emptyAvatar: {
        marginRight: variables.avatarChatSpacing,
        height: variables.avatarSizeNormal,
        width: variables.avatarSizeNormal,
    },

    emptyAvatarSmall: {
        marginRight: variables.avatarChatSpacing - 4,
        height: variables.avatarSizeSmall,
        width: variables.avatarSizeSmall,
    },

    horizontalStackedAvatar1: {
        left: -19,
        top: -79,
        zIndex: 2,
    },

    horizontalStackedAvatar2: {
        left: 1,
        top: -51,
        zIndex: 3,
    },

    horizontalStackedAvatar3: {
        left: 21,
        top: -23,
        zIndex: 4,
    },

    horizontalStackedAvatar4: {
        top: 5,
        left: 41,
        zIndex: 5,
    },

    horizontalStackedAvatar4Overlay: {
        top: -107,
        left: 41,
        height: 28,
        width: 28,
        borderWidth: 2,
        borderStyle: 'solid',
        zIndex: 6,
    },

    modalViewContainer: {
        alignItems: 'center',
        flex: 1,
    },

    borderTop: {
        borderTopWidth: variables.borderTopWidth,
        borderColor: themeColors.border,
    },

    borderTopRounded: {
        borderTopWidth: 1,
        borderColor: themeColors.border,
        borderTopLeftRadius: variables.componentBorderRadiusNormal,
        borderTopRightRadius: variables.componentBorderRadiusNormal,
    },

    borderBottomRounded: {
        borderBottomWidth: 1,
        borderColor: themeColors.border,
        borderBottomLeftRadius: variables.componentBorderRadiusNormal,
        borderBottomRightRadius: variables.componentBorderRadiusNormal,
    },

    borderBottom: {
        borderBottomWidth: 1,
        borderColor: themeColors.border,
    },

    borderNone: {
        borderWidth: 0,
        borderBottomWidth: 0,
    },

    borderRight: {
        borderRightWidth: 1,
        borderColor: themeColors.border,
    },

    borderLeft: {
        borderLeftWidth: 1,
        borderColor: themeColors.border,
    },

    pointerEventsNone,

    pointerEventsAuto,

    headerBar: {
        overflow: 'hidden',
        justifyContent: 'center',
        display: 'flex',
        paddingLeft: 20,
        height: variables.contentHeaderHeight,
        width: '100%',
    },

    imageViewContainer: {
        width: '100%',
        height: '100%',
        alignItems: 'center',
        justifyContent: 'center',
    },

    imageModalPDF: {
        flex: 1,
        backgroundColor: themeColors.modalBackground,
    },

    PDFView: {
        // `display: grid` is not supported in native platforms!
        // It's being used on Web/Desktop only to vertically center short PDFs,
        // while preventing the overflow of the top of long PDF files.
        display: 'grid',
        backgroundColor: themeColors.modalBackground,
        width: '100%',
        height: '100%',
        justifyContent: 'center',
        overflow: 'hidden',
        overflowY: 'auto',
        alignItems: 'center',
    },

    pdfPasswordForm: {
        wideScreenWidth: {
            width: 350,
        },
    },

    modalCenterContentContainer: {
        flex: 1,
        flexDirection: 'column',
        justifyContent: 'center',
        alignItems: 'center',
        backgroundColor: themeColors.modalBackdrop,
    },

    imageModalImageCenterContainer: {
        alignItems: 'center',
        flex: 1,
        justifyContent: 'center',
        width: '100%',
    },

    defaultAttachmentView: {
        backgroundColor: themeColors.sidebar,
        borderRadius: variables.componentBorderRadiusNormal,
        borderWidth: 1,
        borderColor: themeColors.border,
        flexDirection: 'row',
        padding: 20,
        alignItems: 'center',
    },

    notFoundSafeArea: {
        flex: 1,
        backgroundColor: themeColors.heading,
    },

    notFoundView: {
        flex: 1,
        alignItems: 'center',
        paddingTop: 40,
        paddingBottom: 40,
        justifyContent: 'space-between',
    },

    notFoundLogo: {
        width: 202,
        height: 63,
    },

    notFoundContent: {
        alignItems: 'center',
    },

    notFoundTextHeader: {
        ...headlineFont,
        color: themeColors.heading,
        fontSize: variables.fontSizeXLarge,
        marginTop: 20,
        marginBottom: 8,
        textAlign: 'center',
    },

    notFoundTextBody: {
        color: themeColors.componentBG,
        fontFamily: fontFamily.EXP_NEUE_BOLD,
        fontWeight: fontWeightBold,
        fontSize: 15,
    },

    notFoundButtonText: {
        color: themeColors.link,
        fontFamily: fontFamily.EXP_NEUE_BOLD,
        fontWeight: fontWeightBold,
        fontSize: 15,
    },

    blockingViewContainer: {
        paddingBottom: variables.contentHeaderHeight,
    },

    defaultModalContainer: {
        backgroundColor: themeColors.componentBG,
        borderColor: themeColors.transparent,
    },

    reportActionContextMenuMiniButton: {
        ...spacing.p1,
        ...spacing.mv1,
        ...spacing.mh1,
        ...{borderRadius: variables.buttonBorderRadius},
    },

    reportActionSystemMessageContainer: {
        marginLeft: 42,
    },

    reportDetailsTitleContainer: {
        ...flex.dFlex,
        ...flex.flexColumn,
        ...flex.alignItemsCenter,
        ...spacing.mt4,
        height: 170,
    },

    reportDetailsRoomInfo: {
        ...flex.flex1,
        ...flex.dFlex,
        ...flex.flexColumn,
        ...flex.alignItemsCenter,
    },

    reportSettingsVisibilityText: {
        textTransform: 'capitalize',
    },

    reportTransactionWrapper: {
        paddingVertical: 8,
        display: 'flex',
        flexDirection: 'row',
    },

    settingsPageBackground: {
        flexDirection: 'column',
        width: '100%',
        flexGrow: 1,
    },

    settingsPageBody: {
        width: '100%',
        justifyContent: 'space-around',
    },

    settingsPageColumn: {
        width: '100%',
        alignItems: 'center',
        justifyContent: 'space-around',
    },

    settingsPageContainer: {
        justifyContent: 'space-between',
        alignItems: 'center',
        width: '100%',
    },

    roomHeaderAvatarSize: {
        height: variables.componentSizeLarge,
        width: variables.componentSizeLarge,
    },

    roomHeaderAvatar: {
        backgroundColor: themeColors.appBG,
        marginLeft: -16,
        borderRadius: 100,
        borderColor: themeColors.componentBG,
        borderWidth: 4,
    },

    roomHeaderAvatarOverlay: {
        position: 'absolute',
        top: 0,
        right: 0,
        bottom: 0,
        left: 0,
        backgroundColor: themeColors.overlay,
        opacity: variables.overlayOpacity,
        borderRadius: 88,
    },

    avatarInnerTextChat: {
        color: themeColors.textLight,
        fontSize: variables.fontSizeXLarge,
        fontFamily: fontFamily.EXP_NEW_KANSAS_MEDIUM,
        textAlign: 'center',
        fontWeight: 'normal',
        position: 'absolute',
        width: 88,
        left: -16,
    },

    svgAvatarBorder: {
        borderRadius: 100,
        overflow: 'hidden',
    },

    displayName: {
        fontSize: variables.fontSizeLarge,
        fontFamily: fontFamily.EXP_NEUE_BOLD,
        fontWeight: fontWeightBold,
        color: themeColors.heading,
    },

    pageWrapper: {
        width: '100%',
        alignItems: 'center',
        padding: 20,
    },

    avatarSectionWrapper: {
        width: '100%',
        alignItems: 'center',
        paddingHorizontal: 20,
        paddingBottom: 20,
    },

    selectCircle: {
        width: variables.componentSizeSmall,
        height: variables.componentSizeSmall,
        borderColor: themeColors.border,
        borderWidth: 1,
        borderRadius: variables.componentSizeSmall / 2,
        justifyContent: 'center',
        alignItems: 'center',
        backgroundColor: themeColors.componentBG,
        marginLeft: 8,
    },

    unreadIndicatorContainer: {
        position: 'absolute',
        top: -10,
        left: 0,
        width: '100%',
        height: 20,
        paddingHorizontal: 20,
        flexDirection: 'row',
        alignItems: 'center',
        zIndex: 1,
        cursor: 'default',
    },

    unreadIndicatorLine: {
        height: 1,
        backgroundColor: themeColors.unreadIndicator,
        flexGrow: 1,
        marginRight: 8,
        opacity: 0.5,
    },

    unreadIndicatorText: {
        color: themeColors.unreadIndicator,
        fontFamily: fontFamily.EXP_NEUE_BOLD,
        fontSize: variables.fontSizeSmall,
        fontWeight: fontWeightBold,
        textTransform: 'capitalize',
    },

    flipUpsideDown: {
        transform: [{rotate: '180deg'}],
    },

    navigationSceneContainer: {
        backgroundColor: themeColors.appBG,
    },

    navigationScreenCardStyle: {
        backgroundColor: themeColors.appBG,
        height: '100%',
    },

    navigationSceneFullScreenWrapper: {
        borderRadius: variables.componentBorderRadiusCard,
        overflow: 'hidden',
        height: '100%',
    },

    invisible: {
        position: 'absolute',
        opacity: 0,
    },

    containerWithSpaceBetween: {
        justifyContent: 'space-between',
        width: '100%',
        flex: 1,
    },

    detailsPageSectionContainer: {
        alignSelf: 'flex-start',
    },

    attachmentModalArrowsContainer: {
        display: 'flex',
        justifyContent: 'center',
        cursor: 'unset',
        height: '100%',
        width: '100%',
    },

    leftAttachmentArrow: {
        zIndex: 23,
        position: 'absolute',
        left: 32,
    },

    rightAttachmentArrow: {
        zIndex: 23,
        position: 'absolute',
        right: 32,
    },

    arrowIcon: {
        height: 52,
        width: 52,
    },

    detailsPageSectionVersion: {
        alignSelf: 'center',
        color: themeColors.textSupporting,
        fontSize: variables.fontSizeSmall,
        height: 24,
        lineHeight: 20,
    },

    switchTrack: {
        width: 50,
        height: 28,
        justifyContent: 'center',
        borderRadius: 20,
        padding: 15,
        backgroundColor: themeColors.success,
    },

    switchInactive: {
        backgroundColor: themeColors.border,
    },

    switchThumb: {
        width: 22,
        height: 22,
        borderRadius: 11,
        position: 'absolute',
        left: 4,
        backgroundColor: themeColors.appBG,
    },

    radioButtonContainer: {
        backgroundColor: themeColors.componentBG,
        borderRadius: 10,
        height: 20,
        width: 20,
        borderColor: themeColors.icon,
        borderWidth: 1,
        justifyContent: 'center',
        alignItems: 'center',
    },

    checkboxContainer: {
        backgroundColor: themeColors.componentBG,
        borderRadius: 2,
        height: 20,
        width: 20,
        borderColor: themeColors.icon,
        borderWidth: 1,
        justifyContent: 'center',
        alignItems: 'center',
    },

    checkedContainer: {
        backgroundColor: themeColors.checkBox,
    },

    iouAmountText: {
        ...headlineFont,
        fontSize: variables.iouAmountTextSize,
        color: themeColors.heading,
        lineHeight: variables.inputHeight,
    },

    iouAmountTextInput: addOutlineWidth({
        ...headlineFont,
        fontSize: variables.iouAmountTextSize,
        color: themeColors.heading,
        padding: 0,
        lineHeight: undefined,
    }, 0),

    iouPreviewBox: {
        backgroundColor: themeColors.cardBG,
        borderRadius: variables.componentBorderRadiusCard,
        padding: 20,
        marginTop: 16,
        maxWidth: variables.sideBarWidth,
        width: '100%',
    },

    iouPreviewBoxHover: {
        backgroundColor: themeColors.border,
    },

    iouPreviewBoxLoading: {
        // When a new IOU request arrives it is very briefly in a loading state, so set the minimum height of the container to 94 to match the rendered height after loading.
        // Otherwise, the IOU request pay button will not be fully visible and the user will have to scroll up to reveal the entire IOU request container.
        // See https://github.com/Expensify/App/issues/10283.
        minHeight: 94,
        width: '100%',
    },

    iouPreviewBoxAvatar: {
        marginRight: -10,
        marginBottom: -10,
    },

    iouPreviewBoxAvatarHover: {
        borderColor: themeColors.border,
        backgroundColor: themeColors.border,
    },

    iouPreviewBoxCheckmark: {
        marginLeft: 4,
        alignSelf: 'center',
    },

    iouDetailsContainer: {
        flexGrow: 1,
        paddingStart: 20,
        paddingEnd: 20,
    },

    codeWordWrapper: {
        ...codeStyles.codeWordWrapper,
    },

    codeWordStyle: {
        borderLeftWidth: 0,
        borderRightWidth: 0,
        borderTopLeftRadius: 0,
        borderBottomLeftRadius: 0,
        borderTopRightRadius: 0,
        borderBottomRightRadius: 0,
        paddingLeft: 0,
        paddingRight: 0,
        justifyContent: 'center',
        ...codeStyles.codeWordStyle,
    },

    codeFirstWordStyle: {
        borderLeftWidth: 1,
        borderTopLeftRadius: 4,
        borderBottomLeftRadius: 4,
        paddingLeft: 5,
    },

    codeLastWordStyle: {
        borderRightWidth: 1,
        borderTopRightRadius: 4,
        borderBottomRightRadius: 4,
        paddingRight: 5,
    },

    fullScreenLoading: {
        backgroundColor: themeColors.componentBG,
        opacity: 0.8,
        justifyContent: 'center',
        alignItems: 'center',
        zIndex: 10,
    },

    navigatorFullScreenLoading: {
        backgroundColor: themeColors.highlightBG,
        opacity: 1,
    },

    reimbursementAccountFullScreenLoading: {
        backgroundColor: themeColors.componentBG,
        opacity: 0.8,
        justifyContent: 'flex-start',
        alignItems: 'center',
        zIndex: 10,
    },

    hiddenElementOutsideOfWindow: {
        position: 'absolute',
        top: 0,
        left: 0,
        opacity: 0,
    },

    growlNotificationWrapper: {
        zIndex: 2,
    },

    growlNotificationContainer: {
        flex: 1,
        justifyContent: 'flex-start',
        position: 'absolute',
        width: '100%',
        top: 20,
        ...spacing.pl5,
        ...spacing.pr5,
    },

    growlNotificationDesktopContainer: {
        maxWidth: variables.sideBarWidth,
        right: 0,
        position: 'fixed',
    },

    growlNotificationTranslateY: y => ({
        transform: [{translateY: y}],
    }),

    makeSlideInTranslation: (translationType, fromValue) => ({
        from: {
            [translationType]: fromValue,
        },
        to: {
            [translationType]: 0,
        },
    }),

    growlNotificationBox: {
        backgroundColor: themeColors.inverse,
        borderRadius: variables.componentBorderRadiusNormal,
        alignItems: 'center',
        flexDirection: 'row',
        justifyContent: 'space-between',
        shadowColor: themeColors.shadow,
        ...spacing.p5,
    },

    growlNotificationText: {
        fontSize: variables.fontSizeNormal,
        fontFamily: fontFamily.EXP_NEUE,
        width: '90%',
        lineHeight: variables.fontSizeNormalHeight,
        color: themeColors.textReversed,
        ...spacing.ml4,
    },

    blockquote: {
        borderLeftColor: themeColors.border,
        borderLeftWidth: 4,
        paddingLeft: 12,
        marginVertical: 4,
    },

    cursorDefault: {
        cursor: 'default',
    },

    cursorDisabled: {
        cursor: 'not-allowed',
    },

    noSelect: {
        boxShadow: 'none',
        outline: 'none',
    },

    cursorPointer: {
        cursor: 'pointer',
    },

    fullscreenCard: {
        position: 'absolute',
        left: 0,
        top: 0,
        width: '100%',
        height: '100%',
    },

    fullscreenCardWeb: {
        left: 'auto',
        right: '-24%',
        top: '-18%',
        height: '120%',
    },

    fullscreenCardWebCentered: {
        left: '0',
        right: '0',
        top: '0',
        height: '60%',
    },

    fullscreenCardMobile: {
        left: '-20%',
        top: '-30%',
        width: '150%',
    },

    fullscreenCardMediumScreen: {
        left: '-15%',
        top: '-30%',
        width: '145%',
    },

    smallEditIcon: {
        alignItems: 'center',
        backgroundColor: themeColors.buttonHoveredBG,
        borderColor: themeColors.textReversed,
        borderRadius: 14,
        borderWidth: 3,
        color: themeColors.textReversed,
        height: 28,
        width: 28,
        justifyContent: 'center',
    },

    smallAvatarEditIcon: {
        position: 'absolute',
        right: -4,
        bottom: -4,
    },

    workspaceCard: {
        width: '100%',
        height: 400,
        borderRadius: variables.componentBorderRadiusCard,
        overflow: 'hidden',
        backgroundColor: themeColors.heroCard,
    },

    workspaceCardMobile: {
        height: 475,
    },

    workspaceCardMediumScreen: {
        height: 540,
    },

    workspaceCardMainText: {
        fontSize: variables.fontSizeXXXLarge,
        fontWeight: 'bold',
        lineHeight: variables.fontSizeXXXLarge,
    },

    workspaceCardContent: {
        zIndex: 1,
        padding: 50,
    },

    workspaceCardContentMediumScreen: {
        padding: 25,
    },

    workspaceCardCTA: {
        width: 250,
    },

    workspaceInviteWelcome: {
        minHeight: 115,
    },

    peopleRow: {
        width: '100%',
        flexDirection: 'row',
        justifyContent: 'space-between',
        ...spacing.pt2,
    },

    peopleRowBorderBottom: {
        borderColor: themeColors.border,
        borderBottomWidth: 1,
        ...spacing.pb2,
    },

    peopleRowCell: {
        justifyContent: 'center',
    },

    peopleBadge: {
        backgroundColor: themeColors.icon,
        ...spacing.ph3,
    },

    peopleBadgeText: {
        color: themeColors.textReversed,
        fontSize: variables.fontSizeSmall,
        lineHeight: variables.lineHeightNormal,
        ...whiteSpace.noWrap,
    },

    offlineFeedback: {
        deleted: {
            textDecorationLine: 'line-through',
            textDecorationStyle: 'solid',
        },
        pending: {
            opacity: 0.5,
        },
        error: {
            flexDirection: 'row',
            alignItems: 'center',
        },
        container: {
            ...spacing.pv2,
        },
        textContainer: {
            flexDirection: 'column',
            flex: 1,
        },
        text: {
            color: themeColors.textSupporting,
            textAlignVertical: 'center',
            fontSize: variables.fontSizeLabel,
        },
        errorDot: {
            marginRight: 12,
        },
        menuItemErrorPadding: {
            paddingLeft: 44,
            paddingRight: 20,
        },
    },

    dotIndicatorMessage: {
        display: 'flex',
        flexDirection: 'row',
        alignItems: 'center',
    },

    sidebarPopover: {
        width: variables.sideBarWidth - 68,
    },

    cardOverlay: {
        backgroundColor: themeColors.overlay,
        position: 'absolute',
        top: 0,
        left: 0,
        width: '100%',
        height: '100%',
        opacity: variables.overlayOpacity,
    },

    communicationsLinkIcon: {
        right: -36,
        top: 0,
        bottom: 0,
    },

    shortTermsBorder: {
        borderWidth: 1,
        borderColor: themeColors.border,
    },

    shortTermsHorizontalRule: {
        borderBottomWidth: 1,
        borderColor: themeColors.border,
        ...spacing.mh3,
    },

    shortTermsLargeHorizontalRule: {
        borderWidth: 1,
        borderColor: themeColors.border,
        ...spacing.mh3,
    },

    shortTermsRow: {
        flexDirection: 'row',
        padding: 12,
    },

    termsCenterRight: {
        marginTop: 'auto',
        marginBottom: 'auto',
    },

    shortTermsBoldHeadingSection: {
        paddingRight: 12,
        paddingLeft: 12,
        marginTop: 12,
    },

    longTermsRow: {
        flexDirection: 'row',
        marginTop: 20,
    },

    collapsibleSectionBorder: {
        borderBottomWidth: 2,
        borderBottomColor: themeColors.border,
    },

    communicationsLinkHeight: {
        height: variables.communicationsLinkHeight,
    },

    floatingMessageCounterWrapper: {
        position: 'absolute',
        left: '50%',
        top: 0,
        zIndex: 100,
        ...visibility('hidden'),
    },

    floatingMessageCounterWrapperAndroid: {
        left: 0,
        width: '100%',
        alignItems: 'center',
        position: 'absolute',
        top: 0,
        zIndex: 100,
        ...visibility('hidden'),
    },

    floatingMessageCounterSubWrapperAndroid: {
        left: '50%',
        width: 'auto',
    },

    floatingMessageCounter: {
        left: '-50%',
        ...visibility('visible'),
    },

    floatingMessageCounterTransformation: translateY => ({
        transform: [
            {translateY},
        ],
    }),

    confirmationAnimation: {
        height: 180,
        width: 180,
        marginBottom: 20,
    },

    googleSearchTextInputContainer: {
        flexDirection: 'column',
    },

    googleSearchSeparator: {
        height: 1,
        backgroundColor: themeColors.border,
    },

    googleSearchText: {
        color: themeColors.text,
        fontSize: variables.fontSizeNormal,
        lineHeight: variables.fontSizeNormalHeight,
        fontFamily: fontFamily.EXP_NEUE,
        flex: 1,
    },

    threeDotsPopoverOffset: {
        top: 50,
        right: 60,
    },

    googleListView: {
        transform: [{scale: 0}],
    },

    invert: {
        // It's important to invert the Y AND X axis to prevent a react native issue that can lead to ANRs on android 13
        transform: [{scaleX: -1}, {scaleY: -1}],
    },

    keyboardShortcutModalContainer: {
        maxHeight: '100%',
        flex: '0 0 auto',
    },

    keyboardShortcutTableWrapper: {
        alignItems: 'center',
        flex: 1,
        height: 'auto',
        maxHeight: '100%',
    },

    keyboardShortcutTableContainer: {
        display: 'flex',
        width: '100%',
        borderColor: themeColors.border,
        height: 'auto',
        borderRadius: variables.componentBorderRadius,
        borderWidth: 1,
    },

    keyboardShortcutTableRow: {
        flex: 1,
        flexDirection: 'row',
        borderColor: themeColors.border,
        flexBasis: 'auto',
        alignSelf: 'stretch',
        borderTopWidth: 1,
    },

    keyboardShortcutTablePrefix: {
        width: '30%',
        borderRightWidth: 1,
        borderColor: themeColors.border,
    },

    keyboardShortcutTableFirstRow: {
        borderTopWidth: 0,
    },

    iPhoneXSafeArea: {
        backgroundColor: themeColors.inverse,
        flex: 1,
    },

    transferBalancePayment: {
        borderWidth: 1,
        borderRadius: variables.componentBorderRadiusNormal,
        borderColor: themeColors.border,
    },

    transferBalanceSelectedPayment: {
        borderColor: themeColors.iconSuccessFill,
    },

    transferBalanceBalance: {
        fontSize: 48,
    },

    closeAccountMessageInput: {
        height: 153,
    },

    imageCropContainer: {
        overflow: 'hidden',
        alignItems: 'center',
        justifyContent: 'center',
        backgroundColor: themeColors.imageCropBackgroundColor,
        cursor: 'move',
    },

    sliderKnob: {
        backgroundColor: themeColors.success,
        position: 'absolute',
        height: variables.sliderKnobSize,
        width: variables.sliderKnobSize,
        borderRadius: variables.sliderKnobSize / 2,
        top: -variables.sliderBarHeight,
        left: -(variables.sliderKnobSize / 2),
        cursor: 'pointer',
    },

    sliderBar: {
        backgroundColor: themeColors.border,
        height: variables.sliderBarHeight,
        borderRadius: variables.sliderBarHeight / 2,
        alignSelf: 'stretch',
    },

    imageCropRotateButton: {
        height: variables.iconSizeExtraLarge,
    },

    userSelectText: {
        userSelect: 'text',
        WebkitUserSelect: 'text',
    },

    userSelectNone: {
        userSelect: 'none',
        WebkitUserSelect: 'none',
    },

    screenCenteredContainer: {
        flex: 1,
        justifyContent: 'center',
        marginBottom: 40,
        padding: 16,
    },

    inlineSystemMessage: {
        color: themeColors.textSupporting,
        fontSize: variables.fontSizeLabel,
        fontFamily: fontFamily.EXP_NEUE,
        marginLeft: 6,
    },

    fullScreenTransparentOverlay: {
        position: 'absolute',
        width: '100%',
        height: '100%',
        top: 0,
        left: 0,
        right: 0,
        bottom: 0,
        backgroundColor: themeColors.dropUIBG,
        zIndex: 2,
    },

    textPill: {
        ellipsizeMode: 'end',
        backgroundColor: themeColors.border,
        borderRadius: 10,
        overflow: 'hidden',
        paddingVertical: 2,
        flexShrink: 0,
        maxWidth: variables.badgeMaxWidth,
        fontSize: variables.fontSizeSmall,
        ...whiteSpace.pre,
        ...spacing.ph2,
    },

    dropZoneTopInvisibleOverlay: {
        position: 'absolute',
        width: '100%',
        height: '100%',
        top: 0,
        left: 0,
        right: 0,
        bottom: 0,
        backgroundColor: themeColors.dropTransparentOverlay,
        zIndex: 1000,
    },

    cardSection: {
        backgroundColor: themeColors.cardBG,
        borderRadius: variables.componentBorderRadiusCard,
        marginBottom: 20,
        marginHorizontal: 16,
        padding: 20,
        width: 'auto',
        textAlign: 'left',
    },

    cardMenuItem: {
        paddingLeft: 8,
        paddingRight: 0,
        borderRadius: variables.buttonBorderRadius,
        height: variables.componentSizeLarge,
        alignItems: 'center',
    },

    callRequestSection: {
        backgroundColor: themeColors.appBG,
        paddingHorizontal: 0,
        paddingBottom: 0,
        marginHorizontal: 0,
        marginBottom: 0,
    },

    archivedReportFooter: {
        borderRadius: variables.componentBorderRadius,
        ...wordBreak.breakWord,
    },

    saveButtonPadding: {
        paddingLeft: 18,
        paddingRight: 18,
    },

    deeplinkWrapperContainer: {
        padding: 20,
        flex: 1,
        alignItems: 'center',
        justifyContent: 'center',
        backgroundColor: themeColors.appBG,
    },

    deeplinkWrapperMessage: {
        flex: 1,
        alignItems: 'center',
        justifyContent: 'center',
    },

    deeplinkWrapperFooter: {
        paddingTop: 80,
        paddingBottom: 45,
    },

    emojiReactionBubble: {
        paddingVertical: 2,
        paddingHorizontal: 8,
        borderRadius: 28,
        backgroundColor: themeColors.border,
        alignItems: 'center',
        justifyContent: 'center',
        flexDirection: 'row',
        alignSelf: 'flex-start',
        marginTop: 8,
        marginRight: 4,
    },

    emojiReactionText: {
        fontSize: 12,
        lineHeight: 20,
        textAlignVertical: 'center',
        userSelect: 'none',
        WebkitUserSelect: 'none',
    },
    reactionCounterText: {
        fontSize: 11,
        marginLeft: 4,
        fontWeight: 'bold',
        color: themeColors.textLight,
        userSelect: 'none',
        WebkitUserSelect: 'none',
    },

    fontColorReactionLabel: {
        color: '#586A64',
    },

    reactionEmojiTitle: {
        fontSize: variables.iconSizeLarge,
        lineHeight: variables.iconSizeXLarge,
    },

    textReactionSenders: {
        color: themeColors.dark,
        ...wordBreak.breakWord,
    },

    quickReactionsContainer: {
        gap: 12,
        flexDirection: 'row',
        paddingHorizontal: 25,
        paddingVertical: 12,
        justifyContent: 'space-between',
    },

    validateCodeDigits: {
        color: themeColors.text,
        fontFamily: fontFamily.EXP_NEUE,
        fontSize: variables.fontSizeXXLarge,
        letterSpacing: 4,
    },
    footer: {
        backgroundColor: themeColors.transparent,
    },

    footerWrapper: {
        fontSize: variables.fontSizeNormal,
        paddingTop: 64,

        // paddingHorizontal: 32,
        maxWidth: 1100, // Match footer across all Expensify platforms
    },

    footerColumnsContainer: {
        flex: 1,
        flexWrap: 'wrap',
        marginBottom: 40,
        marginHorizontal: -16,
    },

    footerTitle: {
        fontSize: variables.fontSizeLarge,
        color: themeColors.success,
        marginBottom: 16,
    },

    footerRow: {
        paddingVertical: 4,
        marginBottom: 8,
        color: themeColors.textLight,
        fontSize: variables.fontSizeMedium,
    },

    footerBottomLogo: {
        marginTop: 40,
        width: '100%',
    },

    listPickerSeparator: {
        height: 1,
        backgroundColor: themeColors.buttonDefaultBG,
    },

    datePickerRoot: {
        position: 'relative',
        zIndex: 99,
    },

    datePickerPopover: {
        position: 'absolute',
        backgroundColor: themeColors.appBG,
        width: '100%',
        alignSelf: 'center',
        top: 60,
        zIndex: 100,
    },
<<<<<<< HEAD
    loginHeroHeader: {
        fontFamily: fontFamily.EXP_NEW_KANSAS_MEDIUM,
        color: themeColors.success,
        fontWeight: 500,
        textAlign: 'center',
    },

    loginHeroBody: {
        fontFamily: fontFamily.EXP_NEUE,
        fontSize: variables.fontSizeSignInHeroBody,
        color: themeColors.textLight,
        textAlign: 'center',
    },

=======

    validateCodeMessage: {
        width: variables.modalContentMaxWidth,
        textAlign: 'center',
    },
>>>>>>> b0b31d1b
};

export default styles;<|MERGE_RESOLUTION|>--- conflicted
+++ resolved
@@ -3106,7 +3106,6 @@
         top: 60,
         zIndex: 100,
     },
-<<<<<<< HEAD
     loginHeroHeader: {
         fontFamily: fontFamily.EXP_NEW_KANSAS_MEDIUM,
         color: themeColors.success,
@@ -3121,13 +3120,11 @@
         textAlign: 'center',
     },
 
-=======
 
     validateCodeMessage: {
         width: variables.modalContentMaxWidth,
         textAlign: 'center',
     },
->>>>>>> b0b31d1b
 };
 
 export default styles;