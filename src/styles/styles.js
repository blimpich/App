import fontFamily from './fontFamily';
import addOutlineWidth from './addOutlineWidth';
import themeColors from './themes/default';
import fontWeightBold from './fontWeight/bold';
import variables from './variables';
import spacing from './utilities/spacing';
import sizing from './utilities/sizing';
import flex from './utilities/flex';
import display from './utilities/display';
import overflow from './utilities/overflow';
import whiteSpace from './utilities/whiteSpace';
import wordBreak from './utilities/wordBreak';
import positioning from './utilities/positioning';
import codeStyles from './codeStyles';
import visibility from './utilities/visibility';
import writingDirection from './utilities/writingDirection';
import optionAlternateTextPlatformStyles from './optionAlternateTextPlatformStyles';
import emojiHeaderContainerPlatformStyles from './emojiHeaderContainerPlatformStyles';
import pointerEventsNone from './pointerEventsNone';
import pointerEventsAuto from './pointerEventsAuto';
import overflowXHidden from './overflowXHidden';
import CONST from '../CONST';
import colors from './colors';

const picker = {
    backgroundColor: themeColors.transparent,
    color: themeColors.text,
    fontFamily: fontFamily.EXP_NEUE,
    fontSize: variables.fontSizeNormal,
    lineHeight: variables.fontSizeNormalHeight,
    paddingBottom: 8,
    paddingTop: 23,
    paddingLeft: 0,
    paddingRight: 25,
    height: variables.inputHeight,
    borderWidth: 0,
    textAlign: 'left',
};

const link = {
    color: themeColors.link,
    textDecorationColor: themeColors.link,
    fontFamily: fontFamily.EXP_NEUE,
};

const baseCodeTagStyles = {
    borderWidth: 1,
    borderRadius: 5,
    borderColor: themeColors.border,
    backgroundColor: themeColors.textBackground,
};

const headlineFont = {
    fontFamily: fontFamily.EXP_NEW_KANSAS_MEDIUM,
    fontWeight: '500',
};

const webViewStyles = {
    // As of react-native-render-html v6, don't declare distinct styles for
    // custom renderers, the API for custom renderers has changed. Declare the
    // styles in the below "tagStyles" instead. If you need to reuse those
    // styles from the renderer, just pass the "style" prop to the underlying
    // component.
    tagStyles: {
        em: {
            fontFamily: fontFamily.EXP_NEUE,
            fontStyle: 'italic',
        },

        del: {
            textDecorationLine: 'line-through',
            textDecorationStyle: 'solid',
        },

        strong: {
            fontFamily: fontFamily.EXP_NEUE,
            fontWeight: 'bold',
        },

        a: link,

        ul: {
            maxWidth: '100%',
        },

        ol: {
            maxWidth: '100%',
        },

        li: {
            flexShrink: 1,
        },

        blockquote: {
            borderLeftColor: themeColors.border,
            borderLeftWidth: 4,
            paddingLeft: 12,
            marginTop: 4,
            marginBottom: 4,

            // Overwrite default HTML margin for blockquotes
            marginLeft: 0,
        },

        pre: {
            ...baseCodeTagStyles,
            paddingTop: 12,
            paddingBottom: 12,
            paddingRight: 8,
            paddingLeft: 8,
            fontFamily: fontFamily.MONOSPACE,
            marginTop: 0,
            marginBottom: 0,
        },

        code: {
            ...baseCodeTagStyles,
            ...codeStyles.codeTextStyle,
            paddingLeft: 5,
            paddingRight: 5,
            fontFamily: fontFamily.MONOSPACE,
            fontSize: 13,
        },

        img: {
            borderColor: themeColors.border,
            borderRadius: variables.componentBorderRadiusNormal,
            borderWidth: 1,
        },

        p: {
            marginTop: 0,
            marginBottom: 0,
        },
        h1: {
            fontSize: variables.fontSizeLarge,
            marginBottom: 8,
        },
    },

    baseFontStyle: {
        color: themeColors.text,
        fontSize: variables.fontSizeNormal,
        fontFamily: fontFamily.EXP_NEUE,
        flex: 1,
        lineHeight: variables.fontSizeNormalHeight,
    },
};

const styles = {
    // Add all of our utility and helper styles
    ...spacing,
    ...sizing,
    ...flex,
    ...display,
    ...overflow,
    ...positioning,
    ...wordBreak,
    ...whiteSpace,
    ...writingDirection,
    ...themeColors,

    rateCol: {
        margin: 0,
        padding: 0,
        flexBasis: '48%',
    },

    unitCol: {
        margin: 0,
        padding: 0,
        marginLeft: '4%',
        flexBasis: '48%',
    },

    webViewStyles,

    link,

    linkMuted: {
        color: themeColors.textSupporting,
        textDecorationColor: themeColors.textSupporting,
        fontFamily: fontFamily.EXP_NEUE,
    },

    linkMutedHovered: {
        color: themeColors.textMutedReversed,
    },

    h1: {
        color: themeColors.heading,
        fontFamily: fontFamily.EXP_NEUE_BOLD,
        fontSize: variables.fontSizeh1,
        fontWeight: fontWeightBold,
    },

    h3: {
        fontFamily: fontFamily.EXP_NEUE_BOLD,
        fontSize: variables.fontSizeNormal,
        fontWeight: fontWeightBold,
    },

    h4: {
        fontFamily: fontFamily.EXP_NEUE_BOLD,
        fontSize: variables.fontSizeLabel,
        fontWeight: fontWeightBold,
    },

    textAlignCenter: {
        textAlign: 'center',
    },

    textAlignRight: {
        textAlign: 'right',
    },

    textAlignLeft: {
        textAlign: 'left',
    },

    textUnderline: {
        textDecorationLine: 'underline',
    },

    label: {
        fontSize: variables.fontSizeLabel,
        lineHeight: variables.lineHeightLarge,
    },

    textLabel: {
        color: themeColors.text,
        fontSize: variables.fontSizeLabel,
        lineHeight: variables.lineHeightLarge,
    },

    mutedTextLabel: {
        color: themeColors.textSupporting,
        fontSize: variables.fontSizeLabel,
        lineHeight: variables.lineHeightLarge,
    },

    textMicro: {
        fontFamily: fontFamily.EXP_NEUE,
        fontSize: variables.fontSizeSmall,
        lineHeight: variables.lineHeightSmall,
    },

    textMicroBold: {
        color: themeColors.text,
        fontWeight: fontWeightBold,
        fontFamily: fontFamily.EXP_NEUE_BOLD,
        fontSize: variables.fontSizeSmall,
    },

    textMicroSupporting: {
        color: themeColors.textSupporting,
        fontFamily: fontFamily.EXP_NEUE,
        fontSize: variables.fontSizeSmall,
        lineHeight: variables.lineHeightSmall,
    },

    textExtraSmallSupporting: {
        color: themeColors.textSupporting,
        fontFamily: fontFamily.EXP_NEUE,
        fontSize: variables.fontSizeExtraSmall,
    },

    textLarge: {
        fontSize: variables.fontSizeLarge,
    },

    textXLarge: {
        fontSize: variables.fontSizeXLarge,
    },

    textXXLarge: {
        fontSize: variables.fontSizeXXLarge,
    },

    textXXXLarge: {
        fontSize: variables.fontSizeXXXLarge,
    },

    textHero: {
        fontSize: variables.fontSizeHero,
        fontFamily: fontFamily.EXP_NEW_KANSAS_MEDIUM,
    },

    textStrong: {
        fontFamily: fontFamily.EXP_NEUE_BOLD,
        fontWeight: fontWeightBold,
    },

    textItalic: {
        fontFamily: fontFamily.EXP_NEUE_ITALIC,
        fontStyle: 'italic',
    },

    textHeadline: {
        ...headlineFont,
        color: themeColors.heading,
        fontSize: variables.fontSizeXLarge,
    },

    textDecorationNoLine: {
        textDecorationLine: 'none',
    },

    textWhite: {
        color: themeColors.textLight,
    },

    textBlue: {
        color: themeColors.link,
    },

    textUppercase: {
        textTransform: 'uppercase',
    },

    textNoWrap: {
        ...whiteSpace.noWrap,
    },

    colorReversed: {
        color: themeColors.textReversed,
    },

    colorMutedReversed: {
        color: themeColors.textMutedReversed,
    },

    colorMuted: {
        color: themeColors.textSupporting,
    },

    colorHeading: {
        color: themeColors.heading,
    },

    bgTransparent: {
        backgroundColor: 'transparent',
    },

    bgDark: {
        backgroundColor: themeColors.inverse,
    },

    opacity0: {
        opacity: 0,
    },

    opacity1: {
        opacity: 1,
    },

    textDanger: {
        color: themeColors.danger,
    },

    borderRadiusNormal: {
        borderRadius: variables.buttonBorderRadius,
    },

    button: {
        backgroundColor: themeColors.buttonDefaultBG,
        borderRadius: variables.buttonBorderRadius,
        minHeight: variables.componentSizeLarge,
        justifyContent: 'center',
        ...spacing.ph3,
    },

    buttonContainer: {
        padding: 1,
        borderRadius: variables.buttonBorderRadius,
    },

    buttonText: {
        color: themeColors.text,
        fontFamily: fontFamily.EXP_NEUE_BOLD,
        fontSize: variables.fontSizeNormal,
        fontWeight: fontWeightBold,
        textAlign: 'center',
        flexShrink: 1,

        // It is needed to unset the Lineheight. We don't need it for buttons as button always contains single line of text.
        // It allows to vertically center the text.
        lineHeight: undefined,

        // Add 1px to the Button text to give optical vertical alignment.
        paddingBottom: 1,
    },

    buttonSmall: {
        borderRadius: variables.buttonBorderRadius,
        minHeight: variables.componentSizeSmall,
        paddingTop: 4,
        paddingHorizontal: 14,
        paddingBottom: 4,
        backgroundColor: themeColors.buttonDefaultBG,
    },

    buttonMedium: {
        borderRadius: variables.buttonBorderRadius,
        minHeight: variables.componentSizeNormal,
        paddingTop: 12,
        paddingRight: 16,
        paddingBottom: 12,
        paddingLeft: 16,
        backgroundColor: themeColors.buttonDefaultBG,
    },

    buttonLarge: {
        borderRadius: variables.buttonBorderRadius,
        minHeight: variables.componentSizeLarge,
        paddingTop: 8,
        paddingRight: 10,
        paddingBottom: 8,
        paddingLeft: 18,
        backgroundColor: themeColors.buttonDefaultBG,
    },

    buttonSmallText: {
        fontSize: variables.fontSizeSmall,
        fontFamily: fontFamily.EXP_NEUE_BOLD,
        fontWeight: fontWeightBold,
        textAlign: 'center',
    },

    buttonMediumText: {
        fontSize: variables.fontSizeLabel,
        fontFamily: fontFamily.EXP_NEUE_BOLD,
        fontWeight: fontWeightBold,
        textAlign: 'center',
    },

    buttonLargeText: {
        fontSize: variables.fontSizeNormal,
        fontFamily: fontFamily.EXP_NEUE_BOLD,
        fontWeight: fontWeightBold,
        textAlign: 'center',
    },

    buttonSuccess: {
        backgroundColor: themeColors.success,
        borderWidth: 0,
    },

    buttonSuccessDisabled: {
        opacity: 0.5,
    },

    buttonSuccessHovered: {
        backgroundColor: themeColors.successHover,
        borderWidth: 0,
    },

    buttonDanger: {
        backgroundColor: themeColors.danger,
        borderWidth: 0,
    },

    buttonDangerDisabled: {
        opacity: 0.5,
    },

    buttonDangerHovered: {
        backgroundColor: themeColors.dangerHover,
        borderWidth: 0,
    },

    buttonDisable: {
        backgroundColor: themeColors.buttonDefaultBG,
        borderWidth: 0,
    },

    buttonDivider: {
        width: 1,
        alignSelf: 'stretch',
        backgroundColor: themeColors.appBG,
        marginVertical: 1,
    },

    noRightBorderRadius: {
        borderTopRightRadius: 0,
        borderBottomRightRadius: 0,
    },

    noLeftBorderRadius: {
        borderTopLeftRadius: 0,
        borderBottomLeftRadius: 0,
    },

    buttonCTA: {
        paddingVertical: 6,
        ...spacing.mh4,
    },

    buttonCTAIcon: {
        marginRight: 22,

        // Align vertically with the Button text
        paddingBottom: 1,
        paddingTop: 1,
    },

    buttonConfirm: {
        margin: 20,
    },

    attachmentButtonBigScreen: {
        minWidth: 300,
        alignSelf: 'center',
    },

    buttonConfirmText: {
        paddingLeft: 20,
        paddingRight: 20,
    },

    buttonSuccessText: {
        color: themeColors.textLight,
    },

    buttonDangerText: {
        color: themeColors.textLight,
    },

    hoveredComponentBG: {
        backgroundColor: themeColors.hoverComponentBG,
    },

    activeComponentBG: {
        backgroundColor: themeColors.activeComponentBG,
    },

    fontWeightBold: {
        fontWeight: fontWeightBold,
    },

    touchableButtonImage: {
        alignItems: 'center',
        height: variables.componentSizeNormal,
        justifyContent: 'center',
        width: variables.componentSizeNormal,
    },

    visuallyHidden: {
        ...visibility('hidden'),
        overflow: 'hidden',
        width: 0,
        height: 0,
    },

    visibilityHidden: {
        ...visibility('hidden'),
    },

    loadingVBAAnimation: {
        width: 140,
        height: 140,
    },

    pickerSmall: (backgroundColor = themeColors.highlightBG) => ({
        inputIOS: {
            fontFamily: fontFamily.EXP_NEUE,
            fontSize: variables.fontSizeSmall,
            paddingLeft: 0,
            paddingRight: 17,
            paddingTop: 6,
            paddingBottom: 6,
            borderWidth: 0,
            color: themeColors.text,
            height: 26,
            opacity: 1,
            backgroundColor: 'transparent',
        },
        done: {
            color: themeColors.text,
        },
        modalViewMiddle: {
            backgroundColor: themeColors.border,
            borderTopWidth: 0,
        },
        modalViewBottom: {
            backgroundColor: themeColors.highlightBG,
        },
        inputWeb: {
            fontFamily: fontFamily.EXP_NEUE,
            fontSize: variables.fontSizeSmall,
            paddingLeft: 0,
            paddingRight: 17,
            paddingTop: 6,
            paddingBottom: 6,
            borderWidth: 0,
            color: themeColors.text,
            appearance: 'none',
            height: 26,
            opacity: 1,
            cursor: 'pointer',
            backgroundColor,
        },
        inputAndroid: {
            fontFamily: fontFamily.EXP_NEUE,
            fontSize: variables.fontSizeSmall,
            paddingLeft: 0,
            paddingRight: 17,
            paddingTop: 6,
            paddingBottom: 6,
            borderWidth: 0,
            color: themeColors.text,
            height: 26,
            opacity: 1,
            backgroundColor: 'transparent',
        },
        iconContainer: {
            top: 7,
            ...pointerEventsNone,
        },
        icon: {
            width: variables.iconSizeExtraSmall,
            height: variables.iconSizeExtraSmall,
        },
    }),

    badge: {
        backgroundColor: themeColors.border,
        borderRadius: 14,
        height: variables.iconSizeNormal,
        flexDirection: 'row',
        paddingHorizontal: 7,
        alignItems: 'center',
    },

    badgeSuccess: {
        backgroundColor: themeColors.success,
    },

    badgeSuccessPressed: {
        backgroundColor: themeColors.successHover,
    },

    badgeDanger: {
        backgroundColor: themeColors.danger,
    },

    badgeDangerPressed: {
        backgroundColor: themeColors.dangerPressed,
    },

    badgeText: {
        color: themeColors.text,
        fontSize: variables.fontSizeSmall,
        lineHeight: variables.lineHeightNormal,
        ...whiteSpace.noWrap,
    },

    border: {
        borderWidth: 1,
        borderRadius: variables.componentBorderRadius,
        borderColor: themeColors.border,
    },

    borderColorFocus: {
        borderColor: themeColors.borderFocus,
    },

    borderColorDanger: {
        borderColor: themeColors.danger,
    },

    headerText: {
        color: themeColors.heading,
        fontFamily: fontFamily.EXP_NEUE_BOLD,
        fontSize: variables.fontSizeNormal,
        fontWeight: fontWeightBold,
    },

    headerGap: {
        height: 12,
    },

    pushTextRight: {
        left: 100000,
    },

    reportOptions: {
        marginLeft: 8,
    },

    chatItemComposeSecondaryRow: {
        height: 15,
        marginBottom: 5,
        marginTop: 5,
    },

    chatItemComposeSecondaryRowSubText: {
        color: themeColors.textSupporting,
        fontFamily: fontFamily.EXP_NEUE,
        fontSize: variables.fontSizeSmall,
        lineHeight: variables.lineHeightSmall,
    },

    chatItemComposeSecondaryRowOffset: {
        marginLeft: variables.chatInputSpacing,
    },

    offlineIndicator: {
        marginLeft: variables.chatInputSpacing,
    },

    offlineIndicatorMobile: {
        paddingLeft: 20,
        paddingBottom: 9,
    },

    offlineIndicatorRow: {
        height: 25,
    },

    // Actions
    actionAvatar: {
        borderRadius: 20,
    },

    componentHeightLarge: {
        height: variables.inputHeight,
    },

    textInputContainer: {
        flex: 1,
        justifyContent: 'center',
        height: '100%',
        backgroundColor: 'transparent',
        borderBottomWidth: 2,
        borderColor: themeColors.border,
        overflow: 'hidden',
    },

    textInputLabel: {
        position: 'absolute',
        left: 0,
        top: 0,
        fontSize: variables.fontSizeNormal,
        color: themeColors.textSupporting,
        fontFamily: fontFamily.EXP_NEUE,
        width: '100%',
    },

    textInputLabelBackground: {
        position: 'absolute',
        top: 0,
        width: '100%',
        height: 23,
        backgroundColor: themeColors.componentBG,
    },

    textInputLabelDesktop: {
        transformOrigin: 'left center',
    },

    textInputLabelTransformation: (translateY, translateX, scale) => ({
        transform: [
            {translateY},
            {translateX},
            {scale},
        ],
    }),

    baseTextInput: {
        fontFamily: fontFamily.EXP_NEUE,
        fontSize: variables.fontSizeNormal,
        lineHeight: variables.lineHeightXLarge,
        color: themeColors.text,
        paddingTop: 23,
        paddingBottom: 8,
        paddingLeft: 0,
        borderWidth: 0,
    },

    textInputMultiline: {
        scrollPadding: '23px 0 0 0',
    },

    textInputMultilineContainer: {
        paddingTop: 23,
    },

    textInputAndIconContainer: {
        flex: 1,
        height: '100%',
        zIndex: -1,
        flexDirection: 'row',
    },

    textInputDesktop: addOutlineWidth({}, 0),

    secureInputShowPasswordButton: {
        paddingHorizontal: 11,
        justifyContent: 'center',
        margin: 1,
    },

    secureInput: {
        borderTopRightRadius: 0,
        borderBottomRightRadius: 0,
    },

    textInput: {
        backgroundColor: 'transparent',
        borderRadius: variables.componentBorderRadiusNormal,
        height: variables.inputComponentSizeNormal,
        borderColor: themeColors.border,
        borderWidth: 1,
        color: themeColors.text,
        fontFamily: fontFamily.EXP_NEUE,
        fontSize: variables.fontSizeNormal,
        paddingLeft: 12,
        paddingRight: 12,
        paddingTop: 10,
        paddingBottom: 10,
        textAlignVertical: 'center',
    },

    textInputPrefixWrapper: {
        position: 'absolute',
        left: 0,
        top: 0,
        height: variables.inputHeight,
        display: 'flex',
        flexDirection: 'row',
        alignItems: 'center',
        paddingTop: 23,
        paddingBottom: 8,
    },

    textInputPrefix: {
        color: themeColors.text,
        fontFamily: fontFamily.EXP_NEUE,
        fontSize: variables.fontSizeNormal,
        textAlignVertical: 'center',
    },

    pickerContainer: {
        borderBottomWidth: 2,
        paddingLeft: 0,
        borderStyle: 'solid',
        borderColor: themeColors.border,
        justifyContent: 'center',
        backgroundColor: 'transparent',
        height: variables.inputHeight,
        overflow: 'hidden',
    },

    pickerContainerSmall: {
        height: variables.inputHeightSmall,
    },

    pickerLabel: {
        position: 'absolute',
        left: 0,
        top: 6,
        zIndex: 1,
    },

    picker: (disabled = false, backgroundColor = themeColors.appBG) => ({
        iconContainer: {
            top: Math.round(variables.inputHeight * 0.5) - 11,
            right: 0,
            ...pointerEventsNone,
        },

        inputWeb: {
            appearance: 'none',
            cursor: disabled ? 'not-allowed' : 'pointer',
            ...picker,
            backgroundColor,
        },

        inputIOS: {
            ...picker,
        },
        done: {
            color: themeColors.text,
        },
        modalViewMiddle: {
            backgroundColor: themeColors.border,
            borderTopWidth: 0,
        },
        modalViewBottom: {
            backgroundColor: themeColors.highlightBG,
        },

        inputAndroid: {
            ...picker,
        },
    }),

    disabledText: {
        color: themeColors.icon,
    },

    inputDisabled: {
        backgroundColor: themeColors.highlightBG,
        color: themeColors.icon,
    },

    noOutline: addOutlineWidth({}, 0),

    errorOutline: {
        borderColor: themeColors.danger,
    },

    textLabelSupporting: {
        fontFamily: fontFamily.EXP_NEUE,
        fontSize: variables.fontSizeLabel,
        color: themeColors.textSupporting,
    },

    lh16: {
        lineHeight: 16,
    },

    formHelp: {
        color: themeColors.textSupporting,
        fontSize: variables.fontSizeLabel,
        lineHeight: variables.lineHeightLarge,
        marginBottom: 4,
    },

    formError: {
        color: themeColors.textError,
        fontSize: variables.fontSizeLabel,
        lineHeight: variables.formErrorLineHeight,
        marginBottom: 4,
    },

    formSuccess: {
        color: themeColors.success,
        fontSize: variables.fontSizeLabel,
        lineHeight: 18,
        marginBottom: 4,
    },

    signInPage: {
        backgroundColor: themeColors.sidebar,
        minHeight: '100%',
        flex: 1,
    },

    signInPageInner: {
        marginLeft: 'auto',
        marginRight: 'auto',
        height: '100%',
        width: '100%',
    },

    signInPageContentTopSpacer: {
        maxHeight: 132,
        minHeight: 24,
    },

    signInPageLeftContainer: {
        paddingLeft: 40,
        paddingRight: 40,
    },

    signInPageLeftContainerWide: {
        maxWidth: 360,
    },

    signInPageWelcomeFormContainer: {
        maxWidth: 300,
    },

    signInPageWelcomeTextContainer: {
        width: 300,
    },

    changeExpensifyLoginLinkContainer: {
        flexDirection: 'row',
        flexWrap: 'wrap',
        ...wordBreak.breakWord,
    },

    // Sidebar Styles
    sidebar: {
        backgroundColor: themeColors.sidebar,
        height: '100%',
    },

    sidebarFooter: {
        alignItems: 'center',
        display: 'flex',
        justifyContent: 'center',
        paddingVertical: variables.lineHeightXLarge,
        width: '100%',
    },

    sidebarAvatar: {
        backgroundColor: themeColors.icon,
        borderRadius: 20,
        height: variables.componentSizeNormal,
        width: variables.componentSizeNormal,
    },

    statusIndicator: (backgroundColor = themeColors.danger) => ({
        borderColor: themeColors.sidebar,
        backgroundColor,
        borderRadius: 8,
        borderWidth: 2,
        position: 'absolute',
        right: -2,
        top: -1,
        height: 16,
        width: 16,
        zIndex: 10,
    }),

    avatarWithIndicator: {
        errorDot: {
            borderColor: themeColors.sidebar,
            borderRadius: 6,
            borderWidth: 2,
            position: 'absolute',
            right: -1,
            bottom: -1,
            height: 12,
            width: 12,
            zIndex: 10,
        },
    },

    floatingActionButtonContainer: {
        position: 'absolute',
        right: 20,

        // The bottom of the floating action button should align with the bottom of the compose box.
        // The value should be equal to the height + marginBottom + marginTop of chatItemComposeSecondaryRow
        bottom: 25,
    },

    floatingActionButton: {
        backgroundColor: themeColors.success,
        height: variables.componentSizeLarge,
        width: variables.componentSizeLarge,
        borderRadius: 999,
        alignItems: 'center',
        justifyContent: 'center',
    },

    sidebarFooterUsername: {
        color: themeColors.heading,
        fontSize: variables.fontSizeLabel,
        fontWeight: '700',
        width: 200,
        textOverflow: 'ellipsis',
        overflow: 'hidden',
        ...whiteSpace.noWrap,
    },

    sidebarFooterLink: {
        color: themeColors.textSupporting,
        fontSize: variables.fontSizeSmall,
        textDecorationLine: 'none',
        fontFamily: fontFamily.EXP_NEUE,
        lineHeight: 20,
    },

    sidebarListContainer: {
        scrollbarWidth: 'none',
        paddingBottom: 4,
    },

    sidebarListItem: {
        justifyContent: 'center',
        textDecorationLine: 'none',
    },

    onlyEmojisText: {
        fontSize: variables.fontSizeOnlyEmojis,
        lineHeight: variables.fontSizeOnlyEmojisHeight,
    },

    createMenuPositionSidebar: {
        left: 18,
        bottom: 100,
    },

    createMenuPositionProfile: {
        right: 18,
        top: 180,
    },

    createMenuPositionReportActionCompose: {
        left: 18 + variables.sideBarWidth,
        bottom: 75,
    },

    createMenuPositionRightSidepane: {
        right: 18,
        bottom: 75,
    },

    createMenuContainer: {
        width: variables.sideBarWidth - 40,
        paddingVertical: 12,
    },

    createMenuHeaderText: {
        fontFamily: fontFamily.EXP_NEUE,
        fontSize: variables.fontSizeLabel,
        color: themeColors.heading,
    },

    popoverMenuItem: {
        flexDirection: 'row',
        borderRadius: 0,
        paddingHorizontal: 20,
        paddingVertical: 12,
        justifyContent: 'space-between',
        width: '100%',
    },

    popoverMenuIcon: {
        width: variables.componentSizeNormal,
        height: variables.componentSizeNormal,
        justifyContent: 'center',
        alignItems: 'center',
    },

    popoverMenuIconEmphasized: {
        backgroundColor: themeColors.iconSuccessFill,
        borderRadius: variables.componentSizeLarge / 2,
    },

    popoverMenuText: {
        fontSize: variables.fontSizeNormal,
        color: themeColors.heading,
    },

    menuItemTextContainer: {
        minHeight: variables.componentSizeNormal,
    },

    chatLinkRowPressable: {
        minWidth: 0,
        textDecorationLine: 'none',
        flex: 1,
    },

    sidebarLink: {
        textDecorationLine: 'none',
    },

    sidebarLinkInner: {
        alignItems: 'center',
        flexDirection: 'row',
        paddingLeft: 20,
        paddingRight: 20,
    },

    sidebarLinkText: {
        color: themeColors.textSupporting,
        fontSize: variables.fontSizeNormal,
        textDecorationLine: 'none',
        overflow: 'hidden',
    },

    sidebarLinkHover: {
        backgroundColor: themeColors.sidebarHover,
    },

    sidebarLinkActive: {
        backgroundColor: themeColors.border,
        textDecorationLine: 'none',
    },

    sidebarLinkTextBold: {
        fontWeight: '700',
        color: themeColors.heading,
    },

    sidebarLinkActiveText: {
        color: themeColors.textSupporting,
        fontSize: variables.fontSizeNormal,
        textDecorationLine: 'none',
        overflow: 'hidden',
    },

    optionItemAvatarNameWrapper: {
        minWidth: 0,
        flex: 1,
    },

    optionDisplayName: {
        fontFamily: fontFamily.EXP_NEUE,
        height: variables.alternateTextHeight,
        lineHeight: variables.lineHeightXLarge,
        ...whiteSpace.noWrap,
    },

    optionDisplayNameCompact: {
        minWidth: 'auto',
        flexBasis: 'auto',
        flexGrow: 0,
        flexShrink: 1,
    },

    displayNameTooltipEllipsis: {
        position: 'absolute',
        opacity: 0,
        right: 0,
        bottom: 0,
    },

    optionAlternateText: {
        minHeight: variables.alternateTextHeight,
        lineHeight: variables.lineHeightXLarge,
    },

    optionAlternateTextCompact: {
        flexShrink: 1,
        flexGrow: 1,
        flexBasis: 'auto',
        ...optionAlternateTextPlatformStyles,
    },

    optionRow: {
        minHeight: variables.optionRowHeight,
        paddingTop: 12,
        paddingBottom: 12,
    },

    optionRowCompact: {
        height: variables.optionRowHeightCompact,
        paddingTop: 12,
        paddingBottom: 12,
    },

    optionsListSectionHeader: {
        height: variables.optionsListSectionHeaderHeight,
    },

    appContent: {
        backgroundColor: themeColors.appBG,
        overflow: 'hidden',

        // Starting version 6.3.2 @react-navigation/drawer adds "user-select: none;" to its container.
        // We add user-select-auto to the inner component to prevent incorrect triple-click text selection.
        // For further explanation see - https://github.com/Expensify/App/pull/12730/files#r1022883823
        userSelect: 'auto',
        WebkitUserSelect: 'auto',
    },

    appContentHeader: {
        borderBottomWidth: 1,
        borderColor: themeColors.border,
        height: variables.contentHeaderHeight,
        justifyContent: 'center',
        display: 'flex',
        paddingRight: 20,
    },

    appContentHeaderTitle: {
        alignItems: 'center',
        flexDirection: 'row',
    },

    LHNToggle: {
        alignItems: 'center',
        height: variables.contentHeaderHeight,
        justifyContent: 'center',
        paddingRight: 10,
        paddingLeft: 20,
    },

    LHNToggleIcon: {
        height: 15,
        width: 18,
    },

    chatContent: {
        flex: 4,
        justifyContent: 'flex-end',
    },

    chatContentScrollView: {
        flexGrow: 1,
        justifyContent: 'flex-start',
        paddingVertical: 16,
    },

    // Chat Item
    chatItem: {
        display: 'flex',
        flexDirection: 'row',
        paddingTop: 8,
        paddingBottom: 8,
        paddingLeft: 20,
        paddingRight: 20,
    },

    chatItemRightGrouped: {
        flexGrow: 1,
        flexShrink: 1,
        flexBasis: 0,
        position: 'relative',
        marginLeft: variables.chatInputSpacing,
    },

    chatItemRight: {
        flexGrow: 1,
        flexShrink: 1,
        flexBasis: 0,
        position: 'relative',
    },

    chatItemMessageHeader: {
        alignItems: 'center',
        display: 'flex',
        flexDirection: 'row',
        flexWrap: 'nowrap',
    },

    chatItemMessageHeaderSender: {
        color: themeColors.heading,
        fontFamily: fontFamily.EXP_NEUE_BOLD,
        fontSize: variables.fontSizeNormal,
        fontWeight: fontWeightBold,
        lineHeight: variables.lineHeightXLarge,
        ...wordBreak.breakWord,
    },

    chatItemMessageHeaderTimestamp: {
        flexShrink: 0,
        color: themeColors.textSupporting,
        fontSize: variables.fontSizeSmall,
        paddingTop: 2,
    },

    chatItemMessage: {
        color: themeColors.text,
        fontSize: variables.fontSizeNormal,
        fontFamily: fontFamily.EXP_NEUE,
        lineHeight: variables.lineHeightXLarge,
        maxWidth: '100%',
        cursor: 'auto',
        ...whiteSpace.preWrap,
        ...wordBreak.breakWord,
    },

    chatItemMessageLink: {
        color: themeColors.link,
        fontSize: variables.fontSizeNormal,
        fontFamily: fontFamily.EXP_NEUE,
        lineHeight: variables.lineHeightXLarge,
    },

    chatItemComposeWithFirstRow: {
        minHeight: 90,
    },

    chatItemFullComposeRow: {
        ...sizing.h100,
    },

    chatItemComposeBoxColor: {
        borderColor: themeColors.border,
    },

    chatItemComposeBoxFocusedColor: {
        borderColor: themeColors.borderFocus,
    },

    chatItemComposeBox: {
        backgroundColor: themeColors.componentBG,
        borderWidth: 1,
        borderRadius: variables.componentBorderRadiusRounded,
        minHeight: variables.componentSizeNormal,
    },

    chatItemFullComposeBox: {
        ...flex.flex1,
        ...spacing.mt4,
        ...sizing.h100,
    },

    chatFooter: {
        paddingLeft: 20,
        paddingRight: 20,
        display: 'flex',
        backgroundColor: themeColors.appBG,
    },

    chatFooterFullCompose: {
        flex: 1,
        flexShrink: 1,
        flexBasis: '100%',
    },

    // Be extremely careful when editing the compose styles, as it is easy to introduce regressions.
    // Make sure you run the following tests against any changes: #12669
    textInputCompose: addOutlineWidth({
        backgroundColor: themeColors.componentBG,
        borderColor: themeColors.border,
        color: themeColors.text,
        fontFamily: fontFamily.EMOJI_TEXT_FONT,
        fontSize: variables.fontSizeNormal,
        borderWidth: 0,
        height: 'auto',
        lineHeight: variables.lineHeightXLarge,
        ...overflowXHidden,

        // On Android, multiline TextInput with height: 'auto' will show extra padding unless they are configured with
        // paddingVertical: 0, alignSelf: 'center', and textAlignVertical: 'center'

        paddingHorizontal: variables.avatarChatSpacing,
        paddingTop: 0,
        paddingBottom: 0,
        alignSelf: 'center',
        textAlignVertical: 'center',
    }, 0),

    textInputFullCompose: {
        alignSelf: 'stretch',
        flex: 1,
        maxHeight: '100%',
        textAlignVertical: 'top',
    },

    editInputComposeSpacing: {
        backgroundColor: themeColors.transparent,
        marginVertical: 6,
    },

    // composer padding should not be modified unless thoroughly tested against the cases in this PR: #12669
    textInputComposeSpacing: {
        paddingVertical: 5,
        ...flex.flexRow,
        flex: 1,
    },

    chatItemSubmitButton: {
        alignSelf: 'flex-end',
        borderRadius: variables.componentBorderRadiusRounded,
        backgroundColor: themeColors.transparent,
        height: 32,
        padding: 6,
        margin: 3,
        justifyContent: 'center',
    },

    emojiPickerContainer: {
        backgroundColor: themeColors.componentBG,
    },

    emojiPickerList: {
        height: 288,
        width: '100%',
        ...spacing.ph4,
    },
    emojiPickerListLandscape: {
        height: 240,
    },

    emojiHeaderContainer: {
        backgroundColor: themeColors.componentBG,
        display: 'flex',
        height: CONST.EMOJI_PICKER_HEADER_HEIGHT,
        justifyContent: 'center',
        width: '100%',
        ...emojiHeaderContainerPlatformStyles,
    },

    emojiSkinToneTitle: {
        backgroundColor: themeColors.componentBG,
        width: '100%',
        ...spacing.pv1,
        fontFamily: fontFamily.EXP_NEUE_BOLD,
        fontWeight: fontWeightBold,
        color: themeColors.heading,
        fontSize: variables.fontSizeSmall,
    },

    // Emoji Picker Styles
    emojiText: {
        fontFamily: fontFamily.EMOJI_TEXT_FONT,
        textAlign: 'center',
        fontSize: variables.emojiSize,
        ...spacing.pv0,
        ...spacing.ph0,
        lineHeight: variables.emojiLineHeight,
    },

    emojiItem: {
        width: '12.5%',
        textAlign: 'center',
        borderRadius: 8,
        paddingTop: 2,
        paddingBottom: 2,
        height: CONST.EMOJI_PICKER_ITEM_HEIGHT,
    },

    emojiItemHighlighted: {
        transition: '0.2s ease',
        backgroundColor: themeColors.buttonDefaultBG,
    },

    emojiItemKeyboardHighlighted: {
        transition: '0.2s ease',
        borderWidth: 1,
        borderColor: themeColors.link,
        borderRadius: variables.buttonBorderRadius,
    },

    categoryShortcutButton: {
        flex: 1,
        borderRadius: 8,
        height: CONST.EMOJI_PICKER_ITEM_HEIGHT,
        alignItems: 'center',
        justifyContent: 'center',
    },

    chatItemEmojiButton: {
        alignSelf: 'flex-end',
        borderRadius: variables.buttonBorderRadius,
        height: 32,
        marginVertical: 3,
        paddingHorizontal: 6,
        justifyContent: 'center',
    },

    editChatItemEmojiWrapper: {
        marginRight: 3,
        alignSelf: 'flex-end',
    },

    hoveredButton: {
        backgroundColor: themeColors.buttonHoveredBG,
    },

    chatItemAttachBorder: {
        borderRightColor: themeColors.border,
        borderRightWidth: 1,
    },

    composerSizeButton: {
        alignSelf: 'center',
        height: 32,
        width: 32,
        padding: 6,
        margin: 3,
        borderRadius: variables.componentBorderRadiusRounded,
        backgroundColor: themeColors.transparent,
    },

    chatItemAttachmentPlaceholder: {
        backgroundColor: themeColors.sidebar,
        borderColor: themeColors.border,
        borderWidth: 1,
        borderRadius: variables.componentBorderRadiusNormal,
        height: 150,
        textAlign: 'center',
        verticalAlign: 'middle',
        width: 200,
    },

    chatSwticherPillWrapper: {
        marginTop: 5,
        marginRight: 4,
    },

    navigationModalOverlay: {
        position: 'absolute',
        width: '100%',
        height: '100%',
        transform: [{
            translateX: -variables.sideBarWidth,
        }],
    },

    sidebarVisible: {
        borderRightWidth: 1,
    },

    sidebarHidden: {
        width: 0,
        borderRightWidth: 0,
    },

    exampleCheckImage: {
        width: '100%',
        height: 80,
        borderColor: themeColors.border,
        borderWidth: 1,
        borderRadius: variables.componentBorderRadiusNormal,
    },

    singleAvatar: {
        height: 24,
        width: 24,
        backgroundColor: themeColors.icon,
        borderRadius: 24,
    },

    horizontalStackedAvatar: {
        height: 28,
        width: 28,
        backgroundColor: themeColors.appBG,
        paddingTop: 2,
        alignItems: 'center',
    },

    singleSubscript: {
        height: variables.iconSizeNormal,
        width: variables.iconSizeNormal,
        backgroundColor: themeColors.icon,
        borderRadius: 20,
        zIndex: 1,
    },

    singleAvatarSmall: {
        height: 18,
        width: 18,
        backgroundColor: themeColors.icon,
        borderRadius: 18,
    },

    secondAvatar: {
        position: 'absolute',
        right: -18,
        bottom: -18,
        borderWidth: 3,
        borderRadius: 30,
        borderColor: 'transparent',
    },

    secondAvatarSmall: {
        position: 'absolute',
        right: -13,
        bottom: -13,
        borderWidth: 3,
        borderRadius: 18,
        borderColor: 'transparent',
    },

    secondAvatarSubscript: {
        position: 'absolute',
        right: -4,
        bottom: -2,
        borderWidth: 2,
        borderRadius: 18,
        borderColor: 'transparent',
    },

    secondAvatarSubscriptCompact: {
        position: 'absolute',
        bottom: -1,
        right: -1,
        borderWidth: 1,
        borderRadius: 18,
        borderColor: 'transparent',
    },

    leftSideLargeAvatar: {
        left: 15,
    },

    rightSideLargeAvatar: {
        right: 15,
        zIndex: 2,
        borderWidth: 4,
        borderRadius: 100,
    },

    secondAvatarInline: {
        bottom: -3,
        right: -25,
        borderWidth: 3,
        borderRadius: 18,
        borderColor: themeColors.cardBorder,
        backgroundColor: themeColors.appBG,
    },

    avatarLarge: {
        width: variables.avatarSizeLarge,
        height: variables.avatarSizeLarge,
    },

    avatarNormal: {
        height: variables.componentSizeNormal,
        width: variables.componentSizeNormal,
        borderRadius: variables.componentSizeNormal,
    },

    avatarSmall: {
        height: variables.avatarSizeSmall,
        width: variables.avatarSizeSmall,
        borderRadius: variables.avatarSizeSmall,
    },

    avatarInnerText: {
        color: themeColors.textLight,
        fontSize: variables.fontSizeSmall,
        lineHeight: undefined,
        marginLeft: -3,
        textAlign: 'center',
    },

    avatarInnerTextSmall: {
        color: themeColors.textLight,
        fontSize: variables.fontSizeExtraSmall,
        lineHeight: undefined,
        marginLeft: -2,
        textAlign: 'center',
    },

    avatarSpace: {
        top: 3,
        left: 3,
    },

    avatar: {
        backgroundColor: themeColors.sidebar,
        borderColor: themeColors.sidebar,
    },

    focusedAvatar: {
        backgroundColor: themeColors.border,
        borderColor: themeColors.border,
    },

    emptyAvatar: {
        marginRight: variables.avatarChatSpacing,
        height: variables.avatarSizeNormal,
        width: variables.avatarSizeNormal,
    },

    emptyAvatarSmall: {
        marginRight: variables.avatarChatSpacing - 4,
        height: variables.avatarSizeSmall,
        width: variables.avatarSizeSmall,
    },

    horizontalStackedAvatar1: {
        left: -19,
        top: -79,
        zIndex: 2,
    },

    horizontalStackedAvatar2: {
        left: 1,
        top: -51,
        zIndex: 3,
    },

    horizontalStackedAvatar3: {
        left: 21,
        top: -23,
        zIndex: 4,
    },

    horizontalStackedAvatar4: {
        top: 5,
        left: 41,
        zIndex: 5,
    },

    horizontalStackedAvatar4Overlay: {
        top: -107,
        left: 41,
        height: 28,
        width: 28,
        borderWidth: 2,
        borderStyle: 'solid',
        zIndex: 6,
    },

    modalViewContainer: {
        alignItems: 'center',
        flex: 1,
    },

    borderTop: {
        borderTopWidth: variables.borderTopWidth,
        borderColor: themeColors.border,
    },

    borderTopRounded: {
        borderTopWidth: 1,
        borderColor: themeColors.border,
        borderTopLeftRadius: variables.componentBorderRadiusNormal,
        borderTopRightRadius: variables.componentBorderRadiusNormal,
    },

    borderBottomRounded: {
        borderBottomWidth: 1,
        borderColor: themeColors.border,
        borderBottomLeftRadius: variables.componentBorderRadiusNormal,
        borderBottomRightRadius: variables.componentBorderRadiusNormal,
    },

    borderBottom: {
        borderBottomWidth: 1,
        borderColor: themeColors.border,
    },

    borderNone: {
        borderWidth: 0,
        borderBottomWidth: 0,
    },

    borderRight: {
        borderRightWidth: 1,
        borderColor: themeColors.border,
    },

    borderLeft: {
        borderLeftWidth: 1,
        borderColor: themeColors.border,
    },

    pointerEventsNone,

    pointerEventsAuto,

    headerBar: {
        overflow: 'hidden',
        justifyContent: 'center',
        display: 'flex',
        paddingLeft: 20,
        height: variables.contentHeaderHeight,
        width: '100%',
    },

    imageViewContainer: {
        width: '100%',
        height: '100%',
        alignItems: 'center',
        justifyContent: 'center',
    },

    imageModalPDF: {
        flex: 1,
        backgroundColor: themeColors.modalBackground,
    },

    PDFView: {
        // `display: grid` is not supported in native platforms!
        // It's being used on Web/Desktop only to vertically center short PDFs,
        // while preventing the overflow of the top of long PDF files.
        display: 'grid',
        backgroundColor: themeColors.modalBackground,
        width: '100%',
        height: '100%',
        justifyContent: 'center',
        overflow: 'hidden',
        overflowY: 'auto',
        alignItems: 'center',
    },

    pdfPasswordForm: {
        wideScreenWidth: {
            width: 350,
        },
    },

    modalCenterContentContainer: {
        flex: 1,
        flexDirection: 'column',
        justifyContent: 'center',
        alignItems: 'center',
        backgroundColor: themeColors.modalBackdrop,
    },

    imageModalImageCenterContainer: {
        alignItems: 'center',
        flex: 1,
        justifyContent: 'center',
        width: '100%',
    },

    defaultAttachmentView: {
        backgroundColor: themeColors.sidebar,
        borderRadius: variables.componentBorderRadiusNormal,
        borderWidth: 1,
        borderColor: themeColors.border,
        flexDirection: 'row',
        padding: 20,
        alignItems: 'center',
    },

    notFoundSafeArea: {
        flex: 1,
        backgroundColor: themeColors.heading,
    },

    notFoundView: {
        flex: 1,
        alignItems: 'center',
        paddingTop: 40,
        paddingBottom: 40,
        justifyContent: 'space-between',
    },

    notFoundLogo: {
        width: 202,
        height: 63,
    },

    notFoundContent: {
        alignItems: 'center',
    },

    notFoundTextHeader: {
        ...headlineFont,
        color: themeColors.heading,
        fontSize: variables.fontSizeXLarge,
        marginTop: 20,
        marginBottom: 8,
        textAlign: 'center',
    },

    notFoundTextBody: {
        color: themeColors.componentBG,
        fontFamily: fontFamily.EXP_NEUE_BOLD,
        fontWeight: fontWeightBold,
        fontSize: 15,
    },

    notFoundButtonText: {
        color: themeColors.link,
        fontFamily: fontFamily.EXP_NEUE_BOLD,
        fontWeight: fontWeightBold,
        fontSize: 15,
    },

    blockingViewContainer: {
        paddingBottom: variables.contentHeaderHeight,
    },

    defaultModalContainer: {
        backgroundColor: themeColors.componentBG,
        borderColor: themeColors.transparent,
    },

    reportActionContextMenuMiniButton: {
        ...spacing.p1,
        ...spacing.mv1,
        ...spacing.mh1,
        ...{borderRadius: variables.buttonBorderRadius},
    },

    reportActionSystemMessageContainer: {
        marginLeft: 42,
    },

    reportDetailsTitleContainer: {
        ...flex.dFlex,
        ...flex.flexColumn,
        ...flex.alignItemsCenter,
        ...spacing.mt4,
        height: 170,
    },

    reportDetailsRoomInfo: {
        ...flex.flex1,
        ...flex.dFlex,
        ...flex.flexColumn,
        ...flex.alignItemsCenter,
    },

    reportSettingsVisibilityText: {
        textTransform: 'capitalize',
    },

    reportTransactionWrapper: {
        paddingVertical: 8,
        display: 'flex',
        flexDirection: 'row',
    },

    settingsPageBackground: {
        flexDirection: 'column',
        width: '100%',
        flexGrow: 1,
    },

    settingsPageBody: {
        width: '100%',
        justifyContent: 'space-around',
    },

    settingsPageColumn: {
        width: '100%',
        alignItems: 'center',
        justifyContent: 'space-around',
    },

    settingsPageContainer: {
        justifyContent: 'space-between',
        alignItems: 'center',
        width: '100%',
    },

    roomHeaderAvatarSize: {
        height: variables.componentSizeLarge,
        width: variables.componentSizeLarge,
    },

    roomHeaderAvatar: {
        backgroundColor: themeColors.appBG,
        marginLeft: -16,
        borderRadius: 100,
        borderColor: themeColors.componentBG,
        borderWidth: 4,
    },

    roomHeaderAvatarOverlay: {
        position: 'absolute',
        top: 0,
        right: 0,
        bottom: 0,
        left: 0,
        backgroundColor: themeColors.overlay,
        opacity: variables.overlayOpacity,
        borderRadius: 88,
    },

    avatarInnerTextChat: {
        color: themeColors.textLight,
        fontSize: variables.fontSizeXLarge,
        fontFamily: fontFamily.EXP_NEW_KANSAS_MEDIUM,
        textAlign: 'center',
        fontWeight: 'normal',
        position: 'absolute',
        width: 88,
        left: -16,
    },

    svgAvatarBorder: {
        borderRadius: 100,
        overflow: 'hidden',
    },

    displayName: {
        fontSize: variables.fontSizeLarge,
        fontFamily: fontFamily.EXP_NEUE_BOLD,
        fontWeight: fontWeightBold,
        color: themeColors.heading,
    },

    pageWrapper: {
        width: '100%',
        alignItems: 'center',
        padding: 20,
    },

    avatarSectionWrapper: {
        width: '100%',
        alignItems: 'center',
        paddingHorizontal: 20,
        paddingBottom: 20,
    },

    selectCircle: {
        width: variables.componentSizeSmall,
        height: variables.componentSizeSmall,
        borderColor: themeColors.border,
        borderWidth: 1,
        borderRadius: variables.componentSizeSmall / 2,
        justifyContent: 'center',
        alignItems: 'center',
        backgroundColor: themeColors.componentBG,
        marginLeft: 8,
    },

    unreadIndicatorContainer: {
        position: 'absolute',
        top: -10,
        left: 0,
        width: '100%',
        height: 20,
        paddingHorizontal: 20,
        flexDirection: 'row',
        alignItems: 'center',
        zIndex: 1,
        cursor: 'default',
    },

    unreadIndicatorLine: {
        height: 1,
        backgroundColor: themeColors.unreadIndicator,
        flexGrow: 1,
        marginRight: 8,
        opacity: 0.5,
    },

    unreadIndicatorText: {
        color: themeColors.unreadIndicator,
        fontFamily: fontFamily.EXP_NEUE_BOLD,
        fontSize: variables.fontSizeSmall,
        fontWeight: fontWeightBold,
        textTransform: 'capitalize',
    },

    flipUpsideDown: {
        transform: [{rotate: '180deg'}],
    },

    navigationSceneContainer: {
        backgroundColor: themeColors.appBG,
    },

    navigationScreenCardStyle: {
        backgroundColor: themeColors.appBG,
        height: '100%',
    },

    navigationSceneFullScreenWrapper: {
        borderRadius: variables.componentBorderRadiusCard,
        overflow: 'hidden',
        height: '100%',
    },

    invisible: {
        position: 'absolute',
        opacity: 0,
    },

    containerWithSpaceBetween: {
        justifyContent: 'space-between',
        width: '100%',
        flex: 1,
    },

    detailsPageSectionContainer: {
        alignSelf: 'flex-start',
    },

    detailsPageSectionVersion: {
        alignSelf: 'center',
        color: themeColors.textSupporting,
        fontSize: variables.fontSizeSmall,
        height: 24,
        lineHeight: 20,
    },

    switchTrack: {
        width: 50,
        height: 28,
        justifyContent: 'center',
        borderRadius: 20,
        padding: 15,
        backgroundColor: themeColors.success,
    },

    switchInactive: {
        backgroundColor: themeColors.border,
    },

    switchThumb: {
        width: 22,
        height: 22,
        borderRadius: 11,
        position: 'absolute',
        left: 4,
        backgroundColor: themeColors.appBG,
    },

    radioButtonContainer: {
        backgroundColor: themeColors.componentBG,
        borderRadius: 10,
        height: 20,
        width: 20,
        borderColor: themeColors.icon,
        borderWidth: 1,
        justifyContent: 'center',
        alignItems: 'center',
    },

    checkboxContainer: {
        backgroundColor: themeColors.componentBG,
        borderRadius: 2,
        height: 20,
        width: 20,
        borderColor: themeColors.icon,
        borderWidth: 1,
        justifyContent: 'center',
        alignItems: 'center',
    },

    checkedContainer: {
        backgroundColor: themeColors.checkBox,
    },

    iouAmountText: {
        ...headlineFont,
        fontSize: variables.iouAmountTextSize,
        color: themeColors.heading,
        lineHeight: variables.inputHeight,
    },

    iouAmountTextInput: addOutlineWidth({
        ...headlineFont,
        fontSize: variables.iouAmountTextSize,
        color: themeColors.heading,
        padding: 0,
        lineHeight: undefined,
    }, 0),

    iouPreviewBox: {
        backgroundColor: themeColors.cardBG,
        borderRadius: variables.componentBorderRadiusCard,
        padding: 20,
        marginTop: 16,
        maxWidth: variables.sideBarWidth,
        width: '100%',
    },

    iouPreviewBoxHover: {
        backgroundColor: themeColors.border,
    },

    iouPreviewBoxLoading: {
        // When a new IOU request arrives it is very briefly in a loading state, so set the minimum height of the container to 94 to match the rendered height after loading.
        // Otherwise, the IOU request pay button will not be fully visible and the user will have to scroll up to reveal the entire IOU request container.
        // See https://github.com/Expensify/App/issues/10283.
        minHeight: 94,
        width: '100%',
    },

    iouPreviewBoxAvatar: {
        marginRight: -10,
        marginBottom: -10,
    },

    iouPreviewBoxAvatarHover: {
        borderColor: themeColors.border,
        backgroundColor: themeColors.border,
    },

    iouPreviewBoxCheckmark: {
        marginLeft: 4,
        alignSelf: 'center',
    },

    iouDetailsContainer: {
        flexGrow: 1,
        paddingStart: 20,
        paddingEnd: 20,
    },

    codeWordWrapper: {
        ...codeStyles.codeWordWrapper,
    },

    codeWordStyle: {
        borderLeftWidth: 0,
        borderRightWidth: 0,
        borderTopLeftRadius: 0,
        borderBottomLeftRadius: 0,
        borderTopRightRadius: 0,
        borderBottomRightRadius: 0,
        paddingLeft: 0,
        paddingRight: 0,
        justifyContent: 'center',
        ...codeStyles.codeWordStyle,
    },

    codeFirstWordStyle: {
        borderLeftWidth: 1,
        borderTopLeftRadius: 4,
        borderBottomLeftRadius: 4,
        paddingLeft: 5,
    },

    codeLastWordStyle: {
        borderRightWidth: 1,
        borderTopRightRadius: 4,
        borderBottomRightRadius: 4,
        paddingRight: 5,
    },

    fullScreenLoading: {
        backgroundColor: themeColors.componentBG,
        opacity: 0.8,
        justifyContent: 'center',
        alignItems: 'center',
        zIndex: 10,
    },

    navigatorFullScreenLoading: {
        backgroundColor: themeColors.highlightBG,
        opacity: 1,
    },

    reimbursementAccountFullScreenLoading: {
        backgroundColor: themeColors.componentBG,
        opacity: 0.8,
        justifyContent: 'flex-start',
        alignItems: 'center',
        zIndex: 10,
    },

    hiddenElementOutsideOfWindow: {
        position: 'absolute',
        top: 0,
        left: 0,
        opacity: 0,
    },

    growlNotificationWrapper: {
        zIndex: 2,
    },

    growlNotificationContainer: {
        flex: 1,
        justifyContent: 'flex-start',
        position: 'absolute',
        width: '100%',
        top: 20,
        ...spacing.pl5,
        ...spacing.pr5,
    },

    growlNotificationDesktopContainer: {
        maxWidth: variables.sideBarWidth,
        right: 0,
        position: 'fixed',
    },

    growlNotificationTranslateY: y => ({
        transform: [{translateY: y}],
    }),

    makeSlideInTranslation: (translationType, fromValue) => ({
        from: {
            [translationType]: fromValue,
        },
        to: {
            [translationType]: 0,
        },
    }),

    growlNotificationBox: {
        backgroundColor: themeColors.inverse,
        borderRadius: variables.componentBorderRadiusNormal,
        alignItems: 'center',
        flexDirection: 'row',
        justifyContent: 'space-between',
        shadowColor: themeColors.shadow,
        ...spacing.p5,
    },

    growlNotificationText: {
        fontSize: variables.fontSizeNormal,
        fontFamily: fontFamily.EXP_NEUE,
        width: '90%',
        lineHeight: variables.fontSizeNormalHeight,
        color: themeColors.textReversed,
        ...spacing.ml4,
    },

    blockquote: {
        borderLeftColor: themeColors.border,
        borderLeftWidth: 4,
        paddingLeft: 12,
        marginVertical: 4,
    },

    cursorDefault: {
        cursor: 'default',
    },

    cursorDisabled: {
        cursor: 'not-allowed',
    },

    noSelect: {
        boxShadow: 'none',
        outline: 'none',
    },

    cursorPointer: {
        cursor: 'pointer',
    },

    fullscreenCard: {
        position: 'absolute',
        left: 0,
        top: 0,
        width: '100%',
        height: '100%',
    },

    fullscreenCardWeb: {
        left: 'auto',
        right: '-24%',
        top: '-18%',
        height: '120%',
    },

    fullscreenCardWebCentered: {
        left: '0',
        right: '0',
        top: '0',
        height: '60%',
    },

    fullscreenCardMobile: {
        left: '-20%',
        top: '-30%',
        width: '150%',
    },

    fullscreenCardMediumScreen: {
        left: '-15%',
        top: '-30%',
        width: '145%',
    },

    smallEditIcon: {
        alignItems: 'center',
        backgroundColor: themeColors.buttonHoveredBG,
        borderColor: themeColors.textReversed,
        borderRadius: 14,
        borderWidth: 3,
        color: themeColors.textReversed,
        height: 28,
        width: 28,
        justifyContent: 'center',
    },

    smallAvatarEditIcon: {
        position: 'absolute',
        right: -4,
        bottom: -4,
    },

    workspaceCard: {
        width: '100%',
        height: 400,
        borderRadius: variables.componentBorderRadiusCard,
        overflow: 'hidden',
        backgroundColor: themeColors.heroCard,
    },

    workspaceCardMobile: {
        height: 475,
    },

    workspaceCardMediumScreen: {
        height: 540,
    },

    workspaceCardMainText: {
        fontSize: variables.fontSizeXXXLarge,
        fontWeight: 'bold',
        lineHeight: variables.fontSizeXXXLarge,
    },

    workspaceCardContent: {
        zIndex: 1,
        padding: 50,
    },

    workspaceCardContentMediumScreen: {
        padding: 25,
    },

    workspaceCardCTA: {
        width: 250,
    },

    workspaceInviteWelcome: {
        minHeight: 115,
    },

    peopleRow: {
        width: '100%',
        flexDirection: 'row',
        justifyContent: 'space-between',
        ...spacing.pt2,
    },

    peopleRowBorderBottom: {
        borderColor: themeColors.border,
        borderBottomWidth: 1,
        ...spacing.pb2,
    },

    peopleRowCell: {
        justifyContent: 'center',
    },

    peopleBadge: {
        backgroundColor: themeColors.icon,
        ...spacing.ph3,
    },

    peopleBadgeText: {
        color: themeColors.textReversed,
        fontSize: variables.fontSizeSmall,
        lineHeight: variables.lineHeightNormal,
        ...whiteSpace.noWrap,
    },

    offlineFeedback: {
        deleted: {
            textDecorationLine: 'line-through',
            textDecorationStyle: 'solid',
        },
        pending: {
            opacity: 0.5,
        },
        error: {
            flexDirection: 'row',
            alignItems: 'center',
        },
        container: {
            ...spacing.pv2,
        },
        textContainer: {
            flexDirection: 'column',
            flex: 1,
        },
        text: {
            color: themeColors.textSupporting,
            textAlignVertical: 'center',
            fontSize: variables.fontSizeLabel,
        },
        errorDot: {
            marginRight: 12,
        },
        menuItemErrorPadding: {
            paddingLeft: 44,
            paddingRight: 20,
        },
    },

    dotIndicatorMessage: {
        display: 'flex',
        flexDirection: 'row',
        alignItems: 'center',
    },

    sidebarPopover: {
        width: variables.sideBarWidth - 68,
    },

    cardOverlay: {
        backgroundColor: themeColors.overlay,
        position: 'absolute',
        top: 0,
        left: 0,
        width: '100%',
        height: '100%',
        opacity: variables.overlayOpacity,
    },

    communicationsLinkIcon: {
        right: -36,
        top: 0,
        bottom: 0,
    },

    shortTermsBorder: {
        borderWidth: 1,
        borderColor: themeColors.border,
    },

    shortTermsHorizontalRule: {
        borderBottomWidth: 1,
        borderColor: themeColors.border,
        ...spacing.mh3,
    },

    shortTermsLargeHorizontalRule: {
        borderWidth: 1,
        borderColor: themeColors.border,
        ...spacing.mh3,
    },

    shortTermsRow: {
        flexDirection: 'row',
        padding: 12,
    },

    termsCenterRight: {
        marginTop: 'auto',
        marginBottom: 'auto',
    },

    shortTermsBoldHeadingSection: {
        paddingRight: 12,
        paddingLeft: 12,
        marginTop: 12,
    },

    longTermsRow: {
        flexDirection: 'row',
        marginTop: 20,
    },

    collapsibleSectionBorder: {
        borderBottomWidth: 2,
        borderBottomColor: themeColors.border,
    },

    communicationsLinkHeight: {
        height: variables.communicationsLinkHeight,
    },

    floatingMessageCounterWrapper: {
        position: 'absolute',
        left: '50%',
        top: 0,
        zIndex: 100,
        ...visibility('hidden'),
    },

    floatingMessageCounterWrapperAndroid: {
        left: 0,
        width: '100%',
        alignItems: 'center',
        position: 'absolute',
        top: 0,
        zIndex: 100,
        ...visibility('hidden'),
    },

    floatingMessageCounterSubWrapperAndroid: {
        left: '50%',
        width: 'auto',
    },

    floatingMessageCounter: {
        left: '-50%',
        ...visibility('visible'),
    },

    floatingMessageCounterTransformation: translateY => ({
        transform: [
            {translateY},
        ],
    }),

    confirmationAnimation: {
        height: 180,
        width: 180,
        marginBottom: 20,
    },

    googleSearchTextInputContainer: {
        flexDirection: 'column',
    },

    googleSearchSeparator: {
        height: 1,
        backgroundColor: themeColors.border,
    },

    googleSearchText: {
        color: themeColors.text,
        fontSize: variables.fontSizeNormal,
        lineHeight: variables.fontSizeNormalHeight,
        fontFamily: fontFamily.EXP_NEUE,
        flex: 1,
    },

    threeDotsPopoverOffset: {
        top: 50,
        right: 60,
    },

    googleListView: {
        transform: [{scale: 0}],
    },

    invert: {
        // It's important to invert the Y AND X axis to prevent a react native issue that can lead to ANRs on android 13
        transform: [{scaleX: -1}, {scaleY: -1}],
    },

    keyboardShortcutModalContainer: {
        maxHeight: '100%',
        flex: '0 0 auto',
    },

    keyboardShortcutTableWrapper: {
        alignItems: 'center',
        flex: 1,
        height: 'auto',
        maxHeight: '100%',
    },

    keyboardShortcutTableContainer: {
        display: 'flex',
        width: '100%',
        borderColor: themeColors.border,
        height: 'auto',
        borderRadius: variables.componentBorderRadius,
        borderWidth: 1,
    },

    keyboardShortcutTableRow: {
        flex: 1,
        flexDirection: 'row',
        borderColor: themeColors.border,
        flexBasis: 'auto',
        alignSelf: 'stretch',
        borderTopWidth: 1,
    },

    keyboardShortcutTablePrefix: {
        width: '30%',
        borderRightWidth: 1,
        borderColor: themeColors.border,
    },

    keyboardShortcutTableFirstRow: {
        borderTopWidth: 0,
    },

    iPhoneXSafeArea: {
        backgroundColor: themeColors.inverse,
        flex: 1,
    },

    transferBalancePayment: {
        borderWidth: 1,
        borderRadius: variables.componentBorderRadiusNormal,
        borderColor: themeColors.border,
    },

    transferBalanceSelectedPayment: {
        borderColor: themeColors.iconSuccessFill,
    },

    transferBalanceBalance: {
        fontSize: 48,
    },

    closeAccountMessageInput: {
        height: 153,
    },

    imageCropContainer: {
        borderRadius: variables.componentBorderRadiusCard,
        overflow: 'hidden',
        alignItems: 'center',
        justifyContent: 'center',
        backgroundColor: themeColors.imageCropBackgroundColor,
        cursor: 'move',
    },

    sliderKnob: {
        backgroundColor: themeColors.success,
        position: 'absolute',
        height: variables.sliderKnobSize,
        width: variables.sliderKnobSize,
        borderRadius: variables.sliderKnobSize / 2,
        top: -variables.sliderBarHeight,
        left: -(variables.sliderKnobSize / 2),
        cursor: 'pointer',
    },

    sliderBar: {
        backgroundColor: themeColors.border,
        height: variables.sliderBarHeight,
        borderRadius: variables.sliderBarHeight / 2,
        alignSelf: 'stretch',
    },

    imageCropRotateButton: {
        height: variables.iconSizeExtraLarge,
    },

    userSelectText: {
        userSelect: 'text',
        WebkitUserSelect: 'text',
    },

    userSelectNone: {
        userSelect: 'none',
        WebkitUserSelect: 'none',
    },

    screenCenteredContainer: {
        flex: 1,
        justifyContent: 'center',
        marginBottom: 40,
        padding: 16,
    },

    inlineSystemMessage: {
        color: themeColors.textSupporting,
        fontSize: variables.fontSizeLabel,
        fontFamily: fontFamily.EXP_NEUE,
        marginLeft: 6,
    },

    fullScreenTransparentOverlay: {
        position: 'absolute',
        width: '100%',
        height: '100%',
        top: 0,
        left: 0,
        right: 0,
        bottom: 0,
        backgroundColor: themeColors.dropUIBG,
        zIndex: 2,
    },

    textPill: {
        ellipsizeMode: 'end',
        backgroundColor: themeColors.border,
        borderRadius: 10,
        overflow: 'hidden',
        paddingVertical: 2,
        flexShrink: 0,
        maxWidth: variables.badgeMaxWidth,
        fontSize: variables.fontSizeSmall,
        ...spacing.ph2,
    },

    dropZoneTopInvisibleOverlay: {
        position: 'absolute',
        width: '100%',
        height: '100%',
        top: 0,
        left: 0,
        right: 0,
        bottom: 0,
        backgroundColor: themeColors.dropTransparentOverlay,
        zIndex: 1000,
    },

    cardSection: {
        backgroundColor: themeColors.cardBG,
        borderRadius: variables.componentBorderRadiusCard,
        marginBottom: 20,
        marginHorizontal: 16,
        padding: 20,
        width: 'auto',
        textAlign: 'left',
    },

    cardMenuItem: {
        paddingLeft: 8,
        paddingRight: 0,
        borderRadius: variables.buttonBorderRadius,
        height: variables.componentSizeLarge,
        alignItems: 'center',
    },

    callRequestSection: {
        backgroundColor: themeColors.appBG,
        paddingHorizontal: 0,
        paddingBottom: 0,
        marginHorizontal: 0,
        marginBottom: 0,
    },

    archivedReportFooter: {
        borderRadius: variables.componentBorderRadius,
        ...wordBreak.breakWord,
    },

    saveButtonPadding: {
        paddingLeft: 18,
        paddingRight: 18,
    },

    deeplinkWrapperContainer: {
        padding: 20,
        flex: 1,
        alignItems: 'center',
        justifyContent: 'center',
        backgroundColor: themeColors.appBG,
    },

    deeplinkWrapperMessage: {
        flex: 1,
        alignItems: 'center',
        justifyContent: 'center',
    },

    deeplinkWrapperFooter: {
        paddingTop: 80,
        paddingBottom: 45,
    },

    emojiReactionBubble: {
        paddingVertical: 2,
        paddingHorizontal: 8,
        borderRadius: 28,
        backgroundColor: themeColors.border,
        alignItems: 'center',
        justifyContent: 'center',
        flexDirection: 'row',
        alignSelf: 'flex-start',
        marginTop: 8,
        marginRight: 4,
    },

<<<<<<< HEAD
    emojiReactionListHeader: {
        marginTop: 8,
        paddingBottom: 20,
        borderBottomColor: colors.greenBorders,
        borderBottomWidth: 1,
        marginHorizontal: 20,
    },
    emojiReactionListHeaderBubble: {
        paddingVertical: 2,
        paddingHorizontal: 8,
        borderRadius: 28,
        backgroundColor: themeColors.border,
        alignItems: 'center',
        justifyContent: 'center',
        flexDirection: 'row',
        alignSelf: 'flex-start',
        marginRight: 4,
    },
    reactionListItem: {
        display: 'flex',
        flexDirection: 'row',
        paddingVertical: 12,
        paddingHorizontal: 20,
    },
    reactionListHeaderText: {
        color: colors.greenSupportingText,
        marginTop: 1,
        marginLeft: 8,
    },

=======
>>>>>>> f4ffc7cc
    emojiReactionText: {
        fontSize: 12,
        lineHeight: 20,
        textAlignVertical: 'center',
<<<<<<< HEAD
=======
        userSelect: 'none',
        WebkitUserSelect: 'none',
>>>>>>> f4ffc7cc
    },
    reactionCounterText: {
        fontSize: 11,
        marginLeft: 4,
        fontWeight: 'bold',
        color: themeColors.textLight,
<<<<<<< HEAD
=======
        userSelect: 'none',
        WebkitUserSelect: 'none',
>>>>>>> f4ffc7cc
    },

    fontColorReactionLabel: {
        color: '#586A64',
    },

    reactionEmojiTitle: {
        fontSize: variables.iconSizeLarge,
        lineHeight: variables.iconSizeXLarge,
    },

<<<<<<< HEAD
    textReactionSenders: {
        color: themeColors.dark,
        ...wordBreak.breakWord,
    },

=======
>>>>>>> f4ffc7cc
    quickReactionsContainer: {
        gap: 12,
        flexDirection: 'row',
        paddingHorizontal: 25,
        paddingVertical: 12,
        justifyContent: 'space-between',
    },

<<<<<<< HEAD
    reactionListContainer: {
        width: '100%',
        minWidth: 350,
        minHeight: 100,
        maxHeight: 450,
    },

=======
>>>>>>> f4ffc7cc
    magicCodeDigits: {
        color: themeColors.text,
        fontFamily: fontFamily.EXP_NEUE,
        fontSize: variables.fontSizeXXLarge,
        letterSpacing: 4,
    },

    footer: {
        backgroundColor: themeColors.midtone,
    },

    footerWrapper: {
        fontSize: variables.fontSizeNormal,
        paddingTop: 64,
        paddingHorizontal: 32,
        maxWidth: 1100, // Match footer across all Expensify platforms
    },

    footerColumnsContainer: {
        flex: 1,
        flexWrap: 'wrap',
        marginBottom: 40,
        marginHorizontal: -16,
    },

    footerTitle: {
        fontSize: variables.fontSizeLarge,
        color: themeColors.success,
        marginBottom: 16,
    },

    footerRow: {
        paddingVertical: 4,
        marginBottom: 8,
        color: themeColors.textLight,
        fontSize: variables.fontSizeMedium,
    },

    footerBottomLogo: {
        marginTop: 40,
        width: '100%',
    },

};

export default styles;<|MERGE_RESOLUTION|>--- conflicted
+++ resolved
@@ -2906,7 +2906,6 @@
         marginRight: 4,
     },
 
-<<<<<<< HEAD
     emojiReactionListHeader: {
         marginTop: 8,
         paddingBottom: 20,
@@ -2937,28 +2936,20 @@
         marginLeft: 8,
     },
 
-=======
->>>>>>> f4ffc7cc
     emojiReactionText: {
         fontSize: 12,
         lineHeight: 20,
         textAlignVertical: 'center',
-<<<<<<< HEAD
-=======
         userSelect: 'none',
         WebkitUserSelect: 'none',
->>>>>>> f4ffc7cc
     },
     reactionCounterText: {
         fontSize: 11,
         marginLeft: 4,
         fontWeight: 'bold',
         color: themeColors.textLight,
-<<<<<<< HEAD
-=======
         userSelect: 'none',
         WebkitUserSelect: 'none',
->>>>>>> f4ffc7cc
     },
 
     fontColorReactionLabel: {
@@ -2970,14 +2961,11 @@
         lineHeight: variables.iconSizeXLarge,
     },
 
-<<<<<<< HEAD
     textReactionSenders: {
         color: themeColors.dark,
         ...wordBreak.breakWord,
     },
 
-=======
->>>>>>> f4ffc7cc
     quickReactionsContainer: {
         gap: 12,
         flexDirection: 'row',
@@ -2986,7 +2974,6 @@
         justifyContent: 'space-between',
     },
 
-<<<<<<< HEAD
     reactionListContainer: {
         width: '100%',
         minWidth: 350,
@@ -2994,8 +2981,6 @@
         maxHeight: 450,
     },
 
-=======
->>>>>>> f4ffc7cc
     magicCodeDigits: {
         color: themeColors.text,
         fontFamily: fontFamily.EXP_NEUE,
