import {defaultStyles as defaultPickerStyles} from 'react-native-picker-select/src/styles';
import fontFamily from './fontFamily';
import addOutlineWidth from './addOutlineWidth';
import themeColors from './themes/default';
import fontWeightBold from './fontWeight/bold';
import variables from './variables';
import spacing from './utilities/spacing';
import sizing from './utilities/sizing';
import flex from './utilities/flex';
import display from './utilities/display';
import overflow from './utilities/overflow';
import whiteSpace from './utilities/whiteSpace';
import wordBreak from './utilities/wordBreak';
import positioning from './utilities/positioning';
import codeStyles from './codeStyles';
import visibility from './utilities/visibility';
import writingDirection from './utilities/writingDirection';
import optionAlternateTextPlatformStyles from './optionAlternateTextPlatformStyles';
import pointerEventsNone from './pointerEventsNone';
import pointerEventsAuto from './pointerEventsAuto';
import getPopOverVerticalOffset from './getPopOverVerticalOffset';
import overflowXHidden from './overflowXHidden';
import CONST from '../CONST';
import * as Browser from '../libs/Browser';
import cursor from './utilities/cursor';
import userSelect from './utilities/userSelect';
import textUnderline from './utilities/textUnderline';

<<<<<<< HEAD
function getTransparentColor(color, transparency = '') {
    return `${color}${transparency}`;
}

const touchCalloutNone = Browser.isMobileSafari() ? {WebkitTouchCallout: 'none'} : {};

=======
>>>>>>> b0d12e69
const picker = {
    backgroundColor: themeColors.transparent,
    color: themeColors.text,
    fontFamily: fontFamily.EXP_NEUE,
    fontSize: variables.fontSizeNormal,
    lineHeight: variables.fontSizeNormalHeight,
    paddingBottom: 8,
    paddingTop: 23,
    paddingLeft: 0,
    paddingRight: 25,
    height: variables.inputHeight,
    borderWidth: 0,
    textAlign: 'left',
};

const link = {
    color: themeColors.link,
    textDecorationColor: themeColors.link,
    fontFamily: fontFamily.EXP_NEUE,
};

const baseCodeTagStyles = {
    borderWidth: 1,
    borderRadius: 5,
    borderColor: themeColors.border,
    backgroundColor: themeColors.textBackground,
};

const headlineFont = {
    fontFamily: fontFamily.EXP_NEW_KANSAS_MEDIUM,
    fontWeight: '500',
};

const webViewStyles = {
    // As of react-native-render-html v6, don't declare distinct styles for
    // custom renderers, the API for custom renderers has changed. Declare the
    // styles in the below "tagStyles" instead. If you need to reuse those
    // styles from the renderer, just pass the "style" prop to the underlying
    // component.
    tagStyles: {
        em: {
            fontFamily: fontFamily.EXP_NEUE,
            fontStyle: 'italic',
        },

        del: {
            textDecorationLine: 'line-through',
            textDecorationStyle: 'solid',
        },

        strong: {
            fontFamily: fontFamily.EXP_NEUE,
            fontWeight: 'bold',
        },

        a: link,

        ul: {
            maxWidth: '100%',
        },

        ol: {
            maxWidth: '100%',
        },

        li: {
            flexShrink: 1,
        },

        blockquote: {
            borderLeftColor: themeColors.border,
            borderLeftWidth: 4,
            paddingLeft: 12,
            marginTop: 4,
            marginBottom: 4,

            // Overwrite default HTML margin for blockquotes
            marginLeft: 0,
        },

        pre: {
            ...baseCodeTagStyles,
            paddingTop: 12,
            paddingBottom: 12,
            paddingRight: 8,
            paddingLeft: 8,
            fontFamily: fontFamily.MONOSPACE,
            marginTop: 0,
            marginBottom: 0,
        },

        code: {
            ...baseCodeTagStyles,
            ...codeStyles.codeTextStyle,
            paddingLeft: 5,
            paddingRight: 5,
            fontFamily: fontFamily.MONOSPACE,
            fontSize: 13,
        },

        img: {
            borderColor: themeColors.border,
            borderRadius: variables.componentBorderRadiusNormal,
            borderWidth: 1,
            ...touchCalloutNone,
        },

        p: {
            marginTop: 0,
            marginBottom: 0,
        },
        h1: {
            fontSize: variables.fontSizeLarge,
            marginBottom: 8,
        },
    },

    baseFontStyle: {
        color: themeColors.text,
        fontSize: variables.fontSizeNormal,
        fontFamily: fontFamily.EXP_NEUE,
        flex: 1,
        lineHeight: variables.fontSizeNormalHeight,
    },
};

const styles = {
    // Add all of our utility and helper styles
    ...spacing,
    ...sizing,
    ...flex,
    ...display,
    ...overflow,
    ...positioning,
    ...wordBreak,
    ...whiteSpace,
    ...writingDirection,
    ...cursor,
    ...userSelect,
    ...themeColors,
    ...textUnderline,

    rateCol: {
        margin: 0,
        padding: 0,
        flexBasis: '48%',
    },

    autoCompleteSuggestionsContainer: {
        backgroundColor: themeColors.appBG,
        borderRadius: 8,
        borderWidth: 1,
        borderColor: themeColors.border,
        justifyContent: 'center',
        boxShadow: variables.popoverMenuShadow,
        position: 'absolute',
        left: 0,
        right: 0,
        paddingVertical: CONST.AUTO_COMPLETE_SUGGESTER.SUGGESTER_INNER_PADDING,
    },

    autoCompleteSuggestionContainer: {
        flexDirection: 'row',
        alignItems: 'center',
    },

    emojiSuggestionsEmoji: {
        fontSize: variables.fontSizeMedium,
        width: 51,
        textAlign: 'center',
    },
    emojiSuggestionsText: {
        fontSize: variables.fontSizeMedium,
    },

    mentionSuggestionsAvatarContainer: {
        width: 24,
        height: 24,
        alignItems: 'center',
        justifyContent: 'center',
    },

    mentionSuggestionsText: {
        fontSize: variables.fontSizeMedium,
        ...spacing.ml2,
    },

    mentionSuggestionsDisplayName: {
        fontFamily: fontFamily.EXP_NEUE_BOLD,
        fontWeight: fontWeightBold,
    },

    mentionSuggestionsHandle: {
        color: themeColors.textSupporting,
    },

    unitCol: {
        margin: 0,
        padding: 0,
        marginLeft: '4%',
        flexBasis: '48%',
    },

    webViewStyles,

    link,

    linkMuted: {
        color: themeColors.textSupporting,
        textDecorationColor: themeColors.textSupporting,
        fontFamily: fontFamily.EXP_NEUE,
    },

    linkMutedHovered: {
        color: themeColors.textMutedReversed,
    },

    highlightBG: {
        backgroundColor: themeColors.highlightBG,
    },

    appBG: {
        backgroundColor: themeColors.appBG,
    },

    h1: {
        color: themeColors.heading,
        fontFamily: fontFamily.EXP_NEUE_BOLD,
        fontSize: variables.fontSizeh1,
        fontWeight: fontWeightBold,
    },

    h3: {
        fontFamily: fontFamily.EXP_NEUE_BOLD,
        fontSize: variables.fontSizeNormal,
        fontWeight: fontWeightBold,
    },

    h4: {
        fontFamily: fontFamily.EXP_NEUE_BOLD,
        fontSize: variables.fontSizeLabel,
        fontWeight: fontWeightBold,
    },

    textAlignCenter: {
        textAlign: 'center',
    },

    textAlignRight: {
        textAlign: 'right',
    },

    textAlignLeft: {
        textAlign: 'left',
    },

    textUnderline: {
        textDecorationLine: 'underline',
    },

    label: {
        fontSize: variables.fontSizeLabel,
        lineHeight: variables.lineHeightLarge,
    },

    textLabel: {
        color: themeColors.text,
        fontSize: variables.fontSizeLabel,
        lineHeight: variables.lineHeightLarge,
    },

    mutedTextLabel: {
        color: themeColors.textSupporting,
        fontSize: variables.fontSizeLabel,
        lineHeight: variables.lineHeightLarge,
    },

    textMicro: {
        fontFamily: fontFamily.EXP_NEUE,
        fontSize: variables.fontSizeSmall,
        lineHeight: variables.lineHeightSmall,
    },

    textMicroBold: {
        color: themeColors.text,
        fontWeight: fontWeightBold,
        fontFamily: fontFamily.EXP_NEUE_BOLD,
        fontSize: variables.fontSizeSmall,
        lineHeight: variables.lineHeightSmall,
    },

    textMicroSupporting: {
        color: themeColors.textSupporting,
        fontFamily: fontFamily.EXP_NEUE,
        fontSize: variables.fontSizeSmall,
        lineHeight: variables.lineHeightSmall,
    },

    textExtraSmallSupporting: {
        color: themeColors.textSupporting,
        fontFamily: fontFamily.EXP_NEUE,
        fontSize: variables.fontSizeExtraSmall,
    },

    textNormal: {
        fontSize: variables.fontSizeNormal,
    },

    textLarge: {
        fontSize: variables.fontSizeLarge,
    },

    textXLarge: {
        fontSize: variables.fontSizeXLarge,
    },

    textXXLarge: {
        fontSize: variables.fontSizeXXLarge,
    },

    textXXXLarge: {
        fontSize: variables.fontSizeXXXLarge,
    },

    textHero: {
        fontSize: variables.fontSizeHero,
        fontFamily: fontFamily.EXP_NEW_KANSAS_MEDIUM,
        lineHeight: variables.lineHeightHero,
    },

    textStrong: {
        fontFamily: fontFamily.EXP_NEUE_BOLD,
        fontWeight: fontWeightBold,
    },

    textItalic: {
        fontFamily: fontFamily.EXP_NEUE_ITALIC,
        fontStyle: 'italic',
    },

    textHeadline: {
        ...headlineFont,
        ...whiteSpace.preWrap,
        color: themeColors.heading,
        fontSize: variables.fontSizeXLarge,
        lineHeight: variables.lineHeightXXLarge,
    },

    textHeadlineH1: {
        ...headlineFont,
        ...whiteSpace.preWrap,
        color: themeColors.heading,
        fontSize: variables.fontSizeh1,
        lineHeight: variables.lineHeightSizeh1,
    },

    textDecorationNoLine: {
        textDecorationLine: 'none',
    },

    textWhite: {
        color: themeColors.textLight,
    },

    textBlue: {
        color: themeColors.link,
    },

    textUppercase: {
        textTransform: 'uppercase',
    },

    textNoWrap: {
        ...whiteSpace.noWrap,
    },

    colorReversed: {
        color: themeColors.textReversed,
    },

    colorMutedReversed: {
        color: themeColors.textMutedReversed,
    },

    colorMuted: {
        color: themeColors.textSupporting,
    },

    colorHeading: {
        color: themeColors.heading,
    },

    bgTransparent: {
        backgroundColor: 'transparent',
    },

    bgDark: {
        backgroundColor: themeColors.inverse,
    },

    opacity0: {
        opacity: 0,
    },

    opacity1: {
        opacity: 1,
    },

    textDanger: {
        color: themeColors.danger,
    },

    borderRadiusNormal: {
        borderRadius: variables.buttonBorderRadius,
    },

    button: {
        backgroundColor: themeColors.buttonDefaultBG,
        borderRadius: variables.buttonBorderRadius,
        minHeight: variables.componentSizeLarge,
        justifyContent: 'center',
        ...spacing.ph3,
    },

    buttonContainer: {
        padding: 1,
        borderRadius: variables.buttonBorderRadius,
    },

    buttonText: {
        color: themeColors.text,
        fontFamily: fontFamily.EXP_NEUE_BOLD,
        fontSize: variables.fontSizeNormal,
        fontWeight: fontWeightBold,
        textAlign: 'center',
        flexShrink: 1,

        // It is needed to unset the Lineheight. We don't need it for buttons as button always contains single line of text.
        // It allows to vertically center the text.
        lineHeight: undefined,

        // Add 1px to the Button text to give optical vertical alignment.
        paddingBottom: 1,
    },

    buttonSmall: {
        borderRadius: variables.buttonBorderRadius,
        minHeight: variables.componentSizeSmall,
        paddingTop: 4,
        paddingHorizontal: 14,
        paddingBottom: 4,
        backgroundColor: themeColors.buttonDefaultBG,
    },

    buttonMedium: {
        borderRadius: variables.buttonBorderRadius,
        minHeight: variables.componentSizeNormal,
        paddingTop: 12,
        paddingRight: 16,
        paddingBottom: 12,
        paddingLeft: 16,
        backgroundColor: themeColors.buttonDefaultBG,
    },

    buttonLarge: {
        borderRadius: variables.buttonBorderRadius,
        minHeight: variables.componentSizeLarge,
        paddingTop: 8,
        paddingRight: 10,
        paddingBottom: 8,
        paddingLeft: 18,
        backgroundColor: themeColors.buttonDefaultBG,
    },

    buttonSmallText: {
        fontSize: variables.fontSizeSmall,
        fontFamily: fontFamily.EXP_NEUE_BOLD,
        fontWeight: fontWeightBold,
        textAlign: 'center',
    },

    buttonMediumText: {
        fontSize: variables.fontSizeLabel,
        fontFamily: fontFamily.EXP_NEUE_BOLD,
        fontWeight: fontWeightBold,
        textAlign: 'center',
    },

    buttonLargeText: {
        fontSize: variables.fontSizeNormal,
        fontFamily: fontFamily.EXP_NEUE_BOLD,
        fontWeight: fontWeightBold,
        textAlign: 'center',
    },

    buttonSuccess: {
        backgroundColor: themeColors.success,
        borderWidth: 0,
    },

    buttonOpacityDisabled: {
        opacity: 0.5,
    },

    buttonSuccessHovered: {
        backgroundColor: themeColors.successHover,
        borderWidth: 0,
    },

    buttonDanger: {
        backgroundColor: themeColors.danger,
        borderWidth: 0,
    },

    buttonDangerHovered: {
        backgroundColor: themeColors.dangerHover,
        borderWidth: 0,
    },

    buttonDisabled: {
        backgroundColor: themeColors.buttonDefaultBG,
        borderWidth: 0,
    },

    buttonDivider: {
        width: 1,
        alignSelf: 'stretch',
        backgroundColor: themeColors.appBG,
        marginVertical: 1,
    },

    noBorderRadius: {
        borderRadius: 0,
    },

    noRightBorderRadius: {
        borderTopRightRadius: 0,
        borderBottomRightRadius: 0,
    },

    noLeftBorderRadius: {
        borderTopLeftRadius: 0,
        borderBottomLeftRadius: 0,
    },

    buttonCTA: {
        paddingVertical: 6,
        ...spacing.mh4,
    },

    buttonCTAIcon: {
        marginRight: 22,

        // Align vertically with the Button text
        paddingBottom: 1,
        paddingTop: 1,
    },

    buttonConfirm: {
        margin: 20,
    },

    attachmentButtonBigScreen: {
        minWidth: 300,
        alignSelf: 'center',
    },

    buttonConfirmText: {
        paddingLeft: 20,
        paddingRight: 20,
    },

    buttonSuccessText: {
        color: themeColors.textLight,
    },

    buttonDangerText: {
        color: themeColors.textLight,
    },

    hoveredComponentBG: {
        backgroundColor: themeColors.hoverComponentBG,
    },

    activeComponentBG: {
        backgroundColor: themeColors.activeComponentBG,
    },

    fontWeightBold: {
        fontWeight: fontWeightBold,
    },

    touchableButtonImage: {
        alignItems: 'center',
        height: variables.componentSizeNormal,
        justifyContent: 'center',
        width: variables.componentSizeNormal,
    },

    visuallyHidden: {
        ...visibility('hidden'),
        overflow: 'hidden',
        width: 0,
        height: 0,
    },

    visibilityHidden: {
        ...visibility('hidden'),
    },

    loadingVBAAnimation: {
        width: 140,
        height: 140,
    },

    pickerSmall: (backgroundColor = themeColors.highlightBG) => ({
        inputIOS: {
            fontFamily: fontFamily.EXP_NEUE,
            fontSize: variables.fontSizeSmall,
            paddingLeft: 0,
            paddingRight: 17,
            paddingTop: 6,
            paddingBottom: 6,
            borderWidth: 0,
            color: themeColors.text,
            height: 26,
            opacity: 1,
            backgroundColor: 'transparent',
        },
        done: {
            color: themeColors.text,
        },
        doneDepressed: {
            fontSize: defaultPickerStyles.done.fontSize,
        },
        modalViewMiddle: {
            backgroundColor: themeColors.border,
            borderTopWidth: 0,
        },
        modalViewBottom: {
            backgroundColor: themeColors.highlightBG,
        },
        inputWeb: {
            fontFamily: fontFamily.EXP_NEUE,
            fontSize: variables.fontSizeSmall,
            paddingLeft: 0,
            paddingRight: 17,
            paddingTop: 6,
            paddingBottom: 6,
            borderWidth: 0,
            color: themeColors.text,
            appearance: 'none',
            height: 26,
            opacity: 1,
            backgroundColor,
            ...cursor.cursorPointer,
        },
        inputAndroid: {
            fontFamily: fontFamily.EXP_NEUE,
            fontSize: variables.fontSizeSmall,
            paddingLeft: 0,
            paddingRight: 17,
            paddingTop: 6,
            paddingBottom: 6,
            borderWidth: 0,
            color: themeColors.text,
            height: 26,
            opacity: 1,
            backgroundColor: 'transparent',
        },
        iconContainer: {
            top: 7,
            ...pointerEventsNone,
        },
        icon: {
            width: variables.iconSizeExtraSmall,
            height: variables.iconSizeExtraSmall,
        },
    }),

    badge: {
        backgroundColor: themeColors.border,
        borderRadius: 14,
        height: variables.iconSizeNormal,
        flexDirection: 'row',
        paddingHorizontal: 7,
        alignItems: 'center',
    },

    badgeSuccess: {
        backgroundColor: themeColors.success,
    },

    badgeSuccessPressed: {
        backgroundColor: themeColors.successHover,
    },

    badgeAdHocSuccess: {
        backgroundColor: themeColors.badgeAdHoc,
    },

    badgeAdHocSuccessPressed: {
        backgroundColor: themeColors.badgeAdHocHover,
    },

    badgeDanger: {
        backgroundColor: themeColors.danger,
    },

    badgeDangerPressed: {
        backgroundColor: themeColors.dangerPressed,
    },

    badgeText: {
        color: themeColors.text,
        fontSize: variables.fontSizeSmall,
        lineHeight: variables.lineHeightNormal,
        ...whiteSpace.noWrap,
    },

    border: {
        borderWidth: 1,
        borderRadius: variables.componentBorderRadius,
        borderColor: themeColors.border,
    },

    borderColorFocus: {
        borderColor: themeColors.borderFocus,
    },

    borderColorDanger: {
        borderColor: themeColors.danger,
    },

    headerAnonymousFooter: {
        color: themeColors.heading,
        fontFamily: fontFamily.EXP_NEW_KANSAS_MEDIUM,
        fontSize: variables.fontSizeXLarge,
        lineHeight: variables.lineHeightXXLarge,
    },

    headerText: {
        color: themeColors.heading,
        fontFamily: fontFamily.EXP_NEUE_BOLD,
        fontSize: variables.fontSizeNormal,
        fontWeight: fontWeightBold,
    },

    headerGap: {
        height: CONST.DESKTOP_HEADER_PADDING,
    },

    pushTextRight: {
        left: 100000,
    },

    reportOptions: {
        marginLeft: 8,
    },

    chatItemComposeSecondaryRow: {
        height: 15,
        marginBottom: 5,
        marginTop: 5,
    },

    chatItemComposeSecondaryRowSubText: {
        color: themeColors.textSupporting,
        fontFamily: fontFamily.EXP_NEUE,
        fontSize: variables.fontSizeSmall,
        lineHeight: variables.lineHeightSmall,
    },

    chatItemComposeSecondaryRowOffset: {
        marginLeft: variables.chatInputSpacing,
    },

    offlineIndicator: {
        marginLeft: variables.chatInputSpacing,
    },

    offlineIndicatorMobile: {
        paddingLeft: 20,
        paddingTop: 5,
        paddingBottom: 5,
    },

    offlineIndicatorRow: {
        height: 25,
    },

    // Actions
    actionAvatar: {
        borderRadius: 20,
    },

    componentHeightLarge: {
        height: variables.inputHeight,
    },

    calendarHeader: {
        height: 50,
        flexDirection: 'row',
        justifyContent: 'space-between',
        alignItems: 'center',
        paddingHorizontal: 15,
        paddingRight: 5,
        ...userSelect.userSelectNone,
    },

    calendarDayRoot: {
        flex: 1,
        height: 45,
        justifyContent: 'center',
        alignItems: 'center',
        ...userSelect.userSelectNone,
    },

    calendarDayContainer: {
        width: 30,
        height: 30,
        justifyContent: 'center',
        alignItems: 'center',
        borderRadius: 15,
        overflow: 'hidden',
    },

    calendarDayContainerSelected: {
        backgroundColor: themeColors.buttonDefaultBG,
    },

    autoGrowHeightInputContainer: (textInputHeight, maxHeight) => ({
        height: textInputHeight >= maxHeight ? maxHeight : textInputHeight,
        minHeight: variables.componentSizeLarge,
    }),

    autoGrowHeightHiddenInput: (maxWidth, maxHeight) => ({
        maxWidth,
        maxHeight: maxHeight && maxHeight + 1,
        overflow: 'hidden',
    }),

    textInputContainer: {
        flex: 1,
        justifyContent: 'center',
        height: '100%',
        backgroundColor: 'transparent',
        borderBottomWidth: 2,
        borderColor: themeColors.border,
        overflow: 'hidden',
    },

    textInputLabel: {
        position: 'absolute',
        left: 0,
        top: 0,
        fontSize: variables.fontSizeNormal,
        color: themeColors.textSupporting,
        fontFamily: fontFamily.EXP_NEUE,
        width: '100%',
    },

    textInputLabelBackground: {
        position: 'absolute',
        top: 0,
        width: '100%',
        height: 23,
        backgroundColor: themeColors.componentBG,
    },

    textInputLabelDesktop: {
        transformOrigin: 'left center',
    },

    textInputLabelTransformation: (translateY, translateX, scale) => ({
        transform: [{translateY}, {translateX}, {scale}],
    }),

    baseTextInput: {
        fontFamily: fontFamily.EXP_NEUE,
        fontSize: variables.fontSizeNormal,
        lineHeight: variables.lineHeightXLarge,
        color: themeColors.text,
        paddingTop: 23,
        paddingBottom: 8,
        paddingLeft: 0,
        borderWidth: 0,
    },

    textInputMultiline: {
        scrollPadding: '23px 0 0 0',
    },

    textInputMultilineContainer: {
        paddingTop: 23,
    },

    textInputAndIconContainer: {
        flex: 1,
        height: '100%',
        zIndex: -1,
        flexDirection: 'row',
    },

    textInputDesktop: addOutlineWidth({}, 0),

    textInputIconContainer: {
        paddingHorizontal: 11,
        justifyContent: 'center',
        margin: 1,
    },

    secureInput: {
        borderTopRightRadius: 0,
        borderBottomRightRadius: 0,
    },

    textInput: {
        backgroundColor: 'transparent',
        borderRadius: variables.componentBorderRadiusNormal,
        height: variables.inputComponentSizeNormal,
        borderColor: themeColors.border,
        borderWidth: 1,
        color: themeColors.text,
        fontFamily: fontFamily.EXP_NEUE,
        fontSize: variables.fontSizeNormal,
        paddingLeft: 12,
        paddingRight: 12,
        paddingTop: 10,
        paddingBottom: 10,
        textAlignVertical: 'center',
    },

    textInputPrefixWrapper: {
        position: 'absolute',
        left: 0,
        top: 0,
        height: variables.inputHeight,
        display: 'flex',
        flexDirection: 'row',
        alignItems: 'center',
        paddingTop: 23,
        paddingBottom: 8,
    },

    textInputPrefix: {
        color: themeColors.text,
        fontFamily: fontFamily.EXP_NEUE,
        fontSize: variables.fontSizeNormal,
        textAlignVertical: 'center',
    },

    pickerContainer: {
        borderBottomWidth: 2,
        paddingLeft: 0,
        borderStyle: 'solid',
        borderColor: themeColors.border,
        justifyContent: 'center',
        backgroundColor: 'transparent',
        height: variables.inputHeight,
        overflow: 'hidden',
    },

    pickerContainerSmall: {
        height: variables.inputHeightSmall,
    },

    pickerLabel: {
        position: 'absolute',
        left: 0,
        top: 6,
        zIndex: 1,
    },

    picker: (disabled = false, backgroundColor = themeColors.appBG) => ({
        iconContainer: {
            top: Math.round(variables.inputHeight * 0.5) - 11,
            right: 0,
            ...pointerEventsNone,
        },

        inputWeb: {
            appearance: 'none',
            ...(disabled ? cursor.cursorDisabled : cursor.cursorPointer),
            ...picker,
            backgroundColor,
        },

        inputIOS: {
            ...picker,
        },
        done: {
            color: themeColors.text,
        },
        doneDepressed: {
            fontSize: defaultPickerStyles.done.fontSize,
        },
        modalViewMiddle: {
            backgroundColor: themeColors.border,
            borderTopWidth: 0,
        },
        modalViewBottom: {
            backgroundColor: themeColors.highlightBG,
        },

        inputAndroid: {
            ...picker,
        },
    }),

    disabledText: {
        color: themeColors.icon,
    },

    inputDisabled: {
        backgroundColor: themeColors.highlightBG,
        color: themeColors.icon,
    },

    noOutline: addOutlineWidth({}, 0),

    errorOutline: {
        borderColor: themeColors.danger,
    },

    textLabelSupporting: {
        fontFamily: fontFamily.EXP_NEUE,
        fontSize: variables.fontSizeLabel,
        color: themeColors.textSupporting,
    },

    furtherDetailsText: {
        fontFamily: fontFamily.EXP_NEUE,
        fontSize: variables.fontSizeSmall,
        color: themeColors.textSupporting,
    },

    lh16: {
        lineHeight: 16,
    },

    lh20: {
        lineHeight: 20,
    },

    lh140Percent: {
        lineHeight: '140%',
    },

    formHelp: {
        color: themeColors.textSupporting,
        fontSize: variables.fontSizeLabel,
        lineHeight: variables.lineHeightLarge,
        marginBottom: 4,
    },

    formError: {
        color: themeColors.textError,
        fontSize: variables.fontSizeLabel,
        lineHeight: variables.formErrorLineHeight,
        marginBottom: 4,
    },

    formSuccess: {
        color: themeColors.success,
        fontSize: variables.fontSizeLabel,
        lineHeight: 18,
        marginBottom: 4,
    },

    signInPage: {
        backgroundColor: themeColors.highlightBG,
        minHeight: '100%',
        flex: 1,
    },

    signInPageHeroCenter: {
        position: 'absolute',
        top: 0,
        left: 0,
        right: 0,
        bottom: 0,
        justifyContent: 'center',
        alignItems: 'center',
    },

    signInPageGradient: {
        height: '100%',
        width: 540,
        position: 'absolute',
        top: 0,
        left: 0,
    },

    signInPageGradientMobile: {
        height: 300,
        width: 800,
        position: 'absolute',
        top: 0,
        left: 0,
    },

    signInBackgroundDesktop: {
        position: 'absolute',
        bottom: 0,
        left: 0,
        minHeight: 700,
    },

    signInBackgroundMobile: {
        position: 'absolute',
        bottom: 0,
        left: 0,
        minHeight: 700,
    },

    signInPageInner: {
        marginLeft: 'auto',
        marginRight: 'auto',
        height: '100%',
        width: '100%',
    },

    signInPageContentTopSpacer: {
        maxHeight: 132,
        minHeight: 24,
    },

    signInPageLeftContainer: {
        paddingLeft: 40,
        paddingRight: 40,
    },

    signInPageLeftContainerWide: {
        maxWidth: variables.sideBarWidth,
    },

    signInPageWelcomeFormContainer: {
        maxWidth: 300,
    },

    signInPageWelcomeTextContainer: {
        width: 300,
    },

    changeExpensifyLoginLinkContainer: {
        flexDirection: 'row',
        flexWrap: 'wrap',
        ...wordBreak.breakWord,
    },

    // Sidebar Styles
    sidebar: {
        backgroundColor: themeColors.sidebar,
        height: '100%',
    },

    sidebarAnimatedWrapperContainer: {
        height: '100%',
        position: 'absolute',
    },

    sidebarFooter: {
        alignItems: 'center',
        display: 'flex',
        justifyContent: 'center',
        paddingVertical: variables.lineHeightXLarge,
        width: '100%',
    },

    sidebarAvatar: {
        backgroundColor: themeColors.icon,
        borderRadius: 20,
        height: variables.componentSizeNormal,
        width: variables.componentSizeNormal,
    },

    statusIndicator: (backgroundColor = themeColors.danger) => ({
        borderColor: themeColors.sidebar,
        backgroundColor,
        borderRadius: 8,
        borderWidth: 2,
        position: 'absolute',
        right: -2,
        top: -1,
        height: 16,
        width: 16,
        zIndex: 10,
    }),

    floatingActionButtonContainer: {
        position: 'absolute',
        right: 20,

        // The bottom of the floating action button should align with the bottom of the compose box.
        // The value should be equal to the height + marginBottom + marginTop of chatItemComposeSecondaryRow
        bottom: 25,
    },

    floatingActionButton: {
        backgroundColor: themeColors.success,
        height: variables.componentSizeLarge,
        width: variables.componentSizeLarge,
        borderRadius: 999,
        alignItems: 'center',
        justifyContent: 'center',
    },

    sidebarFooterUsername: {
        color: themeColors.heading,
        fontSize: variables.fontSizeLabel,
        fontWeight: '700',
        width: 200,
        textOverflow: 'ellipsis',
        overflow: 'hidden',
        ...whiteSpace.noWrap,
    },

    sidebarFooterLink: {
        color: themeColors.textSupporting,
        fontSize: variables.fontSizeSmall,
        textDecorationLine: 'none',
        fontFamily: fontFamily.EXP_NEUE,
        lineHeight: 20,
    },

    sidebarListContainer: {
        scrollbarWidth: 'none',
        paddingBottom: 4,
    },

    sidebarListItem: {
        justifyContent: 'center',
        textDecorationLine: 'none',
    },

    leftPanelContainer: {
        maxWidth: variables.sideBarWidth,
    },

    rightPanelContainer: {
        width: variables.sideBarWidth,
    },

    onlyEmojisText: {
        fontSize: variables.fontSizeOnlyEmojis,
        lineHeight: variables.fontSizeOnlyEmojisHeight,
    },

    onlyEmojisTextLineHeight: {
        lineHeight: variables.fontSizeOnlyEmojisHeight,
    },

    createMenuPositionSidebar: (windowHeight) => ({
        horizontal: 18,
        vertical: windowHeight - 100,
    }),

    createMenuPositionProfile: (windowWidth) => ({
        horizontal: windowWidth - 355,
        ...getPopOverVerticalOffset(162),
    }),

    createMenuPositionReportActionCompose: (windowHeight) => ({
        horizontal: 18 + variables.sideBarWidth,
        vertical: windowHeight - 83,
    }),

    createMenuPositionRightSidepane: {
        right: 18,
        bottom: 75,
    },

    createMenuContainer: {
        width: variables.sideBarWidth - 40,
        paddingVertical: 12,
    },

    createMenuHeaderText: {
        fontFamily: fontFamily.EXP_NEUE,
        fontSize: variables.fontSizeLabel,
        color: themeColors.heading,
    },

    popoverMenuItem: {
        flexDirection: 'row',
        borderRadius: 0,
        paddingHorizontal: 20,
        paddingVertical: 12,
        justifyContent: 'space-between',
        width: '100%',
    },

    popoverMenuIcon: {
        width: variables.componentSizeNormal,
        justifyContent: 'center',
        alignItems: 'center',
    },

    popoverMenuText: {
        fontSize: variables.fontSizeNormal,
        color: themeColors.heading,
    },

    popoverInnerContainer: {
        paddingTop: 0, // adjusting this because the mobile modal adds additional padding that we don't need for our layout
        maxHeight: '95%',
    },

    menuItemTextContainer: {
        minHeight: variables.componentSizeNormal,
    },

    chatLinkRowPressable: {
        minWidth: 0,
        textDecorationLine: 'none',
        flex: 1,
    },

    sidebarLink: {
        textDecorationLine: 'none',
    },

    sidebarLinkInner: {
        alignItems: 'center',
        flexDirection: 'row',
        paddingLeft: 20,
        paddingRight: 20,
    },

    sidebarLinkText: {
        color: themeColors.textSupporting,
        fontSize: variables.fontSizeNormal,
        textDecorationLine: 'none',
        overflow: 'hidden',
    },

    sidebarLinkHover: {
        backgroundColor: themeColors.sidebarHover,
    },

    sidebarLinkActive: {
        backgroundColor: themeColors.border,
        textDecorationLine: 'none',
    },

    sidebarLinkTextBold: {
        fontWeight: '700',
        color: themeColors.heading,
    },

    sidebarLinkActiveText: {
        color: themeColors.textSupporting,
        fontSize: variables.fontSizeNormal,
        textDecorationLine: 'none',
        overflow: 'hidden',
    },

    optionItemAvatarNameWrapper: {
        minWidth: 0,
        flex: 1,
    },

    optionDisplayName: {
        fontFamily: fontFamily.EXP_NEUE,
        height: variables.alternateTextHeight,
        lineHeight: variables.lineHeightXLarge,
        ...whiteSpace.noWrap,
    },

    optionDisplayNameCompact: {
        minWidth: 'auto',
        flexBasis: 'auto',
        flexGrow: 0,
        flexShrink: 1,
    },

    displayNameTooltipEllipsis: {
        position: 'absolute',
        opacity: 0,
        right: 0,
        bottom: 0,
    },

    optionAlternateText: {
        minHeight: variables.alternateTextHeight,
        lineHeight: variables.lineHeightXLarge,
    },

    optionAlternateTextCompact: {
        flexShrink: 1,
        flexGrow: 1,
        flexBasis: 'auto',
        ...optionAlternateTextPlatformStyles,
    },

    optionRow: {
        minHeight: variables.optionRowHeight,
        paddingTop: 12,
        paddingBottom: 12,
    },

    optionRowCompact: {
        height: variables.optionRowHeightCompact,
        paddingTop: 12,
        paddingBottom: 12,
    },

    optionsListSectionHeader: {
        height: variables.optionsListSectionHeaderHeight,
    },

    appContent: {
        backgroundColor: themeColors.appBG,
        overflow: 'hidden',
    },

    appContentHeader: {
        height: variables.contentHeaderHeight,
        justifyContent: 'center',
        display: 'flex',
        paddingRight: 20,
    },

    appContentHeaderTitle: {
        alignItems: 'center',
        flexDirection: 'row',
    },

    LHNToggle: {
        alignItems: 'center',
        height: variables.contentHeaderHeight,
        justifyContent: 'center',
        paddingRight: 10,
        paddingLeft: 20,
    },

    LHNToggleIcon: {
        height: 15,
        width: 18,
    },

    chatContent: {
        flex: 4,
        justifyContent: 'flex-end',
    },

    chatContentScrollView: {
        flexGrow: 1,
        justifyContent: 'flex-start',
        paddingVertical: 16,
    },

    // Chat Item
    chatItem: {
        display: 'flex',
        flexDirection: 'row',
        paddingTop: 8,
        paddingBottom: 8,
        paddingLeft: 20,
        paddingRight: 20,
    },

    chatItemRightGrouped: {
        flexGrow: 1,
        flexShrink: 1,
        flexBasis: 0,
        position: 'relative',
        marginLeft: variables.chatInputSpacing,
    },

    chatItemRight: {
        flexGrow: 1,
        flexShrink: 1,
        flexBasis: 0,
        position: 'relative',
    },

    chatItemMessageHeader: {
        alignItems: 'center',
        display: 'flex',
        flexDirection: 'row',
        flexWrap: 'nowrap',
    },

    chatItemMessageHeaderSender: {
        color: themeColors.heading,
        fontFamily: fontFamily.EXP_NEUE_BOLD,
        fontSize: variables.fontSizeNormal,
        fontWeight: fontWeightBold,
        lineHeight: variables.lineHeightXLarge,
        ...wordBreak.breakWord,
    },

    chatItemMessageHeaderTimestamp: {
        flexShrink: 0,
        color: themeColors.textSupporting,
        fontSize: variables.fontSizeSmall,
        paddingTop: 2,
    },

    chatItemMessage: {
        color: themeColors.text,
        fontSize: variables.fontSizeNormal,
        fontFamily: fontFamily.EXP_NEUE,
        lineHeight: variables.lineHeightXLarge,
        maxWidth: '100%',
        ...cursor.cursorAuto,
        ...whiteSpace.preWrap,
        ...wordBreak.breakWord,
    },

    chatItemMessageLink: {
        color: themeColors.link,
        fontSize: variables.fontSizeNormal,
        fontFamily: fontFamily.EXP_NEUE,
        lineHeight: variables.lineHeightXLarge,
    },

    chatItemComposeWithFirstRow: {
        minHeight: 90,
    },

    chatItemFullComposeRow: {
        ...sizing.h100,
    },

    chatItemComposeBoxColor: {
        borderColor: themeColors.border,
    },

    chatItemComposeBoxFocusedColor: {
        borderColor: themeColors.borderFocus,
    },

    chatItemComposeBox: {
        backgroundColor: themeColors.componentBG,
        borderWidth: 1,
        borderRadius: variables.componentBorderRadiusRounded,
        minHeight: variables.componentSizeMedium,
    },

    chatItemFullComposeBox: {
        ...flex.flex1,
        ...sizing.h100,
    },

    chatFooter: {
        paddingLeft: 20,
        paddingRight: 20,
        display: 'flex',
        backgroundColor: themeColors.appBG,
    },

    chatFooterFullCompose: {
        flex: 1,
    },

    chatItemDraft: {
        display: 'flex',
        flexDirection: 'row',
        paddingTop: 8,
        paddingBottom: 8,
        paddingLeft: 20,
        paddingRight: 20,
    },

    chatItemReactionsDraftRight: {
        marginLeft: 52,
    },
    chatFooterAtTheTop: {
        flexGrow: 1,
        justifyContent: 'flex-start',
    },

    // Be extremely careful when editing the compose styles, as it is easy to introduce regressions.
    // Make sure you run the following tests against any changes: #12669
    textInputCompose: addOutlineWidth(
        {
            backgroundColor: themeColors.componentBG,
            borderColor: themeColors.border,
            color: themeColors.text,
            fontFamily: fontFamily.EXP_NEUE,
            fontSize: variables.fontSizeNormal,
            borderWidth: 0,
            height: 'auto',
            lineHeight: variables.lineHeightXLarge,
            ...overflowXHidden,

            // On Android, multiline TextInput with height: 'auto' will show extra padding unless they are configured with
            // paddingVertical: 0, alignSelf: 'center', and textAlignVertical: 'center'

            paddingHorizontal: variables.avatarChatSpacing,
            paddingTop: 0,
            paddingBottom: 0,
            alignSelf: 'center',
            textAlignVertical: 'center',
        },
        0,
    ),

    textInputFullCompose: {
        alignSelf: 'stretch',
        flex: 1,
        maxHeight: '100%',
        textAlignVertical: 'top',
    },

    editInputComposeSpacing: {
        backgroundColor: themeColors.transparent,
        marginVertical: 8,
    },

    // composer padding should not be modified unless thoroughly tested against the cases in this PR: #12669
    textInputComposeSpacing: {
        paddingVertical: 5,
        ...flex.flexRow,
        flex: 1,
    },

    textInputComposeBorder: {
        borderLeftWidth: 1,
        borderColor: themeColors.border,
    },

    chatItemSubmitButton: {
        alignSelf: 'flex-end',
        borderRadius: variables.componentBorderRadiusRounded,
        backgroundColor: themeColors.transparent,
        height: 40,
        padding: 10,
        margin: 3,
        justifyContent: 'center',
    },

    emojiPickerContainer: {
        backgroundColor: themeColors.componentBG,
    },

    emojiHeaderContainer: {
        backgroundColor: themeColors.componentBG,
        display: 'flex',
        height: CONST.EMOJI_PICKER_HEADER_HEIGHT,
        justifyContent: 'center',
        width: '100%',
    },

    emojiSkinToneTitle: {
        width: '100%',
        ...spacing.pv1,
        fontFamily: fontFamily.EXP_NEUE_BOLD,
        fontWeight: fontWeightBold,
        color: themeColors.heading,
        fontSize: variables.fontSizeSmall,
    },

    // Emoji Picker Styles
    emojiText: {
        textAlign: 'center',
        fontSize: variables.emojiSize,
        ...spacing.pv0,
        ...spacing.ph0,
        lineHeight: variables.emojiLineHeight,
    },

    emojiItem: {
        width: '12.5%',
        textAlign: 'center',
        borderRadius: 8,
        paddingTop: 2,
        paddingBottom: 2,
        height: CONST.EMOJI_PICKER_ITEM_HEIGHT,
    },

    emojiItemHighlighted: {
        transition: '0.2s ease',
        backgroundColor: themeColors.buttonDefaultBG,
    },

    emojiItemKeyboardHighlighted: {
        transition: '0.2s ease',
        borderWidth: 1,
        borderColor: themeColors.link,
        borderRadius: variables.buttonBorderRadius,
    },

    categoryShortcutButton: {
        flex: 1,
        borderRadius: 8,
        height: CONST.EMOJI_PICKER_ITEM_HEIGHT,
        alignItems: 'center',
        justifyContent: 'center',
    },

    chatItemEmojiButton: {
        alignSelf: 'flex-end',
        borderRadius: variables.buttonBorderRadius,
        height: 40,
        marginVertical: 3,
        paddingHorizontal: 10,
        justifyContent: 'center',
    },

    editChatItemEmojiWrapper: {
        marginRight: 3,
        alignSelf: 'flex-end',
    },

    hoveredButton: {
        backgroundColor: themeColors.buttonHoveredBG,
    },

    composerSizeButton: {
        alignSelf: 'center',
        height: 32,
        width: 32,
        padding: 6,
        margin: 3,
        borderRadius: variables.componentBorderRadiusRounded,
        backgroundColor: themeColors.transparent,
        justifyContent: 'center',
    },

    chatItemAttachmentPlaceholder: {
        backgroundColor: themeColors.sidebar,
        borderColor: themeColors.border,
        borderWidth: 1,
        borderRadius: variables.componentBorderRadiusNormal,
        height: 150,
        textAlign: 'center',
        verticalAlign: 'middle',
        width: 200,
    },

    chatSwticherPillWrapper: {
        marginTop: 5,
        marginRight: 4,
    },

    navigationModalCard: (isSmallScreenWidth) => ({
        position: 'absolute',
        top: 0,
        right: 0,
        width: isSmallScreenWidth ? '100%' : variables.sideBarWidth,
        backgroundColor: 'transparent',
        height: '100%',
    }),

    navigationModalOverlay: {
        ...userSelect.userSelectNone,
        position: 'absolute',
        width: '100%',
        height: '100%',
        transform: [
            {
                translateX: -variables.sideBarWidth,
            },
        ],
    },

    sidebarVisible: {
        borderRightWidth: 1,
    },

    sidebarHidden: {
        width: 0,
        borderRightWidth: 0,
    },

    exampleCheckImage: {
        width: '100%',
        height: 80,
        borderColor: themeColors.border,
        borderWidth: 1,
        borderRadius: variables.componentBorderRadiusNormal,
    },

    singleAvatar: {
        height: 24,
        width: 24,
        backgroundColor: themeColors.icon,
        borderRadius: 24,
    },

    singleSubscript: {
        height: variables.iconSizeNormal,
        width: variables.iconSizeNormal,
        backgroundColor: themeColors.icon,
        borderRadius: 20,
        zIndex: 1,
    },

    singleAvatarSmall: {
        height: 18,
        width: 18,
        backgroundColor: themeColors.icon,
        borderRadius: 18,
    },

    secondAvatar: {
        position: 'absolute',
        right: -18,
        bottom: -18,
        borderWidth: 3,
        borderRadius: 30,
        borderColor: 'transparent',
    },

    secondAvatarSmall: {
        position: 'absolute',
        right: -13,
        bottom: -13,
        borderWidth: 3,
        borderRadius: 18,
        borderColor: 'transparent',
    },

    secondAvatarSubscript: {
        position: 'absolute',
        right: -6,
        bottom: -6,
    },

    secondAvatarSubscriptCompact: {
        position: 'absolute',
        bottom: -1,
        right: -1,
    },

    secondAvatarSubscriptSmallNormal: {
        position: 'absolute',
        bottom: 0,
        right: 0,
    },

    leftSideLargeAvatar: {
        left: 15,
    },

    rightSideLargeAvatar: {
        right: 15,
        zIndex: 2,
        borderWidth: 4,
        borderRadius: 100,
    },

    secondAvatarInline: {
        bottom: -3,
        right: -25,
        borderWidth: 3,
        borderRadius: 18,
        borderColor: themeColors.cardBorder,
        backgroundColor: themeColors.appBG,
    },

    avatarLarge: {
        width: variables.avatarSizeLarge,
        height: variables.avatarSizeLarge,
    },

    avatarNormal: {
        height: variables.componentSizeNormal,
        width: variables.componentSizeNormal,
        borderRadius: variables.componentSizeNormal,
    },

    avatarSmall: {
        height: variables.avatarSizeSmall,
        width: variables.avatarSizeSmall,
        borderRadius: variables.avatarSizeSmall,
    },

    avatarInnerText: {
        color: themeColors.textLight,
        fontSize: variables.fontSizeSmall,
        lineHeight: undefined,
        marginLeft: -3,
        textAlign: 'center',
    },

    avatarInnerTextSmall: {
        color: themeColors.textLight,
        fontSize: variables.fontSizeExtraSmall,
        lineHeight: undefined,
        marginLeft: -2,
        textAlign: 'center',
    },

    avatarSpace: {
        top: 3,
        left: 3,
    },

    avatar: {
        backgroundColor: themeColors.sidebar,
        borderColor: themeColors.sidebar,
    },

    focusedAvatar: {
        backgroundColor: themeColors.border,
        borderColor: themeColors.border,
    },

    emptyAvatar: {
        height: variables.avatarSizeNormal,
        width: variables.avatarSizeNormal,
    },

    emptyAvatarSmallNormal: {
        height: variables.avatarSizeSmallNormal,
        width: variables.avatarSizeSmallNormal,
    },

    emptyAvatarSmall: {
        height: variables.avatarSizeSmall,
        width: variables.avatarSizeSmall,
    },

    emptyAvatarMedium: {
        height: variables.avatarSizeMedium,
        width: variables.avatarSizeMedium,
    },

    emptyAvatarLarge: {
        height: variables.avatarSizeLarge,
        width: variables.avatarSizeLarge,
    },

    emptyAvatarMargin: {
        marginRight: variables.avatarChatSpacing,
    },

    emptyAvatarMarginSmall: {
        marginRight: variables.avatarChatSpacing - 4,
    },

    modalViewContainer: {
        alignItems: 'center',
        flex: 1,
    },

    borderTop: {
        borderTopWidth: variables.borderTopWidth,
        borderColor: themeColors.border,
    },

    borderTopRounded: {
        borderTopWidth: 1,
        borderColor: themeColors.border,
        borderTopLeftRadius: variables.componentBorderRadiusNormal,
        borderTopRightRadius: variables.componentBorderRadiusNormal,
    },

    borderBottomRounded: {
        borderBottomWidth: 1,
        borderColor: themeColors.border,
        borderBottomLeftRadius: variables.componentBorderRadiusNormal,
        borderBottomRightRadius: variables.componentBorderRadiusNormal,
    },

    borderBottom: {
        borderBottomWidth: 1,
        borderColor: themeColors.border,
    },

    borderNone: {
        borderWidth: 0,
        borderBottomWidth: 0,
    },

    borderRight: {
        borderRightWidth: 1,
        borderColor: themeColors.border,
    },

    borderLeft: {
        borderLeftWidth: 1,
        borderColor: themeColors.border,
    },

    pointerEventsNone,

    pointerEventsAuto,

    headerBar: {
        overflow: 'hidden',
        justifyContent: 'center',
        display: 'flex',
        paddingLeft: 20,
        height: variables.contentHeaderHeight,
        width: '100%',
    },

    imageViewContainer: {
        width: '100%',
        height: '100%',
        alignItems: 'center',
        justifyContent: 'center',
    },

    imageModalPDF: {
        flex: 1,
        backgroundColor: themeColors.modalBackground,
    },

    PDFView: {
        // `display: grid` is not supported in native platforms!
        // It's being used on Web/Desktop only to vertically center short PDFs,
        // while preventing the overflow of the top of long PDF files.
        display: 'grid',
        backgroundColor: themeColors.modalBackground,
        width: '100%',
        height: '100%',
        justifyContent: 'center',
        overflow: 'hidden',
        overflowY: 'auto',
        alignItems: 'center',
    },

    pdfPasswordForm: {
        wideScreenWidth: {
            width: 350,
        },
    },

    modalCenterContentContainer: {
        flex: 1,
        flexDirection: 'column',
        justifyContent: 'center',
        alignItems: 'center',
        backgroundColor: themeColors.modalBackdrop,
    },

    centeredModalStyles: (isSmallScreenWidth, isFullScreenWhenSmall) => ({
        borderWidth: isSmallScreenWidth && !isFullScreenWhenSmall ? 1 : 0,
        marginHorizontal: isSmallScreenWidth ? 0 : 20,
    }),

    imageModalImageCenterContainer: {
        alignItems: 'center',
        flex: 1,
        justifyContent: 'center',
        width: '100%',
    },

    defaultAttachmentView: {
        backgroundColor: themeColors.sidebar,
        borderRadius: variables.componentBorderRadiusNormal,
        borderWidth: 1,
        borderColor: themeColors.border,
        flexDirection: 'row',
        padding: 20,
        alignItems: 'center',
    },

    notFoundSafeArea: {
        flex: 1,
        backgroundColor: themeColors.heading,
    },

    notFoundView: {
        flex: 1,
        alignItems: 'center',
        paddingTop: 40,
        paddingBottom: 40,
        justifyContent: 'space-between',
    },

    notFoundLogo: {
        width: 202,
        height: 63,
    },

    notFoundContent: {
        alignItems: 'center',
    },

    notFoundTextHeader: {
        ...headlineFont,
        color: themeColors.heading,
        fontSize: variables.fontSizeXLarge,
        lineHeight: variables.lineHeightXXLarge,
        marginTop: 20,
        marginBottom: 8,
        textAlign: 'center',
    },

    notFoundTextBody: {
        color: themeColors.componentBG,
        fontFamily: fontFamily.EXP_NEUE_BOLD,
        fontWeight: fontWeightBold,
        fontSize: 15,
    },

    notFoundButtonText: {
        color: themeColors.link,
        fontFamily: fontFamily.EXP_NEUE_BOLD,
        fontWeight: fontWeightBold,
        fontSize: 15,
    },

    blockingViewContainer: {
        paddingBottom: variables.contentHeaderHeight,
    },

    defaultModalContainer: {
        backgroundColor: themeColors.componentBG,
        borderColor: themeColors.transparent,
    },

    reportActionContextMenuMiniButton: {
        ...spacing.p1,
        ...spacing.mv1,
        ...spacing.mh1,
        ...{borderRadius: variables.buttonBorderRadius},
    },

    reportActionSystemMessageContainer: {
        marginLeft: 42,
    },

    reportDetailsTitleContainer: {
        ...flex.dFlex,
        ...flex.flexColumn,
        ...flex.alignItemsCenter,
        paddingHorizontal: 20,
        paddingBottom: 20,
    },

    reportDetailsRoomInfo: {
        ...flex.flex1,
        ...flex.dFlex,
        ...flex.flexColumn,
        ...flex.alignItemsCenter,
    },

    reportSettingsVisibilityText: {
        textTransform: 'capitalize',
    },

    settingsPageBackground: {
        flexDirection: 'column',
        width: '100%',
        flexGrow: 1,
    },

    settingsPageBody: {
        width: '100%',
        justifyContent: 'space-around',
    },

    settingsPageColumn: {
        width: '100%',
        alignItems: 'center',
        justifyContent: 'space-around',
    },

    settingsPageContainer: {
        justifyContent: 'space-between',
        alignItems: 'center',
        width: '100%',
    },

    twoFactorAuthSection: {
        backgroundColor: themeColors.appBG,
        padding: 0,
    },

    twoFactorAuthCodesBox: ({isExtraSmallScreenWidth, isSmallScreenWidth}) => {
        let paddingHorizontal = styles.ph9;

        if (isSmallScreenWidth) {
            paddingHorizontal = styles.ph4;
        }

        if (isExtraSmallScreenWidth) {
            paddingHorizontal = styles.ph2;
        }

        return {
            alignItems: 'center',
            justifyContent: 'center',
            backgroundColor: themeColors.highlightBG,
            paddingVertical: 28,
            borderRadius: 16,
            marginTop: 32,
            ...paddingHorizontal,
        };
    },

    twoFactorLoadingContainer: {
        alignItems: 'center',
        justifyContent: 'center',
        height: 210,
    },

    twoFactorAuthCodesContainer: {
        alignItems: 'center',
        justifyContent: 'center',
        flexDirection: 'row',
        flexWrap: 'wrap',
        gap: 12,
    },

    twoFactorAuthCode: {
        fontFamily: fontFamily.MONOSPACE,
        width: 112,
        textAlign: 'center',
    },

    twoFactorAuthCodesButtonsContainer: {
        flexDirection: 'row',
        justifyContent: 'center',
        gap: 12,
        marginTop: 20,
        flexWrap: 'wrap',
    },

    twoFactorAuthCodesButton: {
        minWidth: 112,
    },

    twoFactorAuthCopyCodeButton: {
        minWidth: 110,
    },

    anonymousRoomFooter: (isSmallSizeLayout) => ({
        flexDirection: isSmallSizeLayout ? 'column' : 'row',
        ...(!isSmallSizeLayout && {
            alignItems: 'center',
            justifyContent: 'space-between',
        }),
        padding: 20,
        backgroundColor: themeColors.sidebar,
        borderRadius: variables.componentBorderRadiusLarge,
        overflow: 'hidden',
    }),
    anonymousRoomFooterWordmarkAndLogoContainer: (isSmallSizeLayout) => ({
        flexDirection: 'row',
        alignItems: 'center',
        ...(isSmallSizeLayout && {
            justifyContent: 'space-between',
            marginTop: 16,
        }),
    }),
    anonymousRoomFooterLogo: {
        width: 88,
        marginLeft: 0,
        height: 20,
    },
    anonymousRoomFooterLogoTaglineText: {
        fontFamily: fontFamily.EXP_NEUE,
        fontSize: variables.fontSizeMedium,
        color: themeColors.textLight,
    },
    signInButtonAvatar: {
        width: 80,
    },

    anonymousRoomFooterSignInButton: {
        width: 110,
    },

    roomHeaderAvatarSize: {
        height: variables.componentSizeLarge,
        width: variables.componentSizeLarge,
    },

    roomHeaderAvatar: {
        backgroundColor: themeColors.appBG,
        marginLeft: -16,
        borderRadius: 100,
        borderColor: themeColors.componentBG,
        borderWidth: 4,
    },

    roomHeaderAvatarOverlay: {
        position: 'absolute',
        top: 0,
        right: 0,
        bottom: 0,
        left: 0,
        backgroundColor: themeColors.overlay,
        opacity: variables.overlayOpacity,
        borderRadius: 88,
    },

    avatarInnerTextChat: {
        color: themeColors.textLight,
        fontSize: variables.fontSizeXLarge,
        fontFamily: fontFamily.EXP_NEW_KANSAS_MEDIUM,
        textAlign: 'center',
        fontWeight: 'normal',
        position: 'absolute',
        width: 88,
        left: -16,
    },

    svgAvatarBorder: {
        borderRadius: 100,
        overflow: 'hidden',
    },

    displayName: {
        fontSize: variables.fontSizeLarge,
        fontFamily: fontFamily.EXP_NEUE_BOLD,
        fontWeight: fontWeightBold,
        color: themeColors.heading,
    },

    pageWrapper: {
        width: '100%',
        alignItems: 'center',
        padding: 20,
    },

    pageWrapperNotCentered: {
        width: '100%',
        padding: 20,
    },

    avatarSectionWrapper: {
        width: '100%',
        alignItems: 'center',
        paddingHorizontal: 20,
        paddingBottom: 20,
    },

    selectCircle: {
        width: variables.componentSizeSmall,
        height: variables.componentSizeSmall,
        borderColor: themeColors.border,
        borderWidth: 1,
        borderRadius: variables.componentSizeSmall / 2,
        justifyContent: 'center',
        alignItems: 'center',
        backgroundColor: themeColors.componentBG,
        marginLeft: 8,
    },

    unreadIndicatorContainer: {
        position: 'absolute',
        top: -10,
        left: 0,
        width: '100%',
        height: 20,
        paddingHorizontal: 20,
        flexDirection: 'row',
        alignItems: 'center',
        zIndex: 1,
        ...cursor.cursorDefault,
    },

    unreadIndicatorLine: {
        height: 1,
        backgroundColor: themeColors.unreadIndicator,
        flexGrow: 1,
        marginRight: 8,
        opacity: 0.5,
    },

    threadDividerLine: {
        height: 1,
        backgroundColor: themeColors.border,
        flexGrow: 1,
        marginHorizontal: 20,
    },

    unreadIndicatorText: {
        color: themeColors.unreadIndicator,
        fontFamily: fontFamily.EXP_NEUE_BOLD,
        fontSize: variables.fontSizeSmall,
        fontWeight: fontWeightBold,
        textTransform: 'capitalize',
    },

    flipUpsideDown: {
        transform: [{rotate: '180deg'}],
    },

    navigationSceneContainer: {
        backgroundColor: themeColors.appBG,
    },

    navigationScreenCardStyle: {
        backgroundColor: themeColors.appBG,
        height: '100%',
    },

    navigationSceneFullScreenWrapper: {
        borderRadius: variables.componentBorderRadiusCard,
        overflow: 'hidden',
        height: '100%',
    },

    invisible: {
        position: 'absolute',
        opacity: 0,
    },

    containerWithSpaceBetween: {
        justifyContent: 'space-between',
        width: '100%',
        flex: 1,
    },

    detailsPageSectionContainer: {
        alignSelf: 'flex-start',
    },

    attachmentModalArrowsContainer: {
        display: 'flex',
        justifyContent: 'center',
        height: '100%',
        width: '100%',
        ...cursor.cursorUnset,
    },

    attachmentArrow: {
        zIndex: 23,
        position: 'absolute',
    },

    arrowIcon: {
        height: 40,
        width: 40,
        alignItems: 'center',
        paddingHorizontal: 0,
        paddingTop: 0,
        paddingBottom: 0,
    },

    detailsPageSectionVersion: {
        alignSelf: 'center',
        color: themeColors.textSupporting,
        fontSize: variables.fontSizeSmall,
        height: 24,
        lineHeight: 20,
    },

    switchTrack: {
        width: 50,
        height: 28,
        justifyContent: 'center',
        borderRadius: 20,
        padding: 15,
        backgroundColor: themeColors.success,
    },

    switchInactive: {
        backgroundColor: themeColors.border,
    },

    switchThumb: {
        width: 22,
        height: 22,
        borderRadius: 11,
        position: 'absolute',
        left: 4,
        backgroundColor: themeColors.appBG,
    },

    radioButtonContainer: {
        backgroundColor: themeColors.componentBG,
        borderRadius: 10,
        height: 20,
        width: 20,
        borderColor: themeColors.icon,
        borderWidth: 1,
        justifyContent: 'center',
        alignItems: 'center',
    },

    checkboxPressable: {
        borderRadius: 6,
        padding: 2,
        justifyContent: 'center',
        alignItems: 'center',
    },

    checkedContainer: {
        backgroundColor: themeColors.checkBox,
    },

    magicCodeInputContainer: {
        flexDirection: 'row',
        justifyContent: 'space-between',
        minHeight: variables.inputHeight,
    },

    magicCodeInput: {
        fontSize: variables.fontSizeXLarge,
        color: themeColors.heading,
        lineHeight: variables.inputHeight,
    },

    magicCodeInputTransparent: {
        color: 'transparent',
        caretColor: 'transparent',
        WebkitTextFillColor: 'transparent',
        // After setting the input text color to transparent, it acquires the background-color.
        // However, it is not possible to override the background-color directly as explained in this resource: https://developer.mozilla.org/en-US/docs/Web/CSS/:autofill
        // Therefore, the transition effect needs to be delayed.
        transitionDelay: '99999s',
    },

    iouAmountText: {
        ...headlineFont,
        fontSize: variables.iouAmountTextSize,
        color: themeColors.heading,
        lineHeight: variables.inputHeight,
    },

    iouAmountTextInput: addOutlineWidth(
        {
            ...headlineFont,
            fontSize: variables.iouAmountTextSize,
            color: themeColors.heading,
            padding: 0,
            lineHeight: undefined,
        },
        0,
    ),

    moneyRequestConfirmationAmount: {
        ...headlineFont,
        fontSize: variables.fontSizeh1,
    },

    moneyRequestMenuItem: {
        flexDirection: 'row',
        borderRadius: 0,
        justifyContent: 'space-between',
        width: '100%',
        paddingHorizontal: 20,
        paddingVertical: 12,
    },

    requestPreviewBox: {
        marginTop: 12,
        maxWidth: variables.sideBarWidth,
    },

    iouPreviewBox: {
        backgroundColor: themeColors.cardBG,
        borderRadius: variables.componentBorderRadiusLarge,
        padding: 16,
        maxWidth: variables.sideBarWidth,
        width: '100%',
    },

    iouPreviewBoxHover: {
        backgroundColor: themeColors.border,
    },

    iouPreviewBoxLoading: {
        // When a new IOU request arrives it is very briefly in a loading state, so set the minimum height of the container to 94 to match the rendered height after loading.
        // Otherwise, the IOU request pay button will not be fully visible and the user will have to scroll up to reveal the entire IOU request container.
        // See https://github.com/Expensify/App/issues/10283.
        minHeight: 94,
        width: '100%',
    },

    iouPreviewBoxAvatar: {
        marginRight: -10,
        marginBottom: 0,
    },

    defaultCheckmarkWrapper: {
        marginLeft: 8,
        alignSelf: 'center',
    },

    iouDetailsContainer: {
        flexGrow: 1,
        paddingStart: 20,
        paddingEnd: 20,
    },

    codeWordWrapper: {
        ...codeStyles.codeWordWrapper,
    },

    codeWordStyle: {
        borderLeftWidth: 0,
        borderRightWidth: 0,
        borderTopLeftRadius: 0,
        borderBottomLeftRadius: 0,
        borderTopRightRadius: 0,
        borderBottomRightRadius: 0,
        paddingLeft: 0,
        paddingRight: 0,
        justifyContent: 'center',
        ...codeStyles.codeWordStyle,
    },

    codeFirstWordStyle: {
        borderLeftWidth: 1,
        borderTopLeftRadius: 4,
        borderBottomLeftRadius: 4,
        paddingLeft: 5,
    },

    codeLastWordStyle: {
        borderRightWidth: 1,
        borderTopRightRadius: 4,
        borderBottomRightRadius: 4,
        paddingRight: 5,
    },

    fullScreenLoading: {
        backgroundColor: themeColors.componentBG,
        opacity: 0.8,
        justifyContent: 'center',
        alignItems: 'center',
        zIndex: 10,
    },

    navigatorFullScreenLoading: {
        backgroundColor: themeColors.highlightBG,
        opacity: 1,
    },

    reimbursementAccountFullScreenLoading: {
        backgroundColor: themeColors.componentBG,
        opacity: 0.8,
        justifyContent: 'flex-start',
        alignItems: 'center',
        zIndex: 10,
    },

    hiddenElementOutsideOfWindow: {
        position: 'absolute',
        top: -10000,
        left: 0,
        opacity: 0,
    },

    growlNotificationWrapper: {
        zIndex: 2,
    },

    growlNotificationContainer: {
        flex: 1,
        justifyContent: 'flex-start',
        position: 'absolute',
        width: '100%',
        top: 20,
        ...spacing.pl5,
        ...spacing.pr5,
    },

    growlNotificationDesktopContainer: {
        maxWidth: variables.sideBarWidth,
        right: 0,
        position: 'fixed',
    },

    growlNotificationTranslateY: (y) => ({
        transform: [{translateY: y}],
    }),

    makeSlideInTranslation: (translationType, fromValue) => ({
        from: {
            [translationType]: fromValue,
        },
        to: {
            [translationType]: 0,
        },
    }),

    growlNotificationBox: {
        backgroundColor: themeColors.inverse,
        borderRadius: variables.componentBorderRadiusNormal,
        alignItems: 'center',
        flexDirection: 'row',
        justifyContent: 'space-between',
        shadowColor: themeColors.shadow,
        ...spacing.p5,
    },

    growlNotificationText: {
        fontSize: variables.fontSizeNormal,
        fontFamily: fontFamily.EXP_NEUE,
        width: '90%',
        lineHeight: variables.fontSizeNormalHeight,
        color: themeColors.textReversed,
        ...spacing.ml4,
    },

    blockquote: {
        borderLeftColor: themeColors.border,
        borderLeftWidth: 4,
        paddingLeft: 12,
        marginVertical: 4,
    },

    noSelect: {
        boxShadow: 'none',
        outline: 'none',
    },

    cardStyleNavigator: {
        overflow: 'hidden',
        height: '100%',
    },

    fullscreenCard: {
        position: 'absolute',
        left: 0,
        top: 0,
        width: '100%',
        height: '100%',
    },

    fullscreenCardWeb: {
        left: 'auto',
        right: '-24%',
        top: '-18%',
        height: '120%',
    },

    fullscreenCardWebCentered: {
        left: '0',
        right: '0',
        top: '0',
        height: '60%',
    },

    fullscreenCardMobile: {
        left: '-20%',
        top: '-30%',
        width: '150%',
    },

    fullscreenCardMediumScreen: {
        left: '-15%',
        top: '-30%',
        width: '145%',
    },

    smallEditIcon: {
        alignItems: 'center',
        backgroundColor: themeColors.buttonHoveredBG,
        borderColor: themeColors.textReversed,
        borderRadius: 14,
        borderWidth: 3,
        color: themeColors.textReversed,
        height: 28,
        width: 28,
        justifyContent: 'center',
    },

    smallAvatarEditIcon: {
        position: 'absolute',
        right: -4,
        bottom: -4,
    },

    workspaceCard: {
        width: '100%',
        height: 400,
        borderRadius: variables.componentBorderRadiusCard,
        overflow: 'hidden',
        backgroundColor: themeColors.heroCard,
    },

    workspaceCardMobile: {
        height: 475,
    },

    workspaceCardMediumScreen: {
        height: 540,
    },

    workspaceCardMainText: {
        fontSize: variables.fontSizeXXXLarge,
        fontWeight: 'bold',
        lineHeight: variables.fontSizeXXXLarge,
    },

    workspaceCardContent: {
        zIndex: 1,
        padding: 50,
    },

    workspaceCardContentMediumScreen: {
        padding: 25,
    },

    workspaceCardCTA: {
        width: 250,
    },

    autoGrowHeightMultilineInput: {
        maxHeight: 115,
    },

    peopleRow: {
        width: '100%',
        flexDirection: 'row',
        justifyContent: 'space-between',
        alignItems: 'center',
        ...spacing.pt2,
    },

    peopleRowBorderBottom: {
        borderColor: themeColors.border,
        borderBottomWidth: 1,
        ...spacing.pb2,
    },

    peopleBadge: {
        backgroundColor: themeColors.icon,
        ...spacing.ph3,
    },

    peopleBadgeText: {
        color: themeColors.textReversed,
        fontSize: variables.fontSizeSmall,
        lineHeight: variables.lineHeightNormal,
        ...whiteSpace.noWrap,
    },

    offlineFeedback: {
        deleted: {
            textDecorationLine: 'line-through',
            textDecorationStyle: 'solid',
        },
        pending: {
            opacity: 0.5,
        },
        error: {
            flexDirection: 'row',
            alignItems: 'center',
        },
        container: {
            ...spacing.pv2,
        },
        textContainer: {
            flexDirection: 'column',
            flex: 1,
        },
        text: {
            color: themeColors.textSupporting,
            textAlignVertical: 'center',
            fontSize: variables.fontSizeLabel,
        },
        errorDot: {
            marginRight: 12,
        },
    },

    dotIndicatorMessage: {
        display: 'flex',
        flexDirection: 'row',
        alignItems: 'center',
    },

    sidebarPopover: {
        width: variables.sideBarWidth - 68,
    },

    cardOverlay: {
        backgroundColor: themeColors.overlay,
        position: 'absolute',
        top: 0,
        left: 0,
        width: '100%',
        height: '100%',
        opacity: variables.overlayOpacity,
    },

    communicationsLinkIcon: {
        right: -36,
        top: 0,
        bottom: 0,
    },

    shortTermsBorder: {
        borderWidth: 1,
        borderColor: themeColors.border,
    },

    shortTermsHorizontalRule: {
        borderBottomWidth: 1,
        borderColor: themeColors.border,
        ...spacing.mh3,
    },

    shortTermsLargeHorizontalRule: {
        borderWidth: 1,
        borderColor: themeColors.border,
        ...spacing.mh3,
    },

    shortTermsRow: {
        flexDirection: 'row',
        padding: 12,
    },

    termsCenterRight: {
        marginTop: 'auto',
        marginBottom: 'auto',
    },

    shortTermsBoldHeadingSection: {
        paddingRight: 12,
        paddingLeft: 12,
        marginTop: 12,
    },

    shortTermsHeadline: {
        ...headlineFont,
        ...whiteSpace.preWrap,
        color: themeColors.heading,
        fontSize: variables.fontSizeXXXLarge,
        lineHeight: variables.lineHeightXXXLarge,
    },

    longTermsRow: {
        flexDirection: 'row',
        marginTop: 20,
    },

    collapsibleSectionBorder: {
        borderBottomWidth: 2,
        borderBottomColor: themeColors.border,
    },

    communicationsLinkHeight: {
        height: variables.communicationsLinkHeight,
    },

    floatingMessageCounterWrapper: {
        position: 'absolute',
        left: '50%',
        top: 0,
        zIndex: 100,
        ...visibility('hidden'),
    },

    floatingMessageCounterWrapperAndroid: {
        left: 0,
        width: '100%',
        alignItems: 'center',
        position: 'absolute',
        top: 0,
        zIndex: 100,
        ...visibility('hidden'),
    },

    floatingMessageCounterSubWrapperAndroid: {
        left: '50%',
        width: 'auto',
    },

    floatingMessageCounter: {
        left: '-50%',
        ...visibility('visible'),
    },

    floatingMessageCounterTransformation: (translateY) => ({
        transform: [{translateY}],
    }),

    confirmationAnimation: {
        height: 180,
        width: 180,
        marginBottom: 20,
    },

    googleSearchTextInputContainer: {
        flexDirection: 'column',
    },

    googleSearchSeparator: {
        height: 1,
        backgroundColor: themeColors.border,
    },

    googleSearchText: {
        color: themeColors.text,
        fontSize: variables.fontSizeNormal,
        lineHeight: variables.fontSizeNormalHeight,
        fontFamily: fontFamily.EXP_NEUE,
        flex: 1,
    },

    threeDotsPopoverOffset: (windowWidth) => ({
        ...getPopOverVerticalOffset(60),
        horizontal: windowWidth - 60,
    }),

    threeDotsPopoverOffsetNoCloseButton: (windowWidth) => ({
        ...getPopOverVerticalOffset(60),
        horizontal: windowWidth - 10,
    }),

    invert: {
        // It's important to invert the Y AND X axis to prevent a react native issue that can lead to ANRs on android 13
        transform: [{scaleX: -1}, {scaleY: -1}],
    },

    keyboardShortcutModalContainer: {
        maxHeight: '100%',
        flex: 0,
        flexBasis: 'auto',
    },

    keyboardShortcutTableWrapper: {
        alignItems: 'center',
        flex: 1,
        height: 'auto',
        maxHeight: '100%',
    },

    keyboardShortcutTableContainer: {
        display: 'flex',
        width: '100%',
        borderColor: themeColors.border,
        height: 'auto',
        borderRadius: variables.componentBorderRadius,
        borderWidth: 1,
    },

    keyboardShortcutTableRow: {
        flex: 1,
        flexDirection: 'row',
        borderColor: themeColors.border,
        flexBasis: 'auto',
        alignSelf: 'stretch',
        borderTopWidth: 1,
    },

    keyboardShortcutTablePrefix: {
        width: '30%',
        borderRightWidth: 1,
        borderColor: themeColors.border,
    },

    keyboardShortcutTableFirstRow: {
        borderTopWidth: 0,
    },

    iPhoneXSafeArea: {
        backgroundColor: themeColors.inverse,
        flex: 1,
    },

    transferBalancePayment: {
        borderWidth: 1,
        borderRadius: variables.componentBorderRadiusNormal,
        borderColor: themeColors.border,
    },

    transferBalanceSelectedPayment: {
        borderColor: themeColors.iconSuccessFill,
    },

    transferBalanceBalance: {
        fontSize: 48,
    },

    closeAccountMessageInput: {
        height: 153,
    },

    imageCropContainer: {
        overflow: 'hidden',
        alignItems: 'center',
        justifyContent: 'center',
        backgroundColor: themeColors.imageCropBackgroundColor,
        ...cursor.cursorMove,
    },

    sliderKnobTooltipView: {
        height: variables.sliderKnobSize,
        width: variables.sliderKnobSize,
        borderRadius: variables.sliderKnobSize / 2,
    },

    sliderKnob: {
        backgroundColor: themeColors.success,
        position: 'absolute',
        height: variables.sliderKnobSize,
        width: variables.sliderKnobSize,
        borderRadius: variables.sliderKnobSize / 2,
        left: -(variables.sliderKnobSize / 2),
        ...cursor.cursorPointer,
    },

    sliderBar: {
        backgroundColor: themeColors.border,
        height: variables.sliderBarHeight,
        borderRadius: variables.sliderBarHeight / 2,
        alignSelf: 'stretch',
        justifyContent: 'center',
    },

    screenCenteredContainer: {
        flex: 1,
        justifyContent: 'center',
        marginBottom: 40,
        padding: 16,
    },

    inlineSystemMessage: {
        color: themeColors.textSupporting,
        fontSize: variables.fontSizeLabel,
        fontFamily: fontFamily.EXP_NEUE,
        marginLeft: 6,
    },

    fullScreenTransparentOverlay: {
        position: 'absolute',
        width: '100%',
        height: '100%',
        top: 0,
        left: 0,
        right: 0,
        bottom: 0,
        backgroundColor: themeColors.dropUIBG,
        zIndex: 2,
    },

    dropZoneTopInvisibleOverlay: {
        position: 'absolute',
        width: '100%',
        height: '100%',
        top: 0,
        left: 0,
        right: 0,
        bottom: 0,
        backgroundColor: themeColors.dropTransparentOverlay,
        zIndex: 1000,
    },

    cardSection: {
        backgroundColor: themeColors.cardBG,
        borderRadius: variables.componentBorderRadiusCard,
        marginBottom: 20,
        marginHorizontal: 16,
        padding: 20,
        width: 'auto',
        textAlign: 'left',
    },

    cardSectionTitle: {
        lineHeight: variables.lineHeightXXLarge,
    },

    cardMenuItem: {
        paddingLeft: 8,
        paddingRight: 0,
        borderRadius: variables.buttonBorderRadius,
        height: variables.componentSizeLarge,
        alignItems: 'center',
    },

    callRequestSection: {
        backgroundColor: themeColors.appBG,
        paddingHorizontal: 0,
        paddingBottom: 0,
        marginHorizontal: 0,
        marginBottom: 0,
    },

    archivedReportFooter: {
        borderRadius: variables.componentBorderRadius,
        ...wordBreak.breakWord,
    },

    saveButtonPadding: {
        paddingLeft: 18,
        paddingRight: 18,
    },

    deeplinkWrapperContainer: {
        padding: 20,
        flex: 1,
        alignItems: 'center',
        justifyContent: 'center',
        backgroundColor: themeColors.appBG,
    },

    deeplinkWrapperMessage: {
        flex: 1,
        alignItems: 'center',
        justifyContent: 'center',
    },

    deeplinkWrapperFooter: {
        paddingTop: 80,
        paddingBottom: 45,
    },

    emojiReactionBubble: {
        borderRadius: 28,
        alignItems: 'center',
        justifyContent: 'center',
        flexDirection: 'row',
        alignSelf: 'flex-start',
    },

    emojiReactionListHeader: {
        marginTop: 8,
        paddingBottom: 20,
        borderBottomColor: themeColors.border,
        borderBottomWidth: 1,
        marginHorizontal: 20,
    },
    emojiReactionListHeaderBubble: {
        paddingVertical: 2,
        paddingHorizontal: 8,
        borderRadius: 28,
        backgroundColor: themeColors.border,
        alignItems: 'center',
        justifyContent: 'center',
        flexDirection: 'row',
        alignSelf: 'flex-start',
        marginRight: 4,
    },
    reactionListItem: {
        flexDirection: 'row',
        paddingVertical: 12,
        paddingHorizontal: 20,
    },
    reactionListHeaderText: {
        color: themeColors.textSupporting,
        marginLeft: 8,
        alignSelf: 'center',
    },

    miniQuickEmojiReactionText: {
        fontSize: 15,
        lineHeight: 20,
        textAlignVertical: 'center',
    },

    emojiReactionBubbleText: {
        textAlignVertical: 'center',
    },

    reactionCounterText: {
        fontSize: 13,
        marginLeft: 4,
        fontWeight: 'bold',
    },

    fontColorReactionLabel: {
        color: '#586A64',
    },

    reactionEmojiTitle: {
        fontSize: variables.iconSizeLarge,
        lineHeight: variables.iconSizeXLarge,
    },

    textReactionSenders: {
        color: themeColors.dark,
        ...wordBreak.breakWord,
    },

    quickReactionsContainer: {
        gap: 12,
        flexDirection: 'row',
        paddingHorizontal: 25,
        paddingVertical: 12,
        justifyContent: 'space-between',
    },

    reactionListContainer: {
        maxHeight: variables.listItemHeightNormal * 5.75,
        ...spacing.pv2,
    },

    reactionListContainerFixedWidth: {
        maxWidth: variables.popoverWidth,
    },

    validateCodeDigits: {
        color: themeColors.text,
        fontFamily: fontFamily.EXP_NEUE,
        fontSize: variables.fontSizeXXLarge,
        letterSpacing: 4,
    },

    footerWrapper: {
        fontSize: variables.fontSizeNormal,
        paddingTop: 64,
        maxWidth: 1100, // Match footer across all Expensify platforms
    },

    footerColumnsContainer: {
        flex: 1,
        flexWrap: 'wrap',
        marginBottom: 40,
        marginHorizontal: -16,
    },

    footerTitle: {
        fontSize: variables.fontSizeLarge,
        color: themeColors.success,
        marginBottom: 16,
    },

    footerRow: {
        paddingVertical: 4,
        marginBottom: 8,
        color: themeColors.textLight,
        fontSize: variables.fontSizeMedium,
    },

    footerBottomLogo: {
        marginTop: 40,
        width: '100%',
    },

    listPickerSeparator: {
        height: 1,
        backgroundColor: themeColors.buttonDefaultBG,
    },

    datePickerRoot: {
        position: 'relative',
        zIndex: 99,
    },

    datePickerPopover: {
        backgroundColor: themeColors.appBG,
        width: '100%',
        alignSelf: 'center',
        zIndex: 100,
        marginTop: 8,
    },

    loginHeroHeader: {
        fontFamily: fontFamily.EXP_NEW_KANSAS_MEDIUM,
        color: themeColors.success,
        fontWeight: '500',
        textAlign: 'center',
    },

    newKansasLarge: {
        ...headlineFont,
        fontSize: variables.fontSizeXLarge,
        lineHeight: variables.lineHeightXXLarge,
    },

    loginHeroBody: {
        fontFamily: fontFamily.EXP_NEUE,
        fontSize: variables.fontSizeSignInHeroBody,
        color: themeColors.textLight,
        textAlign: 'center',
    },

    linkPreviewWrapper: {
        marginTop: 16,
        borderLeftWidth: 4,
        borderLeftColor: themeColors.border,
        paddingLeft: 12,
    },

    linkPreviewImage: {
        flex: 1,
        resizeMode: 'contain',
        borderRadius: 8,
        marginTop: 8,
    },

    linkPreviewLogoImage: {
        height: 16,
        width: 16,
    },

    validateCodeMessage: {
        width: variables.modalContentMaxWidth,
        textAlign: 'center',
    },

    whisper: {
        backgroundColor: themeColors.cardBG,
    },

    contextMenuItemPopoverMaxWidth: {
        maxWidth: 375,
    },

    taskCheckbox: {
        height: 16,
        width: 16,
    },

    taskTitleMenuItem: {
        ...writingDirection.ltr,
        ...headlineFont,
        ...spacing.flexWrap,
        ...spacing.flex1,
        fontSize: variables.fontSizeXLarge,
        maxWidth: '100%',
        ...wordBreak.breakWord,
    },

    taskTitleDescription: {
        fontFamily: fontFamily.EXP_NEUE,
        fontSize: variables.fontSizeLabel,
        color: themeColors.textSupporting,
        lineHeight: variables.lineHeightNormal,
        ...spacing.mb1,
    },

    taskMenuItemCheckbox: {
        height: 27,
        ...spacing.mr3,
    },

    taskHorizontalRule: {
        borderBottomWidth: 1,
        borderColor: themeColors.border,
        ...spacing.mh5,
        ...spacing.mv2,
    },

    assigneeTextStyle: {
        fontFamily: fontFamily.EXP_NEUE_BOLD,
        fontWeight: fontWeightBold,
        minHeight: variables.avatarSizeSubscript,
    },

    taskRightIconContainer: {
        width: variables.componentSizeNormal,
        marginLeft: 'auto',
        ...spacing.mt1,
        ...pointerEventsAuto,
        ...spacing.dFlex,
        ...spacing.alignItemsCenter,
    },

    shareCodePage: {
        paddingHorizontal: 38.5,
    },

    shareCodeContainer: {
        width: '100%',
        alignItems: 'center',
        paddingHorizontal: variables.qrShareHorizontalPadding,
        paddingVertical: 20,
        borderRadius: 20,
        overflow: 'hidden',
        borderColor: themeColors.borderFocus,
        borderWidth: 2,
        backgroundColor: themeColors.highlightBG,
    },

    splashScreenHider: {
        backgroundColor: themeColors.splashBG,
        alignItems: 'center',
        justifyContent: 'center',
    },

    headerEnvBadge: {
        marginLeft: 0,
        marginBottom: 2,
        height: 12,
        paddingLeft: 4,
        paddingRight: 4,
        alignItems: 'center',
    },

    headerEnvBadgeText: {
        fontSize: 7,
        fontWeight: fontWeightBold,
        lineHeight: undefined,
    },

    expensifyQrLogo: {
        alignSelf: 'stretch',
        height: 27,
        marginBottom: 20,
    },

    qrShareTitle: {
        marginTop: 15,
        textAlign: 'center',
    },
};

export default styles;<|MERGE_RESOLUTION|>--- conflicted
+++ resolved
@@ -26,15 +26,8 @@
 import userSelect from './utilities/userSelect';
 import textUnderline from './utilities/textUnderline';
 
-<<<<<<< HEAD
-function getTransparentColor(color, transparency = '') {
-    return `${color}${transparency}`;
-}
-
 const touchCalloutNone = Browser.isMobileSafari() ? {WebkitTouchCallout: 'none'} : {};
 
-=======
->>>>>>> b0d12e69
 const picker = {
     backgroundColor: themeColors.transparent,
     color: themeColors.text,
