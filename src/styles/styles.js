import fontFamily from './fontFamily';
import addOutlineWidth from './addOutlineWidth';
import themeColors from './themes/default';
import fontWeightBold from './fontWeight/bold';
import variables from './variables';
import spacing from './utilities/spacing';
import sizing from './utilities/sizing';
import flex from './utilities/flex';
import display from './utilities/display';
import overflow from './utilities/overflow';
import whiteSpace from './utilities/whiteSpace';
import wordBreak from './utilities/wordBreak';
import positioning from './utilities/positioning';
import codeStyles from './codeStyles';
import visibility from './utilities/visibility';
import writingDirection from './utilities/writingDirection';
import optionAlternateTextPlatformStyles from './optionAlternateTextPlatformStyles';
import pointerEventsNone from './pointerEventsNone';
import pointerEventsAuto from './pointerEventsAuto';
import overflowXHidden from './overflowXHidden';
import CONST from '../CONST';

const picker = {
    backgroundColor: themeColors.transparent,
    color: themeColors.text,
    fontFamily: fontFamily.EXP_NEUE,
    fontSize: variables.fontSizeNormal,
    lineHeight: variables.fontSizeNormalHeight,
    paddingBottom: 8,
    paddingTop: 23,
    paddingLeft: 0,
    paddingRight: 25,
    height: variables.inputHeight,
    borderWidth: 0,
    textAlign: 'left',
};

const link = {
    color: themeColors.link,
    textDecorationColor: themeColors.link,
    fontFamily: fontFamily.EXP_NEUE,
};

const baseCodeTagStyles = {
    borderWidth: 1,
    borderRadius: 5,
    borderColor: themeColors.border,
    backgroundColor: themeColors.textBackground,
};

const headlineFont = {
    fontFamily: fontFamily.EXP_NEW_KANSAS_MEDIUM,
    fontWeight: '500',
};

const webViewStyles = {
    // As of react-native-render-html v6, don't declare distinct styles for
    // custom renderers, the API for custom renderers has changed. Declare the
    // styles in the below "tagStyles" instead. If you need to reuse those
    // styles from the renderer, just pass the "style" prop to the underlying
    // component.
    tagStyles: {
        em: {
            fontFamily: fontFamily.EXP_NEUE,
            fontStyle: 'italic',
        },

        del: {
            textDecorationLine: 'line-through',
            textDecorationStyle: 'solid',
        },

        strong: {
            fontFamily: fontFamily.EXP_NEUE,
            fontWeight: 'bold',
        },

        a: link,

        ul: {
            maxWidth: '100%',
        },

        ol: {
            maxWidth: '100%',
        },

        li: {
            flexShrink: 1,
        },

        blockquote: {
            borderLeftColor: themeColors.border,
            borderLeftWidth: 4,
            paddingLeft: 12,
            marginTop: 4,
            marginBottom: 4,

            // Overwrite default HTML margin for blockquotes
            marginLeft: 0,
        },

        pre: {
            ...baseCodeTagStyles,
            paddingTop: 12,
            paddingBottom: 12,
            paddingRight: 8,
            paddingLeft: 8,
            fontFamily: fontFamily.MONOSPACE,
            marginTop: 0,
            marginBottom: 0,
        },

        code: {
            ...baseCodeTagStyles,
            ...codeStyles.codeTextStyle,
            paddingLeft: 5,
            paddingRight: 5,
            fontFamily: fontFamily.MONOSPACE,
            fontSize: 13,
        },

        img: {
            borderColor: themeColors.border,
            borderRadius: variables.componentBorderRadiusNormal,
            borderWidth: 1,
        },

        p: {
            marginTop: 0,
            marginBottom: 0,
        },
        h1: {
            fontSize: variables.fontSizeLarge,
            marginBottom: 8,
        },
    },

    baseFontStyle: {
        color: themeColors.text,
        fontSize: variables.fontSizeNormal,
        fontFamily: fontFamily.EXP_NEUE,
        flex: 1,
        lineHeight: variables.fontSizeNormalHeight,
    },
};

const styles = {
    // Add all of our utility and helper styles
    ...spacing,
    ...sizing,
    ...flex,
    ...display,
    ...overflow,
    ...positioning,
    ...wordBreak,
    ...whiteSpace,
    ...writingDirection,
    ...themeColors,

    rateCol: {
        margin: 0,
        padding: 0,
        flexBasis: '48%',
    },

    emojiSuggestionsContainer: {
        backgroundColor: themeColors.appBG,
        borderRadius: 8,
        borderWidth: 1,
        borderColor: themeColors.border,
        justifyContent: 'center',
        boxShadow: variables.popoverMenuShadow,
        position: 'absolute',
        left: 0,
        right: 0,
    },
    emojiSuggestionContainer: {
        flexDirection: 'row',
        alignItems: 'center',
    },

    emojiSuggestionsEmoji: {
        fontFamily: fontFamily.EMOJI_TEXT_FONT,
        fontSize: variables.fontSizeMedium,
        width: 51,
        textAlign: 'center',
    },
    emojiSuggestionsText: {
        fontFamily: fontFamily.EMOJI_TEXT_FONT,
        fontSize: variables.fontSizeMedium,
    },

    unitCol: {
        margin: 0,
        padding: 0,
        marginLeft: '4%',
        flexBasis: '48%',
    },

    webViewStyles,

    link,

    linkMuted: {
        color: themeColors.textSupporting,
        textDecorationColor: themeColors.textSupporting,
        fontFamily: fontFamily.EXP_NEUE,
    },

    linkMutedHovered: {
        color: themeColors.textMutedReversed,
    },

    h1: {
        color: themeColors.heading,
        fontFamily: fontFamily.EXP_NEUE_BOLD,
        fontSize: variables.fontSizeh1,
        fontWeight: fontWeightBold,
    },

    h3: {
        fontFamily: fontFamily.EXP_NEUE_BOLD,
        fontSize: variables.fontSizeNormal,
        fontWeight: fontWeightBold,
    },

    h4: {
        fontFamily: fontFamily.EXP_NEUE_BOLD,
        fontSize: variables.fontSizeLabel,
        fontWeight: fontWeightBold,
    },

    textAlignCenter: {
        textAlign: 'center',
    },

    textAlignRight: {
        textAlign: 'right',
    },

    textAlignLeft: {
        textAlign: 'left',
    },

    textUnderline: {
        textDecorationLine: 'underline',
    },

    label: {
        fontSize: variables.fontSizeLabel,
        lineHeight: variables.lineHeightLarge,
    },

    textLabel: {
        color: themeColors.text,
        fontSize: variables.fontSizeLabel,
        lineHeight: variables.lineHeightLarge,
    },

    mutedTextLabel: {
        color: themeColors.textSupporting,
        fontSize: variables.fontSizeLabel,
        lineHeight: variables.lineHeightLarge,
    },

    textMicro: {
        fontFamily: fontFamily.EXP_NEUE,
        fontSize: variables.fontSizeSmall,
        lineHeight: variables.lineHeightSmall,
    },

    textMicroBold: {
        color: themeColors.text,
        fontWeight: fontWeightBold,
        fontFamily: fontFamily.EXP_NEUE_BOLD,
        fontSize: variables.fontSizeSmall,
    },

    textMicroSupporting: {
        color: themeColors.textSupporting,
        fontFamily: fontFamily.EXP_NEUE,
        fontSize: variables.fontSizeSmall,
        lineHeight: variables.lineHeightSmall,
    },

    textExtraSmallSupporting: {
        color: themeColors.textSupporting,
        fontFamily: fontFamily.EXP_NEUE,
        fontSize: variables.fontSizeExtraSmall,
    },

    textLarge: {
        fontSize: variables.fontSizeLarge,
    },

    textXLarge: {
        fontSize: variables.fontSizeXLarge,
    },

    textXXLarge: {
        fontSize: variables.fontSizeXXLarge,
    },

    textXXXLarge: {
        fontSize: variables.fontSizeXXXLarge,
    },

    textHero: {
        fontSize: variables.fontSizeHero,
        fontFamily: fontFamily.EXP_NEW_KANSAS_MEDIUM,
    },

    textStrong: {
        fontFamily: fontFamily.EXP_NEUE_BOLD,
        fontWeight: fontWeightBold,
    },

    textItalic: {
        fontFamily: fontFamily.EXP_NEUE_ITALIC,
        fontStyle: 'italic',
    },

    textHeadline: {
        ...headlineFont,
        color: themeColors.heading,
        fontSize: variables.fontSizeXLarge,
    },

    textDecorationNoLine: {
        textDecorationLine: 'none',
    },

    textWhite: {
        color: themeColors.textLight,
    },

    textBlue: {
        color: themeColors.link,
    },

    textUppercase: {
        textTransform: 'uppercase',
    },

    textNoWrap: {
        ...whiteSpace.noWrap,
    },

    colorReversed: {
        color: themeColors.textReversed,
    },

    colorMutedReversed: {
        color: themeColors.textMutedReversed,
    },

    colorMuted: {
        color: themeColors.textSupporting,
    },

    colorHeading: {
        color: themeColors.heading,
    },

    bgTransparent: {
        backgroundColor: 'transparent',
    },

    bgDark: {
        backgroundColor: themeColors.inverse,
    },

    opacity0: {
        opacity: 0,
    },

    opacity1: {
        opacity: 1,
    },

    textDanger: {
        color: themeColors.danger,
    },

    borderRadiusNormal: {
        borderRadius: variables.buttonBorderRadius,
    },

    button: {
        backgroundColor: themeColors.buttonDefaultBG,
        borderRadius: variables.buttonBorderRadius,
        minHeight: variables.componentSizeLarge,
        justifyContent: 'center',
        ...spacing.ph3,
    },

    buttonContainer: {
        padding: 1,
        borderRadius: variables.buttonBorderRadius,
    },

    buttonText: {
        color: themeColors.text,
        fontFamily: fontFamily.EXP_NEUE_BOLD,
        fontSize: variables.fontSizeNormal,
        fontWeight: fontWeightBold,
        textAlign: 'center',
        flexShrink: 1,

        // It is needed to unset the Lineheight. We don't need it for buttons as button always contains single line of text.
        // It allows to vertically center the text.
        lineHeight: undefined,

        // Add 1px to the Button text to give optical vertical alignment.
        paddingBottom: 1,
    },

    buttonSmall: {
        borderRadius: variables.buttonBorderRadius,
        minHeight: variables.componentSizeSmall,
        paddingTop: 4,
        paddingHorizontal: 14,
        paddingBottom: 4,
        backgroundColor: themeColors.buttonDefaultBG,
    },

    buttonMedium: {
        borderRadius: variables.buttonBorderRadius,
        minHeight: variables.componentSizeNormal,
        paddingTop: 12,
        paddingRight: 16,
        paddingBottom: 12,
        paddingLeft: 16,
        backgroundColor: themeColors.buttonDefaultBG,
    },

    buttonLarge: {
        borderRadius: variables.buttonBorderRadius,
        minHeight: variables.componentSizeLarge,
        paddingTop: 8,
        paddingRight: 10,
        paddingBottom: 8,
        paddingLeft: 18,
        backgroundColor: themeColors.buttonDefaultBG,
    },

    buttonSmallText: {
        fontSize: variables.fontSizeSmall,
        fontFamily: fontFamily.EXP_NEUE_BOLD,
        fontWeight: fontWeightBold,
        textAlign: 'center',
    },

    buttonMediumText: {
        fontSize: variables.fontSizeLabel,
        fontFamily: fontFamily.EXP_NEUE_BOLD,
        fontWeight: fontWeightBold,
        textAlign: 'center',
    },

    buttonLargeText: {
        fontSize: variables.fontSizeNormal,
        fontFamily: fontFamily.EXP_NEUE_BOLD,
        fontWeight: fontWeightBold,
        textAlign: 'center',
    },

    buttonSuccess: {
        backgroundColor: themeColors.success,
        borderWidth: 0,
    },

    buttonSuccessDisabled: {
        opacity: 0.5,
    },

    buttonSuccessHovered: {
        backgroundColor: themeColors.successHover,
        borderWidth: 0,
    },

    buttonDanger: {
        backgroundColor: themeColors.danger,
        borderWidth: 0,
    },

    buttonDangerDisabled: {
        opacity: 0.5,
    },

    buttonDangerHovered: {
        backgroundColor: themeColors.dangerHover,
        borderWidth: 0,
    },

    buttonDisable: {
        backgroundColor: themeColors.buttonDefaultBG,
        borderWidth: 0,
    },

    buttonDivider: {
        width: 1,
        alignSelf: 'stretch',
        backgroundColor: themeColors.appBG,
        marginVertical: 1,
    },

    noRightBorderRadius: {
        borderTopRightRadius: 0,
        borderBottomRightRadius: 0,
    },

    noLeftBorderRadius: {
        borderTopLeftRadius: 0,
        borderBottomLeftRadius: 0,
    },

    buttonCTA: {
        paddingVertical: 6,
        ...spacing.mh4,
    },

    buttonCTAIcon: {
        marginRight: 22,

        // Align vertically with the Button text
        paddingBottom: 1,
        paddingTop: 1,
    },

    buttonConfirm: {
        margin: 20,
    },

    attachmentButtonBigScreen: {
        minWidth: 300,
        alignSelf: 'center',
    },

    buttonConfirmText: {
        paddingLeft: 20,
        paddingRight: 20,
    },

    buttonSuccessText: {
        color: themeColors.textLight,
    },

    buttonDangerText: {
        color: themeColors.textLight,
    },

    hoveredComponentBG: {
        backgroundColor: themeColors.hoverComponentBG,
    },

    activeComponentBG: {
        backgroundColor: themeColors.activeComponentBG,
    },

    fontWeightBold: {
        fontWeight: fontWeightBold,
    },

    touchableButtonImage: {
        alignItems: 'center',
        height: variables.componentSizeNormal,
        justifyContent: 'center',
        width: variables.componentSizeNormal,
    },

    visuallyHidden: {
        ...visibility('hidden'),
        overflow: 'hidden',
        width: 0,
        height: 0,
    },

    visibilityHidden: {
        ...visibility('hidden'),
    },

    loadingVBAAnimation: {
        width: 140,
        height: 140,
    },

    pickerSmall: (backgroundColor = themeColors.highlightBG) => ({
        inputIOS: {
            fontFamily: fontFamily.EXP_NEUE,
            fontSize: variables.fontSizeSmall,
            paddingLeft: 0,
            paddingRight: 17,
            paddingTop: 6,
            paddingBottom: 6,
            borderWidth: 0,
            color: themeColors.text,
            height: 26,
            opacity: 1,
            backgroundColor: 'transparent',
        },
        done: {
            color: themeColors.text,
        },
        modalViewMiddle: {
            backgroundColor: themeColors.border,
            borderTopWidth: 0,
        },
        modalViewBottom: {
            backgroundColor: themeColors.highlightBG,
        },
        inputWeb: {
            fontFamily: fontFamily.EXP_NEUE,
            fontSize: variables.fontSizeSmall,
            paddingLeft: 0,
            paddingRight: 17,
            paddingTop: 6,
            paddingBottom: 6,
            borderWidth: 0,
            color: themeColors.text,
            appearance: 'none',
            height: 26,
            opacity: 1,
            cursor: 'pointer',
            backgroundColor,
        },
        inputAndroid: {
            fontFamily: fontFamily.EXP_NEUE,
            fontSize: variables.fontSizeSmall,
            paddingLeft: 0,
            paddingRight: 17,
            paddingTop: 6,
            paddingBottom: 6,
            borderWidth: 0,
            color: themeColors.text,
            height: 26,
            opacity: 1,
            backgroundColor: 'transparent',
        },
        iconContainer: {
            top: 7,
            ...pointerEventsNone,
        },
        icon: {
            width: variables.iconSizeExtraSmall,
            height: variables.iconSizeExtraSmall,
        },
    }),

    badge: {
        backgroundColor: themeColors.border,
        borderRadius: 14,
        height: variables.iconSizeNormal,
        flexDirection: 'row',
        paddingHorizontal: 7,
        alignItems: 'center',
    },

    badgeSuccess: {
        backgroundColor: themeColors.success,
    },

    badgeSuccessPressed: {
        backgroundColor: themeColors.successHover,
    },

    badgeDanger: {
        backgroundColor: themeColors.danger,
    },

    badgeDangerPressed: {
        backgroundColor: themeColors.dangerPressed,
    },

    badgeText: {
        color: themeColors.text,
        fontSize: variables.fontSizeSmall,
        lineHeight: variables.lineHeightNormal,
        ...whiteSpace.noWrap,
    },

    border: {
        borderWidth: 1,
        borderRadius: variables.componentBorderRadius,
        borderColor: themeColors.border,
    },

    borderColorFocus: {
        borderColor: themeColors.borderFocus,
    },

    borderColorDanger: {
        borderColor: themeColors.danger,
    },

    headerText: {
        color: themeColors.heading,
        fontFamily: fontFamily.EXP_NEUE_BOLD,
        fontSize: variables.fontSizeNormal,
        fontWeight: fontWeightBold,
    },

    headerGap: {
        height: 12,
    },

    pushTextRight: {
        left: 100000,
    },

    reportOptions: {
        marginLeft: 8,
    },

    chatItemComposeSecondaryRow: {
        height: 15,
        marginBottom: 5,
        marginTop: 5,
    },

    chatItemComposeSecondaryRowSubText: {
        color: themeColors.textSupporting,
        fontFamily: fontFamily.EXP_NEUE,
        fontSize: variables.fontSizeSmall,
        lineHeight: variables.lineHeightSmall,
    },

    chatItemComposeSecondaryRowOffset: {
        marginLeft: variables.chatInputSpacing,
    },

    offlineIndicator: {
        marginLeft: variables.chatInputSpacing,
    },

    offlineIndicatorMobile: {
        paddingLeft: 20,
        paddingBottom: 9,
    },

    offlineIndicatorRow: {
        height: 25,
    },

    // Actions
    actionAvatar: {
        borderRadius: 20,
    },

    componentHeightLarge: {
        height: variables.inputHeight,
    },

    calendarHeader: {
        height: 50,
        flexDirection: 'row',
        justifyContent: 'space-between',
        alignItems: 'center',
        paddingHorizontal: 15,
        paddingRight: 5,
    },

    calendarDayRoot: {
        flex: 1,
        height: 45,
        justifyContent: 'center',
        alignItems: 'center',
    },

    calendarDayContainer: {
        width: 30,
        height: 30,
        justifyContent: 'center',
        alignItems: 'center',
        borderRadius: 15,
    },

    calendarDayContainerSelected: {
        backgroundColor: themeColors.buttonDefaultBG,
    },

    calendarButtonDisabled: {
        opacity: 0.5,
    },

    textInputContainer: {
        flex: 1,
        justifyContent: 'center',
        height: '100%',
        backgroundColor: 'transparent',
        borderBottomWidth: 2,
        borderColor: themeColors.border,
        overflow: 'hidden',
    },

    textInputLabel: {
        position: 'absolute',
        left: 0,
        top: 0,
        fontSize: variables.fontSizeNormal,
        color: themeColors.textSupporting,
        fontFamily: fontFamily.EXP_NEUE,
        width: '100%',
    },

    textInputLabelBackground: {
        position: 'absolute',
        top: 0,
        width: '100%',
        height: 23,
        backgroundColor: themeColors.componentBG,
    },

    textInputLabelDesktop: {
        transformOrigin: 'left center',
    },

    textInputLabelTransformation: (translateY, translateX, scale) => ({
        transform: [
            {translateY},
            {translateX},
            {scale},
        ],
    }),

    baseTextInput: {
        fontFamily: fontFamily.EXP_NEUE,
        fontSize: variables.fontSizeNormal,
        lineHeight: variables.lineHeightXLarge,
        color: themeColors.text,
        paddingTop: 23,
        paddingBottom: 8,
        paddingLeft: 0,
        borderWidth: 0,
    },

    textInputMultiline: {
        scrollPadding: '23px 0 0 0',
    },

    textInputMultilineContainer: {
        paddingTop: 23,
    },

    textInputAndIconContainer: {
        flex: 1,
        height: '100%',
        zIndex: -1,
        flexDirection: 'row',
    },

    textInputDesktop: addOutlineWidth({}, 0),

    textInputIconContainer: {
        paddingHorizontal: 11,
        justifyContent: 'center',
        margin: 1,
    },

    secureInput: {
        borderTopRightRadius: 0,
        borderBottomRightRadius: 0,
    },

    textInput: {
        backgroundColor: 'transparent',
        borderRadius: variables.componentBorderRadiusNormal,
        height: variables.inputComponentSizeNormal,
        borderColor: themeColors.border,
        borderWidth: 1,
        color: themeColors.text,
        fontFamily: fontFamily.EXP_NEUE,
        fontSize: variables.fontSizeNormal,
        paddingLeft: 12,
        paddingRight: 12,
        paddingTop: 10,
        paddingBottom: 10,
        textAlignVertical: 'center',
    },

    textInputPrefixWrapper: {
        position: 'absolute',
        left: 0,
        top: 0,
        height: variables.inputHeight,
        display: 'flex',
        flexDirection: 'row',
        alignItems: 'center',
        paddingTop: 23,
        paddingBottom: 8,
    },

    textInputPrefix: {
        color: themeColors.text,
        fontFamily: fontFamily.EXP_NEUE,
        fontSize: variables.fontSizeNormal,
        textAlignVertical: 'center',
    },

    pickerContainer: {
        borderBottomWidth: 2,
        paddingLeft: 0,
        borderStyle: 'solid',
        borderColor: themeColors.border,
        justifyContent: 'center',
        backgroundColor: 'transparent',
        height: variables.inputHeight,
        overflow: 'hidden',
    },

    pickerContainerSmall: {
        height: variables.inputHeightSmall,
    },

    pickerLabel: {
        position: 'absolute',
        left: 0,
        top: 6,
        zIndex: 1,
    },

    picker: (disabled = false, backgroundColor = themeColors.appBG) => ({
        iconContainer: {
            top: Math.round(variables.inputHeight * 0.5) - 11,
            right: 0,
            ...pointerEventsNone,
        },

        inputWeb: {
            appearance: 'none',
            cursor: disabled ? 'not-allowed' : 'pointer',
            ...picker,
            backgroundColor,
        },

        inputIOS: {
            ...picker,
        },
        done: {
            color: themeColors.text,
        },
        modalViewMiddle: {
            backgroundColor: themeColors.border,
            borderTopWidth: 0,
        },
        modalViewBottom: {
            backgroundColor: themeColors.highlightBG,
        },

        inputAndroid: {
            ...picker,
        },
    }),

    disabledText: {
        color: themeColors.icon,
    },

    inputDisabled: {
        backgroundColor: themeColors.highlightBG,
        color: themeColors.icon,
    },

    noOutline: addOutlineWidth({}, 0),

    errorOutline: {
        borderColor: themeColors.danger,
    },

    textLabelSupporting: {
        fontFamily: fontFamily.EXP_NEUE,
        fontSize: variables.fontSizeLabel,
        color: themeColors.textSupporting,
    },

    lh16: {
        lineHeight: 16,
    },

    formHelp: {
        color: themeColors.textSupporting,
        fontSize: variables.fontSizeLabel,
        lineHeight: variables.lineHeightLarge,
        marginBottom: 4,
    },

    formError: {
        color: themeColors.textError,
        fontSize: variables.fontSizeLabel,
        lineHeight: variables.formErrorLineHeight,
        marginBottom: 4,
    },

    formSuccess: {
        color: themeColors.success,
        fontSize: variables.fontSizeLabel,
        lineHeight: 18,
        marginBottom: 4,
    },

    signInPage: {
        backgroundColor: themeColors.sidebar,
        minHeight: '100%',
        flex: 1,
    },

    signInPageInner: {
        marginLeft: 'auto',
        marginRight: 'auto',
        height: '100%',
        width: '100%',
    },

    signInPageContentTopSpacer: {
        maxHeight: 132,
        minHeight: 24,
    },

    signInPageLeftContainer: {
        paddingLeft: 40,
        paddingRight: 40,
    },

    signInPageLeftContainerWide: {
        maxWidth: 360,
    },

    signInPageWelcomeFormContainer: {
        maxWidth: 300,
    },

    signInPageWelcomeTextContainer: {
        width: 300,
    },

    changeExpensifyLoginLinkContainer: {
        flexDirection: 'row',
        flexWrap: 'wrap',
        ...wordBreak.breakWord,
    },

    // Sidebar Styles
    sidebar: {
        backgroundColor: themeColors.sidebar,
        height: '100%',
    },

    sidebarFooter: {
        alignItems: 'center',
        display: 'flex',
        justifyContent: 'center',
        paddingVertical: variables.lineHeightXLarge,
        width: '100%',
    },

    sidebarAvatar: {
        backgroundColor: themeColors.icon,
        borderRadius: 20,
        height: variables.componentSizeNormal,
        width: variables.componentSizeNormal,
    },

    statusIndicator: {
        borderColor: themeColors.sidebar,
        backgroundColor: themeColors.danger,
        borderRadius: 6,
        borderWidth: 2,
        position: 'absolute',
        right: -1,
        bottom: -1,
        height: 12,
        width: 12,
        zIndex: 10,
    },

    statusIndicatorLarge: {
        borderColor: themeColors.componentBG,
        backgroundColor: themeColors.danger,
        borderRadius: 8,
        borderWidth: 2,
        position: 'absolute',
        right: 4,
        bottom: 4,
        height: 16,
        width: 16,
        zIndex: 10,
    },

    statusIndicatorOnline: {
        backgroundColor: themeColors.success,
    },

    avatarWithIndicator: {
        errorDot: {
            borderColor: themeColors.sidebar,
            borderRadius: 6,
            borderWidth: 2,
            position: 'absolute',
            right: -1,
            bottom: -1,
            height: 12,
            width: 12,
            zIndex: 10,
        },
    },

    floatingActionButtonContainer: {
        position: 'absolute',
        right: 20,

        // The bottom of the floating action button should align with the bottom of the compose box.
        // The value should be equal to the height + marginBottom + marginTop of chatItemComposeSecondaryRow
        bottom: 25,
    },

    floatingActionButton: {
        backgroundColor: themeColors.success,
        height: variables.componentSizeLarge,
        width: variables.componentSizeLarge,
        borderRadius: 999,
        alignItems: 'center',
        justifyContent: 'center',
    },

    sidebarFooterUsername: {
        color: themeColors.heading,
        fontSize: variables.fontSizeLabel,
        fontWeight: '700',
        width: 200,
        textOverflow: 'ellipsis',
        overflow: 'hidden',
        ...whiteSpace.noWrap,
    },

    sidebarFooterLink: {
        color: themeColors.textSupporting,
        fontSize: variables.fontSizeSmall,
        textDecorationLine: 'none',
        fontFamily: fontFamily.EXP_NEUE,
        lineHeight: 20,
    },

    sidebarListContainer: {
        scrollbarWidth: 'none',
        paddingBottom: 4,
    },

    sidebarListItem: {
        justifyContent: 'center',
        textDecorationLine: 'none',
    },

    onlyEmojisText: {
        fontSize: variables.fontSizeOnlyEmojis,
        lineHeight: variables.fontSizeOnlyEmojisHeight,
    },

    createMenuPositionSidebar: {
        left: 18,
        bottom: 100,
    },

    createMenuPositionProfile: {
        right: 18,
        top: 180,
    },

    createMenuPositionReportActionCompose: {
        left: 18 + variables.sideBarWidth,
        bottom: 75,
    },

    createMenuPositionRightSidepane: {
        right: 18,
        bottom: 75,
    },

    createMenuContainer: {
        width: variables.sideBarWidth - 40,
        paddingVertical: 12,
    },

    createMenuHeaderText: {
        fontFamily: fontFamily.EXP_NEUE,
        fontSize: variables.fontSizeLabel,
        color: themeColors.heading,
    },

    popoverMenuItem: {
        flexDirection: 'row',
        borderRadius: 0,
        paddingHorizontal: 20,
        paddingVertical: 12,
        justifyContent: 'space-between',
        width: '100%',
    },

    popoverMenuIcon: {
        width: variables.componentSizeNormal,
        height: variables.componentSizeNormal,
        justifyContent: 'center',
        alignItems: 'center',
    },

    popoverMenuIconEmphasized: {
        backgroundColor: themeColors.iconSuccessFill,
        borderRadius: variables.componentSizeLarge / 2,
    },

    popoverMenuText: {
        fontSize: variables.fontSizeNormal,
        color: themeColors.heading,
    },

    menuItemTextContainer: {
        minHeight: variables.componentSizeNormal,
    },

    chatLinkRowPressable: {
        minWidth: 0,
        textDecorationLine: 'none',
        flex: 1,
    },

    sidebarLink: {
        textDecorationLine: 'none',
    },

    sidebarLinkInner: {
        alignItems: 'center',
        flexDirection: 'row',
        paddingLeft: 20,
        paddingRight: 20,
    },

    sidebarLinkText: {
        color: themeColors.textSupporting,
        fontSize: variables.fontSizeNormal,
        textDecorationLine: 'none',
        overflow: 'hidden',
    },

    sidebarLinkHover: {
        backgroundColor: themeColors.sidebarHover,
    },

    sidebarLinkActive: {
        backgroundColor: themeColors.border,
        textDecorationLine: 'none',
    },

    sidebarLinkTextBold: {
        fontWeight: '700',
        color: themeColors.heading,
    },

    sidebarLinkActiveText: {
        color: themeColors.textSupporting,
        fontSize: variables.fontSizeNormal,
        textDecorationLine: 'none',
        overflow: 'hidden',
    },

    optionItemAvatarNameWrapper: {
        minWidth: 0,
        flex: 1,
    },

    optionDisplayName: {
        fontFamily: fontFamily.EXP_NEUE,
        height: variables.alternateTextHeight,
        lineHeight: variables.lineHeightXLarge,
        ...whiteSpace.noWrap,
    },

    optionDisplayNameCompact: {
        minWidth: 'auto',
        flexBasis: 'auto',
        flexGrow: 0,
        flexShrink: 1,
    },

    displayNameTooltipEllipsis: {
        position: 'absolute',
        opacity: 0,
        right: 0,
        bottom: 0,
    },

    optionAlternateText: {
        minHeight: variables.alternateTextHeight,
        lineHeight: variables.lineHeightXLarge,
    },

    optionAlternateTextCompact: {
        flexShrink: 1,
        flexGrow: 1,
        flexBasis: 'auto',
        ...optionAlternateTextPlatformStyles,
    },

    optionRow: {
        minHeight: variables.optionRowHeight,
        paddingTop: 12,
        paddingBottom: 12,
    },

    optionRowCompact: {
        height: variables.optionRowHeightCompact,
        paddingTop: 12,
        paddingBottom: 12,
    },

    optionsListSectionHeader: {
        height: variables.optionsListSectionHeaderHeight,
    },

    appContent: {
        backgroundColor: themeColors.appBG,
        overflow: 'hidden',

        // Starting version 6.3.2 @react-navigation/drawer adds "user-select: none;" to its container.
        // We add user-select-auto to the inner component to prevent incorrect triple-click text selection.
        // For further explanation see - https://github.com/Expensify/App/pull/12730/files#r1022883823
        userSelect: 'auto',
        WebkitUserSelect: 'auto',
    },

    appContentHeader: {
        borderBottomWidth: 1,
        borderColor: themeColors.border,
        height: variables.contentHeaderHeight,
        justifyContent: 'center',
        display: 'flex',
        paddingRight: 20,
    },

    appContentHeaderTitle: {
        alignItems: 'center',
        flexDirection: 'row',
    },

    LHNToggle: {
        alignItems: 'center',
        height: variables.contentHeaderHeight,
        justifyContent: 'center',
        paddingRight: 10,
        paddingLeft: 20,
    },

    LHNToggleIcon: {
        height: 15,
        width: 18,
    },

    chatContent: {
        flex: 4,
        justifyContent: 'flex-end',
    },

    chatContentScrollView: {
        flexGrow: 1,
        justifyContent: 'flex-start',
        paddingVertical: 16,
    },

    // Chat Item
    chatItem: {
        display: 'flex',
        flexDirection: 'row',
        paddingTop: 8,
        paddingBottom: 8,
        paddingLeft: 20,
        paddingRight: 20,
    },

    chatItemRightGrouped: {
        flexGrow: 1,
        flexShrink: 1,
        flexBasis: 0,
        position: 'relative',
        marginLeft: variables.chatInputSpacing,
    },

    chatItemRight: {
        flexGrow: 1,
        flexShrink: 1,
        flexBasis: 0,
        position: 'relative',
    },

    chatItemMessageHeader: {
        alignItems: 'center',
        display: 'flex',
        flexDirection: 'row',
        flexWrap: 'nowrap',
    },

    chatItemMessageHeaderSender: {
        color: themeColors.heading,
        fontFamily: fontFamily.EXP_NEUE_BOLD,
        fontSize: variables.fontSizeNormal,
        fontWeight: fontWeightBold,
        lineHeight: variables.lineHeightXLarge,
        ...wordBreak.breakWord,
    },

    chatItemMessageHeaderTimestamp: {
        flexShrink: 0,
        color: themeColors.textSupporting,
        fontSize: variables.fontSizeSmall,
        paddingTop: 2,
    },

    chatItemMessage: {
        color: themeColors.text,
        fontSize: variables.fontSizeNormal,
        fontFamily: fontFamily.EXP_NEUE,
        lineHeight: variables.lineHeightXLarge,
        maxWidth: '100%',
        cursor: 'auto',
        ...whiteSpace.preWrap,
        ...wordBreak.breakWord,
    },

    chatItemMessageLink: {
        color: themeColors.link,
        fontSize: variables.fontSizeNormal,
        fontFamily: fontFamily.EXP_NEUE,
        lineHeight: variables.lineHeightXLarge,
    },

    chatItemComposeWithFirstRow: {
        minHeight: 90,
    },

    chatItemFullComposeRow: {
        ...sizing.h100,
    },

    chatItemComposeBoxColor: {
        borderColor: themeColors.border,
    },

    chatItemComposeBoxFocusedColor: {
        borderColor: themeColors.borderFocus,
    },

    chatItemComposeBox: {
        backgroundColor: themeColors.componentBG,
        borderWidth: 1,
        borderRadius: variables.componentBorderRadiusRounded,
        minHeight: variables.componentSizeNormal,
    },

    chatItemFullComposeBox: {
        ...flex.flex1,
        ...sizing.h100,
    },

    chatFooter: {
        paddingLeft: 20,
        paddingRight: 20,
        display: 'flex',
        backgroundColor: themeColors.appBG,
    },

    chatFooterFullCompose: {
        flex: 1,
    },

    // Be extremely careful when editing the compose styles, as it is easy to introduce regressions.
    // Make sure you run the following tests against any changes: #12669
    textInputCompose: addOutlineWidth({
        backgroundColor: themeColors.componentBG,
        borderColor: themeColors.border,
        color: themeColors.text,
        fontFamily: fontFamily.EMOJI_TEXT_FONT,
        fontSize: variables.fontSizeNormal,
        borderWidth: 0,
        height: 'auto',
        lineHeight: variables.lineHeightXLarge,
        ...overflowXHidden,

        // On Android, multiline TextInput with height: 'auto' will show extra padding unless they are configured with
        // paddingVertical: 0, alignSelf: 'center', and textAlignVertical: 'center'

        paddingHorizontal: variables.avatarChatSpacing,
        paddingTop: 0,
        paddingBottom: 0,
        alignSelf: 'center',
        textAlignVertical: 'center',
    }, 0),

    textInputFullCompose: {
        alignSelf: 'stretch',
        flex: 1,
        maxHeight: '100%',
        textAlignVertical: 'top',
    },

    editInputComposeSpacing: {
        backgroundColor: themeColors.transparent,
        marginVertical: 6,
    },

    // composer padding should not be modified unless thoroughly tested against the cases in this PR: #12669
    textInputComposeSpacing: {
        paddingVertical: 5,
        ...flex.flexRow,
        flex: 1,
    },

    chatItemSubmitButton: {
        alignSelf: 'flex-end',
        borderRadius: variables.componentBorderRadiusRounded,
        backgroundColor: themeColors.transparent,
        height: 32,
        padding: 6,
        margin: 3,
        justifyContent: 'center',
    },

    emojiPickerContainer: {
        backgroundColor: themeColors.componentBG,
    },

    emojiPickerList: {
        height: 288,
        width: '100%',
        ...spacing.ph4,
    },
    emojiPickerListLandscape: {
        height: 240,
    },

    emojiHeaderContainer: {
        backgroundColor: themeColors.componentBG,
        display: 'flex',
        height: CONST.EMOJI_PICKER_HEADER_HEIGHT,
        justifyContent: 'center',
        width: '100%',
    },

    emojiSkinToneTitle: {
        backgroundColor: themeColors.componentBG,
        width: '100%',
        ...spacing.pv1,
        fontFamily: fontFamily.EXP_NEUE_BOLD,
        fontWeight: fontWeightBold,
        color: themeColors.heading,
        fontSize: variables.fontSizeSmall,
    },

    // Emoji Picker Styles
    emojiText: {
        fontFamily: fontFamily.EMOJI_TEXT_FONT,
        textAlign: 'center',
        fontSize: variables.emojiSize,
        ...spacing.pv0,
        ...spacing.ph0,
        lineHeight: variables.emojiLineHeight,
    },

    emojiItem: {
        width: '12.5%',
        textAlign: 'center',
        borderRadius: 8,
        paddingTop: 2,
        paddingBottom: 2,
        height: CONST.EMOJI_PICKER_ITEM_HEIGHT,
    },

    emojiItemHighlighted: {
        transition: '0.2s ease',
        backgroundColor: themeColors.buttonDefaultBG,
    },

    emojiItemKeyboardHighlighted: {
        transition: '0.2s ease',
        borderWidth: 1,
        borderColor: themeColors.link,
        borderRadius: variables.buttonBorderRadius,
    },

    categoryShortcutButton: {
        flex: 1,
        borderRadius: 8,
        height: CONST.EMOJI_PICKER_ITEM_HEIGHT,
        alignItems: 'center',
        justifyContent: 'center',
    },

    chatItemEmojiButton: {
        alignSelf: 'flex-end',
        borderRadius: variables.buttonBorderRadius,
        height: 32,
        marginVertical: 3,
        paddingHorizontal: 6,
        justifyContent: 'center',
    },

    editChatItemEmojiWrapper: {
        marginRight: 3,
        alignSelf: 'flex-end',
    },

    hoveredButton: {
        backgroundColor: themeColors.buttonHoveredBG,
    },

    chatItemAttachBorder: {
        borderRightColor: themeColors.border,
        borderRightWidth: 1,
    },

    composerSizeButton: {
        alignSelf: 'center',
        height: 32,
        width: 32,
        padding: 6,
        margin: 3,
        borderRadius: variables.componentBorderRadiusRounded,
        backgroundColor: themeColors.transparent,
    },

    chatItemAttachmentPlaceholder: {
        backgroundColor: themeColors.sidebar,
        borderColor: themeColors.border,
        borderWidth: 1,
        borderRadius: variables.componentBorderRadiusNormal,
        height: 150,
        textAlign: 'center',
        verticalAlign: 'middle',
        width: 200,
    },

    chatSwticherPillWrapper: {
        marginTop: 5,
        marginRight: 4,
    },

    navigationModalOverlay: {
        userSelect: 'none',
        WebkitUserSelect: 'none',
        position: 'absolute',
        width: '100%',
        height: '100%',
        transform: [{
            translateX: -variables.sideBarWidth,
        }],
    },

    sidebarVisible: {
        borderRightWidth: 1,
    },

    sidebarHidden: {
        width: 0,
        borderRightWidth: 0,
    },

    exampleCheckImage: {
        width: '100%',
        height: 80,
        borderColor: themeColors.border,
        borderWidth: 1,
        borderRadius: variables.componentBorderRadiusNormal,
    },

    singleAvatar: {
        height: 24,
        width: 24,
        backgroundColor: themeColors.icon,
        borderRadius: 24,
    },

    horizontalStackedAvatar: {
        height: 28,
        width: 28,
        backgroundColor: themeColors.appBG,
        paddingTop: 2,
        alignItems: 'center',
    },

    singleSubscript: {
        height: variables.iconSizeNormal,
        width: variables.iconSizeNormal,
        backgroundColor: themeColors.icon,
        borderRadius: 20,
        zIndex: 1,
    },

    singleAvatarSmall: {
        height: 18,
        width: 18,
        backgroundColor: themeColors.icon,
        borderRadius: 18,
    },

    secondAvatar: {
        position: 'absolute',
        right: -18,
        bottom: -18,
        borderWidth: 3,
        borderRadius: 30,
        borderColor: 'transparent',
    },

    secondAvatarSmall: {
        position: 'absolute',
        right: -13,
        bottom: -13,
        borderWidth: 3,
        borderRadius: 18,
        borderColor: 'transparent',
    },

    secondAvatarSubscript: {
        position: 'absolute',
        right: -4,
        bottom: -2,
        borderWidth: 2,
        borderRadius: 18,
        borderColor: 'transparent',
    },

    secondAvatarSubscriptCompact: {
        position: 'absolute',
        bottom: -1,
        right: -1,
        borderWidth: 1,
        borderRadius: 18,
        borderColor: 'transparent',
    },

    leftSideLargeAvatar: {
        left: 15,
    },

    rightSideLargeAvatar: {
        right: 15,
        zIndex: 2,
        borderWidth: 4,
        borderRadius: 100,
    },

    secondAvatarInline: {
        bottom: -3,
        right: -25,
        borderWidth: 3,
        borderRadius: 18,
        borderColor: themeColors.cardBorder,
        backgroundColor: themeColors.appBG,
    },

    avatarLarge: {
        width: variables.avatarSizeLarge,
        height: variables.avatarSizeLarge,
    },

    avatarNormal: {
        height: variables.componentSizeNormal,
        width: variables.componentSizeNormal,
        borderRadius: variables.componentSizeNormal,
    },

    avatarSmall: {
        height: variables.avatarSizeSmall,
        width: variables.avatarSizeSmall,
        borderRadius: variables.avatarSizeSmall,
    },

    avatarInnerText: {
        color: themeColors.textLight,
        fontSize: variables.fontSizeSmall,
        lineHeight: undefined,
        marginLeft: -3,
        textAlign: 'center',
    },

    avatarInnerTextSmall: {
        color: themeColors.textLight,
        fontSize: variables.fontSizeExtraSmall,
        lineHeight: undefined,
        marginLeft: -2,
        textAlign: 'center',
    },

    avatarSpace: {
        top: 3,
        left: 3,
    },

    avatar: {
        backgroundColor: themeColors.sidebar,
        borderColor: themeColors.sidebar,
    },

    focusedAvatar: {
        backgroundColor: themeColors.border,
        borderColor: themeColors.border,
    },

    emptyAvatar: {
        marginRight: variables.avatarChatSpacing,
        height: variables.avatarSizeNormal,
        width: variables.avatarSizeNormal,
    },

    emptyAvatarSmall: {
        marginRight: variables.avatarChatSpacing - 4,
        height: variables.avatarSizeSmall,
        width: variables.avatarSizeSmall,
    },

    horizontalStackedAvatar1: {
        left: -19,
        top: -79,
        zIndex: 2,
    },

    horizontalStackedAvatar2: {
        left: 1,
        top: -51,
        zIndex: 3,
    },

    horizontalStackedAvatar3: {
        left: 21,
        top: -23,
        zIndex: 4,
    },

    horizontalStackedAvatar4: {
        top: 5,
        left: 41,
        zIndex: 5,
    },

    horizontalStackedAvatar4Overlay: {
        top: -107,
        left: 41,
        height: 28,
        width: 28,
        borderWidth: 2,
        borderStyle: 'solid',
        zIndex: 6,
    },

    modalViewContainer: {
        alignItems: 'center',
        flex: 1,
    },

    borderTop: {
        borderTopWidth: variables.borderTopWidth,
        borderColor: themeColors.border,
    },

    borderTopRounded: {
        borderTopWidth: 1,
        borderColor: themeColors.border,
        borderTopLeftRadius: variables.componentBorderRadiusNormal,
        borderTopRightRadius: variables.componentBorderRadiusNormal,
    },

    borderBottomRounded: {
        borderBottomWidth: 1,
        borderColor: themeColors.border,
        borderBottomLeftRadius: variables.componentBorderRadiusNormal,
        borderBottomRightRadius: variables.componentBorderRadiusNormal,
    },

    borderBottom: {
        borderBottomWidth: 1,
        borderColor: themeColors.border,
    },

    borderNone: {
        borderWidth: 0,
        borderBottomWidth: 0,
    },

    borderRight: {
        borderRightWidth: 1,
        borderColor: themeColors.border,
    },

    borderLeft: {
        borderLeftWidth: 1,
        borderColor: themeColors.border,
    },

    pointerEventsNone,

    pointerEventsAuto,

    headerBar: {
        overflow: 'hidden',
        justifyContent: 'center',
        display: 'flex',
        paddingLeft: 20,
        height: variables.contentHeaderHeight,
        width: '100%',
    },

    imageViewContainer: {
        width: '100%',
        height: '100%',
        alignItems: 'center',
        justifyContent: 'center',
    },

    imageModalPDF: {
        flex: 1,
        backgroundColor: themeColors.modalBackground,
    },

    PDFView: {
        // `display: grid` is not supported in native platforms!
        // It's being used on Web/Desktop only to vertically center short PDFs,
        // while preventing the overflow of the top of long PDF files.
        display: 'grid',
        backgroundColor: themeColors.modalBackground,
        width: '100%',
        height: '100%',
        justifyContent: 'center',
        overflow: 'hidden',
        overflowY: 'auto',
        alignItems: 'center',
    },

    pdfPasswordForm: {
        wideScreenWidth: {
            width: 350,
        },
    },

    modalCenterContentContainer: {
        flex: 1,
        flexDirection: 'column',
        justifyContent: 'center',
        alignItems: 'center',
        backgroundColor: themeColors.modalBackdrop,
    },

    imageModalImageCenterContainer: {
        alignItems: 'center',
        flex: 1,
        justifyContent: 'center',
        width: '100%',
    },

    defaultAttachmentView: {
        backgroundColor: themeColors.sidebar,
        borderRadius: variables.componentBorderRadiusNormal,
        borderWidth: 1,
        borderColor: themeColors.border,
        flexDirection: 'row',
        padding: 20,
        alignItems: 'center',
    },

    notFoundSafeArea: {
        flex: 1,
        backgroundColor: themeColors.heading,
    },

    notFoundView: {
        flex: 1,
        alignItems: 'center',
        paddingTop: 40,
        paddingBottom: 40,
        justifyContent: 'space-between',
    },

    notFoundLogo: {
        width: 202,
        height: 63,
    },

    notFoundContent: {
        alignItems: 'center',
    },

    notFoundTextHeader: {
        ...headlineFont,
        color: themeColors.heading,
        fontSize: variables.fontSizeXLarge,
        marginTop: 20,
        marginBottom: 8,
        textAlign: 'center',
    },

    notFoundTextBody: {
        color: themeColors.componentBG,
        fontFamily: fontFamily.EXP_NEUE_BOLD,
        fontWeight: fontWeightBold,
        fontSize: 15,
    },

    notFoundButtonText: {
        color: themeColors.link,
        fontFamily: fontFamily.EXP_NEUE_BOLD,
        fontWeight: fontWeightBold,
        fontSize: 15,
    },

    blockingViewContainer: {
        paddingBottom: variables.contentHeaderHeight,
    },

    defaultModalContainer: {
        backgroundColor: themeColors.componentBG,
        borderColor: themeColors.transparent,
    },

    reportActionContextMenuMiniButton: {
        ...spacing.p1,
        ...spacing.mv1,
        ...spacing.mh1,
        ...{borderRadius: variables.buttonBorderRadius},
    },

    reportActionSystemMessageContainer: {
        marginLeft: 42,
    },

    reportDetailsTitleContainer: {
        ...flex.dFlex,
        ...flex.flexColumn,
        ...flex.alignItemsCenter,
        ...spacing.mt4,
        height: 170,
    },

    reportDetailsRoomInfo: {
        ...flex.flex1,
        ...flex.dFlex,
        ...flex.flexColumn,
        ...flex.alignItemsCenter,
    },

    reportSettingsVisibilityText: {
        textTransform: 'capitalize',
    },

    reportTransactionWrapper: {
        paddingVertical: 8,
        display: 'flex',
        flexDirection: 'row',
    },

    settingsPageBackground: {
        flexDirection: 'column',
        width: '100%',
        flexGrow: 1,
    },

    settingsPageBody: {
        width: '100%',
        justifyContent: 'space-around',
    },

    settingsPageColumn: {
        width: '100%',
        alignItems: 'center',
        justifyContent: 'space-around',
    },

    settingsPageContainer: {
        justifyContent: 'space-between',
        alignItems: 'center',
        width: '100%',
    },

    roomHeaderAvatarSize: {
        height: variables.componentSizeLarge,
        width: variables.componentSizeLarge,
    },

    roomHeaderAvatar: {
        backgroundColor: themeColors.appBG,
        marginLeft: -16,
        borderRadius: 100,
        borderColor: themeColors.componentBG,
        borderWidth: 4,
    },

    roomHeaderAvatarOverlay: {
        position: 'absolute',
        top: 0,
        right: 0,
        bottom: 0,
        left: 0,
        backgroundColor: themeColors.overlay,
        opacity: variables.overlayOpacity,
        borderRadius: 88,
    },

    avatarInnerTextChat: {
        color: themeColors.textLight,
        fontSize: variables.fontSizeXLarge,
        fontFamily: fontFamily.EXP_NEW_KANSAS_MEDIUM,
        textAlign: 'center',
        fontWeight: 'normal',
        position: 'absolute',
        width: 88,
        left: -16,
    },

    svgAvatarBorder: {
        borderRadius: 100,
        overflow: 'hidden',
    },

    displayName: {
        fontSize: variables.fontSizeLarge,
        fontFamily: fontFamily.EXP_NEUE_BOLD,
        fontWeight: fontWeightBold,
        color: themeColors.heading,
    },

    pageWrapper: {
        width: '100%',
        alignItems: 'center',
        padding: 20,
    },

    avatarSectionWrapper: {
        width: '100%',
        alignItems: 'center',
        paddingHorizontal: 20,
        paddingBottom: 20,
    },

    selectCircle: {
        width: variables.componentSizeSmall,
        height: variables.componentSizeSmall,
        borderColor: themeColors.border,
        borderWidth: 1,
        borderRadius: variables.componentSizeSmall / 2,
        justifyContent: 'center',
        alignItems: 'center',
        backgroundColor: themeColors.componentBG,
        marginLeft: 8,
    },

    unreadIndicatorContainer: {
        position: 'absolute',
        top: -10,
        left: 0,
        width: '100%',
        height: 20,
        paddingHorizontal: 20,
        flexDirection: 'row',
        alignItems: 'center',
        zIndex: 1,
        cursor: 'default',
    },

    unreadIndicatorLine: {
        height: 1,
        backgroundColor: themeColors.unreadIndicator,
        flexGrow: 1,
        marginRight: 8,
        opacity: 0.5,
    },

    unreadIndicatorText: {
        color: themeColors.unreadIndicator,
        fontFamily: fontFamily.EXP_NEUE_BOLD,
        fontSize: variables.fontSizeSmall,
        fontWeight: fontWeightBold,
        textTransform: 'capitalize',
    },

    flipUpsideDown: {
        transform: [{rotate: '180deg'}],
    },

    navigationSceneContainer: {
        backgroundColor: themeColors.appBG,
    },

    navigationScreenCardStyle: {
        backgroundColor: themeColors.appBG,
        height: '100%',
    },

    navigationSceneFullScreenWrapper: {
        borderRadius: variables.componentBorderRadiusCard,
        overflow: 'hidden',
        height: '100%',
    },

    invisible: {
        position: 'absolute',
        opacity: 0,
    },

    containerWithSpaceBetween: {
        justifyContent: 'space-between',
        width: '100%',
        flex: 1,
    },

    detailsPageSectionContainer: {
        alignSelf: 'flex-start',
    },

    attachmentModalArrowsContainer: {
        display: 'flex',
        justifyContent: 'center',
        cursor: 'unset',
        height: '100%',
        width: '100%',
    },

    leftAttachmentArrow: {
        zIndex: 23,
        position: 'absolute',
        left: 32,
    },

    rightAttachmentArrow: {
        zIndex: 23,
        position: 'absolute',
        right: 32,
    },

    arrowIcon: {
        height: 52,
        width: 52,
    },

    detailsPageSectionVersion: {
        alignSelf: 'center',
        color: themeColors.textSupporting,
        fontSize: variables.fontSizeSmall,
        height: 24,
        lineHeight: 20,
    },

    switchTrack: {
        width: 50,
        height: 28,
        justifyContent: 'center',
        borderRadius: 20,
        padding: 15,
        backgroundColor: themeColors.success,
    },

    switchInactive: {
        backgroundColor: themeColors.border,
    },

    switchThumb: {
        width: 22,
        height: 22,
        borderRadius: 11,
        position: 'absolute',
        left: 4,
        backgroundColor: themeColors.appBG,
    },

    radioButtonContainer: {
        backgroundColor: themeColors.componentBG,
        borderRadius: 10,
        height: 20,
        width: 20,
        borderColor: themeColors.icon,
        borderWidth: 1,
        justifyContent: 'center',
        alignItems: 'center',
    },

    checkboxContainer: {
        backgroundColor: themeColors.componentBG,
        borderRadius: 2,
        height: 20,
        width: 20,
        borderColor: themeColors.icon,
        borderWidth: 1,
        justifyContent: 'center',
        alignItems: 'center',
    },

    checkedContainer: {
        backgroundColor: themeColors.checkBox,
    },

    iouAmountText: {
        ...headlineFont,
        fontSize: variables.iouAmountTextSize,
        color: themeColors.heading,
        lineHeight: variables.inputHeight,
    },

    iouAmountTextInput: addOutlineWidth({
        ...headlineFont,
        fontSize: variables.iouAmountTextSize,
        color: themeColors.heading,
        padding: 0,
        lineHeight: undefined,
    }, 0),

    iouPreviewBox: {
        backgroundColor: themeColors.cardBG,
        borderRadius: variables.componentBorderRadiusCard,
        padding: 20,
        marginTop: 16,
        maxWidth: variables.sideBarWidth,
        width: '100%',
    },

    iouPreviewBoxHover: {
        backgroundColor: themeColors.border,
    },

    iouPreviewBoxLoading: {
        // When a new IOU request arrives it is very briefly in a loading state, so set the minimum height of the container to 94 to match the rendered height after loading.
        // Otherwise, the IOU request pay button will not be fully visible and the user will have to scroll up to reveal the entire IOU request container.
        // See https://github.com/Expensify/App/issues/10283.
        minHeight: 94,
        width: '100%',
    },

    iouPreviewBoxAvatar: {
        marginRight: -10,
        marginBottom: -10,
    },

    iouPreviewBoxAvatarHover: {
        borderColor: themeColors.border,
        backgroundColor: themeColors.border,
    },

    iouPreviewBoxCheckmark: {
        marginLeft: 4,
        alignSelf: 'center',
    },

    iouDetailsContainer: {
        flexGrow: 1,
        paddingStart: 20,
        paddingEnd: 20,
    },

    codeWordWrapper: {
        ...codeStyles.codeWordWrapper,
    },

    codeWordStyle: {
        borderLeftWidth: 0,
        borderRightWidth: 0,
        borderTopLeftRadius: 0,
        borderBottomLeftRadius: 0,
        borderTopRightRadius: 0,
        borderBottomRightRadius: 0,
        paddingLeft: 0,
        paddingRight: 0,
        justifyContent: 'center',
        ...codeStyles.codeWordStyle,
    },

    codeFirstWordStyle: {
        borderLeftWidth: 1,
        borderTopLeftRadius: 4,
        borderBottomLeftRadius: 4,
        paddingLeft: 5,
    },

    codeLastWordStyle: {
        borderRightWidth: 1,
        borderTopRightRadius: 4,
        borderBottomRightRadius: 4,
        paddingRight: 5,
    },

    fullScreenLoading: {
        backgroundColor: themeColors.componentBG,
        opacity: 0.8,
        justifyContent: 'center',
        alignItems: 'center',
        zIndex: 10,
    },

    navigatorFullScreenLoading: {
        backgroundColor: themeColors.highlightBG,
        opacity: 1,
    },

    reimbursementAccountFullScreenLoading: {
        backgroundColor: themeColors.componentBG,
        opacity: 0.8,
        justifyContent: 'flex-start',
        alignItems: 'center',
        zIndex: 10,
    },

    hiddenElementOutsideOfWindow: {
        position: 'absolute',
        top: 0,
        left: 0,
        opacity: 0,
    },

    growlNotificationWrapper: {
        zIndex: 2,
    },

    growlNotificationContainer: {
        flex: 1,
        justifyContent: 'flex-start',
        position: 'absolute',
        width: '100%',
        top: 20,
        ...spacing.pl5,
        ...spacing.pr5,
    },

    growlNotificationDesktopContainer: {
        maxWidth: variables.sideBarWidth,
        right: 0,
        position: 'fixed',
    },

    growlNotificationTranslateY: y => ({
        transform: [{translateY: y}],
    }),

    makeSlideInTranslation: (translationType, fromValue) => ({
        from: {
            [translationType]: fromValue,
        },
        to: {
            [translationType]: 0,
        },
    }),

    growlNotificationBox: {
        backgroundColor: themeColors.inverse,
        borderRadius: variables.componentBorderRadiusNormal,
        alignItems: 'center',
        flexDirection: 'row',
        justifyContent: 'space-between',
        shadowColor: themeColors.shadow,
        ...spacing.p5,
    },

    growlNotificationText: {
        fontSize: variables.fontSizeNormal,
        fontFamily: fontFamily.EXP_NEUE,
        width: '90%',
        lineHeight: variables.fontSizeNormalHeight,
        color: themeColors.textReversed,
        ...spacing.ml4,
    },

    blockquote: {
        borderLeftColor: themeColors.border,
        borderLeftWidth: 4,
        paddingLeft: 12,
        marginVertical: 4,
    },

    cursorDefault: {
        cursor: 'default',
    },

    cursorDisabled: {
        cursor: 'not-allowed',
    },

    noSelect: {
        boxShadow: 'none',
        outline: 'none',
    },

    cursorPointer: {
        cursor: 'pointer',
    },

    fullscreenCard: {
        position: 'absolute',
        left: 0,
        top: 0,
        width: '100%',
        height: '100%',
    },

    fullscreenCardWeb: {
        left: 'auto',
        right: '-24%',
        top: '-18%',
        height: '120%',
    },

    fullscreenCardWebCentered: {
        left: '0',
        right: '0',
        top: '0',
        height: '60%',
    },

    fullscreenCardMobile: {
        left: '-20%',
        top: '-30%',
        width: '150%',
    },

    fullscreenCardMediumScreen: {
        left: '-15%',
        top: '-30%',
        width: '145%',
    },

    smallEditIcon: {
        alignItems: 'center',
        backgroundColor: themeColors.buttonHoveredBG,
        borderColor: themeColors.textReversed,
        borderRadius: 14,
        borderWidth: 3,
        color: themeColors.textReversed,
        height: 28,
        width: 28,
        justifyContent: 'center',
    },

    smallAvatarEditIcon: {
        position: 'absolute',
        right: -4,
        bottom: -4,
    },

    workspaceCard: {
        width: '100%',
        height: 400,
        borderRadius: variables.componentBorderRadiusCard,
        overflow: 'hidden',
        backgroundColor: themeColors.heroCard,
    },

    workspaceCardMobile: {
        height: 475,
    },

    workspaceCardMediumScreen: {
        height: 540,
    },

    workspaceCardMainText: {
        fontSize: variables.fontSizeXXXLarge,
        fontWeight: 'bold',
        lineHeight: variables.fontSizeXXXLarge,
    },

    workspaceCardContent: {
        zIndex: 1,
        padding: 50,
    },

    workspaceCardContentMediumScreen: {
        padding: 25,
    },

    workspaceCardCTA: {
        width: 250,
    },

    workspaceInviteWelcome: {
        minHeight: 115,
    },

    peopleRow: {
        width: '100%',
        flexDirection: 'row',
        justifyContent: 'space-between',
        ...spacing.pt2,
    },

    peopleRowBorderBottom: {
        borderColor: themeColors.border,
        borderBottomWidth: 1,
        ...spacing.pb2,
    },

    peopleRowCell: {
        justifyContent: 'center',
    },

    peopleBadge: {
        backgroundColor: themeColors.icon,
        ...spacing.ph3,
    },

    peopleBadgeText: {
        color: themeColors.textReversed,
        fontSize: variables.fontSizeSmall,
        lineHeight: variables.lineHeightNormal,
        ...whiteSpace.noWrap,
    },

    offlineFeedback: {
        deleted: {
            textDecorationLine: 'line-through',
            textDecorationStyle: 'solid',
        },
        pending: {
            opacity: 0.5,
        },
        error: {
            flexDirection: 'row',
            alignItems: 'center',
        },
        container: {
            ...spacing.pv2,
        },
        textContainer: {
            flexDirection: 'column',
            flex: 1,
        },
        text: {
            color: themeColors.textSupporting,
            textAlignVertical: 'center',
            fontSize: variables.fontSizeLabel,
        },
        errorDot: {
            marginRight: 12,
        },
        menuItemErrorPadding: {
            paddingLeft: 44,
            paddingRight: 20,
        },
    },

    dotIndicatorMessage: {
        display: 'flex',
        flexDirection: 'row',
        alignItems: 'center',
    },

    sidebarPopover: {
        width: variables.sideBarWidth - 68,
    },

    cardOverlay: {
        backgroundColor: themeColors.overlay,
        position: 'absolute',
        top: 0,
        left: 0,
        width: '100%',
        height: '100%',
        opacity: variables.overlayOpacity,
    },

    communicationsLinkIcon: {
        right: -36,
        top: 0,
        bottom: 0,
    },

    shortTermsBorder: {
        borderWidth: 1,
        borderColor: themeColors.border,
    },

    shortTermsHorizontalRule: {
        borderBottomWidth: 1,
        borderColor: themeColors.border,
        ...spacing.mh3,
    },

    shortTermsLargeHorizontalRule: {
        borderWidth: 1,
        borderColor: themeColors.border,
        ...spacing.mh3,
    },

    shortTermsRow: {
        flexDirection: 'row',
        padding: 12,
    },

    termsCenterRight: {
        marginTop: 'auto',
        marginBottom: 'auto',
    },

    shortTermsBoldHeadingSection: {
        paddingRight: 12,
        paddingLeft: 12,
        marginTop: 12,
    },

    longTermsRow: {
        flexDirection: 'row',
        marginTop: 20,
    },

    collapsibleSectionBorder: {
        borderBottomWidth: 2,
        borderBottomColor: themeColors.border,
    },

    communicationsLinkHeight: {
        height: variables.communicationsLinkHeight,
    },

    floatingMessageCounterWrapper: {
        position: 'absolute',
        left: '50%',
        top: 0,
        zIndex: 100,
        ...visibility('hidden'),
    },

    floatingMessageCounterWrapperAndroid: {
        left: 0,
        width: '100%',
        alignItems: 'center',
        position: 'absolute',
        top: 0,
        zIndex: 100,
        ...visibility('hidden'),
    },

    floatingMessageCounterSubWrapperAndroid: {
        left: '50%',
        width: 'auto',
    },

    floatingMessageCounter: {
        left: '-50%',
        ...visibility('visible'),
    },

    floatingMessageCounterTransformation: translateY => ({
        transform: [
            {translateY},
        ],
    }),

    confirmationAnimation: {
        height: 180,
        width: 180,
        marginBottom: 20,
    },

    googleSearchTextInputContainer: {
        flexDirection: 'column',
    },

    googleSearchSeparator: {
        height: 1,
        backgroundColor: themeColors.border,
    },

    googleSearchText: {
        color: themeColors.text,
        fontSize: variables.fontSizeNormal,
        lineHeight: variables.fontSizeNormalHeight,
        fontFamily: fontFamily.EXP_NEUE,
        flex: 1,
    },

    threeDotsPopoverOffset: {
        top: 50,
        right: 60,
    },

    googleListView: {
        transform: [{scale: 0}],
    },

    invert: {
        // It's important to invert the Y AND X axis to prevent a react native issue that can lead to ANRs on android 13
        transform: [{scaleX: -1}, {scaleY: -1}],
    },

    keyboardShortcutModalContainer: {
        maxHeight: '100%',
        flex: '0 0 auto',
    },

    keyboardShortcutTableWrapper: {
        alignItems: 'center',
        flex: 1,
        height: 'auto',
        maxHeight: '100%',
    },

    keyboardShortcutTableContainer: {
        display: 'flex',
        width: '100%',
        borderColor: themeColors.border,
        height: 'auto',
        borderRadius: variables.componentBorderRadius,
        borderWidth: 1,
    },

    keyboardShortcutTableRow: {
        flex: 1,
        flexDirection: 'row',
        borderColor: themeColors.border,
        flexBasis: 'auto',
        alignSelf: 'stretch',
        borderTopWidth: 1,
    },

    keyboardShortcutTablePrefix: {
        width: '30%',
        borderRightWidth: 1,
        borderColor: themeColors.border,
    },

    keyboardShortcutTableFirstRow: {
        borderTopWidth: 0,
    },

    iPhoneXSafeArea: {
        backgroundColor: themeColors.inverse,
        flex: 1,
    },

    transferBalancePayment: {
        borderWidth: 1,
        borderRadius: variables.componentBorderRadiusNormal,
        borderColor: themeColors.border,
    },

    transferBalanceSelectedPayment: {
        borderColor: themeColors.iconSuccessFill,
    },

    transferBalanceBalance: {
        fontSize: 48,
    },

    closeAccountMessageInput: {
        height: 153,
    },

    imageCropContainer: {
        overflow: 'hidden',
        alignItems: 'center',
        justifyContent: 'center',
        backgroundColor: themeColors.imageCropBackgroundColor,
        cursor: 'move',
    },

    sliderKnob: {
        backgroundColor: themeColors.success,
        position: 'absolute',
        height: variables.sliderKnobSize,
        width: variables.sliderKnobSize,
        borderRadius: variables.sliderKnobSize / 2,
        top: -variables.sliderBarHeight,
        left: -(variables.sliderKnobSize / 2),
        cursor: 'pointer',
    },

    sliderBar: {
        backgroundColor: themeColors.border,
        height: variables.sliderBarHeight,
        borderRadius: variables.sliderBarHeight / 2,
        alignSelf: 'stretch',
    },

    imageCropRotateButton: {
        height: variables.iconSizeExtraLarge,
    },

    userSelectText: {
        userSelect: 'text',
        WebkitUserSelect: 'text',
    },

    userSelectNone: {
        userSelect: 'none',
        WebkitUserSelect: 'none',
    },

    screenCenteredContainer: {
        flex: 1,
        justifyContent: 'center',
        marginBottom: 40,
        padding: 16,
    },

    inlineSystemMessage: {
        color: themeColors.textSupporting,
        fontSize: variables.fontSizeLabel,
        fontFamily: fontFamily.EXP_NEUE,
        marginLeft: 6,
    },

    fullScreenTransparentOverlay: {
        position: 'absolute',
        width: '100%',
        height: '100%',
        top: 0,
        left: 0,
        right: 0,
        bottom: 0,
        backgroundColor: themeColors.dropUIBG,
        zIndex: 2,
    },

    textPill: {
        ellipsizeMode: 'end',
        backgroundColor: themeColors.border,
        borderRadius: 10,
        overflow: 'hidden',
        paddingVertical: 2,
        flexShrink: 0,
        maxWidth: variables.badgeMaxWidth,
        fontSize: variables.fontSizeSmall,
        ...spacing.ph2,
    },

    dropZoneTopInvisibleOverlay: {
        position: 'absolute',
        width: '100%',
        height: '100%',
        top: 0,
        left: 0,
        right: 0,
        bottom: 0,
        backgroundColor: themeColors.dropTransparentOverlay,
        zIndex: 1000,
    },

    cardSection: {
        backgroundColor: themeColors.cardBG,
        borderRadius: variables.componentBorderRadiusCard,
        marginBottom: 20,
        marginHorizontal: 16,
        padding: 20,
        width: 'auto',
        textAlign: 'left',
    },

    cardMenuItem: {
        paddingLeft: 8,
        paddingRight: 0,
        borderRadius: variables.buttonBorderRadius,
        height: variables.componentSizeLarge,
        alignItems: 'center',
    },

    callRequestSection: {
        backgroundColor: themeColors.appBG,
        paddingHorizontal: 0,
        paddingBottom: 0,
        marginHorizontal: 0,
        marginBottom: 0,
    },

    archivedReportFooter: {
        borderRadius: variables.componentBorderRadius,
        ...wordBreak.breakWord,
    },

    saveButtonPadding: {
        paddingLeft: 18,
        paddingRight: 18,
    },

    deeplinkWrapperContainer: {
        padding: 20,
        flex: 1,
        alignItems: 'center',
        justifyContent: 'center',
        backgroundColor: themeColors.appBG,
    },

    deeplinkWrapperMessage: {
        flex: 1,
        alignItems: 'center',
        justifyContent: 'center',
    },

    deeplinkWrapperFooter: {
        paddingTop: 80,
        paddingBottom: 45,
    },

    emojiReactionBubble: {
        paddingVertical: 2,
        paddingHorizontal: 8,
        borderRadius: 28,
        backgroundColor: themeColors.border,
        alignItems: 'center',
        justifyContent: 'center',
        flexDirection: 'row',
        alignSelf: 'flex-start',
        marginTop: 8,
        marginRight: 4,
    },

    emojiReactionText: {
        fontSize: 12,
        lineHeight: 20,
        textAlignVertical: 'center',
        userSelect: 'none',
        WebkitUserSelect: 'none',
    },
    reactionCounterText: {
        fontSize: 11,
        marginLeft: 4,
        fontWeight: 'bold',
        color: themeColors.textLight,
        userSelect: 'none',
        WebkitUserSelect: 'none',
    },

    fontColorReactionLabel: {
        color: '#586A64',
    },

    reactionEmojiTitle: {
        fontSize: variables.iconSizeLarge,
        lineHeight: variables.iconSizeXLarge,
    },

    textReactionSenders: {
        color: themeColors.dark,
        ...wordBreak.breakWord,
    },

    quickReactionsContainer: {
        gap: 12,
        flexDirection: 'row',
        paddingHorizontal: 25,
        paddingVertical: 12,
        justifyContent: 'space-between',
    },

    validateCodeDigits: {
        color: themeColors.text,
        fontFamily: fontFamily.EXP_NEUE,
        fontSize: variables.fontSizeXXLarge,
        letterSpacing: 4,
    },
    footer: {
        backgroundColor: themeColors.midtone,
    },

    footerWrapper: {
        fontSize: variables.fontSizeNormal,
        paddingTop: 64,
        paddingHorizontal: 32,
        maxWidth: 1100, // Match footer across all Expensify platforms
    },

    footerColumnsContainer: {
        flex: 1,
        flexWrap: 'wrap',
        marginBottom: 40,
        marginHorizontal: -16,
    },

    footerTitle: {
        fontSize: variables.fontSizeLarge,
        color: themeColors.success,
        marginBottom: 16,
    },

    footerRow: {
        paddingVertical: 4,
        marginBottom: 8,
        color: themeColors.textLight,
        fontSize: variables.fontSizeMedium,
    },

    footerBottomLogo: {
        marginTop: 40,
        width: '100%',
    },

<<<<<<< HEAD
    validateCodeMessage: {
        width: variables.modalContentMaxWidth,
        textAlign: 'center',
=======
    listPickerSeparator: {
        height: 1,
        backgroundColor: themeColors.buttonDefaultBG,
    },

    datePickerRoot: {
        position: 'relative',
        zIndex: 99,
    },

    datePickerPopover: {
        position: 'absolute',
        backgroundColor: themeColors.appBG,
        width: '100%',
        alignSelf: 'center',
        top: 60,
        zIndex: 100,
>>>>>>> bb8dff15
    },
};

export default styles;<|MERGE_RESOLUTION|>--- conflicted
+++ resolved
@@ -3082,29 +3082,28 @@
         width: '100%',
     },
 
-<<<<<<< HEAD
+    listPickerSeparator: {
+        height: 1,
+        backgroundColor: themeColors.buttonDefaultBG,
+    },
+
+    datePickerRoot: {
+        position: 'relative',
+        zIndex: 99,
+    },
+
+    datePickerPopover: {
+        position: 'absolute',
+        backgroundColor: themeColors.appBG,
+        width: '100%',
+        alignSelf: 'center',
+        top: 60,
+        zIndex: 100,
+    },
+
     validateCodeMessage: {
         width: variables.modalContentMaxWidth,
         textAlign: 'center',
-=======
-    listPickerSeparator: {
-        height: 1,
-        backgroundColor: themeColors.buttonDefaultBG,
-    },
-
-    datePickerRoot: {
-        position: 'relative',
-        zIndex: 99,
-    },
-
-    datePickerPopover: {
-        position: 'absolute',
-        backgroundColor: themeColors.appBG,
-        width: '100%',
-        alignSelf: 'center',
-        top: 60,
-        zIndex: 100,
->>>>>>> bb8dff15
     },
 };
 
