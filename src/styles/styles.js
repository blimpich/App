import fontFamily from './fontFamily';
import addOutlineWidth from './addOutlineWidth';
import themeColors from './themes/default';
import fontWeightBold from './fontWeight/bold';
import variables from './variables';
import spacing from './utilities/spacing';
import sizing from './utilities/sizing';
import flex from './utilities/flex';
import display from './utilities/display';
import overflow from './utilities/overflow';
import whiteSpace from './utilities/whiteSpace';
import wordBreak from './utilities/wordBreak';
import positioning from './utilities/positioning';
import codeStyles from './codeStyles';
import visibility from './utilities/visibility';
import writingDirection from './utilities/writingDirection';
import optionAlternateTextPlatformStyles from './optionAlternateTextPlatformStyles';
import pointerEventsNone from './pointerEventsNone';
import pointerEventsAuto from './pointerEventsAuto';
import overflowXHidden from './overflowXHidden';
import CONST from '../CONST';

const picker = {
    backgroundColor: themeColors.transparent,
    color: themeColors.text,
    fontFamily: fontFamily.EXP_NEUE,
    fontSize: variables.fontSizeNormal,
    lineHeight: variables.fontSizeNormalHeight,
    paddingBottom: 8,
    paddingTop: 23,
    paddingLeft: 0,
    paddingRight: 25,
    height: variables.inputHeight,
    borderWidth: 0,
    textAlign: 'left',
};

const link = {
    color: themeColors.link,
    textDecorationColor: themeColors.link,
    fontFamily: fontFamily.EXP_NEUE,
};

const baseCodeTagStyles = {
    borderWidth: 1,
    borderRadius: 5,
    borderColor: themeColors.border,
    backgroundColor: themeColors.textBackground,
};

const headlineFont = {
    fontFamily: fontFamily.EXP_NEW_KANSAS_MEDIUM,
    fontWeight: '500',
};

const webViewStyles = {
    // As of react-native-render-html v6, don't declare distinct styles for
    // custom renderers, the API for custom renderers has changed. Declare the
    // styles in the below "tagStyles" instead. If you need to reuse those
    // styles from the renderer, just pass the "style" prop to the underlying
    // component.
    tagStyles: {
        em: {
            fontFamily: fontFamily.EXP_NEUE,
            fontStyle: 'italic',
        },

        del: {
            textDecorationLine: 'line-through',
            textDecorationStyle: 'solid',
        },

        strong: {
            fontFamily: fontFamily.EXP_NEUE,
            fontWeight: 'bold',
        },

        a: link,

        ul: {
            maxWidth: '100%',
        },

        ol: {
            maxWidth: '100%',
        },

        li: {
            flexShrink: 1,
        },

        blockquote: {
            borderLeftColor: themeColors.border,
            borderLeftWidth: 4,
            paddingLeft: 12,
            marginTop: 4,
            marginBottom: 4,

            // Overwrite default HTML margin for blockquotes
            marginLeft: 0,
        },

        pre: {
            ...baseCodeTagStyles,
            paddingTop: 12,
            paddingBottom: 12,
            paddingRight: 8,
            paddingLeft: 8,
            fontFamily: fontFamily.MONOSPACE,
            marginTop: 0,
            marginBottom: 0,
        },

        code: {
            ...baseCodeTagStyles,
            ...codeStyles.codeTextStyle,
            paddingLeft: 5,
            paddingRight: 5,
            fontFamily: fontFamily.MONOSPACE,
            fontSize: 13,
        },

        img: {
            borderColor: themeColors.border,
            borderRadius: variables.componentBorderRadiusNormal,
            borderWidth: 1,
        },

        p: {
            marginTop: 0,
            marginBottom: 0,
        },
        h1: {
            fontSize: variables.fontSizeLarge,
            marginBottom: 8,
        },
    },

    baseFontStyle: {
        color: themeColors.text,
        fontSize: variables.fontSizeNormal,
        fontFamily: fontFamily.EXP_NEUE,
        flex: 1,
        lineHeight: variables.fontSizeNormalHeight,
    },
};

const styles = {
    // Add all of our utility and helper styles
    ...spacing,
    ...sizing,
    ...flex,
    ...display,
    ...overflow,
    ...positioning,
    ...wordBreak,
    ...whiteSpace,
    ...writingDirection,
    ...themeColors,

    rateCol: {
        margin: 0,
        padding: 0,
        flexBasis: '48%',
    },

    unitCol: {
        margin: 0,
        padding: 0,
        marginLeft: '4%',
        flexBasis: '48%',
    },

    webViewStyles,

    link,

    linkMuted: {
        color: themeColors.textSupporting,
        textDecorationColor: themeColors.textSupporting,
        fontFamily: fontFamily.EXP_NEUE,
    },

    linkMutedHovered: {
        color: themeColors.textMutedReversed,
    },

    h1: {
        color: themeColors.heading,
        fontFamily: fontFamily.EXP_NEUE_BOLD,
        fontSize: variables.fontSizeh1,
        fontWeight: fontWeightBold,
    },

    h3: {
        fontFamily: fontFamily.EXP_NEUE_BOLD,
        fontSize: variables.fontSizeNormal,
        fontWeight: fontWeightBold,
    },

    h4: {
        fontFamily: fontFamily.EXP_NEUE_BOLD,
        fontSize: variables.fontSizeLabel,
        fontWeight: fontWeightBold,
    },

    textAlignCenter: {
        textAlign: 'center',
    },

    textAlignRight: {
        textAlign: 'right',
    },

    textAlignLeft: {
        textAlign: 'left',
    },

    textUnderline: {
        textDecorationLine: 'underline',
    },

    label: {
        fontSize: variables.fontSizeLabel,
        lineHeight: variables.lineHeightLarge,
    },

    textLabel: {
        color: themeColors.text,
        fontSize: variables.fontSizeLabel,
        lineHeight: variables.lineHeightLarge,
    },

    mutedTextLabel: {
        color: themeColors.textSupporting,
        fontSize: variables.fontSizeLabel,
        lineHeight: variables.lineHeightLarge,
    },

    textMicro: {
        fontFamily: fontFamily.EXP_NEUE,
        fontSize: variables.fontSizeSmall,
        lineHeight: variables.lineHeightSmall,
    },

    textMicroBold: {
        color: themeColors.text,
        fontWeight: fontWeightBold,
        fontFamily: fontFamily.EXP_NEUE_BOLD,
        fontSize: variables.fontSizeSmall,
    },

    textMicroSupporting: {
        color: themeColors.textSupporting,
        fontFamily: fontFamily.EXP_NEUE,
        fontSize: variables.fontSizeSmall,
        lineHeight: variables.lineHeightSmall,
    },

    textExtraSmallSupporting: {
        color: themeColors.textSupporting,
        fontFamily: fontFamily.EXP_NEUE,
        fontSize: variables.fontSizeExtraSmall,
    },

    textLarge: {
        fontSize: variables.fontSizeLarge,
    },

    textXLarge: {
        fontSize: variables.fontSizeXLarge,
    },

    textXXLarge: {
        fontSize: variables.fontSizeXXLarge,
    },

    textXXXLarge: {
        fontSize: variables.fontSizeXXXLarge,
    },

    textHero: {
        fontSize: variables.fontSizeHero,
        fontFamily: fontFamily.EXP_NEW_KANSAS_MEDIUM,
    },

    textStrong: {
        fontFamily: fontFamily.EXP_NEUE_BOLD,
        fontWeight: fontWeightBold,
    },

    textItalic: {
        fontFamily: fontFamily.EXP_NEUE_ITALIC,
        fontStyle: 'italic',
    },

    textHeadline: {
        ...headlineFont,
        color: themeColors.heading,
        fontSize: variables.fontSizeXLarge,
    },

    textDecorationNoLine: {
        textDecorationLine: 'none',
    },

    textWhite: {
        color: themeColors.textLight,
    },

    textBlue: {
        color: themeColors.link,
    },

    textUppercase: {
        textTransform: 'uppercase',
    },

    textNoWrap: {
        ...whiteSpace.noWrap,
    },

    colorReversed: {
        color: themeColors.textReversed,
    },

    colorMutedReversed: {
        color: themeColors.textMutedReversed,
    },

    colorMuted: {
        color: themeColors.textSupporting,
    },

    colorHeading: {
        color: themeColors.heading,
    },

    bgTransparent: {
        backgroundColor: 'transparent',
    },

    bgDark: {
        backgroundColor: themeColors.inverse,
    },

    opacity0: {
        opacity: 0,
    },

    opacity1: {
        opacity: 1,
    },

    textDanger: {
        color: themeColors.danger,
    },

    borderRadiusNormal: {
        borderRadius: variables.buttonBorderRadius,
    },

    button: {
        backgroundColor: themeColors.buttonDefaultBG,
        borderRadius: variables.buttonBorderRadius,
        minHeight: variables.componentSizeLarge,
        justifyContent: 'center',
        ...spacing.ph3,
    },

    buttonContainer: {
        padding: 1,
        borderRadius: variables.buttonBorderRadius,
    },

    buttonText: {
        color: themeColors.text,
        fontFamily: fontFamily.EXP_NEUE_BOLD,
        fontSize: variables.fontSizeNormal,
        fontWeight: fontWeightBold,
        textAlign: 'center',
        flexShrink: 1,

        // It is needed to unset the Lineheight. We don't need it for buttons as button always contains single line of text.
        // It allows to vertically center the text.
        lineHeight: undefined,

        // Add 1px to the Button text to give optical vertical alignment.
        paddingBottom: 1,
    },

    buttonSmall: {
        borderRadius: variables.buttonBorderRadius,
        minHeight: variables.componentSizeSmall,
        paddingTop: 4,
        paddingHorizontal: 14,
        paddingBottom: 4,
        backgroundColor: themeColors.buttonDefaultBG,
    },

    buttonMedium: {
        borderRadius: variables.buttonBorderRadius,
        minHeight: variables.componentSizeNormal,
        paddingTop: 12,
        paddingRight: 16,
        paddingBottom: 12,
        paddingLeft: 16,
        backgroundColor: themeColors.buttonDefaultBG,
    },

    buttonLarge: {
        borderRadius: variables.buttonBorderRadius,
        minHeight: variables.componentSizeLarge,
        paddingTop: 8,
        paddingRight: 10,
        paddingBottom: 8,
        paddingLeft: 18,
        backgroundColor: themeColors.buttonDefaultBG,
    },

    buttonSmallText: {
        fontSize: variables.fontSizeSmall,
        fontFamily: fontFamily.EXP_NEUE_BOLD,
        fontWeight: fontWeightBold,
        textAlign: 'center',
    },

    buttonMediumText: {
        fontSize: variables.fontSizeLabel,
        fontFamily: fontFamily.EXP_NEUE_BOLD,
        fontWeight: fontWeightBold,
        textAlign: 'center',
    },

    buttonLargeText: {
        fontSize: variables.fontSizeNormal,
        fontFamily: fontFamily.EXP_NEUE_BOLD,
        fontWeight: fontWeightBold,
        textAlign: 'center',
    },

    buttonSuccess: {
        backgroundColor: themeColors.success,
        borderWidth: 0,
    },

    buttonSuccessDisabled: {
        opacity: 0.5,
    },

    buttonSuccessHovered: {
        backgroundColor: themeColors.successHover,
        borderWidth: 0,
    },

    buttonDanger: {
        backgroundColor: themeColors.danger,
        borderWidth: 0,
    },

    buttonDangerDisabled: {
        opacity: 0.5,
    },

    buttonDangerHovered: {
        backgroundColor: themeColors.dangerHover,
        borderWidth: 0,
    },

    buttonDisable: {
        backgroundColor: themeColors.buttonDefaultBG,
        borderWidth: 0,
    },

    buttonDivider: {
        width: 1,
        alignSelf: 'stretch',
        backgroundColor: themeColors.appBG,
        marginVertical: 1,
    },

    noRightBorderRadius: {
        borderTopRightRadius: 0,
        borderBottomRightRadius: 0,
    },

    noLeftBorderRadius: {
        borderTopLeftRadius: 0,
        borderBottomLeftRadius: 0,
    },

    buttonCTA: {
        paddingVertical: 6,
        ...spacing.mh4,
    },

    buttonCTAIcon: {
        marginRight: 22,

        // Align vertically with the Button text
        paddingBottom: 1,
        paddingTop: 1,
    },

    buttonConfirm: {
        margin: 20,
    },

    attachmentButtonBigScreen: {
        minWidth: 300,
        alignSelf: 'center',
    },

    buttonConfirmText: {
        paddingLeft: 20,
        paddingRight: 20,
    },

    buttonSuccessText: {
        color: themeColors.textLight,
    },

    buttonDangerText: {
        color: themeColors.textLight,
    },

    hoveredComponentBG: {
        backgroundColor: themeColors.hoverComponentBG,
    },

    activeComponentBG: {
        backgroundColor: themeColors.activeComponentBG,
    },

    fontWeightBold: {
        fontWeight: fontWeightBold,
    },

    touchableButtonImage: {
        alignItems: 'center',
        height: variables.componentSizeNormal,
        justifyContent: 'center',
        width: variables.componentSizeNormal,
    },

    visuallyHidden: {
        ...visibility('hidden'),
        overflow: 'hidden',
        width: 0,
        height: 0,
    },

    visibilityHidden: {
        ...visibility('hidden'),
    },

    loadingVBAAnimation: {
        width: 140,
        height: 140,
    },

    pickerSmall: (backgroundColor = themeColors.highlightBG) => ({
        inputIOS: {
            fontFamily: fontFamily.EXP_NEUE,
            fontSize: variables.fontSizeSmall,
            paddingLeft: 0,
            paddingRight: 17,
            paddingTop: 6,
            paddingBottom: 6,
            borderRadius: variables.componentBorderRadius,
            borderWidth: 0,
            color: themeColors.text,
            height: 26,
            opacity: 1,
            backgroundColor: 'transparent',
        },
        done: {
            color: themeColors.text,
        },
        modalViewMiddle: {
            backgroundColor: themeColors.border,
            borderTopWidth: 0,
        },
        modalViewBottom: {
            backgroundColor: themeColors.highlightBG,
        },
        inputWeb: {
            fontFamily: fontFamily.EXP_NEUE,
            fontSize: variables.fontSizeSmall,
            paddingLeft: 0,
            paddingRight: 17,
            paddingTop: 6,
            paddingBottom: 6,
            borderWidth: 0,
            borderRadius: variables.componentBorderRadius,
            color: themeColors.text,
            appearance: 'none',
            height: 26,
            opacity: 1,
            cursor: 'pointer',
            backgroundColor,
        },
        inputAndroid: {
            fontFamily: fontFamily.EXP_NEUE,
            fontSize: variables.fontSizeSmall,
            paddingLeft: 0,
            paddingRight: 17,
            paddingTop: 6,
            paddingBottom: 6,
            borderWidth: 0,
            borderRadius: variables.componentBorderRadius,
            color: themeColors.text,
            height: 26,
            opacity: 1,
            backgroundColor: 'transparent',
        },
        iconContainer: {
            top: 7,
            ...pointerEventsNone,
        },
        icon: {
            width: variables.iconSizeExtraSmall,
            height: variables.iconSizeExtraSmall,
        },
    }),

    badge: {
        backgroundColor: themeColors.border,
        borderRadius: 14,
        height: variables.iconSizeNormal,
        flexDirection: 'row',
        paddingHorizontal: 7,
        alignItems: 'center',
    },

    badgeSuccess: {
        backgroundColor: themeColors.success,
    },

    badgeSuccessPressed: {
        backgroundColor: themeColors.successHover,
    },

    badgeDanger: {
        backgroundColor: themeColors.danger,
    },

    badgeDangerPressed: {
        backgroundColor: themeColors.dangerPressed,
    },

    badgeText: {
        color: themeColors.text,
        fontSize: variables.fontSizeSmall,
        lineHeight: variables.lineHeightNormal,
        ...whiteSpace.noWrap,
    },

    border: {
        borderWidth: 1,
        borderRadius: variables.componentBorderRadius,
        borderColor: themeColors.border,
    },

    borderColorFocus: {
        borderColor: themeColors.borderFocus,
    },

    borderColorDanger: {
        borderColor: themeColors.danger,
    },

    headerText: {
        color: themeColors.heading,
        fontFamily: fontFamily.EXP_NEUE_BOLD,
        fontSize: variables.fontSizeNormal,
        fontWeight: fontWeightBold,
    },

    headerGap: {
        height: 12,
    },

    pushTextRight: {
        left: 100000,
    },

    reportOptions: {
        marginLeft: 8,
    },

    chatItemComposeSecondaryRow: {
        height: 15,
        marginBottom: 5,
        marginTop: 5,
    },

    chatItemComposeSecondaryRowSubText: {
        color: themeColors.textSupporting,
        fontFamily: fontFamily.EXP_NEUE,
        fontSize: variables.fontSizeSmall,
        lineHeight: variables.lineHeightSmall,
    },

    chatItemComposeSecondaryRowOffset: {
        marginLeft: variables.chatInputSpacing,
    },

    offlineIndicator: {
        marginLeft: variables.chatInputSpacing,
    },

    offlineIndicatorMobile: {
        paddingLeft: 20,
        paddingBottom: 9,
    },

    offlineIndicatorRow: {
        height: 25,
    },

    // Actions
    actionAvatar: {
        borderRadius: 20,
    },

    componentHeightLarge: {
        height: variables.inputHeight,
    },

    textInputContainer: {
        flex: 1,
        justifyContent: 'center',
        height: '100%',
        backgroundColor: 'transparent',
        borderBottomWidth: 2,
        borderColor: themeColors.border,
        overflow: 'hidden',
    },

    textInputLabel: {
        position: 'absolute',
        left: 0,
        top: 0,
        fontSize: variables.fontSizeNormal,
        color: themeColors.textSupporting,
        fontFamily: fontFamily.EXP_NEUE,
        width: '100%',
    },

    textInputLabelBackground: {
        position: 'absolute',
        top: 0,
        width: '100%',
        height: 25,
        backgroundColor: themeColors.componentBG,
    },

    textInputLabelDesktop: {
        transformOrigin: 'left center',
    },

    textInputLabelTransformation: (translateY, translateX, scale) => ({
        transform: [
            {translateY},
            {translateX},
            {scale},
        ],
    }),

    baseTextInput: {
        fontFamily: fontFamily.EXP_NEUE,
        fontSize: variables.fontSizeNormal,
        lineHeight: variables.lineHeightNormal,
        color: themeColors.text,
        paddingTop: 23,
        paddingBottom: 8,
        paddingLeft: 0,
        borderWidth: 0,
    },

    textInputMultiline: {
        scrollPadding: '23px 0 0 0',
    },

    textInputMultilineContainer: {
        paddingTop: 23,
    },

    textInputAndIconContainer: {
        flex: 1,
        height: '100%',
        zIndex: -1,
        flexDirection: 'row',
    },

    textInputDesktop: addOutlineWidth({}, 0),

    secureInputShowPasswordButton: {
        paddingHorizontal: 11,
        justifyContent: 'center',
        margin: 1,
    },

    secureInput: {
        borderTopRightRadius: 0,
        borderBottomRightRadius: 0,
    },

    textInput: {
        backgroundColor: 'transparent',
        borderRadius: variables.componentBorderRadiusNormal,
        height: variables.inputComponentSizeNormal,
        borderColor: themeColors.border,
        borderWidth: 1,
        color: themeColors.text,
        fontFamily: fontFamily.EXP_NEUE,
        fontSize: variables.fontSizeNormal,
        paddingLeft: 12,
        paddingRight: 12,
        paddingTop: 10,
        paddingBottom: 10,
        textAlignVertical: 'center',
    },

    textInputPrefixWrapper: {
        position: 'absolute',
        left: 0,
        top: 0,
        height: variables.inputHeight,
        display: 'flex',
        flexDirection: 'row',
        alignItems: 'center',
        paddingTop: 23,
        paddingBottom: 8,
    },

    textInputPrefix: {
        color: themeColors.text,
        fontFamily: fontFamily.EXP_NEUE,
        fontSize: variables.fontSizeNormal,
        textAlignVertical: 'center',
    },

    pickerContainer: {
        borderBottomWidth: 2,
        paddingLeft: 0,
        borderStyle: 'solid',
        borderColor: themeColors.border,
        justifyContent: 'center',
        backgroundColor: 'transparent',
        height: variables.inputHeight,
        overflow: 'hidden',
    },

    pickerContainerSmall: {
        height: variables.inputHeightSmall,
    },

    pickerLabel: {
        position: 'absolute',
        left: 0,
        top: 6,
        zIndex: 1,
    },

    picker: (disabled = false, backgroundColor = themeColors.appBG) => ({
        iconContainer: {
            top: Math.round(variables.inputHeight * 0.5) - 11,
            right: 0,
            ...pointerEventsNone,
        },

        inputWeb: {
            appearance: 'none',
            cursor: disabled ? 'not-allowed' : 'pointer',
            ...picker,
            backgroundColor,
        },

        inputIOS: {
            ...picker,
        },
        done: {
            color: themeColors.text,
        },
        modalViewMiddle: {
            backgroundColor: themeColors.border,
            borderTopWidth: 0,
        },
        modalViewBottom: {
            backgroundColor: themeColors.highlightBG,
        },

        inputAndroid: {
            ...picker,
        },
    }),

    disabledText: {
        color: themeColors.icon,
    },

    inputDisabled: {
        backgroundColor: themeColors.highlightBG,
        color: themeColors.icon,
    },

    noOutline: addOutlineWidth({}, 0),

    errorOutline: {
        borderColor: themeColors.danger,
    },

    textLabelSupporting: {
        fontFamily: fontFamily.EXP_NEUE,
        fontSize: variables.fontSizeLabel,
        color: themeColors.textSupporting,
    },

    lh16: {
        lineHeight: 16,
    },

    formHelp: {
        color: themeColors.textSupporting,
        fontSize: variables.fontSizeLabel,
        lineHeight: variables.lineHeightLarge,
        marginBottom: 4,
    },

    formError: {
        color: themeColors.textError,
        fontSize: variables.fontSizeLabel,
        lineHeight: variables.formErrorLineHeight,
        marginBottom: 4,
    },

    formSuccess: {
        color: themeColors.success,
        fontSize: variables.fontSizeLabel,
        lineHeight: 18,
        marginBottom: 4,
    },

    signInPage: {
        backgroundColor: themeColors.sidebar,
        minHeight: '100%',
        flex: 1,
    },

    signInPageInner: {
        marginLeft: 'auto',
        marginRight: 'auto',
        height: '100%',
        width: '100%',
    },

    signInPageContentTopSpacer: {
        maxHeight: 132,
        minHeight: 24,
    },

    signInPageLeftContainer: {
        paddingLeft: 40,
        paddingRight: 40,
    },

    signInPageLeftContainerWide: {
        maxWidth: 360,
    },

    signInPageWelcomeFormContainer: {
        maxWidth: 300,
    },

    signInPageWelcomeTextContainer: {
        width: 300,
    },

    changeExpensifyLoginLinkContainer: {
        flexDirection: 'row',
        flexWrap: 'wrap',
        ...wordBreak.breakWord,
    },

    // Sidebar Styles
    sidebar: {
        backgroundColor: themeColors.sidebar,
        height: '100%',
    },

    sidebarFooter: {
        alignItems: 'center',
        display: 'flex',
        justifyContent: 'center',
        paddingVertical: variables.lineHeightXLarge,
        width: '100%',
    },

    sidebarAvatar: {
        backgroundColor: themeColors.icon,
        borderRadius: 20,
        height: variables.componentSizeNormal,
        width: variables.componentSizeNormal,
    },

    statusIndicator: {
        borderColor: themeColors.sidebar,
        backgroundColor: themeColors.danger,
        borderRadius: 6,
        borderWidth: 2,
        position: 'absolute',
        right: -1,
        bottom: -1,
        height: 12,
        width: 12,
        zIndex: 10,
    },

    statusIndicatorLarge: {
        borderColor: themeColors.componentBG,
        backgroundColor: themeColors.danger,
        borderRadius: 8,
        borderWidth: 2,
        position: 'absolute',
        right: 4,
        bottom: 4,
        height: 16,
        width: 16,
        zIndex: 10,
    },

    statusIndicatorOnline: {
        backgroundColor: themeColors.success,
    },

    avatarWithIndicator: {
        errorDot: {
            borderColor: themeColors.sidebar,
            borderRadius: 6,
            borderWidth: 2,
            position: 'absolute',
            right: -1,
            bottom: -1,
            height: 12,
            width: 12,
            zIndex: 10,
        },
    },

    floatingActionButtonContainer: {
        position: 'absolute',
        right: 20,

        // The bottom of the floating action button should align with the bottom of the compose box.
        // The value should be equal to the height + marginBottom + marginTop of chatItemComposeSecondaryRow
        bottom: 25,
    },

    floatingActionButton: {
        backgroundColor: themeColors.success,
        height: variables.componentSizeLarge,
        width: variables.componentSizeLarge,
        borderRadius: 999,
        alignItems: 'center',
        justifyContent: 'center',
    },

    sidebarFooterUsername: {
        color: themeColors.heading,
        fontSize: variables.fontSizeLabel,
        fontWeight: '700',
        width: 200,
        textOverflow: 'ellipsis',
        overflow: 'hidden',
        ...whiteSpace.noWrap,
    },

    sidebarFooterLink: {
        color: themeColors.textSupporting,
        fontSize: variables.fontSizeSmall,
        textDecorationLine: 'none',
        fontFamily: fontFamily.EXP_NEUE,
        lineHeight: 20,
    },

    sidebarListContainer: {
        scrollbarWidth: 'none',
        paddingBottom: 4,
    },

    sidebarListItem: {
        justifyContent: 'center',
        textDecorationLine: 'none',
    },

    onlyEmojisText: {
        fontSize: variables.fontSizeOnlyEmojis,
        lineHeight: variables.fontSizeOnlyEmojisHeight,
    },

    createMenuPositionSidebar: {
        left: 18,
        bottom: 100,
    },

    createMenuPositionProfile: {
        right: 18,
        top: 180,
    },

    createMenuPositionReportActionCompose: {
        left: 18 + variables.sideBarWidth,
        bottom: 75,
    },

    createMenuPositionRightSidepane: {
        right: 18,
        bottom: 75,
    },

    createMenuContainer: {
        width: variables.sideBarWidth - 40,
        paddingVertical: 12,
    },

    createMenuHeaderText: {
        fontFamily: fontFamily.EXP_NEUE,
        fontSize: variables.fontSizeLabel,
        color: themeColors.heading,
    },

    popoverMenuItem: {
        flexDirection: 'row',
        borderRadius: 0,
        paddingHorizontal: 20,
        paddingVertical: 12,
        justifyContent: 'space-between',
        width: '100%',
    },

    popoverMenuIcon: {
        width: variables.componentSizeNormal,
        height: variables.componentSizeNormal,
        justifyContent: 'center',
        alignItems: 'center',
    },

    popoverMenuIconEmphasized: {
        backgroundColor: themeColors.iconSuccessFill,
        borderRadius: variables.componentSizeLarge / 2,
    },

    popoverMenuText: {
        fontSize: variables.fontSizeNormal,
        color: themeColors.heading,
    },

    menuItemTextContainer: {
        minHeight: variables.componentSizeNormal,
    },

    chatLinkRowPressable: {
        minWidth: 0,
        textDecorationLine: 'none',
        flex: 1,
    },

    sidebarLink: {
        textDecorationLine: 'none',
    },

    sidebarLinkInner: {
        alignItems: 'center',
        flexDirection: 'row',
        paddingLeft: 20,
        paddingRight: 20,
    },

    sidebarLinkText: {
        color: themeColors.textSupporting,
        fontSize: variables.fontSizeNormal,
        textDecorationLine: 'none',
        overflow: 'hidden',
    },

    sidebarLinkHover: {
        backgroundColor: themeColors.sidebarHover,
    },

    sidebarLinkActive: {
        backgroundColor: themeColors.border,
        textDecorationLine: 'none',
    },

    sidebarLinkTextBold: {
        fontWeight: '700',
        color: themeColors.heading,
    },

    sidebarLinkActiveText: {
        color: themeColors.textSupporting,
        fontSize: variables.fontSizeNormal,
        textDecorationLine: 'none',
        overflow: 'hidden',
    },

    optionItemAvatarNameWrapper: {
        minWidth: 0,
        flex: 1,
    },

    optionDisplayName: {
        fontFamily: fontFamily.EXP_NEUE,
        height: variables.alternateTextHeight,
        lineHeight: variables.lineHeightXLarge,
        ...whiteSpace.noWrap,
    },

    optionDisplayNameCompact: {
        minWidth: 'auto',
        flexBasis: 'auto',
        flexGrow: 0,
        flexShrink: 0,
    },

    displayNameTooltipEllipsis: {
        position: 'absolute',
        opacity: 0,
        right: 0,
        bottom: 0,
    },

    optionAlternateText: {
        height: variables.alternateTextHeight,
        lineHeight: variables.lineHeightXLarge,
    },

    optionAlternateTextCompact: {
        flexShrink: 1,
        flexGrow: 1,
        flexBasis: 'auto',
        ...optionAlternateTextPlatformStyles,
    },

    optionRow: {
        height: variables.optionRowHeight,
        paddingTop: 12,
        paddingBottom: 12,
    },

    optionRowCompact: {
        height: variables.optionRowHeightCompact,
        paddingTop: 12,
        paddingBottom: 12,
    },

    optionsListSectionHeader: {
        height: variables.optionsListSectionHeaderHeight,
    },

    appContent: {
        backgroundColor: themeColors.appBG,
        overflow: 'hidden',

        // Starting version 6.3.2 @react-navigation/drawer adds "user-select: none;" to its container.
        // We add user-select-auto to the inner component to prevent incorrect triple-click text selection.
        // For further explanation see - https://github.com/Expensify/App/pull/12730/files#r1022883823
        userSelect: 'auto',
        WebkitUserSelect: 'auto',
    },

    appContentHeader: {
        borderBottomWidth: 1,
        borderColor: themeColors.border,
        height: variables.contentHeaderHeight,
        justifyContent: 'center',
        display: 'flex',
        paddingRight: 20,
    },

    appContentHeaderTitle: {
        alignItems: 'center',
        flexDirection: 'row',
    },

    LHNToggle: {
        alignItems: 'center',
        height: variables.contentHeaderHeight,
        justifyContent: 'center',
        paddingRight: 10,
        paddingLeft: 20,
    },

    LHNToggleIcon: {
        height: 15,
        width: 18,
    },

    chatContent: {
        flex: 4,
        justifyContent: 'flex-end',
    },

    chatContentScrollView: {
        flexGrow: 1,
        justifyContent: 'flex-start',
        paddingVertical: 16,
    },

    // Chat Item
    chatItem: {
        display: 'flex',
        flexDirection: 'row',
        paddingTop: 8,
        paddingBottom: 8,
        paddingLeft: 20,
        paddingRight: 20,
    },

    chatItemRightGrouped: {
        flexGrow: 1,
        flexShrink: 1,
        flexBasis: 0,
        position: 'relative',
        marginLeft: variables.chatInputSpacing,
    },

    chatItemRight: {
        flexGrow: 1,
        flexShrink: 1,
        flexBasis: 0,
        position: 'relative',
    },

    chatItemMessageHeader: {
        alignItems: 'center',
        display: 'flex',
        flexDirection: 'row',
        flexWrap: 'nowrap',
    },

    chatItemMessageHeaderSender: {
        color: themeColors.heading,
        fontFamily: fontFamily.EXP_NEUE_BOLD,
        fontSize: variables.fontSizeNormal,
        fontWeight: fontWeightBold,
        lineHeight: variables.lineHeightXLarge,
        ...wordBreak.breakWord,
    },

    chatItemMessageHeaderTimestamp: {
        flexShrink: 0,
        color: themeColors.textSupporting,
        fontSize: variables.fontSizeSmall,
        paddingTop: 2,
    },

    chatItemMessage: {
        color: themeColors.text,
        fontSize: variables.fontSizeNormal,
        fontFamily: fontFamily.EXP_NEUE,
        lineHeight: variables.lineHeightXLarge,
        maxWidth: '100%',
        cursor: 'auto',
        ...whiteSpace.preWrap,
        ...wordBreak.breakWord,
    },

    chatItemMessageLink: {
        color: themeColors.link,
        fontSize: variables.fontSizeNormal,
        fontFamily: fontFamily.EXP_NEUE,
        lineHeight: variables.lineHeightXLarge,
    },

    chatItemComposeWithFirstRow: {
        minHeight: 90,
    },

    chatItemFullComposeRow: {
        ...sizing.h100,
    },

    chatItemComposeBoxColor: {
        borderColor: themeColors.border,
    },

    chatItemComposeBoxFocusedColor: {
        borderColor: themeColors.borderFocus,
    },

    chatItemComposeBox: {
        backgroundColor: themeColors.componentBG,
        borderWidth: 1,
        borderRadius: variables.componentBorderRadiusRounded,
        minHeight: variables.componentSizeNormal,
    },

    chatItemFullComposeBox: {
        ...flex.flex1,
        ...spacing.mt4,
        ...sizing.h100,
    },

    chatFooter: {
        paddingLeft: 20,
        paddingRight: 20,
        display: 'flex',
        backgroundColor: themeColors.appBG,
    },

    chatFooterFullCompose: {
        flex: 1,
        flexShrink: 1,
        flexBasis: '100%',
    },

    // Be extremely careful when editing the compose styles, as it is easy to introduce regressions.
    // Make sure you run the following tests against any changes: #12669
    textInputCompose: addOutlineWidth({
        backgroundColor: themeColors.componentBG,
        borderColor: themeColors.border,
        color: themeColors.text,
        fontFamily: fontFamily.EMOJI_TEXT_FONT,
        fontSize: variables.fontSizeNormal,
        borderWidth: 0,
        height: 'auto',
        lineHeight: variables.lineHeightXLarge,
        ...overflowXHidden,

        // On Android, multiline TextInput with height: 'auto' will show extra padding unless they are configured with
        // paddingVertical: 0, alignSelf: 'center', and textAlignVertical: 'center'

        paddingHorizontal: variables.avatarChatSpacing,
        paddingTop: 0,
        paddingBottom: 0,
        alignSelf: 'center',
        textAlignVertical: 'center',
    }, 0),

    textInputFullCompose: {
        alignSelf: 'stretch',
        flex: 1,
        maxHeight: '100%',
        textAlignVertical: 'top',
    },

    editInputComposeSpacing: {
        backgroundColor: themeColors.transparent,
        marginVertical: 6,
    },

    // composer padding should not be modified unless thoroughly tested against the cases in this PR: #12669
    textInputComposeSpacing: {
        paddingVertical: 5,
        ...flex.flexRow,
        flex: 1,
    },

    chatItemSubmitButton: {
        alignSelf: 'flex-end',
        borderRadius: variables.componentBorderRadiusRounded,
        backgroundColor: themeColors.transparent,
        height: 32,
        padding: 6,
        margin: 3,
        justifyContent: 'center',
    },

    emojiPickerContainer: {
        backgroundColor: themeColors.componentBG,
    },

    emojiPickerList: {
        height: 288,
        width: '100%',
        ...spacing.ph4,
    },
    emojiPickerListLandscape: {
        height: 240,
    },

    emojiHeaderContainer: {
        backgroundColor: themeColors.componentBG,
        display: 'flex',
        height: CONST.EMOJI_PICKER_HEADER_HEIGHT,
        justifyContent: 'center',
        width: '100%',
    },

    emojiSkinToneTitle: {
        backgroundColor: themeColors.componentBG,
        width: '100%',
        ...spacing.pv1,
        fontFamily: fontFamily.EXP_NEUE_BOLD,
        fontWeight: fontWeightBold,
        color: themeColors.heading,
        fontSize: variables.fontSizeSmall,
    },

    // Emoji Picker Styles
    emojiText: {
        fontFamily: fontFamily.EMOJI_TEXT_FONT,
        textAlign: 'center',
        fontSize: variables.emojiSize,
        ...spacing.pv0,
        ...spacing.ph0,
        lineHeight: variables.emojiLineHeight,
    },

    emojiItem: {
        width: '12.5%',
        textAlign: 'center',
        borderRadius: 8,
        paddingTop: 2,
        paddingBottom: 2,
        height: CONST.EMOJI_PICKER_ITEM_HEIGHT,
    },

    emojiItemHighlighted: {
        transition: '0.2s ease',
        backgroundColor: themeColors.buttonDefaultBG,
    },

    emojiItemKeyboardHighlighted: {
        transition: '0.2s ease',
        borderWidth: 1,
        borderColor: themeColors.link,
        borderRadius: variables.buttonBorderRadius,
    },

    categoryShortcutButton: {
        flex: 1,
        borderRadius: 8,
        paddingTop: 2,
        paddingBottom: 2,
        height: CONST.EMOJI_PICKER_ITEM_HEIGHT,
        justifyContent: 'center',
    },

    chatItemEmojiButton: {
        alignSelf: 'flex-end',
        borderRadius: variables.buttonBorderRadius,
        height: 32,
        marginVertical: 3,
        paddingHorizontal: 6,
        justifyContent: 'center',
    },

    editChatItemEmojiWrapper: {
        marginRight: 3,
    },

    hoveredButton: {
        backgroundColor: themeColors.buttonHoveredBG,
    },

    chatItemAttachBorder: {
        borderRightColor: themeColors.border,
        borderRightWidth: 1,
    },

    composerSizeButton: {
        alignSelf: 'center',
        height: 32,
        width: 32,
        padding: 6,
        margin: 3,
        borderRadius: variables.componentBorderRadiusRounded,
        backgroundColor: themeColors.transparent,
    },

    chatItemAttachmentPlaceholder: {
        backgroundColor: themeColors.sidebar,
        borderColor: themeColors.border,
        borderWidth: 1,
        borderRadius: variables.componentBorderRadiusNormal,
        height: 150,
        textAlign: 'center',
        verticalAlign: 'middle',
        width: 200,
    },

    chatSwticherPillWrapper: {
        marginTop: 5,
        marginRight: 4,
    },

    navigationModalOverlay: {
        position: 'absolute',
        width: '100%',
        height: '100%',
        transform: [{
            translateX: -variables.sideBarWidth,
        }],
    },

    sidebarVisible: {
        borderRightWidth: 1,
    },

    sidebarHidden: {
        width: 0,
        borderRightWidth: 0,
    },

    exampleCheckImage: {
        width: '100%',
        height: 80,
        borderColor: themeColors.border,
        borderWidth: 1,
        borderRadius: variables.componentBorderRadiusNormal,
    },

    singleAvatar: {
        height: 24,
        width: 24,
        backgroundColor: themeColors.icon,
        borderRadius: 24,
    },

    horizontalStackedAvatar: {
        height: 28,
        width: 28,
        backgroundColor: themeColors.appBG,
        borderRadius: 33,
        paddingTop: 2,
        alignItems: 'center',
    },

    singleSubscript: {
        height: variables.iconSizeNormal,
        width: variables.iconSizeNormal,
        backgroundColor: themeColors.icon,
        borderRadius: 20,
        zIndex: 1,
    },

    singleAvatarSmall: {
        height: 18,
        width: 18,
        backgroundColor: themeColors.icon,
        borderRadius: 18,
    },

    secondAvatar: {
        position: 'absolute',
        right: -18,
        bottom: -18,
        borderWidth: 3,
        borderRadius: 30,
        borderColor: 'transparent',
    },

    secondAvatarSmall: {
        position: 'absolute',
        right: -13,
        bottom: -13,
        borderWidth: 3,
        borderRadius: 18,
        borderColor: 'transparent',
    },

    secondAvatarSubscript: {
        position: 'absolute',
        right: -4,
        bottom: -2,
        borderWidth: 2,
        borderRadius: 18,
        borderColor: 'transparent',
    },

    secondAvatarSubscriptCompact: {
        position: 'absolute',
        bottom: -1,
        right: -1,
        borderWidth: 1,
        borderRadius: 18,
        borderColor: 'transparent',
    },

    leftSideLargeAvatar: {
        left: 15,
    },

    rightSideLargeAvatar: {
        right: 15,
        zIndex: 2,
        borderWidth: 4,
        borderRadius: 100,
    },

    secondAvatarInline: {
        bottom: -3,
        right: -25,
        borderWidth: 3,
        borderRadius: 18,
        borderColor: themeColors.cardBorder,
        backgroundColor: themeColors.appBG,
    },

    avatarLarge: {
        width: variables.avatarSizeLarge,
        height: variables.avatarSizeLarge,
    },

    avatarNormal: {
        height: variables.componentSizeNormal,
        width: variables.componentSizeNormal,
        borderRadius: variables.componentSizeNormal,
    },

    avatarSmall: {
        height: variables.avatarSizeSmall,
        width: variables.avatarSizeSmall,
        borderRadius: variables.avatarSizeSmall,
    },

    avatarInnerText: {
        color: themeColors.textLight,
        fontSize: variables.fontSizeSmall,
        lineHeight: undefined,
        marginLeft: -3,
        textAlign: 'center',
    },

    avatarInnerTextSmall: {
        color: themeColors.textLight,
        fontSize: variables.fontSizeExtraSmall,
        lineHeight: undefined,
        marginLeft: -2,
        textAlign: 'center',
    },

    avatarSpace: {
        top: 3,
        left: 3,
    },

    avatar: {
        backgroundColor: themeColors.sidebar,
        borderColor: themeColors.sidebar,
    },

    focusedAvatar: {
        backgroundColor: themeColors.border,
        borderColor: themeColors.border,
    },

    emptyAvatar: {
        marginRight: variables.avatarChatSpacing,
        height: variables.avatarSizeNormal,
        width: variables.avatarSizeNormal,
    },

    emptyAvatarSmall: {
        marginRight: variables.avatarChatSpacing - 4,
        height: variables.avatarSizeSmall,
        width: variables.avatarSizeSmall,
    },

    horizontalStackedAvatar1: {
        left: -19,
        top: -79,
        zIndex: 2,
    },

    horizontalStackedAvatar2: {
        left: 1,
        top: -51,
        zIndex: 3,
    },

    horizontalStackedAvatar3: {
        left: 21,
        top: -23,
        zIndex: 4,
    },

    horizontalStackedAvatar4: {
        top: 5,
        left: 41,
        zIndex: 5,
    },

    horizontalStackedAvatar4Overlay: {
        top: -107,
        left: 41,
        height: 28,
        width: 28,
        borderWidth: 2,
        borderStyle: 'solid',
        borderRadius: 24,
        zIndex: 6,
    },

    modalViewContainer: {
        alignItems: 'center',
        flex: 1,
    },

    borderTop: {
        borderTopWidth: 1,
        borderColor: themeColors.border,
    },

    borderTopRounded: {
        borderTopWidth: 1,
        borderColor: themeColors.border,
        borderTopLeftRadius: variables.componentBorderRadiusNormal,
        borderTopRightRadius: variables.componentBorderRadiusNormal,
    },

    borderBottomRounded: {
        borderBottomWidth: 1,
        borderColor: themeColors.border,
        borderBottomLeftRadius: variables.componentBorderRadiusNormal,
        borderBottomRightRadius: variables.componentBorderRadiusNormal,
    },

    borderBottom: {
        borderBottomWidth: 1,
        borderColor: themeColors.border,
    },

    borderNone: {
        borderWidth: 0,
        borderBottomWidth: 0,
    },

    borderRight: {
        borderRightWidth: 1,
        borderColor: themeColors.border,
    },

    borderLeft: {
        borderLeftWidth: 1,
        borderColor: themeColors.border,
    },

    pointerEventsNone,

    pointerEventsAuto,

    headerBar: {
        overflow: 'hidden',
        justifyContent: 'center',
        display: 'flex',
        paddingLeft: 20,
        height: variables.contentHeaderHeight,
        width: '100%',
    },

    imageViewContainer: {
        width: '100%',
        height: '100%',
        alignItems: 'center',
        justifyContent: 'center',
    },

    imageModalPDF: {
        flex: 1,
        backgroundColor: themeColors.modalBackground,
    },

    PDFView: {
        // `display: grid` is not supported in native platforms!
        // It's being used on Web/Desktop only to vertically center short PDFs,
        // while preventing the overflow of the top of long PDF files.
        display: 'grid',
        backgroundColor: themeColors.modalBackground,
        width: '100%',
        height: '100%',
        justifyContent: 'center',
        overflow: 'hidden',
        overflowY: 'auto',
        alignItems: 'center',
    },

    pdfPasswordForm: {
        wideScreenWidth: {
            width: 350,
        },
    },

    modalCenterContentContainer: {
        flex: 1,
        flexDirection: 'column',
        justifyContent: 'center',
        alignItems: 'center',
        backgroundColor: themeColors.modalBackdrop,
    },

    imageModalImageCenterContainer: {
        alignItems: 'center',
        flex: 1,
        justifyContent: 'center',
        width: '100%',
    },

    defaultAttachmentView: {
        backgroundColor: themeColors.sidebar,
        borderRadius: variables.componentBorderRadiusNormal,
        borderWidth: 1,
        borderColor: themeColors.border,
        flexDirection: 'row',
        padding: 20,
        alignItems: 'center',
    },

    notFoundSafeArea: {
        flex: 1,
        backgroundColor: themeColors.heading,
    },

    notFoundView: {
        flex: 1,
        alignItems: 'center',
        paddingTop: 40,
        paddingBottom: 40,
        justifyContent: 'space-between',
    },

    notFoundLogo: {
        width: 202,
        height: 63,
    },

    notFoundContent: {
        alignItems: 'center',
    },

    notFoundTextHeader: {
        ...headlineFont,
        color: themeColors.heading,
        fontSize: variables.fontSizeXLarge,
        marginTop: 20,
        marginBottom: 8,
        textAlign: 'center',
    },

    notFoundTextBody: {
        color: themeColors.componentBG,
        fontFamily: fontFamily.EXP_NEUE_BOLD,
        fontWeight: fontWeightBold,
        fontSize: 15,
    },

    notFoundButtonText: {
        color: themeColors.link,
        fontFamily: fontFamily.EXP_NEUE_BOLD,
        fontWeight: fontWeightBold,
        fontSize: 15,
    },

    blockingViewContainer: {
        paddingBottom: variables.contentHeaderHeight,
    },

    defaultModalContainer: {
        backgroundColor: themeColors.componentBG,
        borderColor: themeColors.transparent,
    },

    reportActionContextMenuMiniButton: {
        ...spacing.p1,
        ...spacing.mv1,
        ...spacing.mh1,
        ...{borderRadius: variables.buttonBorderRadius},
    },

    reportActionSystemMessageContainer: {
        marginLeft: 42,
    },

    reportDetailsTitleContainer: {
        ...flex.dFlex,
        ...flex.flexColumn,
        ...flex.alignItemsCenter,
        ...spacing.mt4,
        height: 170,
    },

    reportDetailsRoomInfo: {
        ...flex.flex1,
        ...flex.dFlex,
        ...flex.flexColumn,
        ...flex.alignItemsCenter,
    },

    reportSettingsVisibilityText: {
        textTransform: 'capitalize',
    },

    reportTransactionWrapper: {
        paddingVertical: 8,
        display: 'flex',
        flexDirection: 'row',
    },

    settingsPageBackground: {
        flexDirection: 'column',
        width: '100%',
        flexGrow: 1,
    },

    settingsPageBody: {
        width: '100%',
        justifyContent: 'space-around',
    },

    settingsPageColumn: {
        width: '100%',
        alignItems: 'center',
        justifyContent: 'space-around',
    },

    settingsPageContainer: {
        justifyContent: 'space-between',
        alignItems: 'center',
        width: '100%',
    },

    roomHeaderAvatarSize: {
        height: variables.componentSizeLarge,
        width: variables.componentSizeLarge,
    },

    roomHeaderAvatar: {
        backgroundColor: themeColors.appBG,
        marginLeft: -16,
        borderRadius: 100,
        borderColor: themeColors.componentBG,
        borderWidth: 4,
    },

    roomHeaderAvatarOverlay: {
        position: 'absolute',
        top: 0,
        right: 0,
        bottom: 0,
        left: 0,
        backgroundColor: themeColors.overlay,
        opacity: variables.overlayOpacity,
        borderRadius: 88,
    },

    avatarInnerTextChat: {
        color: themeColors.textLight,
        fontSize: variables.fontSizeXLarge,
        fontFamily: fontFamily.EXP_NEW_KANSAS_MEDIUM,
        textAlign: 'center',
        fontWeight: 'normal',
        position: 'absolute',
        width: 88,
        left: -16,
    },

    svgAvatarBorder: {
        borderRadius: 100,
        overflow: 'hidden',
    },

    displayName: {
        fontSize: variables.fontSizeLarge,
        fontFamily: fontFamily.EXP_NEUE_BOLD,
        fontWeight: fontWeightBold,
        color: themeColors.heading,
    },

    pageWrapper: {
        width: '100%',
        alignItems: 'center',
        padding: 20,
    },

    avatarSectionWrapper: {
        width: '100%',
        alignItems: 'center',
        paddingHorizontal: 20,
        paddingBottom: 20,
    },

    selectCircle: {
        width: variables.componentSizeSmall,
        height: variables.componentSizeSmall,
        borderColor: themeColors.border,
        borderWidth: 1,
        borderRadius: variables.componentSizeSmall / 2,
        justifyContent: 'center',
        alignItems: 'center',
        backgroundColor: themeColors.componentBG,
        marginLeft: 8,
    },

    unreadIndicatorContainer: {
        position: 'absolute',
        top: -10,
        left: 0,
        width: '100%',
        height: 20,
        paddingHorizontal: 20,
        flexDirection: 'row',
        alignItems: 'center',
        zIndex: 1,
        cursor: 'default',
    },

    unreadIndicatorLine: {
        height: 1,
        backgroundColor: themeColors.unreadIndicator,
        flexGrow: 1,
        marginRight: 8,
        opacity: 0.5,
    },

    unreadIndicatorText: {
        color: themeColors.unreadIndicator,
        fontFamily: fontFamily.EXP_NEUE_BOLD,
        fontSize: variables.fontSizeSmall,
        fontWeight: fontWeightBold,
        textTransform: 'capitalize',
    },

    flipUpsideDown: {
        transform: [{rotate: '180deg'}],
    },

    navigationSceneContainer: {
        backgroundColor: themeColors.appBG,
    },

    navigationScreenCardStyle: {
        backgroundColor: themeColors.appBG,
        height: '100%',
    },

    navigationSceneFullScreenWrapper: {
        borderRadius: variables.componentBorderRadiusCard,
        overflow: 'hidden',
        height: '100%',
    },

    invisible: {
        position: 'absolute',
        opacity: 0,
    },

    containerWithSpaceBetween: {
        justifyContent: 'space-between',
        width: '100%',
        flex: 1,
    },

    detailsPageSectionContainer: {
        alignSelf: 'flex-start',
    },

    detailsPageSectionVersion: {
        alignSelf: 'center',
        color: themeColors.textSupporting,
        fontSize: variables.fontSizeSmall,
        height: 24,
        lineHeight: 20,
    },

    switchTrack: {
        width: 50,
        height: 28,
        justifyContent: 'center',
        borderRadius: 20,
        padding: 15,
        backgroundColor: themeColors.success,
    },

    switchInactive: {
        backgroundColor: themeColors.border,
    },

    switchThumb: {
        width: 22,
        height: 22,
        borderRadius: 11,
        position: 'absolute',
        left: 4,
        backgroundColor: themeColors.appBG,
    },

    radioButtonContainer: {
        backgroundColor: themeColors.componentBG,
        borderRadius: 10,
        height: 20,
        width: 20,
        borderColor: themeColors.icon,
        borderWidth: 1,
        justifyContent: 'center',
        alignItems: 'center',
    },

    checkboxContainer: {
        backgroundColor: themeColors.componentBG,
        borderRadius: 2,
        height: 20,
        width: 20,
        borderColor: themeColors.icon,
        borderWidth: 1,
        justifyContent: 'center',
        alignItems: 'center',
    },

    checkedContainer: {
        backgroundColor: themeColors.checkBox,
    },

    iouAmountText: {
        ...headlineFont,
        fontSize: variables.iouAmountTextSize,
        color: themeColors.heading,
        lineHeight: variables.inputHeight,
    },

    iouAmountTextInput: addOutlineWidth({
        ...headlineFont,
        fontSize: variables.iouAmountTextSize,
        color: themeColors.heading,
        padding: 0,
        lineHeight: undefined,
    }, 0),

    iouPreviewBox: {
        backgroundColor: themeColors.cardBG,
        borderRadius: variables.componentBorderRadiusCard,
        padding: 20,
        marginTop: 16,
        maxWidth: variables.sideBarWidth,
        width: '100%',
    },

    iouPreviewBoxHover: {
        backgroundColor: themeColors.border,
    },

    iouPreviewBoxLoading: {
        // When a new IOU request arrives it is very briefly in a loading state, so set the minimum height of the container to 94 to match the rendered height after loading.
        // Otherwise, the IOU request pay button will not be fully visible and the user will have to scroll up to reveal the entire IOU request container.
        // See https://github.com/Expensify/App/issues/10283.
        minHeight: 94,
        width: '100%',
    },

    iouPreviewBoxAvatar: {
        marginRight: -10,
        marginBottom: -10,
    },

    iouPreviewBoxAvatarHover: {
        borderColor: themeColors.border,
        backgroundColor: themeColors.border,
    },

    iouPreviewBoxCheckmark: {
        marginLeft: 4,
        alignSelf: 'center',
    },

    iouDetailsContainer: {
        flexGrow: 1,
        paddingStart: 20,
        paddingEnd: 20,
    },

    codeWordWrapper: {
        ...codeStyles.codeWordWrapper,
    },

    codeWordStyle: {
        borderLeftWidth: 0,
        borderRightWidth: 0,
        borderTopLeftRadius: 0,
        borderBottomLeftRadius: 0,
        borderTopRightRadius: 0,
        borderBottomRightRadius: 0,
        paddingLeft: 0,
        paddingRight: 0,
        justifyContent: 'center',
        ...codeStyles.codeWordStyle,
    },

    codeFirstWordStyle: {
        borderLeftWidth: 1,
        borderTopLeftRadius: 4,
        borderBottomLeftRadius: 4,
        paddingLeft: 5,
    },

    codeLastWordStyle: {
        borderRightWidth: 1,
        borderTopRightRadius: 4,
        borderBottomRightRadius: 4,
        paddingRight: 5,
    },

    fullScreenLoading: {
        backgroundColor: themeColors.componentBG,
        opacity: 0.8,
        justifyContent: 'center',
        alignItems: 'center',
        zIndex: 10,
    },

    navigatorFullScreenLoading: {
        backgroundColor: themeColors.highlightBG,
        opacity: 1,
    },

    reimbursementAccountFullScreenLoading: {
        backgroundColor: themeColors.componentBG,
        opacity: 0.8,
        justifyContent: 'flex-start',
        alignItems: 'center',
        zIndex: 10,
    },

    hiddenElementOutsideOfWindow: {
        position: 'absolute',
        top: 0,
        left: 0,
        opacity: 0,
    },

    growlNotificationWrapper: {
        zIndex: 2,
    },

    growlNotificationContainer: {
        flex: 1,
        justifyContent: 'flex-start',
        position: 'absolute',
        width: '100%',
        top: 20,
        ...spacing.pl5,
        ...spacing.pr5,
    },

    growlNotificationDesktopContainer: {
        maxWidth: variables.sideBarWidth,
        right: 0,
        position: 'fixed',
    },

    growlNotificationTranslateY: y => ({
        transform: [{translateY: y}],
    }),

    makeSlideInTranslation: (translationType, fromValue) => ({
        from: {
            [translationType]: fromValue,
        },
        to: {
            [translationType]: 0,
        },
    }),

    growlNotificationBox: {
        backgroundColor: themeColors.inverse,
        borderRadius: variables.componentBorderRadiusNormal,
        alignItems: 'center',
        flexDirection: 'row',
        justifyContent: 'space-between',
        shadowColor: themeColors.shadow,
        ...spacing.p5,
    },

    growlNotificationText: {
        fontSize: variables.fontSizeNormal,
        fontFamily: fontFamily.EXP_NEUE,
        width: '90%',
        lineHeight: variables.fontSizeNormalHeight,
        color: themeColors.textReversed,
        ...spacing.ml4,
    },

    blockquote: {
        borderLeftColor: themeColors.border,
        borderLeftWidth: 4,
        paddingLeft: 12,
        marginVertical: 4,
    },

    cursorDefault: {
        cursor: 'default',
    },

    cursorDisabled: {
        cursor: 'not-allowed',
    },

    noSelect: {
        boxShadow: 'none',
        outline: 'none',
    },

    cursorPointer: {
        cursor: 'pointer',
    },

    fullscreenCard: {
        position: 'absolute',
        left: 0,
        top: 0,
        width: '100%',
        height: '100%',
    },

    fullscreenCardWeb: {
        left: 'auto',
        right: '-24%',
        top: '-18%',
        height: '120%',
    },

    fullscreenCardWebCentered: {
        left: '0',
        right: '0',
        top: '0',
        height: '60%',
    },

    fullscreenCardMobile: {
        left: '-20%',
        top: '-30%',
        width: '150%',
    },

    fullscreenCardMediumScreen: {
        left: '-15%',
        top: '-30%',
        width: '145%',
    },

    smallEditIcon: {
        alignItems: 'center',
        backgroundColor: themeColors.buttonHoveredBG,
        borderColor: themeColors.textReversed,
        borderRadius: 14,
        borderWidth: 3,
        color: themeColors.textReversed,
        height: 28,
        width: 28,
        justifyContent: 'center',
    },

    smallAvatarEditIcon: {
        position: 'absolute',
        right: -4,
        bottom: -4,
    },

    workspaceCard: {
        width: '100%',
        height: 400,
        borderRadius: variables.componentBorderRadiusCard,
        overflow: 'hidden',
        backgroundColor: themeColors.heroCard,
    },

    workspaceCardMobile: {
        height: 475,
    },

    workspaceCardMediumScreen: {
        height: 540,
    },

    workspaceCardMainText: {
        fontSize: variables.fontSizeXXXLarge,
        fontWeight: 'bold',
        lineHeight: variables.fontSizeXXXLarge,
    },

    workspaceCardContent: {
        zIndex: 1,
        padding: 50,
    },

    workspaceCardContentMediumScreen: {
        padding: 25,
    },

    workspaceCardCTA: {
        width: 250,
    },

    workspaceInviteWelcome: {
        minHeight: 115,
    },

    peopleRow: {
        width: '100%',
        flexDirection: 'row',
        justifyContent: 'space-between',
        ...spacing.pt2,
    },

    peopleRowBorderBottom: {
        borderColor: themeColors.border,
        borderBottomWidth: 1,
        ...spacing.pb2,
    },

    peopleRowCell: {
        justifyContent: 'center',
    },

    peopleBadge: {
        backgroundColor: themeColors.icon,
        ...spacing.ph3,
    },

    peopleBadgeText: {
        color: themeColors.textReversed,
        fontSize: variables.fontSizeSmall,
        lineHeight: variables.lineHeightNormal,
        ...whiteSpace.noWrap,
    },

    offlineFeedback: {
        deleted: {
            textDecorationLine: 'line-through',
            textDecorationStyle: 'solid',
        },
        pending: {
            opacity: 0.5,
        },
        error: {
            flexDirection: 'row',
            alignItems: 'center',
        },
        container: {
            ...spacing.pv2,
        },
        textContainer: {
            flexDirection: 'column',
            flex: 1,
        },
        text: {
            color: themeColors.textSupporting,
            textAlignVertical: 'center',
            fontSize: variables.fontSizeLabel,
        },
        errorDot: {
            marginRight: 12,
        },
        menuItemErrorPadding: {
            paddingLeft: 44,
            paddingRight: 20,
        },
    },

    dotIndicatorMessage: {
        display: 'flex',
        flexDirection: 'row',
        alignItems: 'center',
    },

    sidebarPopover: {
        width: variables.sideBarWidth - 68,
    },

    cardOverlay: {
        backgroundColor: themeColors.overlay,
        position: 'absolute',
        top: 0,
        left: 0,
        width: '100%',
        height: '100%',
        opacity: variables.overlayOpacity,
    },

    communicationsLinkIcon: {
        right: -36,
        top: 0,
        bottom: 0,
    },

    shortTermsBorder: {
        borderWidth: 1,
        borderColor: themeColors.border,
    },

    shortTermsHorizontalRule: {
        borderBottomWidth: 1,
        borderColor: themeColors.border,
        ...spacing.mh3,
    },

    shortTermsLargeHorizontalRule: {
        borderWidth: 1,
        borderColor: themeColors.border,
        ...spacing.mh3,
    },

    shortTermsRow: {
        flexDirection: 'row',
        padding: 12,
    },

    termsCenterRight: {
        marginTop: 'auto',
        marginBottom: 'auto',
    },

    shortTermsBoldHeadingSection: {
        paddingRight: 12,
        paddingLeft: 12,
        marginTop: 12,
    },

    longTermsRow: {
        flexDirection: 'row',
        marginTop: 20,
    },

    collapsibleSectionBorder: {
        borderBottomWidth: 2,
        borderBottomColor: themeColors.border,
    },

    communicationsLinkHeight: {
        height: variables.communicationsLinkHeight,
    },

    floatingMessageCounterWrapper: {
        position: 'absolute',
        left: '50%',
        top: 0,
        zIndex: 100,
        ...visibility('hidden'),
    },

    floatingMessageCounterWrapperAndroid: {
        left: 0,
        width: '100%',
        alignItems: 'center',
        position: 'absolute',
        top: 0,
        zIndex: 100,
        ...visibility('hidden'),
    },

    floatingMessageCounterSubWrapperAndroid: {
        left: '50%',
        width: 'auto',
    },

    floatingMessageCounter: {
        left: '-50%',
        ...visibility('visible'),
    },

    floatingMessageCounterTransformation: translateY => ({
        transform: [
            {translateY},
        ],
    }),

    confirmationAnimation: {
        height: 180,
        width: 180,
        marginBottom: 20,
    },

    googleSearchTextInputContainer: {
        flexDirection: 'column',
    },

    googleSearchSeparator: {
        height: 1,
        backgroundColor: themeColors.border,
    },

    googleSearchText: {
        color: themeColors.text,
        fontSize: variables.fontSizeNormal,
        lineHeight: variables.fontSizeNormalHeight,
        fontFamily: fontFamily.EXP_NEUE,
        flex: 1,
    },

    threeDotsPopoverOffset: {
        top: 50,
        right: 60,
    },

    googleListView: {
        transform: [{scale: 0}],
    },

    invert: {
        // It's important to invert the Y AND X axis to prevent a react native issue that can lead to ANRs on android 13
        transform: [{scaleX: -1}, {scaleY: -1}],
    },

    keyboardShortcutModalContainer: {
        maxHeight: '100%',
        flex: '0 0 auto',
    },

    keyboardShortcutTableWrapper: {
        alignItems: 'center',
        flex: 1,
        height: 'auto',
        maxHeight: '100%',
    },

    keyboardShortcutTableContainer: {
        display: 'flex',
        width: '100%',
        borderColor: themeColors.border,
        height: 'auto',
        borderRadius: variables.componentBorderRadius,
        borderWidth: 1,
    },

    keyboardShortcutTableRow: {
        flex: 1,
        flexDirection: 'row',
        borderColor: themeColors.border,
        flexBasis: 'auto',
        alignSelf: 'stretch',
        borderTopWidth: 1,
    },

    keyboardShortcutTablePrefix: {
        width: '30%',
        borderRightWidth: 1,
        borderColor: themeColors.border,
    },

    keyboardShortcutTableFirstRow: {
        borderTopWidth: 0,
    },

    iPhoneXSafeArea: {
        backgroundColor: themeColors.inverse,
        flex: 1,
    },

    transferBalancePayment: {
        borderWidth: 1,
        borderRadius: variables.componentBorderRadiusNormal,
        borderColor: themeColors.border,
    },

    transferBalanceSelectedPayment: {
        borderColor: themeColors.iconSuccessFill,
    },

    transferBalanceBalance: {
        fontSize: 48,
    },

    closeAccountMessageInput: {
        height: 153,
    },

    imageCropContainer: {
        borderRadius: variables.componentBorderRadiusCard,
        overflow: 'hidden',
        alignItems: 'center',
        justifyContent: 'center',
        backgroundColor: themeColors.imageCropBackgroundColor,
        cursor: 'move',
    },

    sliderKnob: {
        backgroundColor: themeColors.success,
        position: 'absolute',
        height: variables.sliderKnobSize,
        width: variables.sliderKnobSize,
        borderRadius: variables.sliderKnobSize / 2,
        top: -variables.sliderBarHeight,
        left: -(variables.sliderKnobSize / 2),
        cursor: 'pointer',
    },

    sliderBar: {
        backgroundColor: themeColors.border,
        height: variables.sliderBarHeight,
        borderRadius: variables.sliderBarHeight / 2,
        alignSelf: 'stretch',
    },

    imageCropRotateButton: {
        height: variables.iconSizeExtraLarge,
    },

    userSelectText: {
        userSelect: 'text',
        WebkitUserSelect: 'text',
    },

    userSelectNone: {
        userSelect: 'none',
        WebkitUserSelect: 'none',
    },

    screenCenteredContainer: {
        flex: 1,
        justifyContent: 'center',
        marginBottom: 40,
        padding: 16,
    },

    inlineSystemMessage: {
        color: themeColors.textSupporting,
        fontSize: variables.fontSizeLabel,
        fontFamily: fontFamily.EXP_NEUE,
        marginLeft: 6,
    },

    fullScreenTransparentOverlay: {
        position: 'absolute',
        width: '100%',
        height: '100%',
        top: 0,
        left: 0,
        right: 0,
        bottom: 0,
        backgroundColor: themeColors.dropUIBG,
        zIndex: 2,
    },

    textPill: {
        ellipsizeMode: 'end',
        backgroundColor: themeColors.border,
        borderRadius: 10,
        overflow: 'hidden',
        paddingVertical: 2,
        flexShrink: 1,
        fontSize: variables.fontSizeSmall,
        ...spacing.ph2,
    },

    dropZoneTopInvisibleOverlay: {
        position: 'absolute',
        width: '100%',
        height: '100%',
        top: 0,
        left: 0,
        right: 0,
        bottom: 0,
        backgroundColor: themeColors.dropTransparentOverlay,
        zIndex: 1000,
    },

    cardSection: {
        backgroundColor: themeColors.cardBG,
        borderRadius: variables.componentBorderRadiusCard,
        marginBottom: 20,
        marginHorizontal: 16,
        padding: 20,
        width: 'auto',
        textAlign: 'left',
    },

    cardMenuItem: {
        paddingLeft: 8,
        paddingRight: 0,
        borderRadius: variables.buttonBorderRadius,
        height: variables.componentSizeLarge,
        alignItems: 'center',
    },

    callRequestSection: {
        backgroundColor: themeColors.appBG,
        paddingHorizontal: 0,
        paddingBottom: 0,
        marginHorizontal: 0,
        marginBottom: 0,
    },

    archivedReportFooter: {
        borderRadius: variables.componentBorderRadius,
        ...wordBreak.breakWord,
    },

    saveButtonPadding: {
        paddingLeft: 18,
        paddingRight: 18,
    },

    deeplinkWrapperContainer: {
        padding: 20,
        flex: 1,
        alignItems: 'center',
        justifyContent: 'center',
        backgroundColor: themeColors.appBG,
    },

    deeplinkWrapperMessage: {
        flex: 1,
        alignItems: 'center',
        justifyContent: 'center',
    },

    deeplinkWrapperFooter: {
        paddingTop: 80,
        paddingBottom: 45,
    },

<<<<<<< HEAD
    emojiReactionBubble: {
        paddingVertical: 2,
        paddingHorizontal: 8,
        borderRadius: 28,
        backgroundColor: themeColors.border,
        alignItems: 'center',
        justifyContent: 'center',
        flexDirection: 'row',
        alignSelf: 'flex-start',
        marginTop: 8,
        marginRight: 4,
    },

    emojiReactionText: {
        fontSize: 12,
        lineHeight: 20,
        textAlignVertical: 'center',
    },
    reactionCounterText: {
        fontSize: 11,
        marginLeft: 4,
        fontWeight: 'bold',
        color: themeColors.textLight,
    },

    fontColorReactionLabel: {
        color: '#586A64',
    },

    reactionEmojiTitle: {
        fontSize: variables.iconSizeLarge,
        lineHeight: variables.iconSizeXLarge,
=======
    magicCodeDigits: {
        color: themeColors.text,
        fontFamily: fontFamily.EXP_NEUE,
        fontSize: variables.fontSizeXXLarge,
        letterSpacing: 4,
>>>>>>> 7d7fc3d5
    },
};

export default styles;<|MERGE_RESOLUTION|>--- conflicted
+++ resolved
@@ -2911,7 +2911,6 @@
         paddingBottom: 45,
     },
 
-<<<<<<< HEAD
     emojiReactionBubble: {
         paddingVertical: 2,
         paddingHorizontal: 8,
@@ -2944,13 +2943,13 @@
     reactionEmojiTitle: {
         fontSize: variables.iconSizeLarge,
         lineHeight: variables.iconSizeXLarge,
-=======
+    },
+
     magicCodeDigits: {
         color: themeColors.text,
         fontFamily: fontFamily.EXP_NEUE,
         fontSize: variables.fontSizeXXLarge,
         letterSpacing: 4,
->>>>>>> 7d7fc3d5
     },
 };
 
