import {defaultStyles as defaultPickerStyles} from 'react-native-picker-select/src/styles';
import lodashClamp from 'lodash/clamp';
import {StyleSheet} from 'react-native';
import fontFamily from './fontFamily';
import addOutlineWidth from './addOutlineWidth';
import themeColors from './themes/default';
import fontWeightBold from './fontWeight/bold';
import variables from './variables';
import spacing from './utilities/spacing';
import sizing from './utilities/sizing';
import flex from './utilities/flex';
import display from './utilities/display';
import overflow from './utilities/overflow';
import whiteSpace from './utilities/whiteSpace';
import wordBreak from './utilities/wordBreak';
import positioning from './utilities/positioning';
import codeStyles from './codeStyles';
import visibility from './utilities/visibility';
import writingDirection from './utilities/writingDirection';
import optionAlternateTextPlatformStyles from './optionAlternateTextPlatformStyles';
import pointerEventsNone from './pointerEventsNone';
import pointerEventsAuto from './pointerEventsAuto';
import getPopOverVerticalOffset from './getPopOverVerticalOffset';
import overflowXHidden from './overflowXHidden';
import CONST from '../CONST';
import * as Browser from '../libs/Browser';
import cursor from './utilities/cursor';
import userSelect from './utilities/userSelect';
import textUnderline from './utilities/textUnderline';
import Colors from './colors';

// touchCallout is an iOS safari only property that controls the display of the callout information when you touch and hold a target
const touchCalloutNone = Browser.isMobileSafari() ? {WebkitTouchCallout: 'none'} : {};

const picker = {
    backgroundColor: themeColors.transparent,
    color: themeColors.text,
    fontFamily: fontFamily.EXP_NEUE,
    fontSize: variables.fontSizeNormal,
    lineHeight: variables.fontSizeNormalHeight,
    paddingBottom: 8,
    paddingTop: 23,
    paddingLeft: 0,
    paddingRight: 25,
    height: variables.inputHeight,
    borderWidth: 0,
    textAlign: 'left',
};

const link = {
    color: themeColors.link,
    textDecorationColor: themeColors.link,
    fontFamily: fontFamily.EXP_NEUE,
};

const baseCodeTagStyles = {
    borderWidth: 1,
    borderRadius: 5,
    borderColor: themeColors.border,
    backgroundColor: themeColors.textBackground,
};

const headlineFont = {
    fontFamily: fontFamily.EXP_NEW_KANSAS_MEDIUM,
    fontWeight: '500',
};

const webViewStyles = {
    // As of react-native-render-html v6, don't declare distinct styles for
    // custom renderers, the API for custom renderers has changed. Declare the
    // styles in the below "tagStyles" instead. If you need to reuse those
    // styles from the renderer, just pass the "style" prop to the underlying
    // component.
    tagStyles: {
        em: {
            fontFamily: fontFamily.EXP_NEUE,
            fontStyle: 'italic',
        },

        del: {
            textDecorationLine: 'line-through',
            textDecorationStyle: 'solid',
        },

        strong: {
            fontFamily: fontFamily.EXP_NEUE,
            fontWeight: 'bold',
        },

        a: link,

        ul: {
            maxWidth: '100%',
        },

        ol: {
            maxWidth: '100%',
        },

        li: {
            flexShrink: 1,
        },

        blockquote: {
            borderLeftColor: themeColors.border,
            borderLeftWidth: 4,
            paddingLeft: 12,
            marginTop: 4,
            marginBottom: 4,

            // Overwrite default HTML margin for blockquotes
            marginLeft: 0,
        },

        pre: {
            ...baseCodeTagStyles,
            paddingTop: 12,
            paddingBottom: 12,
            paddingRight: 8,
            paddingLeft: 8,
            fontFamily: fontFamily.MONOSPACE,
            marginTop: 0,
            marginBottom: 0,
        },

        code: {
            ...baseCodeTagStyles,
            ...codeStyles.codeTextStyle,
            paddingLeft: 5,
            paddingRight: 5,
            fontFamily: fontFamily.MONOSPACE,
            fontSize: 13,
        },

        img: {
            borderColor: themeColors.border,
            borderRadius: variables.componentBorderRadiusNormal,
            borderWidth: 1,
            ...touchCalloutNone,
        },

        p: {
            marginTop: 0,
            marginBottom: 0,
        },
        h1: {
            fontSize: variables.fontSizeLarge,
            marginBottom: 8,
        },
    },

    baseFontStyle: {
        color: themeColors.text,
        fontSize: variables.fontSizeNormal,
        fontFamily: fontFamily.EXP_NEUE,
        flex: 1,
        lineHeight: variables.fontSizeNormalHeight,
    },
};

const styles = {
    // Add all of our utility and helper styles
    ...spacing,
    ...sizing,
    ...flex,
    ...display,
    ...overflow,
    ...positioning,
    ...wordBreak,
    ...whiteSpace,
    ...writingDirection,
    ...cursor,
    ...userSelect,
    ...themeColors,
    ...textUnderline,

    rateCol: {
        margin: 0,
        padding: 0,
        flexBasis: '48%',
    },

    autoCompleteSuggestionsContainer: {
        backgroundColor: themeColors.appBG,
        borderRadius: 8,
        borderWidth: 1,
        borderColor: themeColors.border,
        justifyContent: 'center',
        boxShadow: variables.popoverMenuShadow,
        position: 'absolute',
        left: 0,
        right: 0,
        paddingVertical: CONST.AUTO_COMPLETE_SUGGESTER.SUGGESTER_INNER_PADDING,
    },

    autoCompleteSuggestionContainer: {
        flexDirection: 'row',
        alignItems: 'center',
    },

    emojiSuggestionsEmoji: {
        fontSize: variables.fontSizeMedium,
        width: 51,
        textAlign: 'center',
    },
    emojiSuggestionsText: {
        fontSize: variables.fontSizeMedium,
        flex: 1,
        ...wordBreak.breakWord,
        ...spacing.pr4,
    },

    mentionSuggestionsAvatarContainer: {
        width: 24,
        height: 24,
        alignItems: 'center',
        justifyContent: 'center',
    },

    mentionSuggestionsText: {
        fontSize: variables.fontSizeMedium,
        ...spacing.ml2,
    },

    mentionSuggestionsDisplayName: {
        fontFamily: fontFamily.EXP_NEUE_BOLD,
        fontWeight: fontWeightBold,
    },

    mentionSuggestionsHandle: {
        color: themeColors.textSupporting,
    },

    appIconBorderRadius: {
        overflow: 'hidden',
        borderRadius: 12,
    },

    unitCol: {
        margin: 0,
        padding: 0,
        marginLeft: '4%',
        flexBasis: '48%',
    },

    webViewStyles,

    link,

    linkMuted: {
        color: themeColors.textSupporting,
        textDecorationColor: themeColors.textSupporting,
        fontFamily: fontFamily.EXP_NEUE,
    },

    linkMutedHovered: {
        color: themeColors.textMutedReversed,
    },

    highlightBG: {
        backgroundColor: themeColors.highlightBG,
    },

    appBG: {
        backgroundColor: themeColors.appBG,
    },

    h1: {
        color: themeColors.heading,
        fontFamily: fontFamily.EXP_NEUE_BOLD,
        fontSize: variables.fontSizeh1,
        fontWeight: fontWeightBold,
    },

    h3: {
        fontFamily: fontFamily.EXP_NEUE_BOLD,
        fontSize: variables.fontSizeNormal,
        fontWeight: fontWeightBold,
    },

    h4: {
        fontFamily: fontFamily.EXP_NEUE_BOLD,
        fontSize: variables.fontSizeLabel,
        fontWeight: fontWeightBold,
    },

    textAlignCenter: {
        textAlign: 'center',
    },

    textAlignRight: {
        textAlign: 'right',
    },

    textAlignLeft: {
        textAlign: 'left',
    },

    textUnderline: {
        textDecorationLine: 'underline',
    },

    label: {
        fontSize: variables.fontSizeLabel,
        lineHeight: variables.lineHeightLarge,
    },

    textLabel: {
        color: themeColors.text,
        fontSize: variables.fontSizeLabel,
        lineHeight: variables.lineHeightLarge,
    },

    mutedTextLabel: {
        color: themeColors.textSupporting,
        fontSize: variables.fontSizeLabel,
        lineHeight: variables.lineHeightLarge,
    },

    textMicro: {
        fontFamily: fontFamily.EXP_NEUE,
        fontSize: variables.fontSizeSmall,
        lineHeight: variables.lineHeightSmall,
    },

    textMicroBold: {
        color: themeColors.text,
        fontWeight: fontWeightBold,
        fontFamily: fontFamily.EXP_NEUE_BOLD,
        fontSize: variables.fontSizeSmall,
        lineHeight: variables.lineHeightSmall,
    },

    textMicroSupporting: {
        color: themeColors.textSupporting,
        fontFamily: fontFamily.EXP_NEUE,
        fontSize: variables.fontSizeSmall,
        lineHeight: variables.lineHeightSmall,
    },

    textExtraSmallSupporting: {
        color: themeColors.textSupporting,
        fontFamily: fontFamily.EXP_NEUE,
        fontSize: variables.fontSizeExtraSmall,
    },

    textNormal: {
        fontSize: variables.fontSizeNormal,
    },

    textLarge: {
        fontSize: variables.fontSizeLarge,
    },

    textXLarge: {
        fontSize: variables.fontSizeXLarge,
    },

    textXXLarge: {
        fontSize: variables.fontSizeXXLarge,
    },

    textXXXLarge: {
        fontSize: variables.fontSizeXXXLarge,
    },

    textHero: {
        fontSize: variables.fontSizeHero,
        fontFamily: fontFamily.EXP_NEW_KANSAS_MEDIUM,
        lineHeight: variables.lineHeightHero,
    },

    textStrong: {
        fontFamily: fontFamily.EXP_NEUE_BOLD,
        fontWeight: fontWeightBold,
    },

    textItalic: {
        fontFamily: fontFamily.EXP_NEUE_ITALIC,
        fontStyle: 'italic',
    },

    textHeadline: {
        ...headlineFont,
        ...whiteSpace.preWrap,
        color: themeColors.heading,
        fontSize: variables.fontSizeXLarge,
        lineHeight: variables.lineHeightXXLarge,
    },

    textHeadlineH1: {
        ...headlineFont,
        ...whiteSpace.preWrap,
        color: themeColors.heading,
        fontSize: variables.fontSizeh1,
        lineHeight: variables.lineHeightSizeh1,
    },

    textDecorationNoLine: {
        textDecorationLine: 'none',
    },

    textWhite: {
        color: themeColors.textLight,
    },

    textBlue: {
        color: themeColors.link,
    },

    textUppercase: {
        textTransform: 'uppercase',
    },

    textNoWrap: {
        ...whiteSpace.noWrap,
    },

    colorReversed: {
        color: themeColors.textReversed,
    },

    colorMutedReversed: {
        color: themeColors.textMutedReversed,
    },

    colorMuted: {
        color: themeColors.textSupporting,
    },

    colorHeading: {
        color: themeColors.heading,
    },

    bgTransparent: {
        backgroundColor: 'transparent',
    },

    bgDark: {
        backgroundColor: themeColors.inverse,
    },

    opacity0: {
        opacity: 0,
    },

    opacity1: {
        opacity: 1,
    },

    textDanger: {
        color: themeColors.danger,
    },

    borderRadiusNormal: {
        borderRadius: variables.buttonBorderRadius,
    },

    button: {
        backgroundColor: themeColors.buttonDefaultBG,
        borderRadius: variables.buttonBorderRadius,
        minHeight: variables.componentSizeLarge,
        justifyContent: 'center',
        ...spacing.ph3,
    },

    buttonContainer: {
        padding: 1,
        borderRadius: variables.buttonBorderRadius,
    },

    buttonText: {
        color: themeColors.text,
        fontFamily: fontFamily.EXP_NEUE_BOLD,
        fontSize: variables.fontSizeNormal,
        fontWeight: fontWeightBold,
        textAlign: 'center',
        flexShrink: 1,

        // It is needed to unset the Lineheight. We don't need it for buttons as button always contains single line of text.
        // It allows to vertically center the text.
        lineHeight: undefined,

        // Add 1px to the Button text to give optical vertical alignment.
        paddingBottom: 1,
    },

    buttonSmall: {
        borderRadius: variables.buttonBorderRadius,
        minHeight: variables.componentSizeSmall,
        paddingTop: 4,
        paddingHorizontal: 14,
        paddingBottom: 4,
        backgroundColor: themeColors.buttonDefaultBG,
    },

    buttonMedium: {
        borderRadius: variables.buttonBorderRadius,
        minHeight: variables.componentSizeNormal,
        paddingTop: 12,
        paddingRight: 16,
        paddingBottom: 12,
        paddingLeft: 16,
        backgroundColor: themeColors.buttonDefaultBG,
    },

    buttonLarge: {
        borderRadius: variables.buttonBorderRadius,
        minHeight: variables.componentSizeLarge,
        paddingTop: 8,
        paddingRight: 10,
        paddingBottom: 8,
        paddingLeft: 18,
        backgroundColor: themeColors.buttonDefaultBG,
    },

    buttonSmallText: {
        fontSize: variables.fontSizeSmall,
        fontFamily: fontFamily.EXP_NEUE_BOLD,
        fontWeight: fontWeightBold,
        textAlign: 'center',
    },

    buttonMediumText: {
        fontSize: variables.fontSizeLabel,
        fontFamily: fontFamily.EXP_NEUE_BOLD,
        fontWeight: fontWeightBold,
        textAlign: 'center',
    },

    buttonLargeText: {
        fontSize: variables.fontSizeNormal,
        fontFamily: fontFamily.EXP_NEUE_BOLD,
        fontWeight: fontWeightBold,
        textAlign: 'center',
    },

    buttonDefaultHovered: {
        backgroundColor: themeColors.buttonHoveredBG,
        borderWidth: 0,
    },

    buttonSuccess: {
        backgroundColor: themeColors.success,
        borderWidth: 0,
    },

    buttonOpacityDisabled: {
        opacity: 0.5,
    },

    buttonSuccessHovered: {
        backgroundColor: themeColors.successHover,
        borderWidth: 0,
    },

    buttonDanger: {
        backgroundColor: themeColors.danger,
        borderWidth: 0,
    },

    buttonDangerHovered: {
        backgroundColor: themeColors.dangerHover,
        borderWidth: 0,
    },

    buttonDisabled: {
        backgroundColor: themeColors.buttonDefaultBG,
        borderWidth: 0,
    },

    buttonDivider: {
        height: variables.dropDownButtonDividerHeight,
        borderWidth: 0.7,
        borderColor: themeColors.text,
    },

    noBorderRadius: {
        borderRadius: 0,
    },

    noRightBorderRadius: {
        borderTopRightRadius: 0,
        borderBottomRightRadius: 0,
    },

    noLeftBorderRadius: {
        borderTopLeftRadius: 0,
        borderBottomLeftRadius: 0,
    },

    buttonCTA: {
        paddingVertical: 6,
        ...spacing.mh4,
    },

    buttonCTAIcon: {
        marginRight: 22,

        // Align vertically with the Button text
        paddingBottom: 1,
        paddingTop: 1,
    },

    buttonConfirm: {
        margin: 20,
    },

    attachmentButtonBigScreen: {
        minWidth: 300,
        alignSelf: 'center',
    },

    buttonConfirmText: {
        paddingLeft: 20,
        paddingRight: 20,
    },

    buttonSuccessText: {
        color: themeColors.textLight,
    },

    buttonDangerText: {
        color: themeColors.textLight,
    },

    hoveredComponentBG: {
        backgroundColor: themeColors.hoverComponentBG,
    },

    activeComponentBG: {
        backgroundColor: themeColors.activeComponentBG,
    },

    fontWeightBold: {
        fontWeight: fontWeightBold,
    },

    touchableButtonImage: {
        alignItems: 'center',
        height: variables.componentSizeNormal,
        justifyContent: 'center',
        width: variables.componentSizeNormal,
    },

    visuallyHidden: {
        ...visibility.hidden,
        overflow: 'hidden',
        width: 0,
        height: 0,
    },

    visibilityHidden: {
        ...visibility.hidden,
    },

    loadingVBAAnimation: {
        width: 140,
        height: 140,
    },

    pickerSmall: (backgroundColor = themeColors.highlightBG) => ({
        inputIOS: {
            fontFamily: fontFamily.EXP_NEUE,
            fontSize: variables.fontSizeSmall,
            paddingLeft: 0,
            paddingRight: 17,
            paddingTop: 6,
            paddingBottom: 6,
            borderWidth: 0,
            color: themeColors.text,
            height: 26,
            opacity: 1,
            backgroundColor: 'transparent',
        },
        done: {
            color: themeColors.text,
        },
        doneDepressed: {
            fontSize: defaultPickerStyles.done.fontSize,
        },
        modalViewMiddle: {
            backgroundColor: themeColors.border,
            borderTopWidth: 0,
        },
        modalViewBottom: {
            backgroundColor: themeColors.highlightBG,
        },
        inputWeb: {
            fontFamily: fontFamily.EXP_NEUE,
            fontSize: variables.fontSizeSmall,
            paddingLeft: 0,
            paddingRight: 17,
            paddingTop: 6,
            paddingBottom: 6,
            borderWidth: 0,
            color: themeColors.text,
            appearance: 'none',
            height: 26,
            opacity: 1,
            backgroundColor,
            ...cursor.cursorPointer,
        },
        inputAndroid: {
            fontFamily: fontFamily.EXP_NEUE,
            fontSize: variables.fontSizeSmall,
            paddingLeft: 0,
            paddingRight: 17,
            paddingTop: 6,
            paddingBottom: 6,
            borderWidth: 0,
            color: themeColors.text,
            height: 26,
            opacity: 1,
            backgroundColor: 'transparent',
        },
        iconContainer: {
            top: 7,
            ...pointerEventsNone,
        },
        icon: {
            width: variables.iconSizeExtraSmall,
            height: variables.iconSizeExtraSmall,
        },
    }),

    badge: {
        backgroundColor: themeColors.border,
        borderRadius: 14,
        height: variables.iconSizeNormal,
        flexDirection: 'row',
        paddingHorizontal: 7,
        alignItems: 'center',
    },

    badgeSuccess: {
        backgroundColor: themeColors.success,
    },

    badgeSuccessPressed: {
        backgroundColor: themeColors.successHover,
    },

    badgeAdHocSuccess: {
        backgroundColor: themeColors.badgeAdHoc,
    },

    badgeAdHocSuccessPressed: {
        backgroundColor: themeColors.badgeAdHocHover,
    },

    badgeDanger: {
        backgroundColor: themeColors.danger,
    },

    badgeDangerPressed: {
        backgroundColor: themeColors.dangerPressed,
    },

    badgeText: {
        color: themeColors.text,
        fontSize: variables.fontSizeSmall,
        lineHeight: variables.lineHeightNormal,
        ...whiteSpace.noWrap,
    },

    border: {
        borderWidth: 1,
        borderRadius: variables.componentBorderRadius,
        borderColor: themeColors.border,
    },

    borderColorFocus: {
        borderColor: themeColors.borderFocus,
    },

    borderColorDanger: {
        borderColor: themeColors.danger,
    },

    uploadReceiptView: (isSmallScreenWidth) => ({
        borderRadius: variables.componentBorderRadiusLarge,
        borderWidth: isSmallScreenWidth ? 0 : 2,
        borderColor: themeColors.borderFocus,
        borderStyle: 'dotted',
        marginBottom: 20,
        marginLeft: 20,
        marginRight: 20,
        justifyContent: 'center',
        alignItems: 'center',
        padding: 40,
        gap: 4,
        flex: 1,
    }),

    cameraView: {
        flex: 1,
        overflow: 'hidden',
        padding: 10,
        borderRadius: 28,
        borderStyle: 'solid',
        borderWidth: 8,
        backgroundColor: Colors.greenHighlightBackground,
        borderColor: Colors.greenAppBackground,
    },

    permissionView: {
        paddingVertical: 108,
        paddingHorizontal: 61,
        alignItems: 'center',
        justifyContent: 'center',
    },

    headerAnonymousFooter: {
        color: themeColors.heading,
        fontFamily: fontFamily.EXP_NEW_KANSAS_MEDIUM,
        fontSize: variables.fontSizeXLarge,
        lineHeight: variables.lineHeightXXLarge,
    },

    headerText: {
        color: themeColors.heading,
        fontFamily: fontFamily.EXP_NEUE_BOLD,
        fontSize: variables.fontSizeNormal,
        fontWeight: fontWeightBold,
    },

    headerGap: {
        height: CONST.DESKTOP_HEADER_PADDING,
    },

    pushTextRight: {
        left: 100000,
    },

    reportOptions: {
        marginLeft: 8,
    },

    chatItemComposeSecondaryRow: {
        height: 15,
        marginBottom: 5,
        marginTop: 5,
    },

    chatItemComposeSecondaryRowSubText: {
        color: themeColors.textSupporting,
        fontFamily: fontFamily.EXP_NEUE,
        fontSize: variables.fontSizeSmall,
        lineHeight: variables.lineHeightSmall,
    },

    chatItemComposeSecondaryRowOffset: {
        marginLeft: variables.chatInputSpacing,
    },

    offlineIndicator: {
        marginLeft: variables.chatInputSpacing,
    },

    offlineIndicatorMobile: {
        paddingLeft: 20,
        paddingTop: 5,
        paddingBottom: 5,
    },

    offlineIndicatorRow: {
        height: 25,
    },

    // Actions
    actionAvatar: {
        borderRadius: 20,
    },

    componentHeightLarge: {
        height: variables.inputHeight,
    },

    calendarHeader: {
        height: 50,
        flexDirection: 'row',
        justifyContent: 'space-between',
        alignItems: 'center',
        paddingHorizontal: 15,
        paddingRight: 5,
        ...userSelect.userSelectNone,
    },

    calendarDayRoot: {
        flex: 1,
        height: 45,
        justifyContent: 'center',
        alignItems: 'center',
        ...userSelect.userSelectNone,
    },

    calendarDayContainer: {
        width: 30,
        height: 30,
        justifyContent: 'center',
        alignItems: 'center',
        borderRadius: 15,
        overflow: 'hidden',
    },

    calendarDayContainerSelected: {
        backgroundColor: themeColors.buttonDefaultBG,
    },

    /**
     * @param {number} textInputHeight
     * @param {number} minHeight
     * @param {number} maxHeight
     * @returns {object}
     */
    autoGrowHeightInputContainer: (textInputHeight, minHeight, maxHeight) => ({
        height: lodashClamp(textInputHeight, minHeight, maxHeight),
        minHeight,
    }),

    autoGrowHeightHiddenInput: (maxWidth, maxHeight) => ({
        maxWidth,
        maxHeight: maxHeight && maxHeight + 1,
        overflow: 'hidden',
    }),

    textInputContainer: {
        flex: 1,
        justifyContent: 'center',
        height: '100%',
        backgroundColor: 'transparent',
        borderBottomWidth: 2,
        borderColor: themeColors.border,
        overflow: 'hidden',
    },

    textInputLabel: {
        position: 'absolute',
        left: 0,
        top: 0,
        fontSize: variables.fontSizeNormal,
        color: themeColors.textSupporting,
        fontFamily: fontFamily.EXP_NEUE,
        width: '100%',
    },

    textInputLabelBackground: {
        position: 'absolute',
        top: 0,
        width: '100%',
        height: 23,
        backgroundColor: themeColors.componentBG,
    },

    textInputLabelDesktop: {
        transformOrigin: 'left center',
    },

    textInputLabelTransformation: (translateY, translateX, scale) => ({
        transform: [{translateY}, {translateX}, {scale}],
    }),

    baseTextInput: {
        fontFamily: fontFamily.EXP_NEUE,
        fontSize: variables.fontSizeNormal,
        lineHeight: variables.lineHeightXLarge,
        color: themeColors.text,
        paddingTop: 23,
        paddingBottom: 8,
        paddingLeft: 0,
        borderWidth: 0,
    },

    textInputMultiline: {
        scrollPadding: '23px 0 0 0',
    },

    textInputMultilineContainer: {
        paddingTop: 23,
    },

    textInputAndIconContainer: {
        flex: 1,
        height: '100%',
        zIndex: -1,
        flexDirection: 'row',
    },

    textInputDesktop: addOutlineWidth({}, 0),

    textInputIconContainer: {
        paddingHorizontal: 11,
        justifyContent: 'center',
        margin: 1,
    },

    secureInput: {
        borderTopRightRadius: 0,
        borderBottomRightRadius: 0,
    },

    textInput: {
        backgroundColor: 'transparent',
        borderRadius: variables.componentBorderRadiusNormal,
        height: variables.inputComponentSizeNormal,
        borderColor: themeColors.border,
        borderWidth: 1,
        color: themeColors.text,
        fontFamily: fontFamily.EXP_NEUE,
        fontSize: variables.fontSizeNormal,
        paddingLeft: 12,
        paddingRight: 12,
        paddingTop: 10,
        paddingBottom: 10,
        textAlignVertical: 'center',
    },

    textInputPrefixWrapper: {
        position: 'absolute',
        left: 0,
        top: 0,
        height: variables.inputHeight,
        display: 'flex',
        flexDirection: 'row',
        alignItems: 'center',
        paddingTop: 23,
        paddingBottom: 8,
    },

    textInputPrefix: {
        color: themeColors.text,
        fontFamily: fontFamily.EXP_NEUE,
        fontSize: variables.fontSizeNormal,
        textAlignVertical: 'center',
    },

    pickerContainer: {
        borderBottomWidth: 2,
        paddingLeft: 0,
        borderStyle: 'solid',
        borderColor: themeColors.border,
        justifyContent: 'center',
        backgroundColor: 'transparent',
        height: variables.inputHeight,
        overflow: 'hidden',
    },

    pickerContainerSmall: {
        height: variables.inputHeightSmall,
    },

    pickerLabel: {
        position: 'absolute',
        left: 0,
        top: 6,
        zIndex: 1,
    },

    picker: (disabled = false, backgroundColor = themeColors.appBG) => ({
        iconContainer: {
            top: Math.round(variables.inputHeight * 0.5) - 11,
            right: 0,
            ...pointerEventsNone,
        },

        inputWeb: {
            appearance: 'none',
            ...(disabled ? cursor.cursorDisabled : cursor.cursorPointer),
            ...picker,
            backgroundColor,
        },

        inputIOS: {
            ...picker,
        },
        done: {
            color: themeColors.text,
        },
        doneDepressed: {
            fontSize: defaultPickerStyles.done.fontSize,
        },
        modalViewMiddle: {
            backgroundColor: themeColors.border,
            borderTopWidth: 0,
        },
        modalViewBottom: {
            backgroundColor: themeColors.highlightBG,
        },

        inputAndroid: {
            ...picker,
        },
    }),

    disabledText: {
        color: themeColors.icon,
    },

    inputDisabled: {
        backgroundColor: themeColors.highlightBG,
        color: themeColors.icon,
    },

    noOutline: addOutlineWidth({}, 0),

    errorOutline: {
        borderColor: themeColors.danger,
    },

    textLabelSupporting: {
        fontFamily: fontFamily.EXP_NEUE,
        fontSize: variables.fontSizeLabel,
        color: themeColors.textSupporting,
    },

    textReceiptUpload: {
        ...headlineFont,
        fontSize: variables.fontSizeXLarge,
        color: themeColors.textLight,
        textAlign: 'center',
    },

    subTextReceiptUpload: {
        fontFamily: fontFamily.EXP_NEUE,
        lineHeight: variables.lineHeightLarge,
        textAlign: 'center',
        color: themeColors.textLight,
    },

    furtherDetailsText: {
        fontFamily: fontFamily.EXP_NEUE,
        fontSize: variables.fontSizeSmall,
        color: themeColors.textSupporting,
    },

    lh16: {
        lineHeight: 16,
    },

    lh20: {
        lineHeight: 20,
    },

    lh140Percent: {
        lineHeight: '140%',
    },

    formHelp: {
        color: themeColors.textSupporting,
        fontSize: variables.fontSizeLabel,
        lineHeight: variables.lineHeightLarge,
        marginBottom: 4,
    },

    formError: {
        color: themeColors.textError,
        fontSize: variables.fontSizeLabel,
        lineHeight: variables.formErrorLineHeight,
        marginBottom: 4,
    },

    formSuccess: {
        color: themeColors.success,
        fontSize: variables.fontSizeLabel,
        lineHeight: 18,
        marginBottom: 4,
    },

    desktopRedirectPage: {
        backgroundColor: themeColors.appBG,
        minHeight: '100%',
        flex: 1,
        alignItems: 'center',
    },

    signInPage: {
        backgroundColor: themeColors.highlightBG,
        minHeight: '100%',
        flex: 1,
    },

    signInPageHeroCenter: {
        position: 'absolute',
        top: 0,
        left: 0,
        right: 0,
        bottom: 0,
        justifyContent: 'center',
        alignItems: 'center',
    },

    signInPageGradient: {
        height: '100%',
        width: 540,
        position: 'absolute',
        top: 0,
        left: 0,
    },

    signInPageGradientMobile: {
        height: 300,
        width: 800,
        position: 'absolute',
        top: 0,
        left: 0,
    },

    signInBackground: {
        position: 'absolute',
        bottom: 0,
        left: 0,
        minHeight: 700,
    },

    signInPageInner: {
        marginLeft: 'auto',
        marginRight: 'auto',
        height: '100%',
        width: '100%',
    },

    signInPageContentTopSpacer: {
        maxHeight: 132,
        minHeight: 24,
    },

    signInPageContentTopSpacerSmallScreens: {
        maxHeight: 132,
        minHeight: 45,
    },

    signInPageLeftContainer: {
        paddingLeft: 40,
        paddingRight: 40,
    },

    signInPageLeftContainerWide: {
        maxWidth: variables.sideBarWidth,
    },

    signInPageWelcomeFormContainer: {
        maxWidth: CONST.SIGN_IN_FORM_WIDTH,
    },

    signInPageWelcomeTextContainer: {
        width: CONST.SIGN_IN_FORM_WIDTH,
    },

    changeExpensifyLoginLinkContainer: {
        flexDirection: 'row',
        flexWrap: 'wrap',
        ...wordBreak.breakWord,
    },

    // Sidebar Styles
    sidebar: {
        backgroundColor: themeColors.sidebar,
        height: '100%',
    },

    sidebarAnimatedWrapperContainer: {
        height: '100%',
        position: 'absolute',
    },

    sidebarFooter: {
        alignItems: 'center',
        display: 'flex',
        justifyContent: 'center',
        paddingVertical: variables.lineHeightXLarge,
        width: '100%',
    },

    sidebarAvatar: {
        backgroundColor: themeColors.icon,
        borderRadius: 20,
        height: variables.componentSizeNormal,
        width: variables.componentSizeNormal,
    },

    statusIndicator: (backgroundColor = themeColors.danger) => ({
        borderColor: themeColors.sidebar,
        backgroundColor,
        borderRadius: 8,
        borderWidth: 2,
        position: 'absolute',
        right: -2,
        top: -1,
        height: 16,
        width: 16,
        zIndex: 10,
    }),

    floatingActionButtonContainer: {
        position: 'absolute',
        right: 20,

        // The bottom of the floating action button should align with the bottom of the compose box.
        // The value should be equal to the height + marginBottom + marginTop of chatItemComposeSecondaryRow
        bottom: 25,
    },

    floatingActionButton: {
        backgroundColor: themeColors.success,
        height: variables.componentSizeLarge,
        width: variables.componentSizeLarge,
        borderRadius: 999,
        alignItems: 'center',
        justifyContent: 'center',
    },

    sidebarFooterUsername: {
        color: themeColors.heading,
        fontSize: variables.fontSizeLabel,
        fontWeight: '700',
        width: 200,
        textOverflow: 'ellipsis',
        overflow: 'hidden',
        ...whiteSpace.noWrap,
    },

    sidebarFooterLink: {
        color: themeColors.textSupporting,
        fontSize: variables.fontSizeSmall,
        textDecorationLine: 'none',
        fontFamily: fontFamily.EXP_NEUE,
        lineHeight: 20,
    },

    sidebarListContainer: {
        scrollbarWidth: 'none',
        paddingBottom: 4,
    },

    sidebarListItem: {
        justifyContent: 'center',
        textDecorationLine: 'none',
    },

    leftPanelContainer: {
        maxWidth: variables.sideBarWidth,
    },

    rightPanelContainer: {
        width: variables.sideBarWidth,
    },

    onlyEmojisText: {
        fontSize: variables.fontSizeOnlyEmojis,
        lineHeight: variables.fontSizeOnlyEmojisHeight,
    },

    onlyEmojisTextLineHeight: {
        lineHeight: variables.fontSizeOnlyEmojisHeight,
    },

    createMenuPositionSidebar: (windowHeight) => ({
        horizontal: 18,
        vertical: windowHeight - 100,
    }),

    createMenuPositionProfile: (windowWidth) => ({
        horizontal: windowWidth - 355,
        ...getPopOverVerticalOffset(162),
    }),

    createMenuPositionReportActionCompose: (windowHeight) => ({
        horizontal: 18 + variables.sideBarWidth,
        vertical: windowHeight - 83,
    }),

    createMenuPositionRightSidepane: {
        right: 18,
        bottom: 75,
    },

    createMenuContainer: {
        width: variables.sideBarWidth - 40,
        paddingVertical: 12,
    },

    createMenuHeaderText: {
        fontFamily: fontFamily.EXP_NEUE,
        fontSize: variables.fontSizeLabel,
        color: themeColors.heading,
    },

    popoverMenuItem: {
        flexDirection: 'row',
        borderRadius: 0,
        paddingHorizontal: 20,
        paddingVertical: 12,
        justifyContent: 'space-between',
        width: '100%',
    },

    popoverMenuIcon: {
        width: variables.componentSizeNormal,
        justifyContent: 'center',
        alignItems: 'center',
    },

    popoverMenuText: {
        fontSize: variables.fontSizeNormal,
        color: themeColors.heading,
    },

    popoverInnerContainer: {
        paddingTop: 0, // adjusting this because the mobile modal adds additional padding that we don't need for our layout
        maxHeight: '95%',
    },

    menuItemTextContainer: {
        minHeight: variables.componentSizeNormal,
    },

    chatLinkRowPressable: {
        minWidth: 0,
        textDecorationLine: 'none',
        flex: 1,
    },

    sidebarLink: {
        textDecorationLine: 'none',
    },

    sidebarLinkInner: {
        alignItems: 'center',
        flexDirection: 'row',
        paddingLeft: 20,
        paddingRight: 20,
    },

    sidebarLinkText: {
        color: themeColors.textSupporting,
        fontSize: variables.fontSizeNormal,
        textDecorationLine: 'none',
        overflow: 'hidden',
    },

    sidebarLinkHover: {
        backgroundColor: themeColors.sidebarHover,
    },

    sidebarLinkActive: {
        backgroundColor: themeColors.border,
        textDecorationLine: 'none',
    },

    sidebarLinkTextBold: {
        fontWeight: '700',
        color: themeColors.heading,
    },

    sidebarLinkActiveText: {
        color: themeColors.textSupporting,
        fontSize: variables.fontSizeNormal,
        textDecorationLine: 'none',
        overflow: 'hidden',
    },

    optionItemAvatarNameWrapper: {
        minWidth: 0,
        flex: 1,
    },

    optionDisplayName: {
        fontFamily: fontFamily.EXP_NEUE,
        height: variables.alternateTextHeight,
        lineHeight: variables.lineHeightXLarge,
        ...whiteSpace.noWrap,
    },

    optionDisplayNameCompact: {
        minWidth: 'auto',
        flexBasis: 'auto',
        flexGrow: 0,
        flexShrink: 1,
    },

    displayNameTooltipEllipsis: {
        position: 'absolute',
        opacity: 0,
        right: 0,
        bottom: 0,
    },

    optionAlternateText: {
        minHeight: variables.alternateTextHeight,
        lineHeight: variables.lineHeightXLarge,
    },

    optionAlternateTextCompact: {
        flexShrink: 1,
        flexGrow: 1,
        flexBasis: 'auto',
        ...optionAlternateTextPlatformStyles,
    },

    optionRow: {
        minHeight: variables.optionRowHeight,
        paddingTop: 12,
        paddingBottom: 12,
    },

    optionRowCompact: {
        height: variables.optionRowHeightCompact,
        paddingTop: 12,
        paddingBottom: 12,
    },

    optionsListSectionHeader: {
        height: variables.optionsListSectionHeaderHeight,
    },

    appContent: {
        backgroundColor: themeColors.appBG,
        overflow: 'hidden',
    },

    appContentHeader: {
        height: variables.contentHeaderHeight,
        justifyContent: 'center',
        display: 'flex',
        paddingRight: 20,
    },

    appContentHeaderTitle: {
        alignItems: 'center',
        flexDirection: 'row',
    },

    LHNToggle: {
        alignItems: 'center',
        height: variables.contentHeaderHeight,
        justifyContent: 'center',
        paddingRight: 10,
        paddingLeft: 20,
    },

    LHNToggleIcon: {
        height: 15,
        width: 18,
    },

    chatContent: {
        flex: 4,
        justifyContent: 'flex-end',
    },

    chatContentScrollView: {
        flexGrow: 1,
        justifyContent: 'flex-start',
        paddingBottom: 16,
    },

    // Chat Item
    chatItem: {
        display: 'flex',
        flexDirection: 'row',
        paddingTop: 8,
        paddingBottom: 8,
        paddingLeft: 20,
        paddingRight: 20,
    },

    chatItemRightGrouped: {
        flexGrow: 1,
        flexShrink: 1,
        flexBasis: 0,
        position: 'relative',
        marginLeft: variables.chatInputSpacing,
    },

    chatItemRight: {
        flexGrow: 1,
        flexShrink: 1,
        flexBasis: 0,
        position: 'relative',
    },

    chatItemMessageHeader: {
        alignItems: 'center',
        display: 'flex',
        flexDirection: 'row',
        flexWrap: 'nowrap',
    },

    chatItemMessageHeaderSender: {
        color: themeColors.heading,
        fontFamily: fontFamily.EXP_NEUE_BOLD,
        fontSize: variables.fontSizeNormal,
        fontWeight: fontWeightBold,
        lineHeight: variables.lineHeightXLarge,
        ...wordBreak.breakWord,
    },

    chatItemMessageHeaderTimestamp: {
        flexShrink: 0,
        color: themeColors.textSupporting,
        fontSize: variables.fontSizeSmall,
        paddingTop: 2,
    },

    chatItemMessage: {
        color: themeColors.text,
        fontSize: variables.fontSizeNormal,
        fontFamily: fontFamily.EXP_NEUE,
        lineHeight: variables.lineHeightXLarge,
        maxWidth: '100%',
        ...cursor.cursorAuto,
        ...whiteSpace.preWrap,
        ...wordBreak.breakWord,
    },

    chatItemComposeWithFirstRow: {
        minHeight: 90,
    },

    chatItemFullComposeRow: {
        ...sizing.h100,
    },

    chatItemComposeBoxColor: {
        borderColor: themeColors.border,
    },

    chatItemComposeBoxFocusedColor: {
        borderColor: themeColors.borderFocus,
    },

    chatItemComposeBox: {
        backgroundColor: themeColors.componentBG,
        borderWidth: 1,
        borderRadius: variables.componentBorderRadiusRounded,
        minHeight: variables.componentSizeMedium,
    },

    chatItemFullComposeBox: {
        ...flex.flex1,
        ...sizing.h100,
    },

    chatFooter: {
        paddingLeft: 20,
        paddingRight: 20,
        display: 'flex',
        backgroundColor: themeColors.appBG,
    },

    chatFooterFullCompose: {
        flex: 1,
    },

    chatItemDraft: {
        display: 'flex',
        flexDirection: 'row',
        paddingTop: 8,
        paddingBottom: 8,
        paddingLeft: 20,
        paddingRight: 20,
    },

    chatItemReactionsDraftRight: {
        marginLeft: 52,
    },
    chatFooterAtTheTop: {
        flexGrow: 1,
        justifyContent: 'flex-start',
    },

    // Be extremely careful when editing the compose styles, as it is easy to introduce regressions.
    // Make sure you run the following tests against any changes: #12669
    textInputCompose: addOutlineWidth(
        {
            backgroundColor: themeColors.componentBG,
            borderColor: themeColors.border,
            color: themeColors.text,
            fontFamily: fontFamily.EXP_NEUE,
            fontSize: variables.fontSizeNormal,
            borderWidth: 0,
            height: 'auto',
            lineHeight: variables.lineHeightXLarge,
            ...overflowXHidden,

            // On Android, multiline TextInput with height: 'auto' will show extra padding unless they are configured with
            // paddingVertical: 0, alignSelf: 'center', and textAlignVertical: 'center'

            paddingHorizontal: variables.avatarChatSpacing,
            paddingTop: 0,
            paddingBottom: 0,
            alignSelf: 'center',
            textAlignVertical: 'center',
        },
        0,
    ),

    textInputFullCompose: {
        alignSelf: 'stretch',
        flex: 1,
        maxHeight: '100%',
        textAlignVertical: 'top',
    },

    editInputComposeSpacing: {
        backgroundColor: themeColors.transparent,
        marginVertical: 8,
    },

    // composer padding should not be modified unless thoroughly tested against the cases in this PR: #12669
    textInputComposeSpacing: {
        paddingVertical: 5,
        ...flex.flexRow,
        flex: 1,
    },

    textInputComposeBorder: {
        borderLeftWidth: 1,
        borderColor: themeColors.border,
    },

    chatItemSubmitButton: {
        alignSelf: 'flex-end',
        borderRadius: variables.componentBorderRadiusRounded,
        backgroundColor: themeColors.transparent,
        height: 40,
        padding: 10,
        margin: 3,
        justifyContent: 'center',
    },

    emojiPickerContainer: {
        backgroundColor: themeColors.componentBG,
    },

    emojiHeaderContainer: {
        backgroundColor: themeColors.componentBG,
        display: 'flex',
        height: CONST.EMOJI_PICKER_HEADER_HEIGHT,
        justifyContent: 'center',
        width: '100%',
    },

    emojiSkinToneTitle: {
        width: '100%',
        ...spacing.pv1,
        fontFamily: fontFamily.EXP_NEUE_BOLD,
        fontWeight: fontWeightBold,
        color: themeColors.heading,
        fontSize: variables.fontSizeSmall,
    },

    // Emoji Picker Styles
    emojiText: {
        textAlign: 'center',
        fontSize: variables.emojiSize,
        ...spacing.pv0,
        ...spacing.ph0,
        lineHeight: variables.emojiLineHeight,
    },

    emojiItem: {
        width: '12.5%',
        textAlign: 'center',
        borderRadius: 8,
        paddingTop: 2,
        paddingBottom: 2,
        height: CONST.EMOJI_PICKER_ITEM_HEIGHT,
    },

    emojiItemHighlighted: {
        transition: '0.2s ease',
        backgroundColor: themeColors.buttonDefaultBG,
    },

    emojiItemKeyboardHighlighted: {
        transition: '0.2s ease',
        borderWidth: 1,
        borderColor: themeColors.link,
        borderRadius: variables.buttonBorderRadius,
    },

    categoryShortcutButton: {
        flex: 1,
        borderRadius: 8,
        height: CONST.EMOJI_PICKER_ITEM_HEIGHT,
        alignItems: 'center',
        justifyContent: 'center',
    },

    chatItemEmojiButton: {
        alignSelf: 'flex-end',
        borderRadius: variables.buttonBorderRadius,
        height: 40,
        marginVertical: 3,
        paddingHorizontal: 10,
        justifyContent: 'center',
    },

    editChatItemEmojiWrapper: {
        marginRight: 3,
        alignSelf: 'flex-end',
    },

    hoveredButton: {
        backgroundColor: themeColors.buttonHoveredBG,
    },

    composerSizeButton: {
        alignSelf: 'center',
        height: 32,
        width: 32,
        padding: 6,
        margin: 3,
        borderRadius: variables.componentBorderRadiusRounded,
        backgroundColor: themeColors.transparent,
        justifyContent: 'center',
    },

    chatItemAttachmentPlaceholder: {
        backgroundColor: themeColors.sidebar,
        borderColor: themeColors.border,
        borderWidth: 1,
        borderRadius: variables.componentBorderRadiusNormal,
        height: 150,
        textAlign: 'center',
        verticalAlign: 'middle',
        width: 200,
    },

    chatSwticherPillWrapper: {
        marginTop: 5,
        marginRight: 4,
    },

    navigationModalOverlay: {
        ...userSelect.userSelectNone,
        position: 'absolute',
        width: '100%',
        height: '100%',
        transform: [
            {
                translateX: -variables.sideBarWidth,
            },
        ],
    },

    sidebarVisible: {
        borderRightWidth: 1,
    },

    sidebarHidden: {
        width: 0,
        borderRightWidth: 0,
    },

    exampleCheckImage: {
        width: '100%',
        height: 80,
        borderColor: themeColors.border,
        borderWidth: 1,
        borderRadius: variables.componentBorderRadiusNormal,
    },

    singleAvatar: {
        height: 24,
        width: 24,
        backgroundColor: themeColors.icon,
        borderRadius: 24,
    },

    singleSubscript: {
        height: variables.iconSizeNormal,
        width: variables.iconSizeNormal,
        backgroundColor: themeColors.icon,
        borderRadius: 20,
        zIndex: 1,
    },

    singleAvatarSmall: {
        height: 18,
        width: 18,
        backgroundColor: themeColors.icon,
        borderRadius: 18,
    },

    secondAvatar: {
        position: 'absolute',
        right: -18,
        bottom: -18,
        borderWidth: 3,
        borderRadius: 30,
        borderColor: 'transparent',
    },

    secondAvatarSmall: {
        position: 'absolute',
        right: -13,
        bottom: -13,
        borderWidth: 3,
        borderRadius: 18,
        borderColor: 'transparent',
    },

    secondAvatarSubscript: {
        position: 'absolute',
        right: -6,
        bottom: -6,
    },

    secondAvatarSubscriptCompact: {
        position: 'absolute',
        bottom: -1,
        right: -1,
    },

    secondAvatarSubscriptSmallNormal: {
        position: 'absolute',
        bottom: 0,
        right: 0,
    },

    leftSideLargeAvatar: {
        left: 15,
    },

    rightSideLargeAvatar: {
        right: 15,
        zIndex: 2,
        borderWidth: 4,
        borderRadius: 100,
    },

    secondAvatarInline: {
        bottom: -3,
        right: -25,
        borderWidth: 3,
        borderRadius: 18,
        borderColor: themeColors.cardBorder,
        backgroundColor: themeColors.appBG,
    },

    avatarLarge: {
        width: variables.avatarSizeLarge,
        height: variables.avatarSizeLarge,
    },

    avatarNormal: {
        height: variables.componentSizeNormal,
        width: variables.componentSizeNormal,
        borderRadius: variables.componentSizeNormal,
    },

    avatarSmall: {
        height: variables.avatarSizeSmall,
        width: variables.avatarSizeSmall,
        borderRadius: variables.avatarSizeSmall,
    },

    avatarInnerText: {
        color: themeColors.textLight,
        fontSize: variables.fontSizeSmall,
        lineHeight: undefined,
        marginLeft: -3,
        textAlign: 'center',
    },

    avatarInnerTextSmall: {
        color: themeColors.textLight,
        fontSize: variables.fontSizeExtraSmall,
        lineHeight: undefined,
        marginLeft: -2,
        textAlign: 'center',
    },

    avatarSpace: {
        top: 3,
        left: 3,
    },

    avatar: {
        backgroundColor: themeColors.sidebar,
        borderColor: themeColors.sidebar,
    },

    focusedAvatar: {
        backgroundColor: themeColors.border,
        borderColor: themeColors.border,
    },

    emptyAvatar: {
        height: variables.avatarSizeNormal,
        width: variables.avatarSizeNormal,
    },

    emptyAvatarSmallNormal: {
        height: variables.avatarSizeSmallNormal,
        width: variables.avatarSizeSmallNormal,
    },

    emptyAvatarSmall: {
        height: variables.avatarSizeSmall,
        width: variables.avatarSizeSmall,
    },

    emptyAvatarSmaller: {
        height: variables.avatarSizeSmaller,
        width: variables.avatarSizeSmaller,
    },

    emptyAvatarMedium: {
        height: variables.avatarSizeMedium,
        width: variables.avatarSizeMedium,
    },

    emptyAvatarLarge: {
        height: variables.avatarSizeLarge,
        width: variables.avatarSizeLarge,
    },

    emptyAvatarMargin: {
        marginRight: variables.avatarChatSpacing,
    },

    emptyAvatarMarginChat: {
        marginRight: variables.avatarChatSpacing - 12,
    },

    emptyAvatarMarginSmall: {
        marginRight: variables.avatarChatSpacing - 4,
    },

    emptyAvatarMarginSmaller: {
        marginRight: variables.avatarChatSpacing - 4,
    },

    modalViewContainer: {
        alignItems: 'center',
        flex: 1,
    },

    borderTop: {
        borderTopWidth: variables.borderTopWidth,
        borderColor: themeColors.border,
    },

    borderTopRounded: {
        borderTopWidth: 1,
        borderColor: themeColors.border,
        borderTopLeftRadius: variables.componentBorderRadiusNormal,
        borderTopRightRadius: variables.componentBorderRadiusNormal,
    },

    borderBottomRounded: {
        borderBottomWidth: 1,
        borderColor: themeColors.border,
        borderBottomLeftRadius: variables.componentBorderRadiusNormal,
        borderBottomRightRadius: variables.componentBorderRadiusNormal,
    },

    borderBottom: {
        borderBottomWidth: 1,
        borderColor: themeColors.border,
    },

    borderNone: {
        borderWidth: 0,
        borderBottomWidth: 0,
    },

    borderRight: {
        borderRightWidth: 1,
        borderColor: themeColors.border,
    },

    borderLeft: {
        borderLeftWidth: 1,
        borderColor: themeColors.border,
    },

    pointerEventsNone,

    pointerEventsAuto,

    headerBar: {
        overflow: 'hidden',
        justifyContent: 'center',
        display: 'flex',
        paddingLeft: 20,
        height: variables.contentHeaderHeight,
        width: '100%',
    },

    imageViewContainer: {
        width: '100%',
        height: '100%',
        alignItems: 'center',
        justifyContent: 'center',
    },

    imageModalPDF: {
        flex: 1,
        backgroundColor: themeColors.modalBackground,
    },

    PDFView: {
        // `display: grid` is not supported in native platforms!
        // It's being used on Web/Desktop only to vertically center short PDFs,
        // while preventing the overflow of the top of long PDF files.
        display: 'grid',
        backgroundColor: themeColors.modalBackground,
        width: '100%',
        height: '100%',
        justifyContent: 'center',
        overflow: 'hidden',
        alignItems: 'center',
    },

    PDFViewList: {
        overflowX: 'hidden',
        // There properties disable "focus" effect on list
        boxShadow: 'none',
        outline: 'none',
    },

    getPDFPasswordFormStyle: (isSmallScreenWidth) => ({
        width: isSmallScreenWidth ? '100%' : 350,
        ...(isSmallScreenWidth && flex.flex1),
    }),

    modalCenterContentContainer: {
        flex: 1,
        flexDirection: 'column',
        justifyContent: 'center',
        alignItems: 'center',
        backgroundColor: themeColors.modalBackdrop,
    },

    centeredModalStyles: (isSmallScreenWidth, isFullScreenWhenSmall) => ({
        borderWidth: isSmallScreenWidth && !isFullScreenWhenSmall ? 1 : 0,
        marginHorizontal: isSmallScreenWidth ? 0 : 20,
    }),

    imageModalImageCenterContainer: {
        alignItems: 'center',
        flex: 1,
        justifyContent: 'center',
        width: '100%',
    },

    defaultAttachmentView: {
        backgroundColor: themeColors.sidebar,
        borderRadius: variables.componentBorderRadiusNormal,
        borderWidth: 1,
        borderColor: themeColors.border,
        flexDirection: 'row',
        padding: 20,
        alignItems: 'center',
    },

    notFoundSafeArea: {
        flex: 1,
        backgroundColor: themeColors.heading,
    },

    notFoundView: {
        flex: 1,
        alignItems: 'center',
        paddingTop: 40,
        paddingBottom: 40,
        justifyContent: 'space-between',
    },

    notFoundLogo: {
        width: 202,
        height: 63,
    },

    notFoundContent: {
        alignItems: 'center',
    },

    notFoundTextHeader: {
        ...headlineFont,
        color: themeColors.heading,
        fontSize: variables.fontSizeXLarge,
        lineHeight: variables.lineHeightXXLarge,
        marginTop: 20,
        marginBottom: 8,
        textAlign: 'center',
    },

    notFoundTextBody: {
        color: themeColors.componentBG,
        fontFamily: fontFamily.EXP_NEUE_BOLD,
        fontWeight: fontWeightBold,
        fontSize: 15,
    },

    notFoundButtonText: {
        color: themeColors.link,
        fontFamily: fontFamily.EXP_NEUE_BOLD,
        fontWeight: fontWeightBold,
        fontSize: 15,
    },

    blockingViewContainer: {
        paddingBottom: variables.contentHeaderHeight,
    },

    defaultModalContainer: {
        backgroundColor: themeColors.componentBG,
        borderColor: themeColors.transparent,
    },

    reportActionContextMenuMiniButton: {
        ...spacing.p1,
        ...spacing.mv1,
        ...spacing.mh1,
        ...{borderRadius: variables.buttonBorderRadius},
    },

    reportActionSystemMessageContainer: {
        marginLeft: 42,
    },

    reportDetailsTitleContainer: {
        ...flex.dFlex,
        ...flex.flexColumn,
        ...flex.alignItemsCenter,
        paddingHorizontal: 20,
        paddingBottom: 20,
    },

    reportDetailsRoomInfo: {
        ...flex.flex1,
        ...flex.dFlex,
        ...flex.flexColumn,
        ...flex.alignItemsCenter,
    },

    reportSettingsVisibilityText: {
        textTransform: 'capitalize',
    },

    settingsPageBackground: {
        flexDirection: 'column',
        width: '100%',
        flexGrow: 1,
    },

    settingsPageBody: {
        width: '100%',
        justifyContent: 'space-around',
    },

    settingsPageColumn: {
        width: '100%',
        alignItems: 'center',
        justifyContent: 'space-around',
    },

    settingsPageContainer: {
        justifyContent: 'space-between',
        alignItems: 'center',
        width: '100%',
    },

    twoFactorAuthSection: {
        backgroundColor: themeColors.appBG,
        padding: 0,
    },

    twoFactorAuthCodesBox: ({isExtraSmallScreenWidth, isSmallScreenWidth}) => {
        let paddingHorizontal = styles.ph9;

        if (isSmallScreenWidth) {
            paddingHorizontal = styles.ph4;
        }

        if (isExtraSmallScreenWidth) {
            paddingHorizontal = styles.ph2;
        }

        return {
            alignItems: 'center',
            justifyContent: 'center',
            backgroundColor: themeColors.highlightBG,
            paddingVertical: 28,
            borderRadius: 16,
            marginTop: 32,
            ...paddingHorizontal,
        };
    },

    twoFactorLoadingContainer: {
        alignItems: 'center',
        justifyContent: 'center',
        height: 210,
    },

    twoFactorAuthCodesContainer: {
        alignItems: 'center',
        justifyContent: 'center',
        flexDirection: 'row',
        flexWrap: 'wrap',
        gap: 12,
    },

    twoFactorAuthCode: {
        fontFamily: fontFamily.MONOSPACE,
        width: 112,
        textAlign: 'center',
    },

    twoFactorAuthCodesButtonsContainer: {
        flexDirection: 'row',
        justifyContent: 'center',
        gap: 12,
        marginTop: 20,
        flexWrap: 'wrap',
    },

    twoFactorAuthCodesButton: {
        minWidth: 112,
    },

    twoFactorAuthCopyCodeButton: {
        minWidth: 110,
    },

    anonymousRoomFooter: (isSmallSizeLayout) => ({
        flexDirection: isSmallSizeLayout ? 'column' : 'row',
        ...(!isSmallSizeLayout && {
            alignItems: 'center',
            justifyContent: 'space-between',
        }),
        padding: 20,
        backgroundColor: themeColors.sidebar,
        borderRadius: variables.componentBorderRadiusLarge,
        overflow: 'hidden',
    }),
    anonymousRoomFooterWordmarkAndLogoContainer: (isSmallSizeLayout) => ({
        flexDirection: 'row',
        alignItems: 'center',
        ...(isSmallSizeLayout && {
            justifyContent: 'space-between',
            marginTop: 16,
        }),
    }),
    anonymousRoomFooterLogo: {
        width: 88,
        marginLeft: 0,
        height: 20,
    },
    anonymousRoomFooterLogoTaglineText: {
        fontFamily: fontFamily.EXP_NEUE,
        fontSize: variables.fontSizeMedium,
        color: themeColors.textLight,
    },
    signInButtonAvatar: {
        width: 80,
    },

    anonymousRoomFooterSignInButton: {
        width: 110,
    },

    roomHeaderAvatarSize: {
        height: variables.componentSizeLarge,
        width: variables.componentSizeLarge,
    },

    roomHeaderAvatar: {
        backgroundColor: themeColors.appBG,
        borderRadius: 100,
        borderColor: themeColors.componentBG,
        borderWidth: 4,
    },

    roomHeaderAvatarOverlay: {
        position: 'absolute',
        top: 0,
        right: 0,
        bottom: 0,
        left: 0,
        backgroundColor: themeColors.overlay,
        opacity: variables.overlayOpacity,
        borderRadius: 88,
    },

    avatarInnerTextChat: {
        color: themeColors.textLight,
        fontSize: variables.fontSizeXLarge,
        fontFamily: fontFamily.EXP_NEW_KANSAS_MEDIUM,
        textAlign: 'center',
        fontWeight: 'normal',
        position: 'absolute',
        width: 88,
        left: -16,
    },

    svgAvatarBorder: {
        borderRadius: 100,
        overflow: 'hidden',
    },

    displayName: {
        fontSize: variables.fontSizeLarge,
        fontFamily: fontFamily.EXP_NEUE_BOLD,
        fontWeight: fontWeightBold,
        color: themeColors.heading,
    },

    pageWrapper: {
        width: '100%',
        alignItems: 'center',
        padding: 20,
    },

    avatarSectionWrapper: {
        width: '100%',
        alignItems: 'center',
        paddingHorizontal: 20,
        paddingBottom: 20,
    },

    avatarSectionWrapperSkeleton: {
        width: '100%',
        paddingHorizontal: 20,
        paddingBottom: 20,
    },

    selectCircle: {
        width: variables.componentSizeSmall,
        height: variables.componentSizeSmall,
        borderColor: themeColors.border,
        borderWidth: 1,
        borderRadius: variables.componentSizeSmall / 2,
        justifyContent: 'center',
        alignItems: 'center',
        backgroundColor: themeColors.componentBG,
        marginLeft: 8,
    },

    unreadIndicatorContainer: {
        position: 'absolute',
        top: -10,
        left: 0,
        width: '100%',
        height: 20,
        paddingHorizontal: 20,
        flexDirection: 'row',
        alignItems: 'center',
        zIndex: 1,
        ...cursor.cursorDefault,
    },

    unreadIndicatorLine: {
        height: 1,
        backgroundColor: themeColors.unreadIndicator,
        flexGrow: 1,
        marginRight: 8,
        opacity: 0.5,
    },

    threadDividerLine: {
        height: 1,
        backgroundColor: themeColors.border,
        flexGrow: 1,
        marginHorizontal: 20,
    },

    unreadIndicatorText: {
        color: themeColors.unreadIndicator,
        fontFamily: fontFamily.EXP_NEUE_BOLD,
        fontSize: variables.fontSizeSmall,
        fontWeight: fontWeightBold,
        textTransform: 'capitalize',
    },

    flipUpsideDown: {
        transform: [{rotate: '180deg'}],
    },

    navigationSceneContainer: {
        backgroundColor: themeColors.appBG,
    },

    navigationScreenCardStyle: {
        backgroundColor: themeColors.appBG,
        height: '100%',
    },

    navigationSceneFullScreenWrapper: {
        borderRadius: variables.componentBorderRadiusCard,
        overflow: 'hidden',
        height: '100%',
    },

    invisible: {
        position: 'absolute',
        opacity: 0,
    },

    containerWithSpaceBetween: {
        justifyContent: 'space-between',
        width: '100%',
        flex: 1,
    },

    detailsPageSectionContainer: {
        alignSelf: 'flex-start',
    },

    attachmentCarouselContainer: {
        height: '100%',
        width: '100%',
        display: 'flex',
        justifyContent: 'center',
        ...cursor.cursorUnset,
    },

    attachmentArrow: {
        zIndex: 23,
        position: 'absolute',
    },

    arrowIcon: {
        height: 40,
        width: 40,
        alignItems: 'center',
        paddingHorizontal: 0,
        paddingTop: 0,
        paddingBottom: 0,
    },

    detailsPageSectionVersion: {
        alignSelf: 'center',
        color: themeColors.textSupporting,
        fontSize: variables.fontSizeSmall,
        height: 24,
        lineHeight: 20,
    },

    switchTrack: {
        width: 50,
        height: 28,
        justifyContent: 'center',
        borderRadius: 20,
        padding: 15,
        backgroundColor: themeColors.success,
    },

    switchInactive: {
        backgroundColor: themeColors.border,
    },

    switchThumb: {
        width: 22,
        height: 22,
        borderRadius: 11,
        position: 'absolute',
        left: 4,
        backgroundColor: themeColors.appBG,
    },

    switchThumbTransformation: (translateX) => ({
        transform: [{translateX}],
    }),

    radioButtonContainer: {
        backgroundColor: themeColors.componentBG,
        borderRadius: 10,
        height: 20,
        width: 20,
        borderColor: themeColors.icon,
        borderWidth: 1,
        justifyContent: 'center',
        alignItems: 'center',
    },

    checkboxPressable: {
        borderRadius: 6,
        padding: 2,
        justifyContent: 'center',
        alignItems: 'center',
    },

    checkedContainer: {
        backgroundColor: themeColors.checkBox,
    },

    magicCodeInputContainer: {
        flexDirection: 'row',
        justifyContent: 'space-between',
        minHeight: variables.inputHeight,
    },

    magicCodeInput: {
        fontSize: variables.fontSizeXLarge,
        color: themeColors.heading,
        lineHeight: variables.inputHeight,
    },

    // Manually style transparent, in iOS Safari, an input in a container with its opacity set to
    // 0 (completely transparent) cannot handle user interaction, hence the Paste option is never shown
    inputTransparent: {
        color: 'transparent',
        // These properties are available in browser only
        ...(Browser.getBrowser()
            ? {
                  caretColor: 'transparent',
                  WebkitTextFillColor: 'transparent',
                  // After setting the input text color to transparent, it acquires the background-color.
                  // However, it is not possible to override the background-color directly as explained in this resource: https://developer.mozilla.org/en-US/docs/Web/CSS/:autofill
                  // Therefore, the transition effect needs to be delayed.
                  transitionDelay: '99999s',
              }
            : {}),
    },

    iouAmountText: {
        ...headlineFont,
        fontSize: variables.iouAmountTextSize,
        color: themeColors.heading,
        lineHeight: variables.inputHeight,
    },

    iouAmountTextInput: addOutlineWidth(
        {
            ...headlineFont,
            fontSize: variables.iouAmountTextSize,
            color: themeColors.heading,
            padding: 0,
            lineHeight: undefined,
        },
        0,
    ),

    moneyRequestConfirmationAmount: {
        ...headlineFont,
        fontSize: variables.fontSizeh1,
    },

    moneyRequestMenuItem: {
        flexDirection: 'row',
        borderRadius: 0,
        justifyContent: 'space-between',
        width: '100%',
        paddingHorizontal: 20,
        paddingVertical: 12,
    },

    requestPreviewBox: {
        marginTop: 12,
        maxWidth: variables.sideBarWidth,
    },

    moneyRequestPreviewBox: {
        backgroundColor: themeColors.cardBG,
        borderRadius: variables.componentBorderRadiusLarge,
        maxWidth: variables.sideBarWidth,
        width: '100%',
    },

    moneyRequestPreviewBoxText: {
        padding: 16,
    },

    moneyRequestPreviewBoxLoading: {
        // When a new IOU request arrives it is very briefly in a loading state, so set the minimum height of the container to 94 to match the rendered height after loading.
        // Otherwise, the IOU request pay button will not be fully visible and the user will have to scroll up to reveal the entire IOU request container.
        // See https://github.com/Expensify/App/issues/10283.
        minHeight: 94,
        width: '100%',
    },

    moneyRequestPreviewBoxAvatar: {
        marginRight: -10,
        marginBottom: 0,
    },

    defaultCheckmarkWrapper: {
        marginLeft: 8,
        alignSelf: 'center',
    },

    iouDetailsContainer: {
        flexGrow: 1,
        paddingStart: 20,
        paddingEnd: 20,
    },

    codeWordWrapper: {
        ...codeStyles.codeWordWrapper,
    },

    codeWordStyle: {
        borderLeftWidth: 0,
        borderRightWidth: 0,
        borderTopLeftRadius: 0,
        borderBottomLeftRadius: 0,
        borderTopRightRadius: 0,
        borderBottomRightRadius: 0,
        paddingLeft: 0,
        paddingRight: 0,
        justifyContent: 'center',
        ...codeStyles.codeWordStyle,
    },

    codeFirstWordStyle: {
        borderLeftWidth: 1,
        borderTopLeftRadius: 4,
        borderBottomLeftRadius: 4,
        paddingLeft: 5,
    },

    codeLastWordStyle: {
        borderRightWidth: 1,
        borderTopRightRadius: 4,
        borderBottomRightRadius: 4,
        paddingRight: 5,
    },

    fullScreenLoading: {
        backgroundColor: themeColors.componentBG,
        opacity: 0.8,
        justifyContent: 'center',
        alignItems: 'center',
        zIndex: 10,
    },

    navigatorFullScreenLoading: {
        backgroundColor: themeColors.highlightBG,
        opacity: 1,
    },

    reimbursementAccountFullScreenLoading: {
        backgroundColor: themeColors.componentBG,
        opacity: 0.8,
        justifyContent: 'flex-start',
        alignItems: 'center',
        zIndex: 10,
    },

    hiddenElementOutsideOfWindow: {
        position: 'absolute',
        top: -10000,
        left: 0,
        opacity: 0,
    },

    growlNotificationWrapper: {
        zIndex: 2,
    },

    growlNotificationContainer: {
        flex: 1,
        justifyContent: 'flex-start',
        position: 'absolute',
        width: '100%',
        top: 20,
        ...spacing.pl5,
        ...spacing.pr5,
    },

    growlNotificationDesktopContainer: {
        maxWidth: variables.sideBarWidth,
        right: 0,
        position: 'fixed',
    },

    growlNotificationTranslateY: (y) => ({
        transform: [{translateY: y}],
    }),

    makeSlideInTranslation: (translationType, fromValue) => ({
        from: {
            [translationType]: fromValue,
        },
        to: {
            [translationType]: 0,
        },
    }),

    growlNotificationBox: {
        backgroundColor: themeColors.inverse,
        borderRadius: variables.componentBorderRadiusNormal,
        alignItems: 'center',
        flexDirection: 'row',
        justifyContent: 'space-between',
        shadowColor: themeColors.shadow,
        ...spacing.p5,
    },

    growlNotificationText: {
        fontSize: variables.fontSizeNormal,
        fontFamily: fontFamily.EXP_NEUE,
        width: '90%',
        lineHeight: variables.fontSizeNormalHeight,
        color: themeColors.textReversed,
        ...spacing.ml4,
    },

    blockquote: {
        borderLeftColor: themeColors.border,
        borderLeftWidth: 4,
        paddingLeft: 12,
        marginVertical: 4,
    },

    noSelect: {
        boxShadow: 'none',
        outline: 'none',
    },

    cardStyleNavigator: {
        overflow: 'hidden',
        height: '100%',
    },

    fullscreenCard: {
        position: 'absolute',
        left: 0,
        top: 0,
        width: '100%',
        height: '100%',
    },

    fullscreenCardWeb: {
        left: 'auto',
        right: '-24%',
        top: '-18%',
        height: '120%',
    },

    fullscreenCardWebCentered: {
        left: '0',
        right: '0',
        top: '0',
        height: '60%',
    },

    fullscreenCardMobile: {
        left: '-20%',
        top: '-30%',
        width: '150%',
    },

    fullscreenCardMediumScreen: {
        left: '-15%',
        top: '-30%',
        width: '145%',
    },

    smallEditIcon: {
        alignItems: 'center',
        backgroundColor: themeColors.buttonHoveredBG,
        borderColor: themeColors.textReversed,
        borderRadius: 14,
        borderWidth: 3,
        color: themeColors.textReversed,
        height: 28,
        width: 28,
        justifyContent: 'center',
    },

    smallAvatarEditIcon: {
        position: 'absolute',
        right: -4,
        bottom: -4,
    },

    workspaceCard: {
        width: '100%',
        height: 400,
        borderRadius: variables.componentBorderRadiusCard,
        overflow: 'hidden',
        backgroundColor: themeColors.heroCard,
    },

    workspaceCardMobile: {
        height: 475,
    },

    workspaceCardMediumScreen: {
        height: 540,
    },

    workspaceCardMainText: {
        fontSize: variables.fontSizeXXXLarge,
        fontWeight: 'bold',
        lineHeight: variables.fontSizeXXXLarge,
    },

    workspaceCardContent: {
        zIndex: 1,
        padding: 50,
    },

    workspaceCardContentMediumScreen: {
        padding: 25,
    },

    workspaceCardCTA: {
        width: 250,
    },

    autoGrowHeightMultilineInput: {
        maxHeight: 115,
    },

    peopleRow: {
        width: '100%',
        flexDirection: 'row',
        justifyContent: 'space-between',
        alignItems: 'center',
        ...spacing.ph5,
    },

    peopleRowBorderBottom: {
        borderColor: themeColors.border,
        borderBottomWidth: 1,
        ...spacing.pb2,
    },

    peopleBadge: {
        backgroundColor: themeColors.icon,
        ...spacing.ph3,
    },

    peopleBadgeText: {
        color: themeColors.textReversed,
        fontSize: variables.fontSizeSmall,
        lineHeight: variables.lineHeightNormal,
        ...whiteSpace.noWrap,
    },

    offlineFeedback: {
        deleted: {
            textDecorationLine: 'line-through',
            textDecorationStyle: 'solid',
        },
        pending: {
            opacity: 0.5,
        },
        error: {
            flexDirection: 'row',
            alignItems: 'center',
        },
        container: {
            ...spacing.pv2,
        },
        textContainer: {
            flexDirection: 'column',
            flex: 1,
        },
        text: {
            color: themeColors.textSupporting,
            textAlignVertical: 'center',
            fontSize: variables.fontSizeLabel,
        },
        errorDot: {
            marginRight: 12,
        },
    },

    dotIndicatorMessage: {
        display: 'flex',
        flexDirection: 'row',
        alignItems: 'center',
    },

    sidebarPopover: {
        width: variables.sideBarWidth - 68,
    },

    cardOverlay: {
        backgroundColor: themeColors.overlay,
        position: 'absolute',
        top: 0,
        left: 0,
        width: '100%',
        height: '100%',
        opacity: variables.overlayOpacity,
    },

    communicationsLinkIcon: {
        right: -36,
        top: 0,
        bottom: 0,
    },

    shortTermsBorder: {
        borderWidth: 1,
        borderColor: themeColors.border,
    },

    shortTermsHorizontalRule: {
        borderBottomWidth: 1,
        borderColor: themeColors.border,
        ...spacing.mh3,
    },

    shortTermsLargeHorizontalRule: {
        borderWidth: 1,
        borderColor: themeColors.border,
        ...spacing.mh3,
    },

    shortTermsRow: {
        flexDirection: 'row',
        padding: 12,
    },

    termsCenterRight: {
        marginTop: 'auto',
        marginBottom: 'auto',
    },

    shortTermsBoldHeadingSection: {
        paddingRight: 12,
        paddingLeft: 12,
        marginTop: 12,
    },

    shortTermsHeadline: {
        ...headlineFont,
        ...whiteSpace.preWrap,
        color: themeColors.heading,
        fontSize: variables.fontSizeXXXLarge,
        lineHeight: variables.lineHeightXXXLarge,
    },

    longTermsRow: {
        flexDirection: 'row',
        marginTop: 20,
    },

    collapsibleSectionBorder: {
        borderBottomWidth: 2,
        borderBottomColor: themeColors.border,
    },

    communicationsLinkHeight: {
        height: variables.communicationsLinkHeight,
    },

    floatingMessageCounterWrapper: {
        position: 'absolute',
        left: '50%',
        top: 0,
        zIndex: 100,
        ...visibility.hidden,
    },

    floatingMessageCounterWrapperAndroid: {
        left: 0,
        width: '100%',
        alignItems: 'center',
        position: 'absolute',
        top: 0,
        zIndex: 100,
        ...visibility.hidden,
    },

    floatingMessageCounterSubWrapperAndroid: {
        left: '50%',
        width: 'auto',
    },

    floatingMessageCounter: {
        left: '-50%',
        ...visibility.visible,
    },

    floatingMessageCounterTransformation: (translateY) => ({
        transform: [{translateY}],
    }),

    confirmationAnimation: {
        height: 180,
        width: 180,
        marginBottom: 20,
    },

    googleSearchTextInputContainer: {
        flexDirection: 'column',
    },

    googleSearchSeparator: {
        height: 1,
        backgroundColor: themeColors.border,
    },

    googleSearchText: {
        color: themeColors.text,
        fontSize: variables.fontSizeNormal,
        lineHeight: variables.fontSizeNormalHeight,
        fontFamily: fontFamily.EXP_NEUE,
        flex: 1,
    },

    threeDotsPopoverOffset: (windowWidth) => ({
        ...getPopOverVerticalOffset(60),
        horizontal: windowWidth - 60,
    }),

    threeDotsPopoverOffsetNoCloseButton: (windowWidth) => ({
        ...getPopOverVerticalOffset(60),
        horizontal: windowWidth - 10,
    }),

    invert: {
        // It's important to invert the Y AND X axis to prevent a react native issue that can lead to ANRs on android 13
        transform: [{scaleX: -1}, {scaleY: -1}],
    },

    keyboardShortcutModalContainer: {
        maxHeight: '100%',
        flex: 0,
        flexBasis: 'auto',
    },

    keyboardShortcutTableWrapper: {
        alignItems: 'center',
        flex: 1,
        height: 'auto',
        maxHeight: '100%',
    },

    keyboardShortcutTableContainer: {
        display: 'flex',
        width: '100%',
        borderColor: themeColors.border,
        height: 'auto',
        borderRadius: variables.componentBorderRadius,
        borderWidth: 1,
    },

    keyboardShortcutTableRow: {
        flex: 1,
        flexDirection: 'row',
        borderColor: themeColors.border,
        flexBasis: 'auto',
        alignSelf: 'stretch',
        borderTopWidth: 1,
    },

    keyboardShortcutTablePrefix: {
        width: '30%',
        borderRightWidth: 1,
        borderColor: themeColors.border,
    },

    keyboardShortcutTableFirstRow: {
        borderTopWidth: 0,
    },

    iPhoneXSafeArea: {
        backgroundColor: themeColors.inverse,
        flex: 1,
    },

    transferBalancePayment: {
        borderWidth: 1,
        borderRadius: variables.componentBorderRadiusNormal,
        borderColor: themeColors.border,
    },

    transferBalanceSelectedPayment: {
        borderColor: themeColors.iconSuccessFill,
    },

    transferBalanceBalance: {
        fontSize: 48,
    },

    closeAccountMessageInput: {
        height: 153,
    },

    imageCropContainer: {
        overflow: 'hidden',
        alignItems: 'center',
        justifyContent: 'center',
        backgroundColor: themeColors.imageCropBackgroundColor,
        ...cursor.cursorMove,
    },

    sliderKnobTooltipView: {
        height: variables.sliderKnobSize,
        width: variables.sliderKnobSize,
        borderRadius: variables.sliderKnobSize / 2,
    },

    sliderKnob: {
        backgroundColor: themeColors.success,
        position: 'absolute',
        height: variables.sliderKnobSize,
        width: variables.sliderKnobSize,
        borderRadius: variables.sliderKnobSize / 2,
        left: -(variables.sliderKnobSize / 2),
        ...cursor.cursorPointer,
    },

    sliderBar: {
        backgroundColor: themeColors.border,
        height: variables.sliderBarHeight,
        borderRadius: variables.sliderBarHeight / 2,
        alignSelf: 'stretch',
        justifyContent: 'center',
    },

    screenCenteredContainer: {
        flex: 1,
        justifyContent: 'center',
        marginBottom: 40,
        padding: 16,
    },

    inlineSystemMessage: {
        color: themeColors.textSupporting,
        fontSize: variables.fontSizeLabel,
        fontFamily: fontFamily.EXP_NEUE,
        marginLeft: 6,
    },

    fullScreen: {
        position: 'absolute',
        top: 0,
        left: 0,
        right: 0,
        bottom: 0,
    },

    invisibleOverlay: {
        backgroundColor: themeColors.transparent,
        zIndex: 1000,
    },

    reportDropOverlay: {
        backgroundColor: themeColors.dropUIBG,
        zIndex: 2,
    },

    receiptDropOverlay: {
        backgroundColor: themeColors.receiptDropUIBG,
        zIndex: 2,
    },

    receiptImageWrapper: (receiptImageTopPosition) => ({
        position: 'absolute',
        top: receiptImageTopPosition,
    }),

    cardSection: {
        backgroundColor: themeColors.cardBG,
        borderRadius: variables.componentBorderRadiusCard,
        marginBottom: 20,
        marginHorizontal: 16,
        padding: 20,
        width: 'auto',
        textAlign: 'left',
    },

    cardSectionTitle: {
        lineHeight: variables.lineHeightXXLarge,
    },

    cardMenuItem: {
        paddingLeft: 8,
        paddingRight: 0,
        borderRadius: variables.buttonBorderRadius,
        height: variables.componentSizeLarge,
        alignItems: 'center',
    },

    callRequestSection: {
        backgroundColor: themeColors.appBG,
        paddingHorizontal: 0,
        paddingBottom: 0,
        marginHorizontal: 0,
        marginBottom: 0,
    },

    archivedReportFooter: {
        borderRadius: variables.componentBorderRadius,
        ...wordBreak.breakWord,
    },

    saveButtonPadding: {
        paddingLeft: 18,
        paddingRight: 18,
    },

    deeplinkWrapperContainer: {
        padding: 20,
        flex: 1,
        alignItems: 'center',
        justifyContent: 'center',
        backgroundColor: themeColors.appBG,
    },

    deeplinkWrapperMessage: {
        flex: 1,
        alignItems: 'center',
        justifyContent: 'center',
    },

    deeplinkWrapperFooter: {
        paddingTop: 80,
        paddingBottom: 45,
    },

    emojiReactionBubble: {
        borderRadius: 28,
        alignItems: 'center',
        justifyContent: 'center',
        flexDirection: 'row',
        alignSelf: 'flex-start',
    },

    emojiReactionListHeader: {
        marginTop: 8,
        paddingBottom: 20,
        borderBottomColor: themeColors.border,
        borderBottomWidth: 1,
        marginHorizontal: 20,
    },
    emojiReactionListHeaderBubble: {
        paddingVertical: 2,
        paddingHorizontal: 8,
        borderRadius: 28,
        backgroundColor: themeColors.border,
        alignItems: 'center',
        justifyContent: 'center',
        flexDirection: 'row',
        alignSelf: 'flex-start',
        marginRight: 4,
    },
    reactionListItem: {
        flexDirection: 'row',
        paddingVertical: 12,
        paddingHorizontal: 20,
    },
    reactionListHeaderText: {
        color: themeColors.textSupporting,
        marginLeft: 8,
        alignSelf: 'center',
    },

    miniQuickEmojiReactionText: {
        fontSize: 15,
        lineHeight: 20,
        textAlignVertical: 'center',
    },

    emojiReactionBubbleText: {
        textAlignVertical: 'center',
    },

    reactionCounterText: {
        fontSize: 13,
        marginLeft: 4,
        fontWeight: 'bold',
    },

    fontColorReactionLabel: {
        color: '#586A64',
    },

    reactionEmojiTitle: {
        fontSize: variables.iconSizeLarge,
        lineHeight: variables.iconSizeXLarge,
    },

    textReactionSenders: {
        color: themeColors.dark,
        ...wordBreak.breakWord,
    },

    quickReactionsContainer: {
        gap: 12,
        flexDirection: 'row',
        paddingHorizontal: 25,
        paddingVertical: 12,
        justifyContent: 'space-between',
    },

    reactionListContainer: {
        maxHeight: variables.listItemHeightNormal * 5.75,
        ...spacing.pv2,
    },

    reactionListContainerFixedWidth: {
        maxWidth: variables.popoverWidth,
    },

    validateCodeDigits: {
        color: themeColors.text,
        fontFamily: fontFamily.EXP_NEUE,
        fontSize: variables.fontSizeXXLarge,
        letterSpacing: 4,
    },

    footerWrapper: {
        fontSize: variables.fontSizeNormal,
        paddingTop: 64,
        maxWidth: 1100, // Match footer across all Expensify platforms
    },

    footerColumnsContainer: {
        flex: 1,
        flexWrap: 'wrap',
        marginBottom: 40,
        marginHorizontal: -16,
    },

    footerTitle: {
        fontSize: variables.fontSizeLarge,
        color: themeColors.success,
        marginBottom: 16,
    },

    footerRow: {
        paddingVertical: 4,
        marginBottom: 8,
        color: themeColors.textLight,
        fontSize: variables.fontSizeMedium,
    },

    footerBottomLogo: {
        marginTop: 40,
        width: '100%',
    },

    listPickerSeparator: {
        height: 1,
        backgroundColor: themeColors.buttonDefaultBG,
    },

    datePickerRoot: {
        position: 'relative',
        zIndex: 99,
    },

    datePickerPopover: {
        backgroundColor: themeColors.appBG,
        width: '100%',
        alignSelf: 'center',
        zIndex: 100,
        marginTop: 8,
    },

    loginHeroHeader: {
        fontFamily: fontFamily.EXP_NEW_KANSAS_MEDIUM,
        color: themeColors.success,
        fontWeight: '500',
        textAlign: 'center',
    },

    newKansasLarge: {
        ...headlineFont,
        fontSize: variables.fontSizeXLarge,
        lineHeight: variables.lineHeightXXLarge,
    },

    loginHeroBody: {
        fontFamily: fontFamily.EXP_NEUE,
        fontSize: variables.fontSizeSignInHeroBody,
        color: themeColors.textLight,
        textAlign: 'center',
    },

    linkPreviewWrapper: {
        marginTop: 16,
        borderLeftWidth: 4,
        borderLeftColor: themeColors.border,
        paddingLeft: 12,
    },

    linkPreviewImage: {
        flex: 1,
        resizeMode: 'contain',
        borderRadius: 8,
        marginTop: 8,
    },

    linkPreviewLogoImage: {
        height: 16,
        width: 16,
    },

    validateCodeMessage: {
        width: variables.modalContentMaxWidth,
        textAlign: 'center',
    },

    whisper: {
        backgroundColor: themeColors.cardBG,
    },

    contextMenuItemPopoverMaxWidth: {
        maxWidth: 375,
    },

    formSpaceVertical: {
        height: 20,
        width: 1,
    },

    taskCheckbox: {
        height: 16,
        width: 16,
    },

    taskTitleMenuItem: {
        ...writingDirection.ltr,
        ...headlineFont,
        ...spacing.flexWrap,
        ...spacing.flex1,
        fontSize: variables.fontSizeXLarge,
        maxWidth: '100%',
        ...wordBreak.breakWord,
    },

    taskDescriptionMenuItem: {
        maxWidth: '100%',
        ...wordBreak.breakWord,
    },

    taskTitleDescription: {
        fontFamily: fontFamily.EXP_NEUE,
        fontSize: variables.fontSizeLabel,
        color: themeColors.textSupporting,
        lineHeight: variables.lineHeightNormal,
        ...spacing.mb1,
    },

    taskMenuItemCheckbox: {
        height: 27,
        ...spacing.mr3,
    },

    reportHorizontalRule: {
        borderBottomWidth: 1,
        borderColor: themeColors.border,
        ...spacing.mh5,
        ...spacing.mv2,
    },

    assigneeTextStyle: {
        fontFamily: fontFamily.EXP_NEUE_BOLD,
        fontWeight: fontWeightBold,
        minHeight: variables.avatarSizeSubscript,
    },

    taskRightIconContainer: {
        width: variables.componentSizeNormal,
        marginLeft: 'auto',
        ...spacing.mt1,
        ...pointerEventsAuto,
        ...spacing.dFlex,
        ...spacing.alignItemsCenter,
    },

    shareCodePage: {
        paddingHorizontal: 38.5,
    },

    shareCodeContainer: {
        width: '100%',
        alignItems: 'center',
        paddingHorizontal: variables.qrShareHorizontalPadding,
        paddingVertical: 20,
        borderRadius: 20,
        overflow: 'hidden',
        borderColor: themeColors.borderFocus,
        borderWidth: 2,
        backgroundColor: themeColors.highlightBG,
    },

    splashScreenHider: {
        backgroundColor: themeColors.splashBG,
        alignItems: 'center',
        justifyContent: 'center',
    },

    headerEnvBadge: {
        marginLeft: 0,
        marginBottom: 2,
        height: 12,
        paddingLeft: 4,
        paddingRight: 4,
        alignItems: 'center',
    },

    headerEnvBadgeText: {
        fontSize: 7,
        fontWeight: fontWeightBold,
        lineHeight: undefined,
    },

    expensifyQrLogo: {
        alignSelf: 'stretch',
        height: 27,
        marginBottom: 20,
    },

    qrShareTitle: {
        marginTop: 15,
        textAlign: 'center',
    },

    loginButtonRow: {
        justifyContent: 'center',
        width: '100%',
        ...flex.flexRow,
    },

    loginButtonRowSmallScreen: {
        justifyContent: 'center',
        width: '100%',
        marginBottom: 10,
        ...flex.flexRow,
    },

    appleButtonContainer: {
        width: 40,
        height: 40,
        marginRight: 20,
    },

    signInIconButton: {
        margin: 10,
        marginTop: 0,
        padding: 2,
    },

    googleButtonContainer: {
        colorScheme: 'light',
        width: 40,
        height: 40,
        marginLeft: 12,
        alignItems: 'center',
        overflow: 'hidden',
    },

    googlePillButtonContainer: {
        colorScheme: 'light',
        height: 40,
        width: 219,
    },

    thirdPartyLoadingContainer: {
        alignItems: 'center',
        justifyContent: 'center',
        height: 450,
    },

    tabSelectorButton: (isSelected) => ({
        height: 40,
        padding: 12,
        flexDirection: 'row',
        alignItems: 'center',
        justifyContent: 'center',
        borderRadius: variables.buttonBorderRadius,
        backgroundColor: isSelected ? themeColors.midtone : themeColors.appBG,
    }),

    tabSelector: {
        flexDirection: 'row',
        paddingHorizontal: 20,
        paddingBottom: 12,
    },

    tabText: (isSelected) => ({
        marginLeft: 8,
        fontFamily: isSelected ? fontFamily.EXP_NEUE_BOLD : fontFamily.EXP_NEUE,
        fontWeight: isSelected ? fontWeightBold : 400,
        color: isSelected ? themeColors.textLight : themeColors.textSupporting,
    }),

    /**
     * @param {String} backgroundColor
     * @param {Number} height
     * @returns {Object}
     */
    overscrollSpacer: (backgroundColor, height) => ({
        backgroundColor,
        height,
        width: '100%',
        position: 'absolute',
        top: -height,
        left: 0,
        right: 0,
    }),

    willChangeTransform: {
        willChange: 'transform',
    },
    statusClearAfter: {
        flexDirection: 'row',
        justifyContent: 'space-between',
        width: '100%',
        paddingHorizontal: 20,
    },
    statusClearAfterContent: {
        borderBottomWidth: 1,
        borderColor: themeColors.border,
        paddingVertical: 12,
    },

    dropDownButtonCartIconContainerPadding: {
        paddingRight: 0,
        paddingLeft: 0,
    },

    dropDownButtonArrowContain: {
        marginLeft: 12,
        marginRight: 14,
    },

    dropDownButtonCartIconView: {
        borderTopRightRadius: variables.buttonBorderRadius,
        borderBottomRightRadius: variables.buttonBorderRadius,
        ...flex.flexRow,
        ...flex.alignItemsCenter,
    },

    emojiPickerButtonDropdown: {
        justifyContent: 'center',
        backgroundColor: themeColors.activeComponentBG,
        width: 86,
        height: 52,
        borderRadius: 26,
        alignItems: 'center',
        paddingLeft: 10,
        paddingRight: 4,
        marginBottom: 32,
        alignSelf: 'flex-start',
    },

    emojiPickerButtonDropdownIcon: {
        fontSize: 30,
    },

    moneyRequestImage: {
        height: 200,
        borderRadius: 16,
        margin: 20,
    },

    reportPreviewBox: {
        backgroundColor: themeColors.cardBG,
        borderRadius: variables.componentBorderRadiusLarge,
        maxWidth: variables.sideBarWidth,
        width: '100%',
    },

    reportPreviewBoxHoverBorder: {
        borderColor: themeColors.border,
        backgroundColor: themeColors.border,
    },

    reportPreviewBoxBody: {
        padding: 16,
    },

    reportActionItemImages: {
        flexDirection: 'row',
        borderWidth: 2,
        borderColor: themeColors.cardBG,
        borderTopLeftRadius: variables.componentBorderRadiusLarge,
        borderTopRightRadius: variables.componentBorderRadiusLarge,
        overflow: 'hidden',
        height: 200,
    },

    reportActionItemImage: {
        borderWidth: 1,
        borderColor: themeColors.cardBG,
        flex: 1,
        width: '100%',
        height: '100%',
        display: 'flex',
        justifyContent: 'center',
        alignItems: 'center',
    },

    reportActionItemImagesMore: {
        position: 'absolute',
        borderRadius: 18,
        backgroundColor: themeColors.cardBG,
        width: 36,
        height: 36,
        display: 'flex',
        justifyContent: 'center',
        alignItems: 'center',
    },

    moneyRequestHeaderStatusBarBadge: {
        padding: 8,
        borderRadius: variables.componentBorderRadiusMedium,
        marginRight: 16,
        backgroundColor: themeColors.border,
    },

    staticHeaderImage: {
        minHeight: 240,
    },

    emojiPickerButtonDropdownContainer: {
        flexDirection: 'row',
        alignItems: 'center',
    },

    rotate90: {
        transform: [{rotate: '90deg'}],
    },

    emojiStatusLHN: {
        fontSize: 22,
    },
    sidebarStatusAvatarContainer: {
        height: 44,
        width: 84,
        backgroundColor: themeColors.componentBG,
        flexDirection: 'row',
        alignItems: 'center',
        justifyContent: 'space-between',
        borderRadius: 42,
        paddingHorizontal: 2,
        marginVertical: -2,
        marginRight: -2,
    },
    sidebarStatusAvatar: {
        flex: 1,
        alignItems: 'center',
        justifyContent: 'center',
    },

    moneyRequestViewImage: {
        ...spacing.mh5,
        ...spacing.mv3,
        overflow: 'hidden',
        borderWidth: 2,
        borderColor: themeColors.cardBG,
        borderRadius: variables.componentBorderRadiusLarge,
        height: 200,
        maxWidth: 400,
    },

    distanceRequestContainer: (maxHeight) => ({
        ...flex.flexShrink2,
        minHeight: variables.baseMenuItemHeight,
        maxHeight,
    }),

    mapViewContainer: {
        ...flex.flex1,
        ...spacing.p4,
        ...spacing.flex1,
        minHeight: 300,
        maxHeight: 500,
    },

    mapView: {
        flex: 1,
        borderRadius: 20,
        overflow: 'hidden',
    },

    mapDirection: {
        width: 7,
        color: Colors.green,
    },

    mapPendingView: {
        backgroundColor: themeColors.highlightBG,
        ...flex.flex1,
        borderRadius: variables.componentBorderRadiusLarge,
    },
    userReportStatusEmoji: {
        fontSize: variables.fontSizeNormal,
        marginRight: 4,
    },
<<<<<<< HEAD

    timePickerInput: {
        fontSize: 69,
        minWidth: 56,
    },
    timePickerWidth100: {
        width: 100,
    },
    timePickerHeight100: {
        height: 100,
    },
    timePickerSemiDot: {
        fontSize: 69,
    },
    timePickerSwitcherContainer: {
        flexDirection: 'row',
        alignItems: 'flex-start',
        justifyContent: 'center',
        marginTop: 40,
    },
    selectionListRadioSeparator: {
        height: StyleSheet.hairlineWidth,
        backgroundColor: themeColors.border,
        marginHorizontal: 20,
=======
    draggableTopBar: {
        height: 30,
        width: '100%',
>>>>>>> fd755ee9
    },
};

export default styles;<|MERGE_RESOLUTION|>--- conflicted
+++ resolved
@@ -3888,7 +3888,6 @@
         fontSize: variables.fontSizeNormal,
         marginRight: 4,
     },
-<<<<<<< HEAD
 
     timePickerInput: {
         fontSize: 69,
@@ -3913,11 +3912,11 @@
         height: StyleSheet.hairlineWidth,
         backgroundColor: themeColors.border,
         marginHorizontal: 20,
-=======
+    },
+
     draggableTopBar: {
         height: 30,
         width: '100%',
->>>>>>> fd755ee9
     },
 };
 
