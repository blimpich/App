--- conflicted
+++ resolved
@@ -2086,7 +2086,6 @@
         flex: 1,
     },
 
-<<<<<<< HEAD
     keyboardShortcutModalContainer: {
         maxWidth: 600,
         maxHeight: '100%',
@@ -2126,10 +2125,11 @@
 
     keyboardShortcutTableFirstRow: {
         borderTopWidth: 0,
-=======
+    },
+
     googleListView: {
         transform: [{scale: 0}],
->>>>>>> 6701446b
+
     },
 };
 
