--- conflicted
+++ resolved
@@ -1097,7 +1097,6 @@
         lineHeight: 20,
     },
 
-<<<<<<< HEAD
     switchTrack: {
         width: 50,
         height: 28,
@@ -1110,7 +1109,6 @@
         shadowOpacity: 0,
     },
 
-=======
     iouAmountText: {
         fontFamily: fontFamily.GTA_BOLD,
         fontWeight: fontWeightBold,
@@ -1122,7 +1120,6 @@
         fontWeight: fontWeightBold,
         fontSize: variables.iouAmountTextSize,
     }, 0),
->>>>>>> fa6185b2
 };
 
 const baseCodeTagStyles = {
