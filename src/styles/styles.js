--- conflicted
+++ resolved
@@ -685,15 +685,6 @@
         width: 200,
     },
 
-<<<<<<< HEAD
-=======
-    chatSwitcherInputClear: {
-        alignSelf: 'flex-end',
-        height: variables.componentSizeNormal,
-        justifyContent: 'center',
-    },
-
->>>>>>> 376c07b5
     chatSwitcherGroupDMContainer: {
         flexDirection: 'row',
         flexWrap: 'wrap',
