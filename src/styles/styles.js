import {defaultStyles as defaultPickerStyles} from 'react-native-picker-select/src/styles';
import lodashClamp from 'lodash/clamp';
import fontFamily from './fontFamily';
import addOutlineWidth from './addOutlineWidth';
import defaultTheme from './themes/default';
import fontWeightBold from './fontWeight/bold';
import variables from './variables';
import spacing from './utilities/spacing';
import sizing from './utilities/sizing';
import flex from './utilities/flex';
import display from './utilities/display';
import overflow from './utilities/overflow';
import whiteSpace from './utilities/whiteSpace';
import wordBreak from './utilities/wordBreak';
import positioning from './utilities/positioning';
import codeStyles from './codeStyles';
import visibility from './utilities/visibility';
import writingDirection from './utilities/writingDirection';
import optionAlternateTextPlatformStyles from './optionAlternateTextPlatformStyles';
import pointerEventsNone from './pointerEventsNone';
import pointerEventsAuto from './pointerEventsAuto';
import getPopOverVerticalOffset from './getPopOverVerticalOffset';
import overflowXHidden from './overflowXHidden';
import CONST from '../CONST';
import * as Browser from '../libs/Browser';
import cursor from './utilities/cursor';
import userSelect from './utilities/userSelect';
import textUnderline from './utilities/textUnderline';

// touchCallout is an iOS safari only property that controls the display of the callout information when you touch and hold a target
const touchCalloutNone = Browser.isMobileSafari() ? {WebkitTouchCallout: 'none'} : {};
// to prevent vertical text offset in Safari for badges, new lineHeight values have been added
const lineHeightBadge = Browser.isSafari() ? {lineHeight: variables.lineHeightXSmall} : {lineHeight: variables.lineHeightNormal};

const picker = (theme) => ({
    backgroundColor: theme.transparent,
    color: theme.text,
    fontFamily: fontFamily.EXP_NEUE,
    fontSize: variables.fontSizeNormal,
    lineHeight: variables.fontSizeNormalHeight,
    paddingBottom: 8,
    paddingTop: 23,
    paddingLeft: 0,
    paddingRight: 25,
    height: variables.inputHeight,
    borderWidth: 0,
    textAlign: 'left',
});

const link = (theme) => ({
    color: theme.link,
    textDecorationColor: theme.link,
    fontFamily: fontFamily.EXP_NEUE,
});

const baseCodeTagStyles = (theme) => ({
    borderWidth: 1,
    borderRadius: 5,
    borderColor: theme.border,
    backgroundColor: theme.textBackground,
});

const headlineFont = {
    fontFamily: fontFamily.EXP_NEW_KANSAS_MEDIUM,
    fontWeight: '500',
};

const webViewStyles = (theme) => ({
    // As of react-native-render-html v6, don't declare distinct styles for
    // custom renderers, the API for custom renderers has changed. Declare the
    // styles in the below "tagStyles" instead. If you need to reuse those
    // styles from the renderer, just pass the "style" prop to the underlying
    // component.
    tagStyles: {
        em: {
            fontFamily: fontFamily.EXP_NEUE,
            fontStyle: 'italic',
        },

        del: {
            textDecorationLine: 'line-through',
            textDecorationStyle: 'solid',
        },

        strong: {
            fontFamily: fontFamily.EXP_NEUE,
            fontWeight: 'bold',
        },

        a: link(theme),

        ul: {
            maxWidth: '100%',
        },

        ol: {
            maxWidth: '100%',
        },

        li: {
            flexShrink: 1,
        },

        blockquote: {
            borderLeftColor: theme.border,
            borderLeftWidth: 4,
            paddingLeft: 12,
            marginTop: 4,
            marginBottom: 4,

            // Overwrite default HTML margin for blockquotes
            marginLeft: 0,
        },

        pre: {
            ...baseCodeTagStyles(theme),
            paddingTop: 12,
            paddingBottom: 12,
            paddingRight: 8,
            paddingLeft: 8,
            fontFamily: fontFamily.MONOSPACE,
            marginTop: 0,
            marginBottom: 0,
        },

        code: {
            ...baseCodeTagStyles(theme),
            ...codeStyles.codeTextStyle,
            paddingLeft: 5,
            paddingRight: 5,
            fontFamily: fontFamily.MONOSPACE,
            fontSize: 13,
        },

        img: {
            borderColor: theme.border,
            borderRadius: variables.componentBorderRadiusNormal,
            borderWidth: 1,
            ...touchCalloutNone,
        },

        p: {
            marginTop: 0,
            marginBottom: 0,
        },
        h1: {
            fontSize: variables.fontSizeLarge,
            marginBottom: 8,
        },
    },

    baseFontStyle: {
        color: theme.text,
        fontSize: variables.fontSizeNormal,
        fontFamily: fontFamily.EXP_NEUE,
        flex: 1,
        lineHeight: variables.fontSizeNormalHeight,
        ...writingDirection.ltr,
    },
});

const styles = (theme) => ({
    // Add all of our utility and helper styles
    ...spacing,
    ...sizing,
    ...flex,
    ...display,
    ...overflow,
    ...positioning,
    ...wordBreak,
    ...whiteSpace,
    ...writingDirection,
    ...cursor,
    ...userSelect,
    ...textUnderline,
    ...theme, // TODO: Should we do this?

    autoCompleteSuggestionsContainer: {
        backgroundColor: theme.appBG,
        borderRadius: 8,
        borderWidth: 1,
        borderColor: theme.border,
        justifyContent: 'center',
        boxShadow: variables.popoverMenuShadow,
        position: 'absolute',
        left: 0,
        right: 0,
        paddingVertical: CONST.AUTO_COMPLETE_SUGGESTER.SUGGESTER_INNER_PADDING,
    },

    autoCompleteSuggestionContainer: {
        flexDirection: 'row',
        alignItems: 'center',
    },

    emojiSuggestionsEmoji: {
        fontSize: variables.fontSizeMedium,
        width: 51,
        textAlign: 'center',
    },
    emojiSuggestionsText: {
        fontSize: variables.fontSizeMedium,
        flex: 1,
        ...wordBreak.breakWord,
        ...spacing.pr4,
    },

    mentionSuggestionsAvatarContainer: {
        width: 24,
        height: 24,
        alignItems: 'center',
        justifyContent: 'center',
    },

    mentionSuggestionsText: {
        fontSize: variables.fontSizeMedium,
        ...spacing.ml2,
    },

    mentionSuggestionsDisplayName: {
        fontFamily: fontFamily.EXP_NEUE_BOLD,
        fontWeight: fontWeightBold,
    },

    mentionSuggestionsHandle: {
        color: theme.textSupporting,
    },

    webViewStyles: webViewStyles(theme),

    link: link(theme),

    linkMuted: {
        color: theme.textSupporting,
        textDecorationColor: theme.textSupporting,
        fontFamily: fontFamily.EXP_NEUE,
    },

    linkMutedHovered: {
        color: theme.textMutedReversed,
    },

    highlightBG: {
        backgroundColor: theme.highlightBG,
    },

    appBG: {
        backgroundColor: theme.appBG,
    },

    h4: {
        fontFamily: fontFamily.EXP_NEUE_BOLD,
        fontSize: variables.fontSizeLabel,
        fontWeight: fontWeightBold,
    },

    textAlignCenter: {
        textAlign: 'center',
    },

    textAlignRight: {
        textAlign: 'right',
    },

    textAlignLeft: {
        textAlign: 'left',
    },

    textUnderline: {
        textDecorationLine: 'underline',
    },

    label: {
        fontSize: variables.fontSizeLabel,
        lineHeight: variables.lineHeightLarge,
    },

    textLabel: {
        color: theme.text,
        fontSize: variables.fontSizeLabel,
        lineHeight: variables.lineHeightLarge,
    },

    mutedTextLabel: {
        color: theme.textSupporting,
        fontSize: variables.fontSizeLabel,
        lineHeight: variables.lineHeightLarge,
    },

    textMicro: {
        fontFamily: fontFamily.EXP_NEUE,
        fontSize: variables.fontSizeSmall,
        lineHeight: variables.lineHeightSmall,
    },

    textMicroBold: {
        color: theme.text,
        fontWeight: fontWeightBold,
        fontFamily: fontFamily.EXP_NEUE_BOLD,
        fontSize: variables.fontSizeSmall,
        lineHeight: variables.lineHeightSmall,
    },

    textMicroSupporting: {
        color: theme.textSupporting,
        fontFamily: fontFamily.EXP_NEUE,
        fontSize: variables.fontSizeSmall,
        lineHeight: variables.lineHeightSmall,
    },

    textExtraSmallSupporting: {
        color: theme.textSupporting,
        fontFamily: fontFamily.EXP_NEUE,
        fontSize: variables.fontSizeExtraSmall,
    },

    textNormal: {
        fontSize: variables.fontSizeNormal,
    },

    textLarge: {
        fontSize: variables.fontSizeLarge,
    },

    textXLarge: {
        fontSize: variables.fontSizeXLarge,
    },

    textXXLarge: {
        fontSize: variables.fontSizeXXLarge,
    },

    textXXXLarge: {
        fontSize: variables.fontSizeXXXLarge,
    },

    textHero: {
        fontSize: variables.fontSizeHero,
        fontFamily: fontFamily.EXP_NEW_KANSAS_MEDIUM,
        lineHeight: variables.lineHeightHero,
    },

    textStrong: {
        fontFamily: fontFamily.EXP_NEUE_BOLD,
        fontWeight: fontWeightBold,
    },

    textItalic: {
        fontFamily: fontFamily.EXP_NEUE_ITALIC,
        fontStyle: 'italic',
    },

    textHeadline: {
        ...headlineFont,
        ...whiteSpace.preWrap,
        color: theme.heading,
        fontSize: variables.fontSizeXLarge,
        lineHeight: variables.lineHeightXXLarge,
    },

    textHeadlineH1: {
        ...headlineFont,
        ...whiteSpace.preWrap,
        color: theme.heading,
        fontSize: variables.fontSizeh1,
        lineHeight: variables.lineHeightSizeh1,
    },

    textDecorationNoLine: {
        textDecorationLine: 'none',
    },

    textWhite: {
        color: theme.textLight,
    },

    textBlue: {
        color: theme.link,
    },

    textUppercase: {
        textTransform: 'uppercase',
    },

    textNoWrap: {
        ...whiteSpace.noWrap,
    },

    colorReversed: {
        color: theme.textReversed,
    },

    colorMutedReversed: {
        color: theme.textMutedReversed,
    },

    colorMuted: {
        color: theme.textSupporting,
    },

    bgTransparent: {
        backgroundColor: 'transparent',
    },

    bgDark: {
        backgroundColor: theme.inverse,
    },

    opacity0: {
        opacity: 0,
    },

    opacity1: {
        opacity: 1,
    },

    textDanger: {
        color: theme.danger,
    },

    borderRadiusNormal: {
        borderRadius: variables.buttonBorderRadius,
    },

    button: {
        backgroundColor: theme.buttonDefaultBG,
        borderRadius: variables.buttonBorderRadius,
        minHeight: variables.componentSizeLarge,
        justifyContent: 'center',
        ...spacing.ph3,
    },

    buttonContainer: {
        padding: 1,
        borderRadius: variables.buttonBorderRadius,
    },

    buttonText: {
        color: theme.text,
        fontFamily: fontFamily.EXP_NEUE_BOLD,
        fontSize: variables.fontSizeNormal,
        fontWeight: fontWeightBold,
        textAlign: 'center',
        flexShrink: 1,

        // It is needed to unset the Lineheight. We don't need it for buttons as button always contains single line of text.
        // It allows to vertically center the text.
        lineHeight: undefined,

        // Add 1px to the Button text to give optical vertical alignment.
        paddingBottom: 1,
    },

    buttonSmall: {
        borderRadius: variables.buttonBorderRadius,
        minHeight: variables.componentSizeSmall,
        paddingTop: 4,
        paddingHorizontal: 14,
        paddingBottom: 4,
        backgroundColor: theme.buttonDefaultBG,
    },

    buttonMedium: {
        borderRadius: variables.buttonBorderRadius,
        minHeight: variables.componentSizeNormal,
        paddingTop: 12,
        paddingRight: 16,
        paddingBottom: 12,
        paddingLeft: 16,
        backgroundColor: theme.buttonDefaultBG,
    },

    buttonLarge: {
        borderRadius: variables.buttonBorderRadius,
        minHeight: variables.componentSizeLarge,
        paddingTop: 8,
        paddingRight: 10,
        paddingBottom: 8,
        paddingLeft: 18,
        backgroundColor: theme.buttonDefaultBG,
    },

    buttonSmallText: {
        fontSize: variables.fontSizeSmall,
        fontFamily: fontFamily.EXP_NEUE_BOLD,
        fontWeight: fontWeightBold,
        textAlign: 'center',
    },

    buttonMediumText: {
        fontSize: variables.fontSizeLabel,
        fontFamily: fontFamily.EXP_NEUE_BOLD,
        fontWeight: fontWeightBold,
        textAlign: 'center',
    },

    buttonLargeText: {
        fontSize: variables.fontSizeNormal,
        fontFamily: fontFamily.EXP_NEUE_BOLD,
        fontWeight: fontWeightBold,
        textAlign: 'center',
    },

    buttonDefaultHovered: {
        backgroundColor: theme.buttonHoveredBG,
        borderWidth: 0,
    },

    buttonSuccess: {
        backgroundColor: theme.success,
        borderWidth: 0,
    },

    buttonOpacityDisabled: {
        opacity: 0.5,
    },

    buttonSuccessHovered: {
        backgroundColor: theme.successHover,
        borderWidth: 0,
    },

    buttonDanger: {
        backgroundColor: theme.danger,
        borderWidth: 0,
    },

    buttonDangerHovered: {
        backgroundColor: theme.dangerHover,
        borderWidth: 0,
    },

    buttonDisabled: {
        backgroundColor: theme.buttonDefaultBG,
        borderWidth: 0,
    },

    buttonDivider: {
        height: variables.dropDownButtonDividerHeight,
        borderWidth: 0.7,
        borderColor: theme.text,
    },

    noBorderRadius: {
        borderRadius: 0,
    },

    noRightBorderRadius: {
        borderTopRightRadius: 0,
        borderBottomRightRadius: 0,
    },

    noLeftBorderRadius: {
        borderTopLeftRadius: 0,
        borderBottomLeftRadius: 0,
    },

    buttonCTA: {
        paddingVertical: 6,
        ...spacing.mh4,
    },

    buttonCTAIcon: {
        marginRight: 22,

        // Align vertically with the Button text
        paddingBottom: 1,
        paddingTop: 1,
    },

    buttonConfirm: {
        margin: 20,
    },

    attachmentButtonBigScreen: {
        minWidth: 300,
        alignSelf: 'center',
    },

    buttonConfirmText: {
        paddingLeft: 20,
        paddingRight: 20,
    },

    buttonSuccessText: {
        color: theme.textLight,
    },

    buttonDangerText: {
        color: theme.textLight,
    },

    hoveredComponentBG: {
        backgroundColor: theme.hoverComponentBG,
    },

    activeComponentBG: {
        backgroundColor: theme.activeComponentBG,
    },

    touchableButtonImage: {
        alignItems: 'center',
        height: variables.componentSizeNormal,
        justifyContent: 'center',
        width: variables.componentSizeNormal,
    },

    visuallyHidden: {
        ...visibility.hidden,
        overflow: 'hidden',
        width: 0,
        height: 0,
    },

    visibilityHidden: {
        ...visibility.hidden,
    },

    loadingVBAAnimation: {
        width: 140,
        height: 140,
    },

    pickerSmall: (backgroundColor = theme.highlightBG) => ({
        inputIOS: {
            fontFamily: fontFamily.EXP_NEUE,
            fontSize: variables.fontSizeSmall,
            paddingLeft: 0,
            paddingRight: 17,
            paddingTop: 6,
            paddingBottom: 6,
            borderWidth: 0,
            color: theme.text,
            height: 26,
            opacity: 1,
            backgroundColor: 'transparent',
        },
        done: {
            color: theme.text,
        },
        doneDepressed: {
            fontSize: defaultPickerStyles.done.fontSize,
        },
        modalViewMiddle: {
            backgroundColor: theme.border,
            borderTopWidth: 0,
        },
        modalViewBottom: {
            backgroundColor: theme.highlightBG,
        },
        inputWeb: {
            fontFamily: fontFamily.EXP_NEUE,
            fontSize: variables.fontSizeSmall,
            paddingLeft: 0,
            paddingRight: 17,
            paddingTop: 6,
            paddingBottom: 6,
            borderWidth: 0,
            color: theme.text,
            appearance: 'none',
            height: 26,
            opacity: 1,
            backgroundColor,
            ...cursor.cursorPointer,
        },
        inputAndroid: {
            fontFamily: fontFamily.EXP_NEUE,
            fontSize: variables.fontSizeSmall,
            paddingLeft: 0,
            paddingRight: 17,
            paddingTop: 6,
            paddingBottom: 6,
            borderWidth: 0,
            color: theme.text,
            height: 26,
            opacity: 1,
            backgroundColor: 'transparent',
        },
        iconContainer: {
            top: 7,
            ...pointerEventsNone,
        },
        icon: {
            width: variables.iconSizeExtraSmall,
            height: variables.iconSizeExtraSmall,
        },
    }),

    badge: {
        backgroundColor: theme.border,
        borderRadius: 14,
        height: variables.iconSizeNormal,
        flexDirection: 'row',
        paddingHorizontal: 7,
        alignItems: 'center',
    },

    badgeSuccess: {
        backgroundColor: theme.success,
    },

    badgeSuccessPressed: {
        backgroundColor: theme.successHover,
    },

    badgeAdHocSuccess: {
        backgroundColor: theme.badgeAdHoc,
    },

    badgeAdHocSuccessPressed: {
        backgroundColor: theme.badgeAdHocHover,
    },

    badgeDanger: {
        backgroundColor: theme.danger,
    },

    badgeDangerPressed: {
        backgroundColor: theme.dangerPressed,
    },

    badgeText: {
        color: theme.text,
        fontSize: variables.fontSizeSmall,
        ...lineHeightBadge,
        ...whiteSpace.noWrap,
    },

    border: {
        borderWidth: 1,
        borderRadius: variables.componentBorderRadius,
        borderColor: theme.border,
    },

    borderColorFocus: {
        borderColor: theme.borderFocus,
    },

    borderColorDanger: {
        borderColor: theme.danger,
    },

    textInputDisabled: {
        // Adding disabled color theme to indicate user that the field is not editable.
        backgroundColor: theme.highlightBG,
        borderBottomWidth: 2,
        borderColor: theme.borderLighter,
        // Adding browser specefic style to bring consistency between Safari and other platforms.
        // Applying the Webkit styles only to browsers as it is not available in native.
        ...(Browser.getBrowser()
            ? {
                  WebkitTextFillColor: theme.textSupporting,
                  WebkitOpacity: 1,
              }
            : {}),
        color: theme.textSupporting,
    },

    uploadReceiptView: (isSmallScreenWidth) => ({
        borderRadius: variables.componentBorderRadiusLarge,
        borderWidth: isSmallScreenWidth ? 0 : 2,
        borderColor: theme.borderFocus,
        borderStyle: 'dotted',
        marginBottom: 20,
        marginLeft: 20,
        marginRight: 20,
        justifyContent: 'center',
        alignItems: 'center',
        paddingVertical: 40,
        gap: 4,
        flex: 1,
    }),

    receiptViewTextContainer: {
        paddingHorizontal: 40,
        ...sizing.w100,
    },

    cameraView: {
        flex: 1,
        overflow: 'hidden',
        padding: 10,
        borderRadius: 28,
        borderStyle: 'solid',
        borderWidth: 8,
        backgroundColor: theme.highlightBG,
        borderColor: theme.appBG,
    },

    permissionView: {
        paddingVertical: 108,
        paddingHorizontal: 61,
        alignItems: 'center',
        justifyContent: 'center',
    },

    headerAnonymousFooter: {
        color: theme.heading,
        fontFamily: fontFamily.EXP_NEW_KANSAS_MEDIUM,
        fontSize: variables.fontSizeXLarge,
        lineHeight: variables.lineHeightXXLarge,
    },

    headerText: {
        color: theme.heading,
        fontFamily: fontFamily.EXP_NEUE_BOLD,
        fontSize: variables.fontSizeNormal,
        fontWeight: fontWeightBold,
    },

    headerGap: {
        height: CONST.DESKTOP_HEADER_PADDING,
    },

    reportOptions: {
        marginLeft: 8,
    },

    chatItemComposeSecondaryRow: {
        height: 15,
        marginBottom: 5,
        marginTop: 5,
    },

    chatItemComposeSecondaryRowSubText: {
        color: theme.textSupporting,
        fontFamily: fontFamily.EXP_NEUE,
        fontSize: variables.fontSizeSmall,
        lineHeight: variables.lineHeightSmall,
    },

    chatItemComposeSecondaryRowOffset: {
        marginLeft: variables.chatInputSpacing,
    },

    offlineIndicator: {
        marginLeft: variables.chatInputSpacing,
    },

    offlineIndicatorMobile: {
        paddingLeft: 20,
        paddingTop: 5,
        paddingBottom: 30,
        marginBottom: -25,
    },

    offlineIndicatorRow: {
        height: 25,
    },

    // Actions
    actionAvatar: {
        borderRadius: 20,
    },

    componentHeightLarge: {
        height: variables.inputHeight,
    },

    calendarHeader: {
        height: 50,
        flexDirection: 'row',
        justifyContent: 'space-between',
        alignItems: 'center',
        paddingHorizontal: 15,
        paddingRight: 5,
        ...userSelect.userSelectNone,
    },

    calendarDayRoot: {
        flex: 1,
        height: 45,
        justifyContent: 'center',
        alignItems: 'center',
        ...userSelect.userSelectNone,
    },

    calendarDayContainer: {
        width: 30,
        height: 30,
        justifyContent: 'center',
        alignItems: 'center',
        borderRadius: 15,
        overflow: 'hidden',
    },

    calendarDayContainerSelected: {
        backgroundColor: theme.buttonDefaultBG,
    },

    /**
     * @param {number} textInputHeight
     * @param {number} minHeight
     * @param {number} maxHeight
     * @returns {object}
     */
    autoGrowHeightInputContainer: (textInputHeight, minHeight, maxHeight) => ({
        height: lodashClamp(textInputHeight, minHeight, maxHeight),
        minHeight,
    }),

    autoGrowHeightHiddenInput: (maxWidth, maxHeight) => ({
        maxWidth,
        maxHeight: maxHeight && maxHeight + 1,
        overflow: 'hidden',
    }),

    textInputContainer: {
        flex: 1,
        justifyContent: 'center',
        height: '100%',
        backgroundColor: 'transparent',
        borderBottomWidth: 2,
        borderColor: theme.border,
        overflow: 'hidden',
    },

    textInputLabel: {
        position: 'absolute',
        left: 0,
        top: 0,
        fontSize: variables.fontSizeNormal,
        color: theme.textSupporting,
        fontFamily: fontFamily.EXP_NEUE,
        width: '100%',
    },

    textInputLabelBackground: {
        position: 'absolute',
        top: 0,
        width: '100%',
        height: 23,
        backgroundColor: theme.componentBG,
    },

    textInputLabelDesktop: {
        transformOrigin: 'left center',
    },

    textInputLabelTransformation: (translateY, translateX, scale) => ({
        transform: [{translateY}, {translateX}, {scale}],
    }),

    baseTextInput: {
        fontFamily: fontFamily.EXP_NEUE,
        fontSize: variables.fontSizeNormal,
        lineHeight: variables.lineHeightXLarge,
        color: theme.text,
        paddingTop: 23,
        paddingBottom: 8,
        paddingLeft: 0,
        borderWidth: 0,
    },

    textInputMultiline: {
        scrollPadding: '23px 0 0 0',
    },

    textInputMultilineContainer: {
        paddingTop: 23,
    },

    textInputAndIconContainer: {
        flex: 1,
        height: '100%',
        zIndex: -1,
        flexDirection: 'row',
    },

    textInputDesktop: addOutlineWidth({}, 0),

    textInputIconContainer: {
        paddingHorizontal: 11,
        justifyContent: 'center',
        margin: 1,
    },

    secureInput: {
        borderTopRightRadius: 0,
        borderBottomRightRadius: 0,
    },

    textInput: {
        backgroundColor: 'transparent',
        borderRadius: variables.componentBorderRadiusNormal,
        height: variables.inputComponentSizeNormal,
        borderColor: theme.border,
        borderWidth: 1,
        color: theme.text,
        fontFamily: fontFamily.EXP_NEUE,
        fontSize: variables.fontSizeNormal,
        paddingLeft: 12,
        paddingRight: 12,
        paddingTop: 10,
        paddingBottom: 10,
        textAlignVertical: 'center',
    },

    textInputPrefixWrapper: {
        position: 'absolute',
        left: 0,
        top: 0,
        height: variables.inputHeight,
        display: 'flex',
        flexDirection: 'row',
        alignItems: 'center',
        paddingTop: 23,
        paddingBottom: 8,
    },

    textInputPrefix: {
        color: theme.text,
        fontFamily: fontFamily.EXP_NEUE,
        fontSize: variables.fontSizeNormal,
        textAlignVertical: 'center',
    },

    pickerContainer: {
        borderBottomWidth: 2,
        paddingLeft: 0,
        borderStyle: 'solid',
        borderColor: theme.border,
        justifyContent: 'center',
        backgroundColor: 'transparent',
        height: variables.inputHeight,
        overflow: 'hidden',
    },

    pickerContainerSmall: {
        height: variables.inputHeightSmall,
    },

    pickerLabel: {
        position: 'absolute',
        left: 0,
        top: 6,
        zIndex: 1,
    },

    picker: (disabled = false, backgroundColor = theme.appBG) => ({
        iconContainer: {
            top: Math.round(variables.inputHeight * 0.5) - 11,
            right: 0,
            ...pointerEventsNone,
        },

        inputWeb: {
            appearance: 'none',
            ...(disabled ? cursor.cursorDisabled : cursor.cursorPointer),
            ...picker(theme),
            backgroundColor,
        },

        inputIOS: {
            ...picker(theme),
        },
        done: {
            color: theme.text,
        },
        doneDepressed: {
            fontSize: defaultPickerStyles.done.fontSize,
        },
        modalViewMiddle: {
            backgroundColor: theme.border,
            borderTopWidth: 0,
        },
        modalViewBottom: {
            backgroundColor: theme.highlightBG,
        },

        inputAndroid: {
            ...picker(theme),
        },
    }),

    disabledText: {
        color: theme.icon,
    },

    inputDisabled: {
        backgroundColor: theme.highlightBG,
        color: theme.icon,
    },

    noOutline: addOutlineWidth({}, 0),

    textLabelSupporting: {
        fontFamily: fontFamily.EXP_NEUE,
        fontSize: variables.fontSizeLabel,
        color: theme.textSupporting,
    },

    textLabelError: {
        fontFamily: fontFamily.EXP_NEUE,
        fontSize: variables.fontSizeLabel,
        color: theme.textError,
    },

    textReceiptUpload: {
        ...headlineFont,
        fontSize: variables.fontSizeXLarge,
        color: theme.textLight,
        textAlign: 'center',
    },

    subTextReceiptUpload: {
        fontFamily: fontFamily.EXP_NEUE,
        lineHeight: variables.lineHeightLarge,
        textAlign: 'center',
        color: theme.textLight,
    },

    furtherDetailsText: {
        fontFamily: fontFamily.EXP_NEUE,
        fontSize: variables.fontSizeSmall,
        color: theme.textSupporting,
    },

    lh16: {
        lineHeight: 16,
    },

    lh20: {
        lineHeight: 20,
    },

    lh140Percent: {
        lineHeight: '140%',
    },

    formHelp: {
        color: theme.textSupporting,
        fontSize: variables.fontSizeLabel,
        lineHeight: variables.lineHeightLarge,
        marginBottom: 4,
    },

    formError: {
        color: theme.textError,
        fontSize: variables.fontSizeLabel,
        lineHeight: variables.formErrorLineHeight,
        marginBottom: 4,
    },

    formSuccess: {
        color: theme.success,
        fontSize: variables.fontSizeLabel,
        lineHeight: 18,
        marginBottom: 4,
    },

    signInPage: {
        backgroundColor: theme.highlightBG,
        minHeight: '100%',
        flex: 1,
    },

    signInPageHeroCenter: {
        position: 'absolute',
        top: 0,
        left: 0,
        right: 0,
        bottom: 0,
        justifyContent: 'center',
        alignItems: 'center',
    },

    signInPageGradient: {
        height: '100%',
        width: 540,
        position: 'absolute',
        top: 0,
        left: 0,
    },

    signInPageGradientMobile: {
        height: 300,
        width: 800,
        position: 'absolute',
        top: 0,
        left: 0,
    },

    signInBackground: {
        position: 'absolute',
        bottom: 0,
        left: 0,
        minHeight: 700,
    },

    signInPageInner: {
        marginLeft: 'auto',
        marginRight: 'auto',
        height: '100%',
        width: '100%',
    },

    signInPageContentTopSpacer: {
        maxHeight: 132,
        minHeight: 24,
    },

    signInPageContentTopSpacerSmallScreens: {
        maxHeight: 132,
        minHeight: 45,
    },

    signInPageLeftContainer: {
        paddingLeft: 40,
        paddingRight: 40,
    },

    signInPageLeftContainerWide: {
        maxWidth: variables.sideBarWidth,
    },

    signInPageWelcomeFormContainer: {
        maxWidth: CONST.SIGN_IN_FORM_WIDTH,
    },

    signInPageWelcomeTextContainer: {
        width: CONST.SIGN_IN_FORM_WIDTH,
    },

    changeExpensifyLoginLinkContainer: {
        flexDirection: 'row',
        flexWrap: 'wrap',
        ...wordBreak.breakWord,
    },

    // Sidebar Styles
    sidebar: {
        backgroundColor: theme.sidebar,
        height: '100%',
    },

    sidebarHeaderContainer: {
        flexDirection: 'row',
        paddingHorizontal: 20,
        paddingVertical: 19,
        justifyContent: 'space-between',
        alignItems: 'center',
    },

    subNavigationContainer: {
        backgroundColor: theme.sidebar,
        flex: 1,
        borderTopLeftRadius: variables.componentBorderRadiusRounded,
    },

    sidebarAnimatedWrapperContainer: {
        height: '100%',
        position: 'absolute',
    },

    sidebarFooter: {
        alignItems: 'center',
        display: 'flex',
        justifyContent: 'center',
        paddingVertical: variables.lineHeightXLarge,
        width: '100%',
    },

    sidebarAvatar: {
        backgroundColor: theme.icon,
        borderRadius: 20,
        height: variables.componentSizeNormal,
        width: variables.componentSizeNormal,
    },

    statusIndicator: (backgroundColor = theme.danger) => ({
        borderColor: theme.sidebar,
        backgroundColor,
        borderRadius: 8,
        borderWidth: 2,
        position: 'absolute',
        right: -2,
        top: -1,
        height: 16,
        width: 16,
        zIndex: 10,
    }),

    floatingActionButtonContainer: {
        position: 'absolute',
        left: 16,
        // The bottom of the floating action button should align with the bottom of the compose box.
        // The value should be equal to the height + marginBottom + marginTop of chatItemComposeSecondaryRow
        bottom: 25,
    },

    floatingActionButton: {
        backgroundColor: theme.success,
        height: variables.componentSizeNormal,
        width: variables.componentSizeNormal,
        borderRadius: 999,
        alignItems: 'center',
        justifyContent: 'center',
    },

    sidebarFooterUsername: {
        color: theme.heading,
        fontSize: variables.fontSizeLabel,
        fontWeight: '700',
        width: 200,
        textOverflow: 'ellipsis',
        overflow: 'hidden',
        ...whiteSpace.noWrap,
    },

    sidebarFooterLink: {
        color: theme.textSupporting,
        fontSize: variables.fontSizeSmall,
        textDecorationLine: 'none',
        fontFamily: fontFamily.EXP_NEUE,
        lineHeight: 20,
    },

    sidebarListContainer: {
        scrollbarWidth: 'none',
        paddingBottom: 4,
    },

    sidebarListItem: {
        justifyContent: 'center',
        textDecorationLine: 'none',
    },

    RHPNavigatorContainer: (isSmallScreenWidth) => ({
        width: isSmallScreenWidth ? '100%' : variables.sideBarWidth,
        position: 'absolute',
        right: 0,
        height: '100%',
    }),

    onlyEmojisText: {
        fontSize: variables.fontSizeOnlyEmojis,
        lineHeight: variables.fontSizeOnlyEmojisHeight,
    },

    onlyEmojisTextLineHeight: {
        lineHeight: variables.fontSizeOnlyEmojisHeight,
    },

    createMenuPositionSidebar: (windowHeight) => ({
        horizontal: 18,
        vertical: windowHeight - 75,
    }),

    createMenuPositionProfile: (windowWidth) => ({
        horizontal: windowWidth - 355,
        ...getPopOverVerticalOffset(162),
    }),

    createMenuPositionReportActionCompose: (windowHeight) => ({
        horizontal: 18 + variables.sideBarWidth,
        vertical: windowHeight - 83,
    }),

    createMenuPositionRightSidepane: {
        right: 18,
        bottom: 75,
    },

    createMenuContainer: {
        width: variables.sideBarWidth - 40,
        paddingVertical: 12,
    },

    createMenuHeaderText: {
        fontFamily: fontFamily.EXP_NEUE,
        fontSize: variables.fontSizeLabel,
        color: theme.heading,
    },

    popoverMenuItem: {
        flexDirection: 'row',
        borderRadius: 0,
        paddingHorizontal: 20,
        paddingVertical: 12,
        justifyContent: 'space-between',
        width: '100%',
    },

    popoverMenuIcon: {
        width: variables.componentSizeNormal,
        justifyContent: 'center',
        alignItems: 'center',
    },

    popoverMenuText: {
        fontSize: variables.fontSizeNormal,
        color: theme.heading,
    },

    popoverInnerContainer: {
        paddingTop: 0, // adjusting this because the mobile modal adds additional padding that we don't need for our layout
        maxHeight: '95%',
    },

    menuItemTextContainer: {
        minHeight: variables.componentSizeNormal,
    },

    chatLinkRowPressable: {
        minWidth: 0,
        textDecorationLine: 'none',
        flex: 1,
    },

    sidebarLink: {
        textDecorationLine: 'none',
    },

    sidebarLinkLHN: {
        textDecorationLine: 'none',
        marginLeft: 12,
        marginRight: 12,
        borderRadius: 8,
    },

    sidebarLinkInner: {
        alignItems: 'center',
        flexDirection: 'row',
        paddingLeft: 20,
        paddingRight: 20,
    },

    sidebarLinkInnerLHN: {
        alignItems: 'center',
        flexDirection: 'row',
        paddingLeft: 8,
        paddingRight: 8,
    },

    sidebarLinkText: {
        color: theme.textSupporting,
        fontSize: variables.fontSizeNormal,
        textDecorationLine: 'none',
        overflow: 'hidden',
    },

    sidebarLinkHover: {
        backgroundColor: theme.sidebarHover,
    },

    sidebarLinkHoverLHN: {
        backgroundColor: theme.highlightBG,
    },

    sidebarLinkActive: {
        backgroundColor: theme.border,
        textDecorationLine: 'none',
    },

    sidebarLinkActiveLHN: {
        backgroundColor: theme.highlightBG,
        textDecorationLine: 'none',
    },

    sidebarLinkTextBold: {
        fontFamily: fontFamily.EXP_NEUE_BOLD,
        fontWeight: fontWeightBold,
        color: theme.heading,
    },

    sidebarLinkActiveText: {
        color: theme.textSupporting,
        fontSize: variables.fontSizeNormal,
        textDecorationLine: 'none',
        overflow: 'hidden',
    },

    optionItemAvatarNameWrapper: {
        minWidth: 0,
        flex: 1,
    },

    optionDisplayName: {
        fontFamily: fontFamily.EXP_NEUE,
        minHeight: variables.alternateTextHeight,
        lineHeight: variables.lineHeightXLarge,
        ...whiteSpace.noWrap,
    },

    optionDisplayNameCompact: {
        minWidth: 'auto',
        flexBasis: 'auto',
        flexGrow: 0,
        flexShrink: 1,
    },

    displayNameTooltipEllipsis: {
        position: 'absolute',
        opacity: 0,
        right: 0,
        bottom: 0,
    },

    optionAlternateText: {
        minHeight: variables.alternateTextHeight,
        lineHeight: variables.lineHeightXLarge,
    },

    optionAlternateTextCompact: {
        flexShrink: 1,
        flexGrow: 1,
        flexBasis: 'auto',
        ...optionAlternateTextPlatformStyles,
    },

    optionRow: {
        minHeight: variables.optionRowHeight,
        paddingTop: 12,
        paddingBottom: 12,
    },

    optionRowSelected: {
        backgroundColor: theme.activeComponentBG,
    },

    optionRowDisabled: {
        color: theme.textSupporting,
    },

    optionRowCompact: {
        height: variables.optionRowHeightCompact,
        paddingTop: 12,
        paddingBottom: 12,
    },

    optionsListSectionHeader: {
        marginTop: 8,
        marginBottom: 4,
    },

    overlayStyles: (current) => ({
        position: 'fixed',

        // We need to stretch the overlay to cover the sidebar and the translate animation distance.
        left: -2 * variables.sideBarWidth,
        top: 0,
        bottom: 0,
        right: 0,
        backgroundColor: theme.overlay,
        opacity: current.progress.interpolate({
            inputRange: [0, 1],
            outputRange: [0, variables.overlayOpacity],
            extrapolate: 'clamp',
        }),
    }),

    appContent: {
        backgroundColor: theme.appBG,
        overflow: 'hidden',
    },

    appContentHeader: {
        height: variables.contentHeaderHeight,
        justifyContent: 'center',
        display: 'flex',
        paddingRight: 20,
    },

    appContentHeaderTitle: {
        alignItems: 'center',
        flexDirection: 'row',
    },

    LHNToggle: {
        alignItems: 'center',
        height: variables.contentHeaderHeight,
        justifyContent: 'center',
        paddingRight: 10,
        paddingLeft: 20,
    },

    LHNToggleIcon: {
        height: 15,
        width: 18,
    },

    chatContentScrollView: {
        flexGrow: 1,
        justifyContent: 'flex-start',
        paddingBottom: 16,
    },
    chatContentScrollViewWithHeaderLoader: {
        paddingTop: CONST.CHAT_HEADER_LOADER_HEIGHT,
    },

    // Chat Item
    chatItem: {
        display: 'flex',
        flexDirection: 'row',
        paddingTop: 8,
        paddingBottom: 8,
        paddingLeft: 20,
        paddingRight: 20,
    },

    chatItemRightGrouped: {
        flexGrow: 1,
        flexShrink: 1,
        flexBasis: 0,
        position: 'relative',
        marginLeft: variables.chatInputSpacing,
    },

    chatItemRight: {
        flexGrow: 1,
        flexShrink: 1,
        flexBasis: 0,
        position: 'relative',
    },

    chatItemMessageHeader: {
        alignItems: 'center',
        display: 'flex',
        flexDirection: 'row',
        flexWrap: 'nowrap',
    },

    chatItemMessageHeaderSender: {
        color: theme.heading,
        fontFamily: fontFamily.EXP_NEUE_BOLD,
        fontSize: variables.fontSizeNormal,
        fontWeight: fontWeightBold,
        lineHeight: variables.lineHeightXLarge,
        ...wordBreak.breakWord,
    },

    chatItemMessageHeaderTimestamp: {
        flexShrink: 0,
        color: theme.textSupporting,
        fontSize: variables.fontSizeSmall,
        paddingTop: 2,
    },

    chatItemMessage: {
        color: theme.text,
        fontSize: variables.fontSizeNormal,
        fontFamily: fontFamily.EXP_NEUE,
        lineHeight: variables.lineHeightXLarge,
        maxWidth: '100%',
        ...cursor.cursorAuto,
        ...whiteSpace.preWrap,
        ...wordBreak.breakWord,
    },

    renderHTMLTitle: {
        color: theme.text,
        fontSize: variables.fontSizeNormal,
        fontFamily: fontFamily.EXP_NEUE,
        lineHeight: variables.lineHeightXLarge,
        maxWidth: '100%',
        ...whiteSpace.preWrap,
        ...wordBreak.breakWord,
    },

    chatItemComposeWithFirstRow: {
        minHeight: 90,
    },

    chatItemFullComposeRow: {
        ...sizing.h100,
    },

    chatItemComposeBoxColor: {
        borderColor: theme.border,
    },

    chatItemComposeBoxFocusedColor: {
        borderColor: theme.borderFocus,
    },

    chatItemComposeBox: {
        backgroundColor: theme.componentBG,
        borderWidth: 1,
        borderRadius: variables.componentBorderRadiusRounded,
        minHeight: variables.componentSizeMedium,
    },

    chatItemFullComposeBox: {
        ...flex.flex1,
        ...sizing.h100,
    },

    chatFooter: {
        paddingLeft: 20,
        paddingRight: 20,
        display: 'flex',
        backgroundColor: theme.appBG,
    },

    chatFooterFullCompose: {
        flex: 1,
    },

    chatItemDraft: {
        display: 'flex',
        flexDirection: 'row',
        paddingTop: 8,
        paddingBottom: 8,
        paddingLeft: 20,
        paddingRight: 20,
    },

    chatItemReactionsDraftRight: {
        marginLeft: 52,
    },
    chatFooterAtTheTop: {
        flexGrow: 1,
        justifyContent: 'flex-start',
    },

    // Be extremely careful when editing the compose styles, as it is easy to introduce regressions.
    // Make sure you run the following tests against any changes: #12669
    textInputCompose: addOutlineWidth(
        {
            backgroundColor: theme.componentBG,
            borderColor: theme.border,
            color: theme.text,
            fontFamily: fontFamily.EXP_NEUE,
            fontSize: variables.fontSizeNormal,
            borderWidth: 0,
            height: 'auto',
            lineHeight: variables.lineHeightXLarge,
            ...overflowXHidden,

            // On Android, multiline TextInput with height: 'auto' will show extra padding unless they are configured with
            // paddingVertical: 0, alignSelf: 'center', and textAlignVertical: 'center'

            paddingHorizontal: variables.avatarChatSpacing,
            paddingTop: 0,
            paddingBottom: 0,
            alignSelf: 'center',
            textAlignVertical: 'center',
        },
        0,
    ),

    textInputFullCompose: {
        alignSelf: 'stretch',
        flex: 1,
        maxHeight: '100%',
        textAlignVertical: 'top',
    },

    // composer padding should not be modified unless thoroughly tested against the cases in this PR: #12669
    textInputComposeSpacing: {
        paddingVertical: 5,
        ...flex.flexRow,
        flex: 1,
    },

    textInputComposeBorder: {
        borderLeftWidth: 1,
        borderColor: theme.border,
    },

    chatItemSubmitButton: {
        alignSelf: 'flex-end',
        borderRadius: variables.componentBorderRadiusRounded,
        backgroundColor: theme.transparent,
        height: 40,
        padding: 10,
        margin: 3,
        justifyContent: 'center',
    },

    emojiPickerContainer: {
        backgroundColor: theme.componentBG,
    },

    emojiHeaderContainer: {
        backgroundColor: theme.componentBG,
        display: 'flex',
        height: CONST.EMOJI_PICKER_HEADER_HEIGHT,
        justifyContent: 'center',
        width: '100%',
    },

    emojiSkinToneTitle: {
        width: '100%',
        ...spacing.pv1,
        fontFamily: fontFamily.EXP_NEUE_BOLD,
        fontWeight: fontWeightBold,
        color: theme.heading,
        fontSize: variables.fontSizeSmall,
    },

    // Emoji Picker Styles
    emojiText: {
        textAlign: 'center',
        fontSize: variables.emojiSize,
        ...spacing.pv0,
        ...spacing.ph0,
        lineHeight: variables.emojiLineHeight,
    },

    emojiItem: {
        width: '12.5%',
        textAlign: 'center',
        borderRadius: 8,
        paddingTop: 2,
        paddingBottom: 2,
        height: CONST.EMOJI_PICKER_ITEM_HEIGHT,
        ...userSelect.userSelectNone,
    },

    emojiItemHighlighted: {
        transition: '0.2s ease',
        backgroundColor: theme.buttonDefaultBG,
    },

    emojiItemKeyboardHighlighted: {
        transition: '0.2s ease',
        borderWidth: 1,
        borderColor: theme.link,
        borderRadius: variables.buttonBorderRadius,
    },

    categoryShortcutButton: {
        flex: 1,
        borderRadius: 8,
        height: CONST.EMOJI_PICKER_ITEM_HEIGHT,
        alignItems: 'center',
        justifyContent: 'center',
    },

    chatItemEmojiButton: {
        alignSelf: 'flex-end',
        borderRadius: variables.buttonBorderRadius,
        height: 40,
        marginVertical: 3,
        paddingHorizontal: 10,
        justifyContent: 'center',
    },

    editChatItemEmojiWrapper: {
        marginRight: 3,
        alignSelf: 'flex-end',
    },

    hoveredButton: {
        backgroundColor: theme.buttonHoveredBG,
    },

    composerSizeButton: {
        alignSelf: 'center',
        height: 32,
        width: 32,
        padding: 6,
        margin: 3,
        borderRadius: variables.componentBorderRadiusRounded,
        backgroundColor: theme.transparent,
        justifyContent: 'center',
    },

    chatItemAttachmentPlaceholder: {
        backgroundColor: theme.sidebar,
        borderColor: theme.border,
        borderWidth: 1,
        borderRadius: variables.componentBorderRadiusNormal,
        height: 150,
        textAlign: 'center',
        verticalAlign: 'middle',
        width: 200,
    },

    sidebarVisible: {
        borderRightWidth: 1,
    },

    sidebarHidden: {
        width: 0,
        borderRightWidth: 0,
    },

    exampleCheckImage: {
        width: '100%',
        height: 80,
        borderColor: theme.border,
        borderWidth: 1,
        borderRadius: variables.componentBorderRadiusNormal,
    },

    singleAvatar: {
        height: 24,
        width: 24,
        backgroundColor: theme.icon,
        borderRadius: 24,
    },

    singleAvatarSmall: {
        height: 18,
        width: 18,
        backgroundColor: theme.icon,
        borderRadius: 18,
    },

    singleAvatarMedium: {
        height: 52,
        width: 52,
        backgroundColor: theme.icon,
        borderRadius: 52,
    },

    secondAvatar: {
        position: 'absolute',
        right: -18,
        bottom: -18,
        borderWidth: 3,
        borderRadius: 30,
        borderColor: 'transparent',
    },

    secondAvatarSmall: {
        position: 'absolute',
        right: -13,
        bottom: -13,
        borderWidth: 3,
        borderRadius: 18,
        borderColor: 'transparent',
    },

    secondAvatarMedium: {
        position: 'absolute',
        right: -36,
        bottom: -36,
        borderWidth: 3,
        borderRadius: 52,
        borderColor: 'transparent',
    },

    secondAvatarSubscript: {
        position: 'absolute',
        right: -6,
        bottom: -6,
    },

    secondAvatarSubscriptCompact: {
        position: 'absolute',
        bottom: -1,
        right: -1,
    },

    secondAvatarSubscriptSmallNormal: {
        position: 'absolute',
        bottom: 0,
        right: 0,
    },

    secondAvatarInline: {
        bottom: -3,
        right: -25,
        borderWidth: 3,
        borderRadius: 18,
        borderColor: theme.cardBorder,
        backgroundColor: theme.appBG,
    },

    avatarLarge: {
        width: variables.avatarSizeLarge,
        height: variables.avatarSizeLarge,
    },

    avatarXLarge: {
        width: variables.avatarSizeXLarge,
        height: variables.avatarSizeXLarge,
    },

    avatarInnerText: {
        color: theme.textLight,
        fontSize: variables.fontSizeSmall,
        lineHeight: undefined,
        marginLeft: -3,
        textAlign: 'center',
    },

    avatarInnerTextSmall: {
        color: theme.textLight,
        fontSize: variables.fontSizeExtraSmall,
        lineHeight: undefined,
        marginLeft: -2,
        textAlign: 'center',
    },

    emptyAvatar: {
        height: variables.avatarSizeNormal,
        width: variables.avatarSizeNormal,
    },

    emptyAvatarSmallNormal: {
        height: variables.avatarSizeSmallNormal,
        width: variables.avatarSizeSmallNormal,
    },

    emptyAvatarSmall: {
        height: variables.avatarSizeSmall,
        width: variables.avatarSizeSmall,
    },

    emptyAvatarSmaller: {
        height: variables.avatarSizeSmaller,
        width: variables.avatarSizeSmaller,
    },

    emptyAvatarMedium: {
        height: variables.avatarSizeMedium,
        width: variables.avatarSizeMedium,
    },

    emptyAvatarLarge: {
        height: variables.avatarSizeLarge,
        width: variables.avatarSizeLarge,
    },

    emptyAvatarMargin: {
        marginRight: variables.avatarChatSpacing,
    },

    emptyAvatarMarginChat: {
        marginRight: variables.avatarChatSpacing - 12,
    },

    emptyAvatarMarginSmall: {
        marginRight: variables.avatarChatSpacing - 4,
    },

    emptyAvatarMarginSmaller: {
        marginRight: variables.avatarChatSpacing - 4,
    },

    borderTop: {
        borderTopWidth: variables.borderTopWidth,
        borderColor: theme.border,
    },

    borderTopRounded: {
        borderTopWidth: 1,
        borderColor: theme.border,
        borderTopLeftRadius: variables.componentBorderRadiusNormal,
        borderTopRightRadius: variables.componentBorderRadiusNormal,
    },

    borderBottomRounded: {
        borderBottomWidth: 1,
        borderColor: theme.border,
        borderBottomLeftRadius: variables.componentBorderRadiusNormal,
        borderBottomRightRadius: variables.componentBorderRadiusNormal,
    },

    borderBottom: {
        borderBottomWidth: 1,
        borderColor: theme.border,
    },

    borderNone: {
        borderWidth: 0,
        borderBottomWidth: 0,
    },

    borderRight: {
        borderRightWidth: 1,
        borderColor: theme.border,
    },

    borderLeft: {
        borderLeftWidth: 1,
        borderColor: theme.border,
    },

    pointerEventsNone,

    pointerEventsAuto,

    headerBar: {
        overflow: 'hidden',
        justifyContent: 'center',
        display: 'flex',
        paddingLeft: 20,
        height: variables.contentHeaderHeight,
        width: '100%',
    },

    imageViewContainer: {
        width: '100%',
        height: '100%',
        alignItems: 'center',
        justifyContent: 'center',
    },

    imageModalPDF: {
        flex: 1,
        backgroundColor: theme.modalBackground,
    },

    PDFView: {
        // `display: grid` is not supported in native platforms!
        // It's being used on Web/Desktop only to vertically center short PDFs,
        // while preventing the overflow of the top of long PDF files.
        display: 'grid',
        backgroundColor: theme.modalBackground,
        width: '100%',
        height: '100%',
        justifyContent: 'center',
        overflow: 'hidden',
        alignItems: 'center',
    },

    PDFViewList: {
        overflowX: 'hidden',
        // There properties disable "focus" effect on list
        boxShadow: 'none',
        outline: 'none',
    },

    getPDFPasswordFormStyle: (isSmallScreenWidth) => ({
        width: isSmallScreenWidth ? '100%' : 350,
        ...(isSmallScreenWidth && flex.flex1),
    }),

    centeredModalStyles: (isSmallScreenWidth, isFullScreenWhenSmall) => ({
        borderWidth: isSmallScreenWidth && !isFullScreenWhenSmall ? 1 : 0,
        marginHorizontal: isSmallScreenWidth ? 0 : 20,
    }),

    imageModalImageCenterContainer: {
        alignItems: 'center',
        flex: 1,
        justifyContent: 'center',
        width: '100%',
    },

    defaultAttachmentView: {
        backgroundColor: theme.sidebar,
        borderRadius: variables.componentBorderRadiusNormal,
        borderWidth: 1,
        borderColor: theme.border,
        flexDirection: 'row',
        padding: 20,
        alignItems: 'center',
    },

    notFoundTextHeader: {
        ...headlineFont,
        color: theme.heading,
        fontSize: variables.fontSizeXLarge,
        lineHeight: variables.lineHeightXXLarge,
        marginTop: 20,
        marginBottom: 8,
        textAlign: 'center',
    },

    blockingViewContainer: {
        paddingBottom: variables.contentHeaderHeight,
    },

    defaultModalContainer: {
        backgroundColor: theme.componentBG,
        borderColor: theme.transparent,
    },

    reportActionContextMenuMiniButton: {
        ...spacing.p1,
        ...spacing.mv1,
        ...spacing.mh1,
        ...{borderRadius: variables.buttonBorderRadius},
    },

    reportActionSystemMessageContainer: {
        marginLeft: 42,
    },

    reportDetailsTitleContainer: {
        ...flex.dFlex,
        ...flex.flexColumn,
        ...flex.alignItemsCenter,
        paddingHorizontal: 20,
        paddingBottom: 20,
    },

    reportDetailsRoomInfo: {
        ...flex.flex1,
        ...flex.dFlex,
        ...flex.flexColumn,
        ...flex.alignItemsCenter,
    },

    reportSettingsVisibilityText: {
        textTransform: 'capitalize',
    },

    settingsPageBackground: {
        flexDirection: 'column',
        width: '100%',
        flexGrow: 1,
    },

    settingsPageBody: {
        width: '100%',
        justifyContent: 'space-around',
    },

    twoFactorAuthSection: {
        backgroundColor: theme.appBG,
        padding: 0,
    },

    twoFactorAuthCodesBox: ({isExtraSmallScreenWidth, isSmallScreenWidth}) => {
        let paddingHorizontal = styles.ph9;

        if (isSmallScreenWidth) {
            paddingHorizontal = styles.ph4;
        }

        if (isExtraSmallScreenWidth) {
            paddingHorizontal = styles.ph2;
        }

        return {
            alignItems: 'center',
            justifyContent: 'center',
            backgroundColor: theme.highlightBG,
            paddingVertical: 28,
            borderRadius: 16,
            marginTop: 32,
            ...paddingHorizontal,
        };
    },

    twoFactorLoadingContainer: {
        alignItems: 'center',
        justifyContent: 'center',
        height: 210,
    },

    twoFactorAuthCodesContainer: {
        alignItems: 'center',
        justifyContent: 'center',
        flexDirection: 'row',
        flexWrap: 'wrap',
        gap: 12,
    },

    twoFactorAuthCode: {
        fontFamily: fontFamily.MONOSPACE,
        width: 112,
        textAlign: 'center',
    },

    twoFactorAuthCodesButtonsContainer: {
        flexDirection: 'row',
        justifyContent: 'center',
        gap: 12,
        marginTop: 20,
        flexWrap: 'wrap',
    },

    twoFactorAuthCodesButton: {
        minWidth: 112,
    },

    twoFactorAuthCopyCodeButton: {
        minWidth: 110,
    },

    anonymousRoomFooter: (isSmallSizeLayout) => ({
        flexDirection: isSmallSizeLayout ? 'column' : 'row',
        ...(!isSmallSizeLayout && {
            alignItems: 'center',
            justifyContent: 'space-between',
        }),
        padding: 20,
        backgroundColor: theme.sidebar,
        borderRadius: variables.componentBorderRadiusLarge,
        overflow: 'hidden',
    }),
    anonymousRoomFooterWordmarkAndLogoContainer: (isSmallSizeLayout) => ({
        flexDirection: 'row',
        alignItems: 'center',
        ...(isSmallSizeLayout && {
            justifyContent: 'space-between',
            marginTop: 16,
        }),
    }),
    anonymousRoomFooterLogo: {
        width: 88,
        marginLeft: 0,
        height: 20,
    },
    anonymousRoomFooterLogoTaglineText: {
        fontFamily: fontFamily.EXP_NEUE,
        fontSize: variables.fontSizeMedium,
        color: theme.textLight,
    },
    signInButtonAvatar: {
        width: 80,
    },

    anonymousRoomFooterSignInButton: {
        width: 110,
    },

    roomHeaderAvatarSize: {
        height: variables.componentSizeLarge,
        width: variables.componentSizeLarge,
    },

    roomHeaderAvatar: {
        backgroundColor: theme.appBG,
        borderRadius: 100,
        borderColor: theme.componentBG,
        borderWidth: 4,
    },

    roomHeaderAvatarOverlay: {
        position: 'absolute',
        top: 0,
        right: 0,
        bottom: 0,
        left: 0,
        backgroundColor: theme.overlay,
        opacity: variables.overlayOpacity,
        borderRadius: 88,
    },

    rootNavigatorContainerStyles: (isSmallScreenWidth) => ({marginLeft: isSmallScreenWidth ? 0 : variables.sideBarWidth, flex: 1}),
    RHPNavigatorContainerNavigatorContainerStyles: (isSmallScreenWidth) => ({marginLeft: isSmallScreenWidth ? 0 : variables.sideBarWidth, flex: 1}),

    avatarInnerTextChat: {
        color: theme.textLight,
        fontSize: variables.fontSizeXLarge,
        fontFamily: fontFamily.EXP_NEW_KANSAS_MEDIUM,
        textAlign: 'center',
        fontWeight: 'normal',
        position: 'absolute',
        width: 88,
        left: -16,
    },

    pageWrapper: {
        width: '100%',
        alignItems: 'center',
        padding: 20,
    },

    avatarSectionWrapper: {
        width: '100%',
        alignItems: 'center',
        paddingHorizontal: 20,
        paddingBottom: 20,
    },

    avatarSectionWrapperSkeleton: {
        width: '100%',
        paddingHorizontal: 20,
        paddingBottom: 20,
    },

    selectCircle: {
        width: variables.componentSizeSmall,
        height: variables.componentSizeSmall,
        borderColor: theme.border,
        borderWidth: 1,
        borderRadius: variables.componentSizeSmall / 2,
        justifyContent: 'center',
        alignItems: 'center',
        backgroundColor: theme.componentBG,
        marginLeft: 8,
    },

    unreadIndicatorContainer: {
        position: 'absolute',
        top: -10,
        left: 0,
        width: '100%',
        height: 20,
        paddingHorizontal: 20,
        flexDirection: 'row',
        alignItems: 'center',
        zIndex: 1,
        ...cursor.cursorDefault,
    },

    unreadIndicatorLine: {
        height: 1,
        backgroundColor: theme.unreadIndicator,
        flexGrow: 1,
        marginRight: 8,
        opacity: 0.5,
    },

    threadDividerLine: {
        height: 1,
        backgroundColor: theme.border,
        flexGrow: 1,
        marginHorizontal: 20,
    },

    unreadIndicatorText: {
        color: theme.unreadIndicator,
        fontFamily: fontFamily.EXP_NEUE_BOLD,
        fontSize: variables.fontSizeSmall,
        fontWeight: fontWeightBold,
        textTransform: 'capitalize',
    },

    flipUpsideDown: {
        transform: [{rotate: '180deg'}],
    },

    navigationScreenCardStyle: {
        backgroundColor: theme.appBG,
        height: '100%',
    },

    invisible: {
        position: 'absolute',
        opacity: 0,
    },

    invisiblePopover: {
        position: 'absolute',
        opacity: 0,
        left: -9999,
    },

    containerWithSpaceBetween: {
        justifyContent: 'space-between',
        width: '100%',
        flex: 1,
    },

    detailsPageSectionContainer: {
        alignSelf: 'flex-start',
    },

    attachmentCarouselContainer: {
        height: '100%',
        width: '100%',
        display: 'flex',
        justifyContent: 'center',
        ...cursor.cursorUnset,
    },

    attachmentArrow: {
        zIndex: 23,
        position: 'absolute',
    },

    attachmentRevealButtonContainer: {
        flex: 1,
        alignItems: 'center',
        justifyContent: 'center',
        ...spacing.ph4,
    },

    arrowIcon: {
        height: 40,
        width: 40,
        alignItems: 'center',
        paddingHorizontal: 0,
        paddingTop: 0,
        paddingBottom: 0,
    },

    switchTrack: {
        width: 50,
        height: 28,
        justifyContent: 'center',
        borderRadius: 20,
        padding: 15,
        backgroundColor: theme.success,
    },

    switchInactive: {
        backgroundColor: theme.border,
    },

    switchThumb: {
        width: 22,
        height: 22,
        borderRadius: 11,
        position: 'absolute',
        left: 4,
        backgroundColor: theme.appBG,
    },

    switchThumbTransformation: (translateX) => ({
        transform: [{translateX}],
    }),

    radioButtonContainer: {
        backgroundColor: theme.componentBG,
        borderRadius: 10,
        height: 20,
        width: 20,
        borderColor: theme.icon,
        borderWidth: 1,
        justifyContent: 'center',
        alignItems: 'center',
    },

    checkedContainer: {
        backgroundColor: theme.checkBox,
    },

    magicCodeInputContainer: {
        flexDirection: 'row',
        justifyContent: 'space-between',
        minHeight: variables.inputHeight,
    },

    magicCodeInput: {
        fontSize: variables.fontSizeXLarge,
        color: theme.heading,
        lineHeight: variables.inputHeight,
    },

    // Manually style transparent, in iOS Safari, an input in a container with its opacity set to
    // 0 (completely transparent) cannot handle user interaction, hence the Paste option is never shown
    inputTransparent: {
        color: 'transparent',
        // These properties are available in browser only
        ...(Browser.getBrowser()
            ? {
                  caretColor: 'transparent',
                  WebkitTextFillColor: 'transparent',
                  // After setting the input text color to transparent, it acquires the background-color.
                  // However, it is not possible to override the background-color directly as explained in this resource: https://developer.mozilla.org/en-US/docs/Web/CSS/:autofill
                  // Therefore, the transition effect needs to be delayed.
                  transitionDelay: '99999s',
              }
            : {}),
    },

    iouAmountText: {
        ...headlineFont,
        fontSize: variables.iouAmountTextSize,
        color: theme.heading,
        lineHeight: variables.inputHeight,
    },

    iouAmountTextInput: addOutlineWidth(
        {
            ...headlineFont,
            fontSize: variables.iouAmountTextSize,
            color: theme.heading,
            padding: 0,
            lineHeight: undefined,
        },
        0,
    ),

    moneyRequestConfirmationAmount: {
        ...headlineFont,
        fontSize: variables.fontSizeh1,
    },

    moneyRequestMenuItem: {
        flexDirection: 'row',
        borderRadius: 0,
        justifyContent: 'space-between',
        width: '100%',
        paddingHorizontal: 20,
        paddingVertical: 12,
    },

    requestPreviewBox: {
        marginTop: 12,
        maxWidth: variables.sideBarWidth,
    },

    moneyRequestPreviewBox: {
        backgroundColor: theme.cardBG,
        borderRadius: variables.componentBorderRadiusLarge,
        maxWidth: variables.sideBarWidth,
        width: '100%',
    },

    moneyRequestPreviewBoxText: {
        padding: 16,
    },

    amountSplitPadding: {
        paddingTop: 2,
    },

    moneyRequestPreviewBoxLoading: {
        // When a new IOU request arrives it is very briefly in a loading state, so set the minimum height of the container to 94 to match the rendered height after loading.
        // Otherwise, the IOU request pay button will not be fully visible and the user will have to scroll up to reveal the entire IOU request container.
        // See https://github.com/Expensify/App/issues/10283.
        minHeight: 94,
        width: '100%',
    },

    moneyRequestPreviewBoxAvatar: {
        marginRight: -10,
        marginBottom: 0,
    },

    moneyRequestPreviewAmount: {
        ...headlineFont,
        ...whiteSpace.preWrap,
        color: theme.heading,
    },

    defaultCheckmarkWrapper: {
        marginLeft: 8,
        alignSelf: 'center',
    },

    codeWordWrapper: {
        ...codeStyles.codeWordWrapper,
    },

    codeWordStyle: {
        borderLeftWidth: 0,
        borderRightWidth: 0,
        borderTopLeftRadius: 0,
        borderBottomLeftRadius: 0,
        borderTopRightRadius: 0,
        borderBottomRightRadius: 0,
        paddingLeft: 0,
        paddingRight: 0,
        justifyContent: 'center',
        ...codeStyles.codeWordStyle,
    },

    codeFirstWordStyle: {
        borderLeftWidth: 1,
        borderTopLeftRadius: 4,
        borderBottomLeftRadius: 4,
        paddingLeft: 5,
    },

    codeLastWordStyle: {
        borderRightWidth: 1,
        borderTopRightRadius: 4,
        borderBottomRightRadius: 4,
        paddingRight: 5,
    },

    fullScreenLoading: {
        backgroundColor: theme.componentBG,
        opacity: 0.8,
        justifyContent: 'center',
        alignItems: 'center',
        zIndex: 10,
    },

    reimbursementAccountFullScreenLoading: {
        backgroundColor: theme.componentBG,
        opacity: 0.8,
        justifyContent: 'flex-start',
        alignItems: 'center',
        zIndex: 10,
    },

    hiddenElementOutsideOfWindow: {
        position: 'absolute',
        top: -10000,
        left: 0,
        opacity: 0,
    },

    growlNotificationWrapper: {
        zIndex: 2,
    },

    growlNotificationContainer: {
        flex: 1,
        justifyContent: 'flex-start',
        position: 'absolute',
        width: '100%',
        top: 20,
        ...spacing.pl5,
        ...spacing.pr5,
    },

    growlNotificationDesktopContainer: {
        maxWidth: variables.sideBarWidth,
        right: 0,
        position: 'fixed',
    },

    growlNotificationTranslateY: (y) => ({
        transform: [{translateY: y}],
    }),

    makeSlideInTranslation: (translationType, fromValue) => ({
        from: {
            [translationType]: fromValue,
        },
        to: {
            [translationType]: 0,
        },
    }),

    growlNotificationBox: {
        backgroundColor: theme.inverse,
        borderRadius: variables.componentBorderRadiusNormal,
        alignItems: 'center',
        flexDirection: 'row',
        justifyContent: 'space-between',
        shadowColor: theme.shadow,
        ...spacing.p5,
    },

    growlNotificationText: {
        fontSize: variables.fontSizeNormal,
        fontFamily: fontFamily.EXP_NEUE,
        width: '90%',
        lineHeight: variables.fontSizeNormalHeight,
        color: theme.textReversed,
        ...spacing.ml4,
    },

    blockquote: {
        borderLeftColor: theme.border,
        borderLeftWidth: 4,
        paddingLeft: 12,
        marginVertical: 4,
    },

    noSelect: {
        boxShadow: 'none',
        outline: 'none',
    },

    cardStyleNavigator: {
        overflow: 'hidden',
        height: '100%',
    },

    smallEditIcon: {
        alignItems: 'center',
        backgroundColor: theme.buttonHoveredBG,
        borderColor: theme.textReversed,
        borderRadius: 14,
        borderWidth: 3,
        color: theme.textReversed,
        height: 28,
        width: 28,
        justifyContent: 'center',
    },

    smallAvatarEditIcon: {
        position: 'absolute',
        right: -4,
        bottom: -4,
    },

    autoGrowHeightMultilineInput: {
        maxHeight: 115,
    },

    peopleRow: {
        width: '100%',
        flexDirection: 'row',
        justifyContent: 'space-between',
        alignItems: 'center',
        ...spacing.ph5,
    },

    peopleRowBorderBottom: {
        borderColor: theme.border,
        borderBottomWidth: 1,
        ...spacing.pb2,
    },

    peopleBadge: {
        backgroundColor: theme.icon,
        ...spacing.ph3,
    },

    peopleBadgeText: {
        color: theme.textReversed,
        fontSize: variables.fontSizeSmall,
        lineHeight: variables.lineHeightNormal,
        ...whiteSpace.noWrap,
    },

    offlineFeedback: {
        deleted: {
            textDecorationLine: 'line-through',
            textDecorationStyle: 'solid',
        },
        pending: {
            opacity: 0.5,
        },
        error: {
            flexDirection: 'row',
            alignItems: 'center',
        },
        container: {
            ...spacing.pv2,
        },
        textContainer: {
            flexDirection: 'column',
            flex: 1,
        },
        text: {
            color: theme.textSupporting,
            textAlignVertical: 'center',
            fontSize: variables.fontSizeLabel,
        },
        errorDot: {
            marginRight: 12,
        },
    },

    dotIndicatorMessage: {
        display: 'flex',
        flexDirection: 'row',
        alignItems: 'center',
    },

    locationErrorLinkText: {
        textAlignVertical: 'center',
        fontSize: variables.fontSizeLabel,
    },

    sidebarPopover: {
        width: variables.sideBarWidth - 68,
    },

    cardOverlay: {
        backgroundColor: theme.overlay,
        position: 'absolute',
        top: 0,
        left: 0,
        width: '100%',
        height: '100%',
        opacity: variables.overlayOpacity,
    },

    shortTermsBorder: {
        borderWidth: 1,
        borderColor: theme.border,
    },

    shortTermsHorizontalRule: {
        borderBottomWidth: 1,
        borderColor: theme.border,
        ...spacing.mh3,
    },

    shortTermsLargeHorizontalRule: {
        borderWidth: 1,
        borderColor: theme.border,
        ...spacing.mh3,
    },

    shortTermsRow: {
        flexDirection: 'row',
        padding: 12,
    },

    termsCenterRight: {
        marginTop: 'auto',
        marginBottom: 'auto',
    },

    shortTermsBoldHeadingSection: {
        paddingRight: 12,
        paddingLeft: 12,
        marginTop: 12,
    },

    shortTermsHeadline: {
        ...headlineFont,
        ...whiteSpace.preWrap,
        color: theme.heading,
        fontSize: variables.fontSizeXXXLarge,
        lineHeight: variables.lineHeightXXXLarge,
    },

    longTermsRow: {
        flexDirection: 'row',
        marginTop: 20,
    },

    collapsibleSectionBorder: {
        borderBottomWidth: 2,
        borderBottomColor: theme.border,
    },

    communicationsLinkHeight: {
        height: variables.communicationsLinkHeight,
    },

    floatingMessageCounterWrapper: {
        position: 'absolute',
        left: '50%',
        top: 0,
        zIndex: 100,
        ...visibility.hidden,
    },

    floatingMessageCounterWrapperAndroid: {
        left: 0,
        width: '100%',
        alignItems: 'center',
        position: 'absolute',
        top: 0,
        zIndex: 100,
        ...visibility.hidden,
    },

    floatingMessageCounterSubWrapperAndroid: {
        left: '50%',
        width: 'auto',
    },

    floatingMessageCounter: {
        left: '-50%',
        ...visibility.visible,
    },

    floatingMessageCounterTransformation: (translateY) => ({
        transform: [{translateY}],
    }),

    confirmationAnimation: {
        height: 180,
        width: 180,
        marginBottom: 20,
    },

    googleSearchTextInputContainer: {
        flexDirection: 'column',
    },

    googleSearchSeparator: {
        height: 1,
        backgroundColor: theme.border,
    },

    googleSearchText: {
        color: theme.text,
        fontSize: variables.fontSizeNormal,
        lineHeight: variables.fontSizeNormalHeight,
        fontFamily: fontFamily.EXP_NEUE,
        flex: 1,
    },

    threeDotsPopoverOffset: (windowWidth) => ({
        ...getPopOverVerticalOffset(60),
        horizontal: windowWidth - 60,
    }),

    threeDotsPopoverOffsetNoCloseButton: (windowWidth) => ({
        ...getPopOverVerticalOffset(60),
        horizontal: windowWidth - 10,
    }),

    threeDotsPopoverOffsetAttachmentModal: (windowWidth) => ({
        ...getPopOverVerticalOffset(80),
        horizontal: windowWidth - 140,
    }),

    invert: {
        // It's important to invert the Y AND X axis to prevent a react native issue that can lead to ANRs on android 13
        transform: [{scaleX: -1}, {scaleY: -1}],
    },

    keyboardShortcutModalContainer: {
        maxHeight: '100%',
        flex: 0,
        flexBasis: 'auto',
    },

    keyboardShortcutTableWrapper: {
        alignItems: 'center',
        flex: 1,
        height: 'auto',
        maxHeight: '100%',
    },

    keyboardShortcutTableContainer: {
        display: 'flex',
        width: '100%',
        borderColor: theme.border,
        height: 'auto',
        borderRadius: variables.componentBorderRadius,
        borderWidth: 1,
    },

    keyboardShortcutTableRow: {
        flex: 1,
        flexDirection: 'row',
        borderColor: theme.border,
        flexBasis: 'auto',
        alignSelf: 'stretch',
        borderTopWidth: 1,
    },

    keyboardShortcutTablePrefix: {
        width: '30%',
        borderRightWidth: 1,
        borderColor: theme.border,
    },

    keyboardShortcutTableFirstRow: {
        borderTopWidth: 0,
    },

    iPhoneXSafeArea: {
        backgroundColor: theme.inverse,
        flex: 1,
    },

    transferBalancePayment: {
        borderWidth: 1,
        borderRadius: variables.componentBorderRadiusNormal,
        borderColor: theme.border,
    },

    transferBalanceSelectedPayment: {
        borderColor: theme.iconSuccessFill,
    },

    transferBalanceBalance: {
        fontSize: 48,
    },

    imageCropContainer: {
        overflow: 'hidden',
        alignItems: 'center',
        justifyContent: 'center',
        backgroundColor: theme.imageCropBackgroundColor,
        ...cursor.cursorMove,
    },

    sliderKnobTooltipView: {
        height: variables.sliderKnobSize,
        width: variables.sliderKnobSize,
        borderRadius: variables.sliderKnobSize / 2,
    },

    sliderKnob: {
        backgroundColor: theme.success,
        position: 'absolute',
        height: variables.sliderKnobSize,
        width: variables.sliderKnobSize,
        borderRadius: variables.sliderKnobSize / 2,
        left: -(variables.sliderKnobSize / 2),
        ...cursor.cursorPointer,
    },

    sliderBar: {
        backgroundColor: theme.border,
        height: variables.sliderBarHeight,
        borderRadius: variables.sliderBarHeight / 2,
        alignSelf: 'stretch',
        justifyContent: 'center',
    },

    screenCenteredContainer: {
        flex: 1,
        justifyContent: 'center',
        marginBottom: 40,
        padding: 16,
    },

    inlineSystemMessage: {
        color: theme.textSupporting,
        fontSize: variables.fontSizeLabel,
        fontFamily: fontFamily.EXP_NEUE,
        marginLeft: 6,
    },

    fullScreen: {
        position: 'absolute',
        top: 0,
        left: 0,
        right: 0,
        bottom: 0,
    },

    invisibleOverlay: {
        backgroundColor: theme.transparent,
        zIndex: 1000,
    },

    reportDropOverlay: {
        backgroundColor: theme.dropUIBG,
        zIndex: 2,
    },

    receiptDropOverlay: {
        backgroundColor: theme.receiptDropUIBG,
        zIndex: 2,
    },

    receiptImageWrapper: (receiptImageTopPosition) => ({
        position: 'absolute',
        top: receiptImageTopPosition,
    }),

    cardSection: {
        backgroundColor: theme.cardBG,
        borderRadius: variables.componentBorderRadiusCard,
        marginBottom: 20,
        marginHorizontal: 16,
        padding: 20,
        width: 'auto',
        textAlign: 'left',
    },

    cardSectionTitle: {
        lineHeight: variables.lineHeightXXLarge,
    },

    cardMenuItem: {
        paddingLeft: 8,
        paddingRight: 0,
        borderRadius: variables.buttonBorderRadius,
        height: variables.componentSizeLarge,
        alignItems: 'center',
    },

    archivedReportFooter: {
        borderRadius: variables.componentBorderRadius,
        ...wordBreak.breakWord,
    },

    deeplinkWrapperContainer: {
        padding: 20,
        flex: 1,
        alignItems: 'center',
        justifyContent: 'center',
        backgroundColor: theme.appBG,
    },

    deeplinkWrapperMessage: {
        flex: 1,
        alignItems: 'center',
        justifyContent: 'center',
    },

    deeplinkWrapperFooter: {
        paddingTop: 80,
        paddingBottom: 45,
    },

    emojiReactionBubble: {
        borderRadius: 28,
        alignItems: 'center',
        justifyContent: 'center',
        flexDirection: 'row',
        alignSelf: 'flex-start',
    },

    emojiReactionListHeader: {
        marginTop: 8,
        paddingBottom: 20,
        borderBottomColor: theme.border,
        borderBottomWidth: 1,
        marginHorizontal: 20,
    },
    emojiReactionListHeaderBubble: {
        paddingVertical: 2,
        paddingHorizontal: 8,
        borderRadius: 28,
        backgroundColor: theme.border,
        alignItems: 'center',
        justifyContent: 'center',
        flexDirection: 'row',
        alignSelf: 'flex-start',
        marginRight: 4,
    },

    reactionListHeaderText: {
        color: theme.textSupporting,
        marginLeft: 8,
        alignSelf: 'center',
    },

    miniQuickEmojiReactionText: {
        fontSize: 15,
        lineHeight: 20,
        textAlignVertical: 'center',
    },

    emojiReactionBubbleText: {
        textAlignVertical: 'center',
    },

    reactionCounterText: {
        fontSize: 13,
        marginLeft: 4,
        fontWeight: 'bold',
    },

    fontColorReactionLabel: {
        color: theme.tooltipSupportingText,
    },

    reactionEmojiTitle: {
        fontSize: variables.iconSizeLarge,
        lineHeight: variables.iconSizeXLarge,
    },

    textReactionSenders: {
        color: theme.tooltipPrimaryText,
        ...wordBreak.breakWord,
    },

    quickReactionsContainer: {
        gap: 12,
        flexDirection: 'row',
        paddingHorizontal: 25,
        paddingVertical: 12,
        justifyContent: 'space-between',
    },

    reactionListContainer: {
        maxHeight: variables.listItemHeightNormal * 5.75,
        ...spacing.pv2,
    },

    reactionListContainerFixedWidth: {
        maxWidth: variables.popoverWidth,
    },

    validateCodeDigits: {
        color: theme.text,
        fontFamily: fontFamily.EXP_NEUE,
        fontSize: variables.fontSizeXXLarge,
        letterSpacing: 4,
    },

    footerWrapper: {
        fontSize: variables.fontSizeNormal,
        paddingTop: 64,
        maxWidth: 1100, // Match footer across all Expensify platforms
    },

    footerColumnsContainer: {
        flex: 1,
        flexWrap: 'wrap',
        marginBottom: 40,
        marginHorizontal: -16,
    },

    footerTitle: {
        fontSize: variables.fontSizeLarge,
        color: theme.success,
        marginBottom: 16,
    },

    footerRow: {
        paddingVertical: 4,
        marginBottom: 8,
        color: theme.textLight,
        fontSize: variables.fontSizeMedium,
    },

    footerBottomLogo: {
        marginTop: 40,
        width: '100%',
    },

    datePickerRoot: {
        position: 'relative',
        zIndex: 99,
    },

    datePickerPopover: {
        backgroundColor: theme.appBG,
        width: '100%',
        alignSelf: 'center',
        zIndex: 100,
        marginTop: 8,
    },

    loginHeroHeader: {
        fontFamily: fontFamily.EXP_NEW_KANSAS_MEDIUM,
        color: theme.success,
        fontWeight: '500',
        textAlign: 'center',
    },

    newKansasLarge: {
        ...headlineFont,
        fontSize: variables.fontSizeXLarge,
        lineHeight: variables.lineHeightXXLarge,
    },

    loginHeroBody: {
        fontFamily: fontFamily.EXP_NEUE,
        fontSize: variables.fontSizeSignInHeroBody,
        color: theme.textLight,
        textAlign: 'center',
    },

    linkPreviewWrapper: {
        marginTop: 16,
        borderLeftWidth: 4,
        borderLeftColor: theme.border,
        paddingLeft: 12,
    },

    linkPreviewImage: {
        flex: 1,
        resizeMode: 'contain',
        borderRadius: 8,
        marginTop: 8,
    },

    linkPreviewLogoImage: {
        height: 16,
        width: 16,
    },

    contextMenuItemPopoverMaxWidth: {
        maxWidth: 375,
    },

    formSpaceVertical: {
        height: 20,
        width: 1,
    },

    taskCheckbox: {
        height: 16,
        width: 16,
    },

    taskTitleMenuItem: {
        ...writingDirection.ltr,
        ...headlineFont,
        ...spacing.flexWrap,
        ...spacing.flex1,
        fontSize: variables.fontSizeXLarge,
        maxWidth: '100%',
        ...wordBreak.breakWord,
    },

    taskDescriptionMenuItem: {
        maxWidth: '100%',
        ...wordBreak.breakWord,
    },

    taskTitleDescription: {
        fontFamily: fontFamily.EXP_NEUE,
        fontSize: variables.fontSizeLabel,
        color: theme.textSupporting,
        lineHeight: variables.lineHeightNormal,
        ...spacing.mb1,
    },

    taskMenuItemCheckbox: {
        height: 27,
        ...spacing.mr3,
    },

    reportHorizontalRule: {
        borderColor: theme.border,
        ...spacing.mh5,
    },

    assigneeTextStyle: {
        fontFamily: fontFamily.EXP_NEUE_BOLD,
        fontWeight: fontWeightBold,
        minHeight: variables.avatarSizeSubscript,
    },

    taskRightIconContainer: {
        width: variables.componentSizeNormal,
        marginLeft: 'auto',
        ...spacing.mt1,
        ...pointerEventsAuto,
        ...spacing.dFlex,
        ...spacing.alignItemsCenter,
    },

    shareCodePage: {
        paddingHorizontal: 38.5,
    },

    shareCodeContainer: {
        width: '100%',
        alignItems: 'center',
        paddingHorizontal: variables.qrShareHorizontalPadding,
        paddingVertical: 20,
        borderRadius: 20,
        overflow: 'hidden',
        borderColor: theme.borderFocus,
        borderWidth: 2,
        backgroundColor: theme.highlightBG,
    },

    splashScreenHider: {
        backgroundColor: theme.splashBG,
        alignItems: 'center',
        justifyContent: 'center',
    },

    headerEnvBadge: {
        marginLeft: 0,
        marginBottom: 2,
        height: 12,
        paddingLeft: 4,
        paddingRight: 4,
        alignItems: 'center',
    },

    headerEnvBadgeText: {
        fontSize: 7,
        fontWeight: fontWeightBold,
        lineHeight: undefined,
    },

    expensifyQrLogo: {
        alignSelf: 'stretch',
        height: 27,
        marginBottom: 20,
    },

    qrShareTitle: {
        marginTop: 15,
        textAlign: 'center',
    },

    loginButtonRow: {
        width: '100%',
        gap: 12,
        ...flex.flexRow,
        ...flex.justifyContentCenter,
    },

    loginButtonRowSmallScreen: {
        width: '100%',
        gap: 12,
        ...flex.flexRow,
        ...flex.justifyContentCenter,
        marginBottom: 10,
    },

    desktopSignInButtonContainer: {
        width: 40,
        height: 40,
    },

    signInIconButton: {
        paddingVertical: 2,
    },

    googleButtonContainer: {
        colorScheme: 'light',
        width: 40,
        height: 40,
        alignItems: 'center',
        overflow: 'hidden',
    },

    googlePillButtonContainer: {
        colorScheme: 'light',
        height: 40,
        width: 219,
    },

    thirdPartyLoadingContainer: {
        alignItems: 'center',
        justifyContent: 'center',
        height: 450,
    },

    tabSelectorButton: {
        height: variables.tabSelectorButtonHeight,
        padding: variables.tabSelectorButtonPadding,
        flexDirection: 'row',
        alignItems: 'center',
        justifyContent: 'center',
        borderRadius: variables.buttonBorderRadius,
    },

    tabSelector: {
        flexDirection: 'row',
        paddingHorizontal: 20,
        paddingBottom: 12,
    },

    tabText: (isSelected) => ({
        marginLeft: 8,
        fontFamily: isSelected ? fontFamily.EXP_NEUE_BOLD : fontFamily.EXP_NEUE,
        fontWeight: isSelected ? fontWeightBold : 400,
        color: isSelected ? theme.textLight : theme.textSupporting,
    }),

    /**
     * @param {String} backgroundColor
     * @param {Number} height
     * @returns {Object}
     */
    overscrollSpacer: (backgroundColor, height) => ({
        backgroundColor,
        height,
        width: '100%',
        position: 'absolute',
        top: -height,
        left: 0,
        right: 0,
    }),

    dualColorOverscrollSpacer: {
        position: 'absolute',
        top: 0,
        left: 0,
        width: '100%',
        height: '100%',
        zIndex: -1,
    },

    willChangeTransform: {
        willChange: 'transform',
    },

    dropDownButtonCartIconContainerPadding: {
        paddingRight: 0,
        paddingLeft: 0,
    },

    dropDownButtonArrowContain: {
        marginLeft: 12,
        marginRight: 14,
    },

    dropDownButtonCartIconView: {
        borderTopRightRadius: variables.buttonBorderRadius,
        borderBottomRightRadius: variables.buttonBorderRadius,
        ...flex.flexRow,
        ...flex.alignItemsCenter,
    },

    emojiPickerButtonDropdown: {
        justifyContent: 'center',
        backgroundColor: theme.activeComponentBG,
        width: 86,
        height: 52,
        borderRadius: 26,
        alignItems: 'center',
        paddingLeft: 10,
        paddingRight: 4,
        marginBottom: 32,
        alignSelf: 'flex-start',
    },

    emojiPickerButtonDropdownIcon: {
        fontSize: 30,
    },

    moneyRequestImage: {
        height: 200,
        borderRadius: 16,
        margin: 20,
    },

    reportPreviewBox: {
        backgroundColor: theme.cardBG,
        borderRadius: variables.componentBorderRadiusLarge,
        maxWidth: variables.sideBarWidth,
        width: '100%',
    },

    reportPreviewBoxHoverBorder: {
        borderColor: theme.border,
        backgroundColor: theme.border,
    },

    reportContainerBorderRadius: {
        borderRadius: variables.componentBorderRadiusLarge,
    },

    reportPreviewBoxBody: {
        padding: 16,
    },

    reportActionItemImages: {
        flexDirection: 'row',
        borderWidth: 4,
        borderColor: theme.transparent,
        borderTopLeftRadius: variables.componentBorderRadiusLarge,
        borderTopRightRadius: variables.componentBorderRadiusLarge,
        borderBottomLeftRadius: variables.componentBorderRadiusLarge,
        borderBottomRightRadius: variables.componentBorderRadiusLarge,
        overflow: 'hidden',
        height: 200,
    },

    reportActionItemImage: {
        flex: 1,
        width: '100%',
        height: '100%',
        display: 'flex',
        justifyContent: 'center',
        alignItems: 'center',
    },

    reportActionItemImageBorder: {
        borderRightWidth: 2,
        borderColor: theme.cardBG,
    },

    reportActionItemImagesMore: {
        position: 'absolute',
        borderRadius: 18,
        backgroundColor: theme.cardBG,
        width: 36,
        height: 36,
        display: 'flex',
        justifyContent: 'center',
        alignItems: 'center',
    },

    moneyRequestHeaderStatusBarBadge: {
        paddingHorizontal: 8,
        borderRadius: variables.componentBorderRadiusSmall,
        height: variables.inputHeightSmall,
        display: 'flex',
        justifyContent: 'center',
        alignItems: 'center',
        backgroundColor: theme.border,
        marginRight: 12,
    },

    staticHeaderImage: {
        minHeight: 240,
    },

    emojiPickerButtonDropdownContainer: {
        flexDirection: 'row',
        alignItems: 'center',
    },

    rotate90: {
        transform: [{rotate: '90deg'}],
    },

    emojiStatusLHN: {
        fontSize: 22,
    },
    sidebarStatusAvatarContainer: {
        height: 44,
        width: 84,
        backgroundColor: theme.componentBG,
        flexDirection: 'row',
        alignItems: 'center',
        justifyContent: 'space-between',
        borderRadius: 42,
        paddingHorizontal: 2,
        marginVertical: -2,
        marginRight: -2,
    },
    sidebarStatusAvatar: {
        flex: 1,
        alignItems: 'center',
        justifyContent: 'center',
    },

    moneyRequestViewImage: {
        ...spacing.mh5,
        ...spacing.mv3,
        overflow: 'hidden',
        borderWidth: 2,
        borderColor: theme.cardBG,
        borderRadius: variables.componentBorderRadiusLarge,
        height: 200,
        maxWidth: 400,
    },

    mapViewContainer: {
        ...flex.flex1,
        ...spacing.p4,
        ...spacing.flex1,
        minHeight: 300,
        maxHeight: 500,
    },

    mapView: {
        flex: 1,
        borderRadius: 16,
        overflow: 'hidden',
    },

    mapViewOverlay: {
        flex: 1,
        position: 'absolute',
        left: 0,
        top: 0,
        borderRadius: variables.componentBorderRadiusLarge,
        overflow: 'hidden',
        backgroundColor: theme.highlightBG,
        ...sizing.w100,
        ...sizing.h100,
    },

    confirmationListMapItem: {
        ...spacing.mv2,
        ...spacing.mh5,
        height: 200,
    },

    mapDirection: {
        lineColor: theme.success,
        lineWidth: 7,
    },

    mapDirectionLayer: {
        layout: {'line-join': 'round', 'line-cap': 'round'},
        paint: {'line-color': theme.success, 'line-width': 7},
    },

    mapPendingView: {
        backgroundColor: theme.highlightBG,
        ...flex.flex1,
        borderRadius: variables.componentBorderRadiusLarge,
    },
    userReportStatusEmoji: {
        flexShrink: 0,
        fontSize: variables.fontSizeNormal,
        marginRight: 4,
    },
    draggableTopBar: {
        height: 30,
        width: '100%',
    },

<<<<<<< HEAD
    chatBottomLoader: {
        position: 'absolute',
        top: 0,
        bottom: 0,
        left: 0,
        right: 0,
        height: CONST.CHAT_HEADER_LOADER_HEIGHT,
    },
    chatBottomLoaderAndroid: {
        top: -CONST.CHAT_HEADER_LOADER_HEIGHT,
=======
    globalNavigation: {
        width: variables.globalNavigationWidth,
        backgroundColor: theme.highlightBG,
    },

    globalNavigationMenuContainer: {
        marginTop: 13,
    },

    globalAndSubNavigationContainer: {
        backgroundColor: theme.highlightBG,
    },

    globalNavigationSelectionIndicator: (isFocused) => ({
        width: 4,
        height: 52,
        borderTopRightRadius: variables.componentBorderRadiusRounded,
        borderBottomRightRadius: variables.componentBorderRadiusRounded,
        backgroundColor: isFocused ? theme.iconMenu : theme.transparent,
    }),

    globalNavigationMenuItem: (isFocused) => (isFocused ? {color: theme.text, fontWeight: fontWeightBold, fontFamily: fontFamily.EXP_NEUE_BOLD} : {color: theme.icon}),

    globalNavigationItemContainer: {
        width: variables.globalNavigationWidth,
        height: variables.globalNavigationWidth,
>>>>>>> b2cbd267
    },

    walletCard: {
        borderRadius: variables.componentBorderRadiusLarge,
        position: 'relative',
        alignSelf: 'center',
        overflow: 'hidden',
    },

    walletCardNumber: {
        color: theme.text,
        fontSize: variables.fontSizeNormal,
    },

    walletCardHolder: {
        position: 'absolute',
        left: 16,
        bottom: 16,
        width: variables.cardNameWidth,
        color: theme.text,
        fontSize: variables.fontSizeSmall,
        lineHeight: variables.lineHeightLarge,
    },

    receiptDropHeaderGap: {
        backgroundColor: theme.receiptDropUIBG,
    },

    checkboxWithLabelCheckboxStyle: {
        marginLeft: -2,
    },
});

// For now we need to export the styles function that takes the theme as an argument
// as something named different than "styles", because a lot of files import the "defaultStyles"
// as "styles", which causes ESLint to throw an error.
// TODO: Remove "stylesGenerator" and instead only return "styles" once the app is migrated to theme switching hooks and HOCs and "styles/theme/default.js" is not used anywhere anymore (GH issue: https://github.com/Expensify/App/issues/27337)
const stylesGenerator = styles;
const defaultStyles = styles(defaultTheme);

export default defaultStyles;
export {stylesGenerator};<|MERGE_RESOLUTION|>--- conflicted
+++ resolved
@@ -3732,7 +3732,6 @@
         width: '100%',
     },
 
-<<<<<<< HEAD
     chatBottomLoader: {
         position: 'absolute',
         top: 0,
@@ -3743,7 +3742,7 @@
     },
     chatBottomLoaderAndroid: {
         top: -CONST.CHAT_HEADER_LOADER_HEIGHT,
-=======
+    },
     globalNavigation: {
         width: variables.globalNavigationWidth,
         backgroundColor: theme.highlightBG,
@@ -3770,7 +3769,6 @@
     globalNavigationItemContainer: {
         width: variables.globalNavigationWidth,
         height: variables.globalNavigationWidth,
->>>>>>> b2cbd267
     },
 
     walletCard: {
