--- conflicted
+++ resolved
@@ -2699,7 +2699,6 @@
         alignSelf: 'center',
     },
 
-<<<<<<< HEAD
     dragAndDropOverlay: {
         position: 'absolute',
         width: '100%',
@@ -2711,7 +2710,8 @@
         backgroundColor: themeColors.dragAndDropBackground,
         opacity: 0.96,
         zIndex: 2,
-=======
+    },
+
     textPill: {
         ellipsizeMode: 'end',
         backgroundColor: colors.gray2,
@@ -2721,7 +2721,6 @@
         flexShrink: 1,
         fontSize: variables.fontSizeSmall,
         ...spacing.ph2,
->>>>>>> ad5384b8
     },
 };
 
