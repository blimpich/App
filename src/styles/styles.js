--- conflicted
+++ resolved
@@ -26,11 +26,8 @@
 import cursor from './utilities/cursor';
 import userSelect from './utilities/userSelect';
 import textUnderline from './utilities/textUnderline';
-<<<<<<< HEAD
 import colors from './colors';
-=======
 import objectFit from './utilities/objectFit';
->>>>>>> f5578523
 
 // touchCallout is an iOS safari only property that controls the display of the callout information when you touch and hold a target
 const touchCalloutNone = Browser.isMobileSafari() ? {WebkitTouchCallout: 'none'} : {};
