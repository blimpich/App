--- conflicted
+++ resolved
@@ -1062,18 +1062,17 @@
         transform: [{rotate: '180deg'}],
     },
 
-<<<<<<< HEAD
     navigationSceneContainer: {
         backgroundColor: themeColors.appBG,
     },
 
     navigationScreenCardStyle: {
         backgroundColor: themeColors.appBG,
-=======
+    },
+
     invisible: {
         position: 'absolute',
         opacity: 0,
->>>>>>> 6193a0ab
     },
 
     profilePageContainer: {
