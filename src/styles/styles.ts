/* eslint-disable @typescript-eslint/naming-convention */
import {LineLayerStyleProps} from '@rnmapbox/maps/src/utils/MapboxStyles';
import lodashClamp from 'lodash/clamp';
import {LineLayer} from 'react-map-gl';
import {AnimatableNumericValue, Animated, ImageStyle, TextStyle, ViewStyle} from 'react-native';
import {CustomAnimation} from 'react-native-animatable';
import {PickerStyle} from 'react-native-picker-select';
import {MixedStyleDeclaration, MixedStyleRecord} from 'react-native-render-html';
import DotLottieAnimation from '@components/LottieAnimations/types';
import * as Browser from '@libs/Browser';
import CONST from '@src/CONST';
import addOutlineWidth from './addOutlineWidth';
import codeStyles from './codeStyles';
import colors from './colors';
import fontFamily from './fontFamily';
import fontWeightBold from './fontWeight/bold';
import getPopOverVerticalOffset from './getPopOverVerticalOffset';
import optionAlternateTextPlatformStyles from './optionAlternateTextPlatformStyles';
import overflowXHidden from './overflowXHidden';
import pointerEventsAuto from './pointerEventsAuto';
import pointerEventsBoxNone from './pointerEventsBoxNone';
import pointerEventsNone from './pointerEventsNone';
import defaultTheme from './themes/default';
import {ThemeColors} from './themes/types';
import borders from './utilities/borders';
import cursor from './utilities/cursor';
import display from './utilities/display';
import flex from './utilities/flex';
import objectFit from './utilities/objectFit';
import overflow from './utilities/overflow';
import positioning from './utilities/positioning';
import sizing from './utilities/sizing';
import spacing from './utilities/spacing';
import textDecorationLine from './utilities/textDecorationLine';
import textUnderline from './utilities/textUnderline';
import userSelect from './utilities/userSelect';
import visibility from './utilities/visibility';
import whiteSpace from './utilities/whiteSpace';
import wordBreak from './utilities/wordBreak';
import writingDirection from './utilities/writingDirection';
import variables from './variables';

type ColorScheme = (typeof CONST.COLOR_SCHEME)[keyof typeof CONST.COLOR_SCHEME];
type StatusBarStyle = (typeof CONST.STATUS_BAR_STYLE)[keyof typeof CONST.STATUS_BAR_STYLE];

type AnchorPosition = {
    horizontal: number;
    vertical: number;
};

type WebViewStyle = {
    tagStyles: MixedStyleRecord;
    baseFontStyle: MixedStyleDeclaration;
};

type CustomPickerStyle = PickerStyle & {icon?: ViewStyle};

type OverlayStylesParams = {progress: Animated.AnimatedInterpolation<string | number>};

type TwoFactorAuthCodesBoxParams = {isExtraSmallScreenWidth: boolean; isSmallScreenWidth: boolean};

type Translation = 'perspective' | 'rotate' | 'rotateX' | 'rotateY' | 'rotateZ' | 'scale' | 'scaleX' | 'scaleY' | 'translateX' | 'translateY' | 'skewX' | 'skewY' | 'matrix';

type OfflineFeedbackStyle = Record<'deleted' | 'pending' | 'error' | 'container' | 'textContainer' | 'text' | 'errorDot', ViewStyle | TextStyle>;

type MapDirectionStyle = Pick<LineLayerStyleProps, 'lineColor' | 'lineWidth'>;

type MapDirectionLayerStyle = Pick<LineLayer, 'layout' | 'paint'>;

type Styles = Record<
    string,
    | ViewStyle
    | TextStyle
    | ImageStyle
    | WebViewStyle
    | OfflineFeedbackStyle
    | MapDirectionStyle
    | MapDirectionLayerStyle
    // eslint-disable-next-line @typescript-eslint/no-explicit-any
    | ((...args: any[]) => ViewStyle | TextStyle | ImageStyle | AnchorPosition | CustomAnimation | CustomPickerStyle)
>;

// touchCallout is an iOS safari only property that controls the display of the callout information when you touch and hold a target
const touchCalloutNone: Pick<ViewStyle, 'WebkitTouchCallout'> = Browser.isMobileSafari() ? {WebkitTouchCallout: 'none'} : {};
// to prevent vertical text offset in Safari for badges, new lineHeight values have been added
const lineHeightBadge: Pick<ViewStyle, 'lineHeight'> = Browser.isSafari() ? {lineHeight: variables.lineHeightXSmall} : {lineHeight: variables.lineHeightNormal};

const picker = (theme: ThemeColors) =>
    ({
        backgroundColor: theme.transparent,
        color: theme.text,
        fontFamily: fontFamily.EXP_NEUE,
        fontSize: variables.fontSizeNormal,
        lineHeight: variables.fontSizeNormalHeight,
        paddingBottom: 8,
        paddingTop: 23,
        paddingLeft: 0,
        paddingRight: 25,
        height: variables.inputHeight,
        borderWidth: 0,
        textAlign: 'left',
    } satisfies TextStyle);

const link = (theme: ThemeColors) =>
    ({
        color: theme.link,
        textDecorationColor: theme.link,
        fontFamily: fontFamily.EXP_NEUE,
    } satisfies ViewStyle & MixedStyleDeclaration);

const baseCodeTagStyles = (theme: ThemeColors) =>
    ({
        borderWidth: 1,
        borderRadius: 5,
        borderColor: theme.border,
        backgroundColor: theme.textBackground,
    } satisfies ViewStyle & MixedStyleDeclaration);

const headlineFont = {
    fontFamily: fontFamily.EXP_NEW_KANSAS_MEDIUM,
    fontWeight: '500',
} satisfies TextStyle;

const webViewStyles = (theme: ThemeColors) =>
    ({
        // As of react-native-render-html v6, don't declare distinct styles for
        // custom renderers, the API for custom renderers has changed. Declare the
        // styles in the below "tagStyles" instead. If you need to reuse those
        // styles from the renderer, just pass the "style" prop to the underlying
        // component.
        tagStyles: {
            em: {
                fontFamily: fontFamily.EXP_NEUE,
                fontStyle: 'italic',
            },

            del: {
                textDecorationLine: 'line-through',
                textDecorationStyle: 'solid',
            },

            strong: {
                fontFamily: fontFamily.EXP_NEUE,
                fontWeight: 'bold',
            },

            a: link(theme),

            ul: {
                maxWidth: '100%',
            },

            ol: {
                maxWidth: '100%',
            },

            li: {
                flexShrink: 1,
            },

            blockquote: {
                borderLeftColor: theme.border,
                borderLeftWidth: 4,
                paddingLeft: 12,
                marginTop: 4,
                marginBottom: 4,

                // Overwrite default HTML margin for blockquotes
                marginLeft: 0,
            },

            pre: {
                ...baseCodeTagStyles(theme),
                paddingTop: 12,
                paddingBottom: 12,
                paddingRight: 8,
                paddingLeft: 8,
                fontFamily: fontFamily.MONOSPACE,
                marginTop: 0,
                marginBottom: 0,
            },

            code: {
                ...baseCodeTagStyles(theme),
                ...(codeStyles.codeTextStyle as MixedStyleDeclaration),
                paddingLeft: 5,
                paddingRight: 5,
                fontFamily: fontFamily.MONOSPACE,
                // Font size is determined by getCodeFontSize function in `StyleUtils.js`
            },

            img: {
                borderColor: theme.border,
                borderRadius: variables.componentBorderRadiusNormal,
                borderWidth: 1,
                ...touchCalloutNone,
            },

            p: {
                marginTop: 0,
                marginBottom: 0,
            },
            h1: {
                fontSize: variables.fontSizeLarge,
                marginBottom: 8,
            },
        },

        baseFontStyle: {
            color: theme.text,
            fontSize: variables.fontSizeNormal,
            fontFamily: fontFamily.EXP_NEUE,
            flex: 1,
            lineHeight: variables.fontSizeNormalHeight,
            ...writingDirection.ltr,
        },
    } satisfies WebViewStyle);

const styles = (theme: ThemeColors) =>
    ({
        // Add all of our utility and helper styles
        ...spacing,
        ...borders,
        ...sizing,
        ...flex,
        ...display,
        ...overflow,
        ...positioning,
        ...wordBreak,
        ...whiteSpace,
        ...writingDirection,
        ...cursor,
        ...userSelect,
        ...textUnderline,
        ...objectFit,
        ...textDecorationLine,

        autoCompleteSuggestionsContainer: {
            backgroundColor: theme.appBG,
            borderRadius: 8,
            borderWidth: 1,
            borderColor: theme.border,
            justifyContent: 'center',
            boxShadow: variables.popoverMenuShadow,
            position: 'absolute',
            left: 0,
            right: 0,
            paddingVertical: CONST.AUTO_COMPLETE_SUGGESTER.SUGGESTER_INNER_PADDING,
        },

        autoCompleteSuggestionContainer: {
            flexDirection: 'row',
            alignItems: 'center',
        },

        rtlTextRenderForSafari: {
            textAlign: 'left',
            ...writingDirection.ltr,
        },

        emojiSuggestionsEmoji: {
            fontSize: variables.fontSizeMedium,
            width: 51,
            textAlign: 'center',
        },
        emojiSuggestionsText: {
            fontSize: variables.fontSizeMedium,
            flex: 1,
            ...wordBreak.breakWord,
            ...spacing.pr4,
        },

        mentionSuggestionsAvatarContainer: {
            width: 24,
            height: 24,
            alignItems: 'center',
            justifyContent: 'center',
        },

        mentionSuggestionsText: {
            fontSize: variables.fontSizeMedium,
            ...spacing.ml2,
        },

        mentionSuggestionsDisplayName: {
            fontFamily: fontFamily.EXP_NEUE_BOLD,
            fontWeight: fontWeightBold,
        },

        mentionSuggestionsHandle: {
            color: theme.textSupporting,
        },

        webViewStyles: webViewStyles(theme),

        link: link(theme),

        linkMuted: {
            color: theme.textSupporting,
            textDecorationColor: theme.textSupporting,
            fontFamily: fontFamily.EXP_NEUE,
        },

        linkMutedHovered: {
            color: theme.textMutedReversed,
        },

        highlightBG: {
            backgroundColor: theme.highlightBG,
        },

        appBG: {
            backgroundColor: theme.appBG,
        },

        h4: {
            fontFamily: fontFamily.EXP_NEUE_BOLD,
            fontSize: variables.fontSizeLabel,
            fontWeight: fontWeightBold,
        },

        textAlignCenter: {
            textAlign: 'center',
        },

        textAlignRight: {
            textAlign: 'right',
        },

        textAlignLeft: {
            textAlign: 'left',
        },

        verticalAlignMiddle: {
            verticalAlign: 'middle',
        },

        verticalAlignTop: {
            verticalAlign: 'top',
        },

        label: {
            fontSize: variables.fontSizeLabel,
            lineHeight: variables.lineHeightLarge,
        },

        textLabel: {
            color: theme.text,
            fontSize: variables.fontSizeLabel,
            lineHeight: variables.lineHeightLarge,
        },

        mutedTextLabel: {
            color: theme.textSupporting,
            fontSize: variables.fontSizeLabel,
            lineHeight: variables.lineHeightLarge,
        },

        textMicro: {
            fontFamily: fontFamily.EXP_NEUE,
            fontSize: variables.fontSizeSmall,
            lineHeight: variables.lineHeightSmall,
        },

        textMicroBold: {
            color: theme.text,
            fontWeight: fontWeightBold,
            fontFamily: fontFamily.EXP_NEUE_BOLD,
            fontSize: variables.fontSizeSmall,
            lineHeight: variables.lineHeightSmall,
        },

        textMicroSupporting: {
            color: theme.textSupporting,
            fontFamily: fontFamily.EXP_NEUE,
            fontSize: variables.fontSizeSmall,
            lineHeight: variables.lineHeightSmall,
        },

        textExtraSmallSupporting: {
            color: theme.textSupporting,
            fontFamily: fontFamily.EXP_NEUE,
            fontSize: variables.fontSizeExtraSmall,
        },

        textNormal: {
            fontSize: variables.fontSizeNormal,
        },

        textLarge: {
            fontSize: variables.fontSizeLarge,
        },

        textXXLarge: {
            fontSize: variables.fontSizeXXLarge,
        },

        textXXXLarge: {
            fontSize: variables.fontSizeXXXLarge,
        },

        textHero: {
            fontSize: variables.fontSizeHero,
            fontFamily: fontFamily.EXP_NEW_KANSAS_MEDIUM,
            lineHeight: variables.lineHeightHero,
        },

        textStrong: {
            fontFamily: fontFamily.EXP_NEUE_BOLD,
            fontWeight: fontWeightBold,
        },

        textHeadline: {
            ...headlineFont,
            ...whiteSpace.preWrap,
            color: theme.heading,
            fontSize: variables.fontSizeXLarge,
            lineHeight: variables.lineHeightXXLarge,
        },

        textHeadlineH1: {
            ...headlineFont,
            ...whiteSpace.preWrap,
            color: theme.heading,
            fontSize: variables.fontSizeh1,
            lineHeight: variables.lineHeightSizeh1,
        },

        textWhite: {
            color: theme.textLight,
        },

        textBlue: {
            color: theme.link,
        },

        textNoWrap: {
            ...whiteSpace.noWrap,
        },

        colorReversed: {
            color: theme.textReversed,
        },

        colorMutedReversed: {
            color: theme.textMutedReversed,
        },

        colorMuted: {
            color: theme.textSupporting,
        },

        bgTransparent: {
            backgroundColor: 'transparent',
        },

        bgDark: {
            backgroundColor: theme.inverse,
        },

        opacity0: {
            opacity: 0,
        },

        opacity1: {
            opacity: 1,
        },

        textDanger: {
            color: theme.danger,
        },

        borderRadiusNormal: {
            borderRadius: variables.buttonBorderRadius,
        },

        button: {
            backgroundColor: theme.buttonDefaultBG,
            borderRadius: variables.buttonBorderRadius,
            minHeight: variables.componentSizeLarge,
            justifyContent: 'center',
            alignItems: 'center',
            ...spacing.ph3,
            ...spacing.pv0,
        },

        buttonContainer: {
            padding: 1,
            borderRadius: variables.buttonBorderRadius,
        },

        buttonText: {
            color: theme.text,
            fontFamily: fontFamily.EXP_NEUE_BOLD,
            fontSize: variables.fontSizeNormal,
            fontWeight: fontWeightBold,
            textAlign: 'center',
            flexShrink: 1,

            // It is needed to unset the Lineheight. We don't need it for buttons as button always contains single line of text.
            // It allows to vertically center the text.
            lineHeight: undefined,

            // Add 1px to the Button text to give optical vertical alignment.
            paddingBottom: 1,
        },

        buttonSmall: {
            borderRadius: variables.buttonBorderRadius,
            minHeight: variables.componentSizeSmall,
            paddingHorizontal: 14,
            backgroundColor: theme.buttonDefaultBG,
        },

        buttonMedium: {
            borderRadius: variables.buttonBorderRadius,
            minHeight: variables.componentSizeNormal,
            paddingRight: 16,
            paddingLeft: 16,
            backgroundColor: theme.buttonDefaultBG,
        },

        buttonLarge: {
            borderRadius: variables.buttonBorderRadius,
            minHeight: variables.componentSizeLarge,
            paddingRight: 10,
            paddingLeft: 10,
            backgroundColor: theme.buttonDefaultBG,
        },

        buttonSmallText: {
            fontSize: variables.fontSizeSmall,
            fontFamily: fontFamily.EXP_NEUE_BOLD,
            fontWeight: fontWeightBold,
            textAlign: 'center',
        },

        buttonMediumText: {
            fontSize: variables.fontSizeLabel,
            fontFamily: fontFamily.EXP_NEUE_BOLD,
            fontWeight: fontWeightBold,
            textAlign: 'center',
        },

        buttonLargeText: {
            fontSize: variables.fontSizeNormal,
            fontFamily: fontFamily.EXP_NEUE_BOLD,
            fontWeight: fontWeightBold,
            textAlign: 'center',
        },

        buttonDefaultHovered: {
            backgroundColor: theme.buttonHoveredBG,
            borderWidth: 0,
        },

        buttonSuccess: {
            backgroundColor: theme.success,
            borderWidth: 0,
        },

        buttonOpacityDisabled: {
            opacity: 0.5,
        },

        buttonSuccessHovered: {
            backgroundColor: theme.successHover,
            borderWidth: 0,
        },

        buttonDanger: {
            backgroundColor: theme.danger,
            borderWidth: 0,
        },

        buttonDangerHovered: {
            backgroundColor: theme.dangerHover,
            borderWidth: 0,
        },

        buttonDisabled: {
            backgroundColor: theme.buttonDefaultBG,
            borderWidth: 0,
        },

        buttonDivider: {
            height: variables.dropDownButtonDividerHeight,
            borderWidth: 0.7,
            borderColor: theme.text,
        },

        noBorderRadius: {
            borderRadius: 0,
        },

        noRightBorderRadius: {
            borderTopRightRadius: 0,
            borderBottomRightRadius: 0,
        },

        noLeftBorderRadius: {
            borderTopLeftRadius: 0,
            borderBottomLeftRadius: 0,
        },

        buttonCTA: {
            ...spacing.mh4,
        },

        buttonCTAIcon: {
            marginRight: 22,
            marginLeft: 8,
            // Align vertically with the Button text
            paddingBottom: 1,
            paddingTop: 1,
        },

        buttonConfirm: {
            margin: 20,
        },

        attachmentButtonBigScreen: {
            minWidth: 300,
            alignSelf: 'center',
        },

        buttonConfirmText: {
            paddingLeft: 20,
            paddingRight: 20,
        },

        buttonSuccessText: {
            color: theme.textLight,
        },

        buttonDangerText: {
            color: theme.textLight,
        },

        hoveredComponentBG: {
            backgroundColor: theme.hoverComponentBG,
        },

        activeComponentBG: {
            backgroundColor: theme.activeComponentBG,
        },

        touchableButtonImage: {
            alignItems: 'center',
            height: variables.componentSizeNormal,
            justifyContent: 'center',
            width: variables.componentSizeNormal,
        },

        visuallyHidden: {
            ...visibility.hidden,
            overflow: 'hidden',
            width: 0,
            height: 0,
        },

        visibilityHidden: {
            ...visibility.hidden,
        },

        loadingVBAAnimation: {
            width: 140,
            height: 140,
        },

        pickerSmall: (backgroundColor = theme.highlightBG) =>
            ({
                inputIOS: {
                    fontFamily: fontFamily.EXP_NEUE,
                    fontSize: variables.fontSizeSmall,
                    paddingLeft: 0,
                    paddingRight: 17,
                    paddingTop: 6,
                    paddingBottom: 6,
                    borderWidth: 0,
                    color: theme.text,
                    height: 26,
                    opacity: 1,
                    backgroundColor: 'transparent',
                },
                done: {
                    color: theme.text,
                },
                doneDepressed: {
                    // Extracted from react-native-picker-select, src/styles.js
                    fontSize: 17,
                },
                modalViewMiddle: {
                    backgroundColor: theme.border,
                    borderTopWidth: 0,
                },
                modalViewBottom: {
                    backgroundColor: theme.highlightBG,
                },
                inputWeb: {
                    fontFamily: fontFamily.EXP_NEUE,
                    fontSize: variables.fontSizeSmall,
                    paddingLeft: 0,
                    paddingRight: 17,
                    paddingTop: 6,
                    paddingBottom: 6,
                    borderWidth: 0,
                    color: theme.text,
                    appearance: 'none',
                    height: 26,
                    opacity: 1,
                    backgroundColor,
                    ...cursor.cursorPointer,
                },
                inputAndroid: {
                    fontFamily: fontFamily.EXP_NEUE,
                    fontSize: variables.fontSizeSmall,
                    paddingLeft: 0,
                    paddingRight: 17,
                    paddingTop: 6,
                    paddingBottom: 6,
                    borderWidth: 0,
                    color: theme.text,
                    height: 26,
                    opacity: 1,
                    backgroundColor: 'transparent',
                },
                iconContainer: {
                    top: 7,
                    ...pointerEventsNone,
                },
                icon: {
                    width: variables.iconSizeExtraSmall,
                    height: variables.iconSizeExtraSmall,
                },
            } satisfies CustomPickerStyle),

        badge: {
            backgroundColor: theme.border,
            borderRadius: 14,
            height: variables.iconSizeNormal,
            flexDirection: 'row',
            paddingHorizontal: 7,
            alignItems: 'center',
        },

        badgeSuccess: {
            backgroundColor: theme.success,
        },

        badgeSuccessPressed: {
            backgroundColor: theme.successHover,
        },

        badgeAdHocSuccess: {
            backgroundColor: theme.badgeAdHoc,
        },

        badgeAdHocSuccessPressed: {
            backgroundColor: theme.badgeAdHocHover,
        },

        badgeDanger: {
            backgroundColor: theme.danger,
        },

        badgeDangerPressed: {
            backgroundColor: theme.dangerPressed,
        },

        badgeText: {
            color: theme.text,
            fontSize: variables.fontSizeSmall,
            ...lineHeightBadge,
            ...whiteSpace.noWrap,
        },

        border: {
            borderWidth: 1,
            borderRadius: variables.componentBorderRadius,
            borderColor: theme.border,
        },

        borderColorFocus: {
            borderColor: theme.borderFocus,
        },

        borderColorDanger: {
            borderColor: theme.danger,
        },

        textInputDisabled: {
            // Adding disabled color theme to indicate user that the field is not editable.
            backgroundColor: theme.highlightBG,
            borderBottomWidth: 2,
            borderColor: theme.borderLighter,
            // Adding browser specefic style to bring consistency between Safari and other platforms.
            // Applying the Webkit styles only to browsers as it is not available in native.
            ...(Browser.getBrowser()
                ? {
                      WebkitTextFillColor: theme.textSupporting,
                      WebkitOpacity: 1,
                  }
                : {}),
            color: theme.textSupporting,
        },

        uploadReceiptView: (isSmallScreenWidth: boolean) =>
            ({
                borderRadius: variables.componentBorderRadiusLarge,
                borderWidth: isSmallScreenWidth ? 0 : 2,
                borderColor: theme.borderFocus,
                borderStyle: 'dotted',
                marginBottom: 20,
                marginLeft: 20,
                marginRight: 20,
                justifyContent: 'center',
                alignItems: 'center',
                paddingVertical: 40,
                gap: 4,
                flex: 1,
            } satisfies ViewStyle),

        receiptViewTextContainer: {
            paddingHorizontal: 40,
            ...sizing.w100,
        },

        cameraView: {
            flex: 1,
            overflow: 'hidden',
            borderRadius: variables.componentBorderRadiusXLarge,
            borderStyle: 'solid',
            borderWidth: variables.componentBorderWidth,
            backgroundColor: theme.highlightBG,
            borderColor: theme.appBG,
            display: 'flex',
            justifyContent: 'center',
            justifyItems: 'center',
        },

        permissionView: {
            paddingVertical: 108,
            paddingHorizontal: 61,
            alignItems: 'center',
            justifyContent: 'center',
        },

        headerAnonymousFooter: {
            color: theme.heading,
            fontFamily: fontFamily.EXP_NEW_KANSAS_MEDIUM,
            fontSize: variables.fontSizeXLarge,
            lineHeight: variables.lineHeightXXLarge,
        },

        headerText: {
            color: theme.heading,
            fontFamily: fontFamily.EXP_NEUE_BOLD,
            fontSize: variables.fontSizeNormal,
            fontWeight: fontWeightBold,
        },

        headerGap: {
            height: CONST.DESKTOP_HEADER_PADDING,
        },

        reportOptions: {
            marginLeft: 8,
        },

        chatItemComposeSecondaryRow: {
            height: CONST.CHAT_FOOTER_SECONDARY_ROW_HEIGHT,
            marginBottom: CONST.CHAT_FOOTER_SECONDARY_ROW_PADDING,
            marginTop: CONST.CHAT_FOOTER_SECONDARY_ROW_PADDING,
        },

        chatItemComposeSecondaryRowSubText: {
            color: theme.textSupporting,
            fontFamily: fontFamily.EXP_NEUE,
            fontSize: variables.fontSizeSmall,
            lineHeight: variables.lineHeightSmall,
        },

        chatItemComposeSecondaryRowOffset: {
            marginLeft: variables.chatInputSpacing,
        },

        offlineIndicator: {
            marginLeft: variables.chatInputSpacing,
        },

        offlineIndicatorMobile: {
            paddingLeft: 20,
            paddingTop: 5,
            paddingBottom: 30,
            marginBottom: -25,
        },

        offlineIndicatorRow: {
            height: 25,
        },

        // Actions
        actionAvatar: {
            borderRadius: 20,
        },

        componentHeightLarge: {
            height: variables.inputHeight,
        },

        calendarHeader: {
            height: 50,
            flexDirection: 'row',
            justifyContent: 'space-between',
            alignItems: 'center',
            paddingHorizontal: 15,
            paddingRight: 5,
            ...userSelect.userSelectNone,
        },

        calendarDayRoot: {
            flex: 1,
            height: 45,
            justifyContent: 'center',
            alignItems: 'center',
            ...userSelect.userSelectNone,
        },

        calendarDayContainer: {
            width: 30,
            height: 30,
            justifyContent: 'center',
            alignItems: 'center',
            borderRadius: 15,
            overflow: 'hidden',
        },

        calendarDayContainerSelected: {
            backgroundColor: theme.buttonDefaultBG,
        },

        autoGrowHeightInputContainer: (textInputHeight: number, minHeight: number, maxHeight: number) =>
            ({
                height: lodashClamp(textInputHeight, minHeight, maxHeight),
                minHeight,
            } satisfies ViewStyle),

        autoGrowHeightHiddenInput: (maxWidth: number, maxHeight?: number) =>
            ({
                maxWidth,
                maxHeight: maxHeight && maxHeight + 1,
                overflow: 'hidden',
            } satisfies TextStyle),

        textInputContainer: {
            flex: 1,
            justifyContent: 'center',
            height: '100%',
            backgroundColor: 'transparent',
            borderBottomWidth: 2,
            borderColor: theme.border,
            overflow: 'hidden',
        },

        textInputLabel: {
            position: 'absolute',
            left: 0,
            top: 0,
            fontSize: variables.fontSizeNormal,
            color: theme.textSupporting,
            fontFamily: fontFamily.EXP_NEUE,
            width: '100%',
        },

        textInputLabelBackground: {
            position: 'absolute',
            top: 0,
            width: '100%',
            height: 23,
            backgroundColor: theme.componentBG,
        },

        textInputLabelDesktop: {
            transformOrigin: 'left center',
        },

        textInputLabelTransformation: (translateY: AnimatableNumericValue, translateX: AnimatableNumericValue, scale: AnimatableNumericValue) =>
            ({
                transform: [{translateY}, {translateX}, {scale}],
            } satisfies TextStyle),

        baseTextInput: {
            fontFamily: fontFamily.EXP_NEUE,
            fontSize: variables.fontSizeNormal,
            lineHeight: variables.lineHeightXLarge,
            color: theme.text,
            paddingTop: 23,
            paddingBottom: 8,
            paddingLeft: 0,
            borderWidth: 0,
        },

        textInputMultiline: {
            scrollPadding: '23px 0 0 0',
        },

        textInputMultilineContainer: {
            paddingTop: 23,
        },

        textInputAndIconContainer: {
            flex: 1,
            height: '100%',
            zIndex: -1,
            flexDirection: 'row',
        },

<<<<<<< HEAD
        textInputDesktop: addOutlineWidth(theme, {}, 0),
=======
        textInputDesktop: addOutlineWidth({}, theme, 0),
>>>>>>> 53f2f9fa

        textInputIconContainer: {
            paddingHorizontal: 11,
            justifyContent: 'center',
            margin: 1,
        },

        secureInput: {
            borderTopRightRadius: 0,
            borderBottomRightRadius: 0,
        },

        textInput: {
            backgroundColor: 'transparent',
            borderRadius: variables.componentBorderRadiusNormal,
            height: variables.inputComponentSizeNormal,
            borderColor: theme.border,
            borderWidth: 1,
            color: theme.text,
            fontFamily: fontFamily.EXP_NEUE,
            fontSize: variables.fontSizeNormal,
            paddingLeft: 12,
            paddingRight: 12,
            paddingTop: 10,
            paddingBottom: 10,
            verticalAlign: 'middle',
        },

        textInputPrefixWrapper: {
            position: 'absolute',
            left: 0,
            top: 0,
            height: variables.inputHeight,
            display: 'flex',
            flexDirection: 'row',
            alignItems: 'center',
            paddingTop: 23,
            paddingBottom: 8,
        },

        textInputPrefix: {
            color: theme.text,
            fontFamily: fontFamily.EXP_NEUE,
            fontSize: variables.fontSizeNormal,
            verticalAlign: 'middle',
        },

        pickerContainer: {
            borderBottomWidth: 2,
            paddingLeft: 0,
            borderStyle: 'solid',
            borderColor: theme.border,
            justifyContent: 'center',
            backgroundColor: 'transparent',
            height: variables.inputHeight,
            overflow: 'hidden',
        },

        pickerContainerSmall: {
            height: variables.inputHeightSmall,
        },

        pickerLabel: {
            position: 'absolute',
            left: 0,
            top: 6,
            zIndex: 1,
        },

        picker: (disabled = false, backgroundColor = theme.appBG) =>
            ({
                iconContainer: {
                    top: Math.round(variables.inputHeight * 0.5) - 11,
                    right: 0,
                    ...pointerEventsNone,
                },

                inputWeb: {
                    appearance: 'none',
                    ...(disabled ? cursor.cursorDisabled : cursor.cursorPointer),
                    ...picker(theme),
                    backgroundColor,
                },

                inputIOS: {
                    ...picker(theme),
                },
                done: {
                    color: theme.text,
                },
                doneDepressed: {
                    // Extracted from react-native-picker-select, src/styles.js
                    fontSize: 17,
                },
                modalViewMiddle: {
                    backgroundColor: theme.border,
                    borderTopWidth: 0,
                },
                modalViewBottom: {
                    backgroundColor: theme.highlightBG,
                },

                inputAndroid: {
                    ...picker(theme),
                },
            } satisfies CustomPickerStyle),

        disabledText: {
            color: theme.icon,
        },

        inputDisabled: {
            backgroundColor: theme.highlightBG,
            color: theme.icon,
        },

<<<<<<< HEAD
        noOutline: addOutlineWidth(theme, {}, 0),
=======
        noOutline: addOutlineWidth({}, theme, 0),
>>>>>>> 53f2f9fa

        textLabelSupporting: {
            fontFamily: fontFamily.EXP_NEUE,
            fontSize: variables.fontSizeLabel,
            color: theme.textSupporting,
        },

        textLabelError: {
            fontFamily: fontFamily.EXP_NEUE,
            fontSize: variables.fontSizeLabel,
            color: theme.textError,
        },

        textReceiptUpload: {
            ...headlineFont,
            fontSize: variables.fontSizeXLarge,
            color: theme.textLight,
            textAlign: 'center',
        },

        subTextReceiptUpload: {
            fontFamily: fontFamily.EXP_NEUE,
            lineHeight: variables.lineHeightLarge,
            textAlign: 'center',
            color: theme.textLight,
        },

        furtherDetailsText: {
            fontFamily: fontFamily.EXP_NEUE,
            fontSize: variables.fontSizeSmall,
            color: theme.textSupporting,
        },

        lh16: {
            lineHeight: 16,
        },

        lh20: {
            lineHeight: 20,
        },

        lh140Percent: {
            lineHeight: '140%',
        },

        formHelp: {
            color: theme.textSupporting,
            fontSize: variables.fontSizeLabel,
            lineHeight: variables.lineHeightLarge,
            marginBottom: 4,
        },

        formError: {
            color: theme.textError,
            fontSize: variables.fontSizeLabel,
            lineHeight: variables.formErrorLineHeight,
            marginBottom: 4,
        },

        formSuccess: {
            color: theme.success,
            fontSize: variables.fontSizeLabel,
            lineHeight: 18,
            marginBottom: 4,
        },

        signInPage: {
            backgroundColor: theme.highlightBG,
            minHeight: '100%',
            flex: 1,
        },

        signInPageHeroCenter: {
            position: 'absolute',
            top: 0,
            left: 0,
            right: 0,
            bottom: 0,
            justifyContent: 'center',
            alignItems: 'center',
        },

        signInPageGradient: {
            height: '100%',
            width: 540,
            position: 'absolute',
            top: 0,
            left: 0,
        },

        signInPageGradientMobile: {
            height: 300,
            width: 800,
            position: 'absolute',
            top: 0,
            left: 0,
        },

        signInBackground: {
            position: 'absolute',
            bottom: 0,
            left: 0,
            minHeight: 700,
        },

        signInPageInner: {
            marginLeft: 'auto',
            marginRight: 'auto',
            height: '100%',
            width: '100%',
        },

        signInPageContentTopSpacer: {
            maxHeight: 132,
            minHeight: 24,
        },

        signInPageContentTopSpacerSmallScreens: {
            maxHeight: 132,
            minHeight: 45,
        },

        signInPageLeftContainer: {
            paddingLeft: 40,
            paddingRight: 40,
        },

        signInPageLeftContainerWide: {
            maxWidth: variables.sideBarWidth,
        },

        signInPageWelcomeFormContainer: {
            maxWidth: CONST.SIGN_IN_FORM_WIDTH,
        },

        signInPageWelcomeTextContainer: {
            width: CONST.SIGN_IN_FORM_WIDTH,
        },

        changeExpensifyLoginLinkContainer: {
            flexDirection: 'row',
            flexWrap: 'wrap',
            ...wordBreak.breakWord,
        },

        // Sidebar Styles
        sidebar: {
            backgroundColor: theme.sidebar,
            height: '100%',
        },

        sidebarHeaderContainer: {
            flexDirection: 'row',
            paddingHorizontal: 20,
            paddingVertical: 19,
            justifyContent: 'space-between',
            alignItems: 'center',
        },

        subNavigationContainer: {
            backgroundColor: theme.sidebar,
            flex: 1,
            borderTopLeftRadius: variables.componentBorderRadiusRounded,
        },

        sidebarAnimatedWrapperContainer: {
            height: '100%',
            position: 'absolute',
        },

        sidebarFooter: {
            alignItems: 'center',
            display: 'flex',
            justifyContent: 'center',
            paddingVertical: variables.lineHeightXLarge,
            width: '100%',
        },

        sidebarAvatar: {
            backgroundColor: theme.icon,
            borderRadius: 20,
            height: variables.componentSizeNormal,
            width: variables.componentSizeNormal,
        },

        statusIndicator: (backgroundColor = theme.danger) =>
            ({
                borderColor: theme.sidebar,
                backgroundColor,
                borderRadius: 8,
                borderWidth: 2,
                position: 'absolute',
                right: -2,
                top: -1,
                height: 16,
                width: 16,
                zIndex: 10,
            } satisfies ViewStyle),

        floatingActionButtonContainer: {
            position: 'absolute',
            right: 20,

            // The bottom of the floating action button should align with the bottom of the compose box.
            // The value should be equal to the height + marginBottom + marginTop of chatItemComposeSecondaryRow
            bottom: 25,
        },

        floatingActionButton: {
            backgroundColor: theme.success,
            height: variables.componentSizeLarge,
            width: variables.componentSizeLarge,
            borderRadius: 999,
            alignItems: 'center',
            justifyContent: 'center',
        },

        sidebarFooterUsername: {
            color: theme.heading,
            fontSize: variables.fontSizeLabel,
            fontWeight: '700',
            width: 200,
            textOverflow: 'ellipsis',
            overflow: 'hidden',
            ...whiteSpace.noWrap,
        },

        sidebarFooterLink: {
            color: theme.textSupporting,
            fontSize: variables.fontSizeSmall,
            textDecorationLine: 'none',
            fontFamily: fontFamily.EXP_NEUE,
            lineHeight: 20,
        },

        sidebarListContainer: {
            paddingBottom: 4,
        },

        sidebarListItem: {
            justifyContent: 'center',
            textDecorationLine: 'none',
        },

        RHPNavigatorContainer: (isSmallScreenWidth: boolean) =>
            ({
                width: isSmallScreenWidth ? '100%' : variables.sideBarWidth,
                position: 'absolute',
                right: 0,
                height: '100%',
            } satisfies ViewStyle),

        onlyEmojisText: {
            fontSize: variables.fontSizeOnlyEmojis,
            lineHeight: variables.fontSizeOnlyEmojisHeight,
        },

        onlyEmojisTextLineHeight: {
            lineHeight: variables.fontSizeOnlyEmojisHeight,
        },

        createMenuPositionSidebar: (windowHeight: number) =>
            ({
                horizontal: 18,
                vertical: windowHeight - 75,
            } satisfies AnchorPosition),

        createMenuPositionProfile: (windowWidth: number) =>
            ({
                horizontal: windowWidth - 355,
                ...getPopOverVerticalOffset(162),
            } satisfies AnchorPosition),

        createMenuPositionReportActionCompose: (windowHeight: number) =>
            ({
                horizontal: 18 + variables.sideBarWidth,
                vertical: windowHeight - 83,
            } satisfies AnchorPosition),

        createMenuPositionRightSidepane: {
            right: 18,
            bottom: 75,
        },

        createMenuContainer: {
            width: variables.sideBarWidth - 40,
            paddingVertical: 12,
        },

        createMenuHeaderText: {
            fontFamily: fontFamily.EXP_NEUE,
            fontSize: variables.fontSizeLabel,
            color: theme.heading,
        },

        popoverMenuItem: {
            flexDirection: 'row',
            borderRadius: 0,
            paddingHorizontal: 20,
            paddingVertical: 12,
            justifyContent: 'space-between',
            width: '100%',
        },

        popoverMenuIcon: {
            width: variables.componentSizeNormal,
            justifyContent: 'center',
            alignItems: 'center',
        },

        rightLabelMenuItem: {
            fontSize: variables.fontSizeLabel,
            color: theme.textSupporting,
        },

        popoverMenuText: {
            fontSize: variables.fontSizeNormal,
            color: theme.heading,
        },

        popoverInnerContainer: {
            paddingTop: 0, // adjusting this because the mobile modal adds additional padding that we don't need for our layout
            maxHeight: '95%',
        },

        menuItemTextContainer: {
            minHeight: variables.componentSizeNormal,
        },

        chatLinkRowPressable: {
            minWidth: 0,
            textDecorationLine: 'none',
            flex: 1,
        },

        sidebarLink: {
            textDecorationLine: 'none',
        },

        sidebarLinkLHN: {
            textDecorationLine: 'none',
            marginLeft: 12,
            marginRight: 12,
            borderRadius: 8,
        },

        sidebarLinkInner: {
            alignItems: 'center',
            flexDirection: 'row',
            paddingLeft: 20,
            paddingRight: 20,
        },

        sidebarLinkInnerLHN: {
            alignItems: 'center',
            flexDirection: 'row',
            paddingLeft: 8,
            paddingRight: 8,
        },

        sidebarLinkText: {
            color: theme.textSupporting,
            fontSize: variables.fontSizeNormal,
            textDecorationLine: 'none',
            overflow: 'hidden',
        },

        sidebarLinkHover: {
            backgroundColor: theme.sidebarHover,
        },

        sidebarLinkHoverLHN: {
            backgroundColor: theme.highlightBG,
        },

        sidebarLinkActive: {
            backgroundColor: theme.border,
            textDecorationLine: 'none',
        },

        sidebarLinkActiveLHN: {
            backgroundColor: theme.highlightBG,
            textDecorationLine: 'none',
        },

        sidebarLinkTextBold: {
            fontFamily: fontFamily.EXP_NEUE_BOLD,
            fontWeight: fontWeightBold,
            color: theme.heading,
        },

        sidebarLinkActiveText: {
            color: theme.textSupporting,
            fontSize: variables.fontSizeNormal,
            textDecorationLine: 'none',
            overflow: 'hidden',
        },

        optionItemAvatarNameWrapper: {
            minWidth: 0,
            flex: 1,
        },

        optionDisplayName: {
            fontFamily: fontFamily.EXP_NEUE,
            minHeight: variables.alternateTextHeight,
            lineHeight: variables.lineHeightXLarge,
            ...whiteSpace.noWrap,
        },

        optionDisplayNameCompact: {
            minWidth: 'auto',
            flexBasis: 'auto',
            flexGrow: 0,
            flexShrink: 1,
        },

        displayNameTooltipEllipsis: {
            position: 'absolute',
            opacity: 0,
            right: 0,
            bottom: 0,
        },

        optionAlternateText: {
            minHeight: variables.alternateTextHeight,
            lineHeight: variables.lineHeightXLarge,
        },

        optionAlternateTextCompact: {
            flexShrink: 1,
            flexGrow: 1,
            flexBasis: 'auto',
            ...optionAlternateTextPlatformStyles,
        },

        optionRow: {
            minHeight: variables.optionRowHeight,
            paddingTop: 12,
            paddingBottom: 12,
        },

        optionRowSelected: {
            backgroundColor: theme.activeComponentBG,
        },

        optionRowDisabled: {
            color: theme.textSupporting,
        },

        optionRowCompact: {
            height: variables.optionRowHeightCompact,
            paddingTop: 12,
            paddingBottom: 12,
        },

        optionsListSectionHeader: {
            marginTop: 8,
            marginBottom: 4,
        },

        overlayStyles: (current: OverlayStylesParams) =>
            ({
                ...positioning.pFixed,
                // We need to stretch the overlay to cover the sidebar and the translate animation distance.
                left: -2 * variables.sideBarWidth,
                top: 0,
                bottom: 0,
                right: 0,
                backgroundColor: theme.overlay,
                opacity: current.progress.interpolate({
                    inputRange: [0, 1],
                    outputRange: [0, variables.overlayOpacity],
                    extrapolate: 'clamp',
                }),
            } satisfies ViewStyle),

        appContent: {
            backgroundColor: theme.appBG,
            overflow: 'hidden',
        },

        appContentHeader: {
            height: variables.contentHeaderHeight,
            justifyContent: 'center',
            display: 'flex',
            paddingRight: 20,
        },

        appContentHeaderTitle: {
            alignItems: 'center',
            flexDirection: 'row',
        },

        LHNToggle: {
            alignItems: 'center',
            height: variables.contentHeaderHeight,
            justifyContent: 'center',
            paddingRight: 10,
            paddingLeft: 20,
        },

        LHNToggleIcon: {
            height: 15,
            width: 18,
        },

        chatContentScrollViewWithHeaderLoader: {
            paddingTop: CONST.CHAT_HEADER_LOADER_HEIGHT,
        },

        chatContentScrollView: {
            flexGrow: 1,
            justifyContent: 'flex-end',
            paddingBottom: 16,
        },

        // Chat Item
        chatItem: {
            display: 'flex',
            flexDirection: 'row',
            paddingTop: 8,
            paddingBottom: 8,
            paddingLeft: 20,
            paddingRight: 20,
        },

        chatItemRightGrouped: {
            flexGrow: 1,
            flexShrink: 1,
            flexBasis: 0,
            position: 'relative',
            marginLeft: variables.chatInputSpacing,
        },

        chatItemRight: {
            flexGrow: 1,
            flexShrink: 1,
            flexBasis: 0,
            position: 'relative',
        },

        chatItemMessageHeader: {
            alignItems: 'center',
            display: 'flex',
            flexDirection: 'row',
            flexWrap: 'nowrap',
        },

        chatItemMessageHeaderSender: {
            color: theme.heading,
            fontFamily: fontFamily.EXP_NEUE_BOLD,
            fontSize: variables.fontSizeNormal,
            fontWeight: fontWeightBold,
            lineHeight: variables.lineHeightXLarge,
            ...wordBreak.breakWord,
        },

        chatItemMessageHeaderTimestamp: {
            flexShrink: 0,
            color: theme.textSupporting,
            fontSize: variables.fontSizeSmall,
            paddingTop: 2,
        },

        chatItemMessage: {
            color: theme.text,
            fontSize: variables.fontSizeNormal,
            fontFamily: fontFamily.EXP_NEUE,
            lineHeight: variables.lineHeightXLarge,
            maxWidth: '100%',
            ...cursor.cursorAuto,
            ...whiteSpace.preWrap,
            ...wordBreak.breakWord,
        },

        renderHTMLTitle: {
            color: theme.text,
            fontSize: variables.fontSizeNormal,
            fontFamily: fontFamily.EXP_NEUE,
            lineHeight: variables.lineHeightXLarge,
            maxWidth: '100%',
            ...whiteSpace.preWrap,
            ...wordBreak.breakWord,
        },

        chatItemComposeWithFirstRow: {
            minHeight: 90,
        },

        chatItemFullComposeRow: {
            ...sizing.h100,
        },

        chatItemComposeBoxColor: {
            borderColor: theme.border,
        },

        chatItemComposeBoxFocusedColor: {
            borderColor: theme.borderFocus,
        },

        chatItemComposeBox: {
            backgroundColor: theme.componentBG,
            borderWidth: 1,
            borderRadius: variables.componentBorderRadiusRounded,
            minHeight: variables.componentSizeMedium,
        },

        chatItemFullComposeBox: {
            ...flex.flex1,
            ...sizing.h100,
        },

        chatFooter: {
            paddingLeft: 20,
            paddingRight: 20,
            display: 'flex',
            backgroundColor: theme.appBG,
        },

        chatFooterFullCompose: {
            flex: 1,
        },

        chatItemDraft: {
            display: 'flex',
            flexDirection: 'row',
            paddingTop: 8,
            paddingBottom: 8,
            paddingLeft: 20,
            paddingRight: 20,
        },

        chatItemReactionsDraftRight: {
            marginLeft: 52,
        },
        chatFooterAtTheTop: {
            flexGrow: 1,
            justifyContent: 'flex-start',
        },

        // Be extremely careful when editing the compose styles, as it is easy to introduce regressions.
        // Make sure you run the following tests against any changes: #12669
        textInputCompose: addOutlineWidth(
            theme,
            {
                backgroundColor: theme.componentBG,
                borderColor: theme.border,
                color: theme.text,
                fontFamily: fontFamily.EXP_NEUE,
                fontSize: variables.fontSizeNormal,
                borderWidth: 0,
                height: 'auto',
                lineHeight: variables.lineHeightXLarge,
                ...overflowXHidden,

                // On Android, multiline TextInput with height: 'auto' will show extra padding unless they are configured with
                // paddingVertical: 0, alignSelf: 'center', and verticalAlign: 'middle'

                paddingHorizontal: variables.avatarChatSpacing,
                paddingTop: 0,
                paddingBottom: 0,
                alignSelf: 'center',
                verticalAlign: 'middle',
            },
            theme,
            0,
        ),

        textInputFullCompose: {
            alignSelf: 'stretch',
            flex: 1,
            maxHeight: '100%',
            verticalAlign: 'top',
        },

        textInputCollapseCompose: {
            maxHeight: '100%',
            flex: 4,
        },

        // composer padding should not be modified unless thoroughly tested against the cases in this PR: #12669
        textInputComposeSpacing: {
            paddingVertical: 5,
            ...flex.flexRow,
            flex: 1,
        },

        textInputComposeBorder: {
            borderLeftWidth: 1,
            borderColor: theme.border,
        },

        chatItemSubmitButton: {
            alignSelf: 'flex-end',
            borderRadius: variables.componentBorderRadiusRounded,
            backgroundColor: theme.transparent,
            height: 40,
            padding: 10,
            margin: 3,
            justifyContent: 'center',
        },

        emojiPickerContainer: {
            backgroundColor: theme.componentBG,
        },

        emojiHeaderContainer: {
            backgroundColor: theme.componentBG,
            display: 'flex',
            height: CONST.EMOJI_PICKER_HEADER_HEIGHT,
            justifyContent: 'center',
            width: '100%',
        },

        emojiSkinToneTitle: {
            ...spacing.pv1,
            fontFamily: fontFamily.EXP_NEUE_BOLD,
            fontWeight: fontWeightBold,
            color: theme.heading,
            fontSize: variables.fontSizeSmall,
        },

        // Emoji Picker Styles
        emojiText: {
            textAlign: 'center',
            fontSize: variables.emojiSize,
            ...spacing.pv0,
            ...spacing.ph0,
            lineHeight: variables.emojiLineHeight,
        },

        emojiItem: {
            width: '12.5%',
            textAlign: 'center',
            borderRadius: 8,
            paddingTop: 2,
            paddingBottom: 2,
            height: CONST.EMOJI_PICKER_ITEM_HEIGHT,
            ...userSelect.userSelectNone,
        },

        emojiItemHighlighted: {
            transition: '0.2s ease',
            backgroundColor: theme.buttonDefaultBG,
        },

        emojiItemKeyboardHighlighted: {
            transition: '0.2s ease',
            borderWidth: 1,
            borderColor: theme.link,
            borderRadius: variables.buttonBorderRadius,
        },

        categoryShortcutButton: {
            flex: 1,
            borderRadius: 8,
            height: CONST.EMOJI_PICKER_ITEM_HEIGHT,
            alignItems: 'center',
            justifyContent: 'center',
        },

        chatItemEmojiButton: {
            alignSelf: 'flex-end',
            borderRadius: variables.buttonBorderRadius,
            height: 40,
            marginVertical: 3,
            paddingHorizontal: 10,
            justifyContent: 'center',
        },

        editChatItemEmojiWrapper: {
            marginRight: 3,
            alignSelf: 'flex-end',
        },

        hoveredButton: {
            backgroundColor: theme.buttonHoveredBG,
        },

        composerSizeButton: {
            alignSelf: 'center',
            height: 32,
            width: 32,
            padding: 6,
            margin: 3,
            borderRadius: variables.componentBorderRadiusRounded,
            backgroundColor: theme.transparent,
            justifyContent: 'center',
        },

        chatItemAttachmentPlaceholder: {
            backgroundColor: theme.sidebar,
            borderColor: theme.border,
            borderWidth: 1,
            borderRadius: variables.componentBorderRadiusNormal,
            height: 150,
            textAlign: 'center',
            verticalAlign: 'middle',
            width: 200,
        },

        sidebarVisible: {
            borderRightWidth: 1,
        },

        sidebarHidden: {
            width: 0,
            borderRightWidth: 0,
        },

        exampleCheckImage: {
            width: '100%',
            height: 80,
            borderColor: theme.border,
            borderWidth: 1,
            borderRadius: variables.componentBorderRadiusNormal,
        },

        singleAvatar: {
            height: 24,
            width: 24,
            backgroundColor: theme.icon,
            borderRadius: 24,
        },

        singleAvatarSmall: {
            height: 18,
            width: 18,
            backgroundColor: theme.icon,
            borderRadius: 18,
        },

        singleAvatarMedium: {
            height: 52,
            width: 52,
            backgroundColor: theme.icon,
            borderRadius: 52,
        },

        secondAvatar: {
            position: 'absolute',
            right: -18,
            bottom: -18,
            borderWidth: 3,
            borderRadius: 30,
            borderColor: 'transparent',
        },

        secondAvatarSmall: {
            position: 'absolute',
            right: -13,
            bottom: -13,
            borderWidth: 3,
            borderRadius: 18,
            borderColor: 'transparent',
        },

        secondAvatarMedium: {
            position: 'absolute',
            right: -36,
            bottom: -36,
            borderWidth: 3,
            borderRadius: 52,
            borderColor: 'transparent',
        },

        secondAvatarSubscript: {
            position: 'absolute',
            right: -6,
            bottom: -6,
        },

        secondAvatarSubscriptCompact: {
            position: 'absolute',
            bottom: -1,
            right: -1,
        },

        secondAvatarSubscriptSmallNormal: {
            position: 'absolute',
            bottom: 0,
            right: 0,
        },

        secondAvatarInline: {
            bottom: -3,
            right: -25,
            borderWidth: 3,
            borderRadius: 18,
            borderColor: theme.cardBorder,
            backgroundColor: theme.appBG,
        },

        avatarLarge: {
            width: variables.avatarSizeLarge,
            height: variables.avatarSizeLarge,
        },

        avatarXLarge: {
            width: variables.avatarSizeXLarge,
            height: variables.avatarSizeXLarge,
        },

        avatarInnerText: {
            color: theme.textLight,
            fontSize: variables.fontSizeSmall,
            lineHeight: undefined,
            marginLeft: -3,
            textAlign: 'center',
        },

        avatarInnerTextSmall: {
            color: theme.textLight,
            fontSize: variables.fontSizeExtraSmall,
            lineHeight: undefined,
            marginLeft: -2,
            textAlign: 'center',
        },

        emptyAvatar: {
            height: variables.avatarSizeNormal,
            width: variables.avatarSizeNormal,
        },

        emptyAvatarSmallNormal: {
            height: variables.avatarSizeSmallNormal,
            width: variables.avatarSizeSmallNormal,
        },

        emptyAvatarSmall: {
            height: variables.avatarSizeSmall,
            width: variables.avatarSizeSmall,
        },

        emptyAvatarSmaller: {
            height: variables.avatarSizeSmaller,
            width: variables.avatarSizeSmaller,
        },

        emptyAvatarMedium: {
            height: variables.avatarSizeMedium,
            width: variables.avatarSizeMedium,
        },

        emptyAvatarLarge: {
            height: variables.avatarSizeLarge,
            width: variables.avatarSizeLarge,
        },

        emptyAvatarMargin: {
            marginRight: variables.avatarChatSpacing,
        },

        emptyAvatarMarginChat: {
            marginRight: variables.avatarChatSpacing - 12,
        },

        emptyAvatarMarginSmall: {
            marginRight: variables.avatarChatSpacing - 4,
        },

        emptyAvatarMarginSmaller: {
            marginRight: variables.avatarChatSpacing - 4,
        },

        borderTop: {
            borderTopWidth: variables.borderTopWidth,
            borderColor: theme.border,
        },

        borderTopRounded: {
            borderTopWidth: 1,
            borderColor: theme.border,
            borderTopLeftRadius: variables.componentBorderRadiusNormal,
            borderTopRightRadius: variables.componentBorderRadiusNormal,
        },

        borderBottomRounded: {
            borderBottomWidth: 1,
            borderColor: theme.border,
            borderBottomLeftRadius: variables.componentBorderRadiusNormal,
            borderBottomRightRadius: variables.componentBorderRadiusNormal,
        },

        borderBottom: {
            borderBottomWidth: 1,
            borderColor: theme.border,
        },

        borderNone: {
            borderWidth: 0,
            borderBottomWidth: 0,
        },

        borderRight: {
            borderRightWidth: 1,
            borderColor: theme.border,
        },

        borderLeft: {
            borderLeftWidth: 1,
            borderColor: theme.border,
        },

        pointerEventsNone,

        pointerEventsAuto,

        pointerEventsBoxNone,

        headerBar: {
            overflow: 'hidden',
            justifyContent: 'center',
            display: 'flex',
            paddingLeft: 20,
            height: variables.contentHeaderHeight,
            width: '100%',
        },

        imageViewContainer: {
            width: '100%',
            height: '100%',
            alignItems: 'center',
            justifyContent: 'center',
        },

        imageModalPDF: {
            flex: 1,
            backgroundColor: theme.modalBackground,
        },

        PDFView: {
            // `display: grid` is not supported in native platforms!
            // It's being used on Web/Desktop only to vertically center short PDFs,
            // while preventing the overflow of the top of long PDF files.
            ...display.dGrid,
            width: '100%',
            height: '100%',
            justifyContent: 'center',
            overflow: 'hidden',
            alignItems: 'center',
        },

        PDFViewList: {
            overflowX: 'hidden',
            // There properties disable "focus" effect on list
            boxShadow: 'none',
            outline: 'none',
        },

        getPDFPasswordFormStyle: (isSmallScreenWidth: boolean) =>
            ({
                width: isSmallScreenWidth ? '100%' : 350,
                ...(isSmallScreenWidth && flex.flex1),
            } satisfies ViewStyle),

        centeredModalStyles: (isSmallScreenWidth: boolean, isFullScreenWhenSmall: boolean) =>
            ({
                borderWidth: isSmallScreenWidth && !isFullScreenWhenSmall ? 1 : 0,
                marginHorizontal: isSmallScreenWidth ? 0 : 20,
            } satisfies ViewStyle),

        imageModalImageCenterContainer: {
            alignItems: 'center',
            flex: 1,
            justifyContent: 'center',
            width: '100%',
        },

        defaultAttachmentView: {
            backgroundColor: theme.sidebar,
            borderRadius: variables.componentBorderRadiusNormal,
            borderWidth: 1,
            borderColor: theme.border,
            flexDirection: 'row',
            padding: 20,
            alignItems: 'center',
        },

        notFoundTextHeader: {
            ...headlineFont,
            color: theme.heading,
            fontSize: variables.fontSizeXLarge,
            lineHeight: variables.lineHeightXXLarge,
            marginTop: 20,
            marginBottom: 8,
            textAlign: 'center',
        },

        blockingViewContainer: {
            paddingBottom: variables.contentHeaderHeight,
        },

        defaultModalContainer: {
            backgroundColor: theme.componentBG,
            borderColor: theme.transparent,
        },

        reportActionContextMenuMiniButton: {
            ...spacing.p1,
            ...spacing.mv1,
            ...spacing.mh1,
            ...{borderRadius: variables.buttonBorderRadius},
        },

        reportActionSystemMessageContainer: {
            marginLeft: 42,
        },

        reportDetailsTitleContainer: {
            ...display.dFlex,
            ...flex.flexColumn,
            ...flex.alignItemsCenter,
            paddingHorizontal: 20,
            paddingBottom: 20,
        },

        reportDetailsRoomInfo: {
            ...flex.flex1,
            ...display.dFlex,
            ...flex.flexColumn,
            ...flex.alignItemsCenter,
        },

        reportSettingsVisibilityText: {
            textTransform: 'capitalize',
        },

        settingsPageBackground: {
            flexDirection: 'column',
            width: '100%',
            flexGrow: 1,
        },

        settingsPageBody: {
            width: '100%',
            justifyContent: 'space-around',
        },

        twoFactorAuthSection: {
            backgroundColor: theme.appBG,
            padding: 0,
        },

        twoFactorAuthCodesBox: ({isExtraSmallScreenWidth, isSmallScreenWidth}: TwoFactorAuthCodesBoxParams) => {
            let paddingHorizontal = spacing.ph9;

            if (isSmallScreenWidth) {
                paddingHorizontal = spacing.ph4;
            }

            if (isExtraSmallScreenWidth) {
                paddingHorizontal = spacing.ph2;
            }

            return {
                alignItems: 'center',
                justifyContent: 'center',
                backgroundColor: theme.highlightBG,
                paddingVertical: 28,
                borderRadius: 16,
                marginTop: 32,
                ...paddingHorizontal,
            } satisfies ViewStyle;
        },

        twoFactorLoadingContainer: {
            alignItems: 'center',
            justifyContent: 'center',
            height: 210,
        },

        twoFactorAuthCodesContainer: {
            alignItems: 'center',
            justifyContent: 'center',
            flexDirection: 'row',
            flexWrap: 'wrap',
            gap: 12,
        },

        twoFactorAuthCode: {
            fontFamily: fontFamily.MONOSPACE,
            width: 112,
            textAlign: 'center',
        },

        twoFactorAuthCodesButtonsContainer: {
            flexDirection: 'row',
            justifyContent: 'center',
            gap: 12,
            marginTop: 20,
            flexWrap: 'wrap',
        },

        twoFactorAuthCodesButton: {
            minWidth: 112,
        },

        twoFactorAuthCopyCodeButton: {
            minWidth: 110,
        },

        anonymousRoomFooter: (isSmallSizeLayout: boolean) =>
            ({
                flexDirection: isSmallSizeLayout ? 'column' : 'row',
                ...(!isSmallSizeLayout && {
                    alignItems: 'center',
                    justifyContent: 'space-between',
                }),
                padding: 20,
                backgroundColor: theme.cardBG,
                borderRadius: variables.componentBorderRadiusLarge,
                overflow: 'hidden',
            } satisfies ViewStyle & TextStyle),
        anonymousRoomFooterWordmarkAndLogoContainer: (isSmallSizeLayout: boolean) =>
            ({
                flexDirection: 'row',
                alignItems: 'center',
                ...(isSmallSizeLayout && {
                    justifyContent: 'space-between',
                    marginTop: 16,
                }),
            } satisfies ViewStyle),
        anonymousRoomFooterLogo: {
            width: 88,
            marginLeft: 0,
            height: 20,
        },
        anonymousRoomFooterLogoTaglineText: {
            fontFamily: fontFamily.EXP_NEUE,
            fontSize: variables.fontSizeMedium,
            color: theme.textLight,
        },
        signInButtonAvatar: {
            width: 80,
        },

        anonymousRoomFooterSignInButton: {
            width: 110,
        },

        roomHeaderAvatarSize: {
            height: variables.componentSizeLarge,
            width: variables.componentSizeLarge,
        },

        roomHeaderAvatar: {
            backgroundColor: theme.appBG,
            borderRadius: 100,
            borderColor: theme.componentBG,
            borderWidth: 4,
        },

        roomHeaderAvatarOverlay: {
            position: 'absolute',
            top: 0,
            right: 0,
            bottom: 0,
            left: 0,
            backgroundColor: theme.overlay,
            opacity: variables.overlayOpacity,
            borderRadius: 88,
        },

        rootNavigatorContainerStyles: (isSmallScreenWidth: boolean) => ({marginLeft: isSmallScreenWidth ? 0 : variables.sideBarWidth, flex: 1} satisfies ViewStyle),
        RHPNavigatorContainerNavigatorContainerStyles: (isSmallScreenWidth: boolean) => ({marginLeft: isSmallScreenWidth ? 0 : variables.sideBarWidth, flex: 1} satisfies ViewStyle),

        avatarInnerTextChat: {
            color: theme.textLight,
            fontSize: variables.fontSizeXLarge,
            fontFamily: fontFamily.EXP_NEW_KANSAS_MEDIUM,
            textAlign: 'center',
            fontWeight: 'normal',
            position: 'absolute',
            width: 88,
            left: -16,
        },

        pageWrapper: {
            width: '100%',
            alignItems: 'center',
            padding: 20,
        },

        avatarSectionWrapper: {
            width: '100%',
            alignItems: 'center',
            paddingHorizontal: 20,
            paddingBottom: 20,
        },

        avatarSectionWrapperSkeleton: {
            width: '100%',
            paddingHorizontal: 20,
            paddingBottom: 20,
        },

        selectCircle: {
            width: variables.componentSizeSmall,
            height: variables.componentSizeSmall,
            borderColor: theme.border,
            borderWidth: 1,
            borderRadius: variables.componentSizeSmall / 2,
            justifyContent: 'center',
            alignItems: 'center',
            backgroundColor: theme.componentBG,
            marginLeft: 8,
        },

        unreadIndicatorContainer: {
            position: 'absolute',
            top: -10,
            left: 0,
            width: '100%',
            height: 20,
            paddingHorizontal: 20,
            flexDirection: 'row',
            alignItems: 'center',
            zIndex: 1,
            ...cursor.cursorDefault,
        },

        unreadIndicatorLine: {
            height: 1,
            backgroundColor: theme.unreadIndicator,
            flexGrow: 1,
            marginRight: 8,
            opacity: 0.5,
        },

        threadDividerLine: {
            height: 1,
            backgroundColor: theme.border,
            flexGrow: 1,
            marginHorizontal: 20,
        },

        unreadIndicatorText: {
            color: theme.unreadIndicator,
            fontFamily: fontFamily.EXP_NEUE_BOLD,
            fontSize: variables.fontSizeSmall,
            fontWeight: fontWeightBold,
            textTransform: 'capitalize',
        },

        flipUpsideDown: {
            transform: `rotate(180deg)`,
        },

        navigationScreenCardStyle: {
            backgroundColor: theme.appBG,
            height: '100%',
        },

        invisible: {
            position: 'absolute',
            opacity: 0,
        },

        invisiblePopover: {
            position: 'absolute',
            opacity: 0,
            left: -9999,
        },

        containerWithSpaceBetween: {
            justifyContent: 'space-between',
            width: '100%',
            flex: 1,
        },

        detailsPageSectionContainer: {
            alignSelf: 'flex-start',
        },

        attachmentCarouselContainer: {
            height: '100%',
            width: '100%',
            display: 'flex',
            justifyContent: 'center',
            ...cursor.cursorUnset,
        },

        attachmentArrow: {
            zIndex: 23,
            position: 'absolute',
        },

        attachmentRevealButtonContainer: {
            flex: 1,
            alignItems: 'center',
            justifyContent: 'center',
            ...spacing.ph4,
        },

        arrowIcon: {
            height: 40,
            width: 40,
            alignItems: 'center',
            paddingHorizontal: 0,
            paddingTop: 0,
            paddingBottom: 0,
        },

        switchTrack: {
            width: 50,
            height: 28,
            justifyContent: 'center',
            borderRadius: 20,
            padding: 15,
            backgroundColor: theme.success,
        },

        switchInactive: {
            backgroundColor: theme.border,
        },

        switchThumb: {
            width: 22,
            height: 22,
            borderRadius: 11,
            position: 'absolute',
            left: 4,
            backgroundColor: theme.appBG,
        },

        switchThumbTransformation: (translateX: AnimatableNumericValue) =>
            ({
                transform: [{translateX}],
            } satisfies ViewStyle),

        radioButtonContainer: {
            backgroundColor: theme.componentBG,
            borderRadius: 10,
            height: 20,
            width: 20,
            borderColor: theme.border,
            borderWidth: 1,
            justifyContent: 'center',
            alignItems: 'center',
        },

        checkedContainer: {
            backgroundColor: theme.checkBox,
        },

        magicCodeInputContainer: {
            flexDirection: 'row',
            justifyContent: 'space-between',
            minHeight: variables.inputHeight,
        },

        magicCodeInput: {
            fontSize: variables.fontSizeXLarge,
            color: theme.heading,
            lineHeight: variables.inputHeight,
        },

        // Manually style transparent, in iOS Safari, an input in a container with its opacity set to
        // 0 (completely transparent) cannot handle user interaction, hence the Paste option is never shown
        inputTransparent: {
            color: 'transparent',
            // These properties are available in browser only
            ...(Browser.getBrowser()
                ? {
                      caretColor: 'transparent',
                      WebkitTextFillColor: 'transparent',
                      // After setting the input text color to transparent, it acquires the background-color.
                      // However, it is not possible to override the background-color directly as explained in this resource: https://developer.mozilla.org/en-US/docs/Web/CSS/:autofill
                      // Therefore, the transition effect needs to be delayed.
                      transitionDelay: '99999s',
                      transitionProperty: 'background-color',
                  }
                : {}),
        },

        iouAmountText: {
            ...headlineFont,
            fontSize: variables.iouAmountTextSize,
            color: theme.heading,
            lineHeight: variables.inputHeight,
        },

        iouAmountTextInput: addOutlineWidth(
            theme,
            {
                ...headlineFont,
                fontSize: variables.iouAmountTextSize,
                color: theme.heading,
                padding: 0,
                lineHeight: undefined,
            },
            theme,
            0,
        ),

        moneyRequestConfirmationAmount: {
            ...headlineFont,
            fontSize: variables.fontSizeh1,
        },

        moneyRequestMenuItem: {
            flexDirection: 'row',
            borderRadius: 0,
            justifyContent: 'space-between',
            width: '100%',
            paddingHorizontal: 20,
            paddingVertical: 12,
        },

        requestPreviewBox: {
            marginTop: 12,
            maxWidth: variables.reportPreviewMaxWidth,
        },

        moneyRequestPreviewBox: {
            backgroundColor: theme.cardBG,
            borderRadius: variables.componentBorderRadiusLarge,
            maxWidth: variables.reportPreviewMaxWidth,
            width: '100%',
        },

        moneyRequestPreviewBoxText: {
            padding: 16,
        },

        amountSplitPadding: {
            paddingTop: 2,
        },

        moneyRequestPreviewBoxLoading: {
            // When a new IOU request arrives it is very briefly in a loading state, so set the minimum height of the container to 94 to match the rendered height after loading.
            // Otherwise, the IOU request pay button will not be fully visible and the user will have to scroll up to reveal the entire IOU request container.
            // See https://github.com/Expensify/App/issues/10283.
            minHeight: 94,
            width: '100%',
        },

        moneyRequestPreviewBoxAvatar: {
            // This should "hide" the right border of the last avatar
            marginRight: -2,
            marginBottom: 0,
        },

        moneyRequestPreviewAmount: {
            ...headlineFont,
            ...whiteSpace.preWrap,
            color: theme.heading,
        },

        defaultCheckmarkWrapper: {
            marginLeft: 8,
            alignSelf: 'center',
        },

        codeWordWrapper: {
            ...codeStyles.codeWordWrapper,
        },

        codeWordStyle: {
            borderLeftWidth: 0,
            borderRightWidth: 0,
            borderTopLeftRadius: 0,
            borderBottomLeftRadius: 0,
            borderTopRightRadius: 0,
            borderBottomRightRadius: 0,
            paddingLeft: 0,
            paddingRight: 0,
            justifyContent: 'center',
            ...codeStyles.codeWordStyle,
        },

        codeFirstWordStyle: {
            borderLeftWidth: 1,
            borderTopLeftRadius: 4,
            borderBottomLeftRadius: 4,
            paddingLeft: 5,
        },

        codeLastWordStyle: {
            borderRightWidth: 1,
            borderTopRightRadius: 4,
            borderBottomRightRadius: 4,
            paddingRight: 5,
        },

        fullScreenLoading: {
            backgroundColor: theme.componentBG,
            opacity: 0.8,
            justifyContent: 'center',
            alignItems: 'center',
            zIndex: 10,
        },

        reimbursementAccountFullScreenLoading: {
            backgroundColor: theme.componentBG,
            opacity: 0.8,
            justifyContent: 'flex-start',
            alignItems: 'center',
            zIndex: 10,
        },

        hiddenElementOutsideOfWindow: {
            position: 'absolute',
            top: -10000,
            left: 0,
            opacity: 0,
        },

        growlNotificationWrapper: {
            zIndex: 2,
        },

        growlNotificationContainer: {
            flex: 1,
            justifyContent: 'flex-start',
            position: 'absolute',
            width: '100%',
            top: 20,
            ...spacing.pl5,
            ...spacing.pr5,
        },

        growlNotificationDesktopContainer: {
            maxWidth: variables.sideBarWidth,
            right: 0,
            ...positioning.pFixed,
        },

        growlNotificationTranslateY: (translateY: AnimatableNumericValue) =>
            ({
                transform: [{translateY}],
            } satisfies ViewStyle),

        makeSlideInTranslation: (translationType: Translation, fromValue: number) =>
            ({
                from: {
                    [translationType]: fromValue,
                },
                to: {
                    [translationType]: 0,
                },
            } satisfies CustomAnimation),

        growlNotificationBox: {
            backgroundColor: theme.inverse,
            borderRadius: variables.componentBorderRadiusNormal,
            alignItems: 'center',
            flexDirection: 'row',
            justifyContent: 'space-between',
            boxShadow: `${theme.shadow}`,
            ...spacing.p5,
        },

        growlNotificationText: {
            fontSize: variables.fontSizeNormal,
            fontFamily: fontFamily.EXP_NEUE,
            width: '90%',
            lineHeight: variables.fontSizeNormalHeight,
            color: theme.textReversed,
            ...spacing.ml4,
        },

        blockquote: {
            borderLeftColor: theme.border,
            borderLeftWidth: 4,
            paddingLeft: 12,
            marginVertical: 4,
        },

        noSelect: {
            boxShadow: 'none',
            outlineStyle: 'none',
        },

        cardStyleNavigator: {
            overflow: 'hidden',
            height: '100%',
        },

        smallEditIcon: {
            alignItems: 'center',
            backgroundColor: theme.buttonHoveredBG,
            borderColor: theme.textReversed,
            borderRadius: 14,
            borderWidth: 3,
            color: theme.textReversed,
            height: 28,
            width: 28,
            justifyContent: 'center',
        },

        smallAvatarEditIcon: {
            position: 'absolute',
            right: -4,
            bottom: -4,
        },

        autoGrowHeightMultilineInput: {
            maxHeight: 115,
        },

        peopleRow: {
            width: '100%',
            flexDirection: 'row',
            justifyContent: 'space-between',
            alignItems: 'center',
            ...spacing.ph5,
        },

        peopleRowBorderBottom: {
            borderColor: theme.border,
            borderBottomWidth: 1,
            ...spacing.pb2,
        },

        peopleBadge: {
            backgroundColor: theme.icon,
            ...spacing.ph3,
        },

        peopleBadgeText: {
            color: theme.textReversed,
            fontSize: variables.fontSizeSmall,
            lineHeight: variables.lineHeightNormal,
            ...whiteSpace.noWrap,
        },

        offlineFeedback: {
            deleted: {
                textDecorationLine: 'line-through',
                textDecorationStyle: 'solid',
            },
            pending: {
                opacity: 0.5,
            },
            error: {
                flexDirection: 'row',
                alignItems: 'center',
            },
            container: {
                ...spacing.pv2,
            },
            textContainer: {
                flexDirection: 'column',
                flex: 1,
            },
            text: {
                color: theme.textSupporting,
                verticalAlign: 'middle',
                fontSize: variables.fontSizeLabel,
            },
            errorDot: {
                marginRight: 12,
            },
        },

        dotIndicatorMessage: {
            display: 'flex',
            flexDirection: 'row',
            alignItems: 'center',
        },

        locationErrorLinkText: {
            textAlignVertical: 'center',
            fontSize: variables.fontSizeLabel,
        },

        sidebarPopover: {
            width: variables.sideBarWidth - 68,
        },

        shortTermsBorder: {
            borderWidth: 1,
            borderColor: theme.border,
        },

        shortTermsHorizontalRule: {
            borderBottomWidth: 1,
            borderColor: theme.border,
            ...spacing.mh3,
        },

        shortTermsLargeHorizontalRule: {
            borderWidth: 1,
            borderColor: theme.border,
            ...spacing.mh3,
        },

        shortTermsRow: {
            flexDirection: 'row',
            padding: 12,
        },

        termsCenterRight: {
            marginTop: 'auto',
            marginBottom: 'auto',
        },

        shortTermsBoldHeadingSection: {
            paddingRight: 12,
            paddingLeft: 12,
            marginTop: 12,
        },

        shortTermsHeadline: {
            ...headlineFont,
            ...whiteSpace.preWrap,
            color: theme.heading,
            fontSize: variables.fontSizeXXXLarge,
            lineHeight: variables.lineHeightXXXLarge,
        },

        longTermsRow: {
            flexDirection: 'row',
            marginTop: 20,
        },

        collapsibleSectionBorder: {
            borderBottomWidth: 2,
            borderBottomColor: theme.border,
        },

        communicationsLinkHeight: {
            height: variables.communicationsLinkHeight,
        },

        floatingMessageCounterWrapper: {
            position: 'absolute',
            left: '50%',
            top: 0,
            zIndex: 100,
            ...visibility.hidden,
        },

        floatingMessageCounterWrapperAndroid: {
            left: 0,
            width: '100%',
            alignItems: 'center',
            position: 'absolute',
            top: 0,
            zIndex: 100,
            ...visibility.hidden,
        },

        floatingMessageCounterSubWrapperAndroid: {
            left: '50%',
            width: 'auto',
        },

        floatingMessageCounter: {
            left: '-50%',
            ...visibility.visible,
        },

        floatingMessageCounterTransformation: (translateY: AnimatableNumericValue) =>
            ({
                transform: [{translateY}],
            } satisfies ViewStyle),

        confirmationAnimation: {
            height: 180,
            width: 180,
            marginBottom: 20,
        },

        googleSearchTextInputContainer: {
            flexDirection: 'column',
        },

        googleSearchSeparator: {
            height: 1,
            backgroundColor: theme.border,
        },

        googleSearchText: {
            color: theme.text,
            fontSize: variables.fontSizeNormal,
            lineHeight: variables.fontSizeNormalHeight,
            fontFamily: fontFamily.EXP_NEUE,
            flex: 1,
        },

        threeDotsPopoverOffset: (windowWidth: number) =>
            ({
                ...getPopOverVerticalOffset(60),
                horizontal: windowWidth - 60,
            } satisfies AnchorPosition),

        threeDotsPopoverOffsetNoCloseButton: (windowWidth: number) =>
            ({
                ...getPopOverVerticalOffset(60),
                horizontal: windowWidth - 10,
            } satisfies AnchorPosition),

        threeDotsPopoverOffsetAttachmentModal: (windowWidth: number) =>
            ({
                ...getPopOverVerticalOffset(80),
                horizontal: windowWidth - 140,
            } satisfies AnchorPosition),

        iPhoneXSafeArea: {
            backgroundColor: theme.inverse,
            flex: 1,
        },

        transferBalancePayment: {
            borderWidth: 1,
            borderRadius: variables.componentBorderRadiusNormal,
            borderColor: theme.border,
        },

        transferBalanceSelectedPayment: {
            borderColor: theme.iconSuccessFill,
        },

        transferBalanceBalance: {
            fontSize: 48,
        },

        imageCropContainer: {
            overflow: 'hidden',
            alignItems: 'center',
            justifyContent: 'center',
            backgroundColor: theme.imageCropBackgroundColor,
            ...cursor.cursorMove,
        },

        sliderKnobTooltipView: {
            height: variables.sliderKnobSize,
            width: variables.sliderKnobSize,
            borderRadius: variables.sliderKnobSize / 2,
        },

        sliderKnob: {
            backgroundColor: theme.success,
            position: 'absolute',
            height: variables.sliderKnobSize,
            width: variables.sliderKnobSize,
            borderRadius: variables.sliderKnobSize / 2,
            left: -(variables.sliderKnobSize / 2),
            ...cursor.cursorPointer,
        },

        sliderBar: {
            backgroundColor: theme.border,
            height: variables.sliderBarHeight,
            borderRadius: variables.sliderBarHeight / 2,
            alignSelf: 'stretch',
            justifyContent: 'center',
        },

        screenCenteredContainer: {
            flex: 1,
            justifyContent: 'center',
            marginBottom: 40,
            padding: 16,
        },

        inlineSystemMessage: {
            color: theme.textSupporting,
            fontSize: variables.fontSizeLabel,
            fontFamily: fontFamily.EXP_NEUE,
            marginLeft: 6,
        },

        fullScreen: {
            position: 'absolute',
            top: 0,
            left: 0,
            right: 0,
            bottom: 0,
        },

        invisibleOverlay: {
            backgroundColor: theme.transparent,
            zIndex: 1000,
        },

        reportDropOverlay: {
            backgroundColor: theme.dropUIBG,
            zIndex: 2,
        },

        receiptDropOverlay: {
            backgroundColor: theme.receiptDropUIBG,
            zIndex: 2,
        },

        receiptImageWrapper: (receiptImageTopPosition: number) =>
            ({
                position: 'absolute',
                top: receiptImageTopPosition,
            } satisfies ViewStyle),

        cardSection: {
            backgroundColor: theme.cardBG,
            borderRadius: variables.componentBorderRadiusCard,
            marginBottom: 20,
            marginHorizontal: 16,
            padding: 20,
            width: 'auto',
            textAlign: 'left',
        },

        cardSectionTitle: {
            lineHeight: variables.lineHeightXXLarge,
        },

        cardMenuItem: {
            paddingLeft: 8,
            paddingRight: 0,
            borderRadius: variables.buttonBorderRadius,
            height: variables.componentSizeLarge,
            alignItems: 'center',
        },

        transferBalance: {
            paddingLeft: 20,
            paddingRight: 20,
            borderRadius: 0,
            height: 64,
            alignItems: 'center',
        },

        paymentMethod: {
            paddingHorizontal: 20,
            height: variables.optionRowHeight,
        },

        archivedReportFooter: {
            borderRadius: variables.componentBorderRadius,
            ...wordBreak.breakWord,
        },

        deeplinkWrapperContainer: {
            padding: 20,
            flex: 1,
            alignItems: 'center',
            justifyContent: 'center',
            backgroundColor: theme.appBG,
        },

        deeplinkWrapperMessage: {
            flex: 1,
            alignItems: 'center',
            justifyContent: 'center',
        },

        deeplinkWrapperFooter: {
            paddingTop: 80,
            paddingBottom: 45,
        },

        emojiReactionBubble: {
            borderRadius: 28,
            alignItems: 'center',
            justifyContent: 'center',
            flexDirection: 'row',
            alignSelf: 'flex-start',
        },

        emojiReactionListHeader: {
            marginTop: 8,
            paddingBottom: 20,
            borderBottomColor: theme.border,
            borderBottomWidth: 1,
            marginHorizontal: 20,
        },
        emojiReactionListHeaderBubble: {
            paddingVertical: 2,
            paddingHorizontal: 8,
            borderRadius: 28,
            backgroundColor: theme.border,
            alignItems: 'center',
            justifyContent: 'center',
            flexDirection: 'row',
            alignSelf: 'flex-start',
            marginRight: 4,
        },

        reactionListHeaderText: {
            color: theme.textSupporting,
            marginLeft: 8,
            alignSelf: 'center',
        },

        miniQuickEmojiReactionText: {
            fontSize: 15,
            lineHeight: 20,
            verticalAlign: 'middle',
        },

        emojiReactionBubbleText: {
            verticalAlign: 'middle',
        },

        reactionCounterText: {
            fontSize: 13,
            marginLeft: 4,
            fontWeight: 'bold',
        },

        fontColorReactionLabel: {
            color: theme.tooltipSupportingText,
        },

        reactionEmojiTitle: {
            fontSize: variables.iconSizeLarge,
            lineHeight: variables.iconSizeXLarge,
        },

        textReactionSenders: {
            color: theme.tooltipPrimaryText,
            ...wordBreak.breakWord,
        },

        quickReactionsContainer: {
            gap: 12,
            flexDirection: 'row',
            paddingHorizontal: 25,
            paddingVertical: 12,
            justifyContent: 'space-between',
        },

        reactionListContainer: {
            maxHeight: variables.listItemHeightNormal * 5.75,
            ...spacing.pv2,
        },

        reactionListContainerFixedWidth: {
            maxWidth: variables.popoverWidth,
        },

        validateCodeDigits: {
            color: theme.text,
            fontFamily: fontFamily.EXP_NEUE,
            fontSize: variables.fontSizeXXLarge,
            letterSpacing: 4,
        },

        footerWrapper: {
            fontSize: variables.fontSizeNormal,
            paddingTop: 64,
            maxWidth: 1100, // Match footer across all Expensify platforms
        },

        footerColumnsContainer: {
            flex: 1,
            flexWrap: 'wrap',
            marginBottom: 40,
            marginHorizontal: -16,
        },

        footerTitle: {
            fontSize: variables.fontSizeLarge,
            color: theme.success,
            marginBottom: 16,
        },

        footerRow: {
            paddingVertical: 4,
            marginBottom: 8,
            color: theme.textLight,
            fontSize: variables.fontSizeMedium,
        },

        footerBottomLogo: {
            marginTop: 40,
            width: '100%',
        },

        datePickerRoot: {
            position: 'relative',
            zIndex: 99,
        },

        datePickerPopover: {
            backgroundColor: theme.appBG,
            width: '100%',
            alignSelf: 'center',
            zIndex: 100,
            marginTop: 8,
        },

        loginHeroHeader: {
            fontFamily: fontFamily.EXP_NEW_KANSAS_MEDIUM,
            color: theme.success,
            fontWeight: '500',
            textAlign: 'center',
        },

        newKansasLarge: {
            ...headlineFont,
            fontSize: variables.fontSizeXLarge,
            lineHeight: variables.lineHeightXXLarge,
        },

        eReceiptAmount: {
            ...headlineFont,
            fontSize: variables.fontSizeXXXLarge,
            color: colors.green400,
        },

        eReceiptAmountLarge: {
            ...headlineFont,
            fontSize: variables.fontSizeEReceiptLarge,
            textAlign: 'center',
        },

        eReceiptCurrency: {
            ...headlineFont,
            fontSize: variables.fontSizeXXLarge,
        },

        eReceiptMerchant: {
            fontFamily: fontFamily.EXP_NEUE,
            fontSize: variables.fontSizeXLarge,
            lineHeight: variables.lineHeightXXLarge,
            color: theme.text,
        },

        eReceiptWaypointTitle: {
            fontFamily: fontFamily.EXP_NEUE,
            fontSize: variables.fontSizeSmall,
            lineHeight: variables.lineHeightSmall,
            color: colors.green400,
        },

        eReceiptWaypointAddress: {
            fontFamily: fontFamily.MONOSPACE,
            fontSize: variables.fontSizeNormal,
            lineHeight: variables.lineHeightNormal,
            color: theme.textColorfulBackground,
        },

        eReceiptGuaranteed: {
            fontFamily: fontFamily.MONOSPACE,
            fontSize: variables.fontSizeSmall,
            lineHeight: variables.lineHeightSmall,
            color: theme.textColorfulBackground,
        },

        eReceiptBackground: {
            ...sizing.w100,
            borderRadius: 20,
            position: 'absolute',
            top: 0,
            left: 0,
            height: 540,
        },

        eReceiptPanel: {
            ...spacing.p5,
            ...spacing.pb8,
            ...spacing.m5,
            backgroundColor: colors.green800,
            borderRadius: 20,
            width: 335,
        },

        eReceiptBackgroundThumbnail: {
            ...sizing.w100,
            position: 'absolute',
            aspectRatio: 335 / 540,
            top: 0,
            minWidth: 217,
        },

        eReceiptContainer: {
            width: 335,
            minHeight: 540,
            borderRadius: 20,
            overflow: 'hidden',
        },

        loginHeroBody: {
            fontFamily: fontFamily.EXP_NEUE,
            fontSize: variables.fontSizeSignInHeroBody,
            color: theme.textLight,
            textAlign: 'center',
        },

        linkPreviewWrapper: {
            marginTop: 16,
            borderLeftWidth: 4,
            borderLeftColor: theme.border,
            paddingLeft: 12,
        },

        linkPreviewImage: {
            flex: 1,
            borderRadius: 8,
            marginTop: 8,
        },

        linkPreviewLogoImage: {
            height: 16,
            width: 16,
        },

        contextMenuItemPopoverMaxWidth: {
            maxWidth: 375,
        },

        formSpaceVertical: {
            height: 20,
            width: 1,
        },

        taskCheckbox: {
            height: 16,
            width: 16,
        },

        taskTitleMenuItem: {
            ...writingDirection.ltr,
            ...headlineFont,
            fontSize: variables.fontSizeXLarge,
            maxWidth: '100%',
            ...wordBreak.breakWord,
        },

        taskDescriptionMenuItem: {
            maxWidth: '100%',
            ...wordBreak.breakWord,
        },

        taskTitleDescription: {
            fontFamily: fontFamily.EXP_NEUE,
            fontSize: variables.fontSizeLabel,
            color: theme.textSupporting,
            lineHeight: variables.lineHeightNormal,
            ...spacing.mb1,
        },

        taskMenuItemCheckbox: {
            height: 27,
            ...spacing.mr3,
        },

        reportHorizontalRule: {
            borderColor: theme.border,
            ...spacing.mh5,
        },

        assigneeTextStyle: {
            fontFamily: fontFamily.EXP_NEUE_BOLD,
            fontWeight: fontWeightBold,
            minHeight: variables.avatarSizeSubscript,
        },

        taskRightIconContainer: {
            width: variables.componentSizeNormal,
            marginLeft: 'auto',
            ...spacing.mt1,
            ...pointerEventsAuto,
            ...display.dFlex,
            ...flex.alignItemsCenter,
        },

        shareCodePage: {
            paddingHorizontal: 38.5,
        },

        shareCodeContainer: {
            width: '100%',
            alignItems: 'center',
            paddingHorizontal: variables.qrShareHorizontalPadding,
            paddingVertical: 20,
            borderRadius: 20,
            overflow: 'hidden',
            borderColor: theme.borderFocus,
            borderWidth: 2,
            backgroundColor: theme.highlightBG,
        },

        splashScreenHider: {
            backgroundColor: theme.splashBG,
            alignItems: 'center',
            justifyContent: 'center',
        },

        headerEnvBadge: {
            marginLeft: 0,
            marginBottom: 2,
            height: 12,
            paddingLeft: 4,
            paddingRight: 4,
            alignItems: 'center',
        },

        headerEnvBadgeText: {
            fontSize: 7,
            fontWeight: fontWeightBold,
            lineHeight: undefined,
        },

        expensifyQrLogo: {
            alignSelf: 'stretch',
            height: 27,
            marginBottom: 20,
        },

        qrShareTitle: {
            marginTop: 15,
            textAlign: 'center',
        },

        loginButtonRow: {
            width: '100%',
            gap: 12,
            ...flex.flexRow,
            ...flex.justifyContentCenter,
        },

        loginButtonRowSmallScreen: {
            width: '100%',
            gap: 12,
            ...flex.flexRow,
            ...flex.justifyContentCenter,
            marginBottom: 10,
        },

        desktopSignInButtonContainer: {
            width: 40,
            height: 40,
        },

        signInIconButton: {
            paddingVertical: 2,
        },

        googleButtonContainer: {
            colorScheme: 'light',
            width: 40,
            height: 40,
            alignItems: 'center',
            overflow: 'hidden',
        },

        googlePillButtonContainer: {
            colorScheme: 'light',
            height: 40,
            width: 300,
            overflow: 'hidden',
        },

        thirdPartyLoadingContainer: {
            alignItems: 'center',
            justifyContent: 'center',
            height: 450,
        },

        tabSelectorButton: {
            height: variables.tabSelectorButtonHeight,
            padding: variables.tabSelectorButtonPadding,
            flexDirection: 'row',
            alignItems: 'center',
            justifyContent: 'center',
            borderRadius: variables.buttonBorderRadius,
        },

        tabSelector: {
            flexDirection: 'row',
            paddingHorizontal: 20,
            paddingBottom: 12,
        },

        tabText: (isSelected: boolean) =>
            ({
                marginLeft: 8,
                fontFamily: isSelected ? fontFamily.EXP_NEUE_BOLD : fontFamily.EXP_NEUE,
                fontWeight: isSelected ? fontWeightBold : '400',
                color: isSelected ? theme.textLight : theme.textSupporting,
            } satisfies TextStyle),

        tabBackground: (hovered: boolean, isFocused: boolean, background: string) => ({
            backgroundColor: hovered && !isFocused ? theme.highlightBG : background,
        }),

        tabOpacity: (hovered: boolean, isFocused: boolean, activeOpacityValue: number, inactiveOpacityValue: number) => ({
            opacity: hovered && !isFocused ? inactiveOpacityValue : activeOpacityValue,
        }),

        overscrollSpacer: (backgroundColor: string, height: number) =>
            ({
                backgroundColor,
                height,
                width: '100%',
                position: 'absolute',
                top: -height,
                left: 0,
                right: 0,
            } satisfies ViewStyle),

        dualColorOverscrollSpacer: {
            position: 'absolute',
            top: 0,
            left: 0,
            width: '100%',
            height: '100%',
            zIndex: -1,
        },

        willChangeTransform: {
            willChange: 'transform',
        },

        dropDownButtonCartIconContainerPadding: {
            paddingRight: 0,
            paddingLeft: 0,
        },

        dropDownButtonArrowContain: {
            marginLeft: 12,
            marginRight: 14,
        },

        dropDownButtonCartIconView: {
            borderTopRightRadius: variables.buttonBorderRadius,
            borderBottomRightRadius: variables.buttonBorderRadius,
            ...flex.flexRow,
            ...flex.alignItemsCenter,
        },

        emojiPickerButtonDropdown: {
            justifyContent: 'center',
            backgroundColor: theme.activeComponentBG,
            width: 86,
            height: 52,
            borderRadius: 26,
            alignItems: 'center',
            paddingLeft: 10,
            paddingRight: 4,
            marginBottom: 32,
            alignSelf: 'flex-start',
            ...userSelect.userSelectNone,
        },

        emojiPickerButtonDropdownIcon: {
            fontSize: 30,
        },

        moneyRequestImage: {
            height: 200,
            borderRadius: 16,
            margin: 20,
        },

        reportPreviewBox: {
            backgroundColor: theme.cardBG,
            borderRadius: variables.componentBorderRadiusLarge,
            maxWidth: variables.reportPreviewMaxWidth,
            width: '100%',
        },

        reportPreviewBoxHoverBorder: {
            borderColor: theme.border,
            backgroundColor: theme.border,
        },

        reportContainerBorderRadius: {
            borderRadius: variables.componentBorderRadiusLarge,
        },

        reportPreviewBoxBody: {
            padding: 16,
        },

        reportActionItemImages: {
            flexDirection: 'row',
            margin: 4,
            borderTopLeftRadius: variables.componentBorderRadiusLarge,
            borderTopRightRadius: variables.componentBorderRadiusLarge,
            overflow: 'hidden',
            height: variables.reportActionImagesSingleImageHeight,
        },

        reportActionItemImage: {
            flex: 1,
            width: '100%',
            height: '100%',
            display: 'flex',
            justifyContent: 'center',
            alignItems: 'center',
        },

        reportActionItemImageBorder: {
            borderRightWidth: 4,
            borderColor: theme.cardBG,
        },

        reportActionItemImagesMoreContainer: {
            position: 'absolute',
            bottom: 0,
            right: 0,
            display: 'flex',
        },

        reportActionItemImagesMore: {
            borderTopLeftRadius: 12,
            backgroundColor: theme.border,
            width: 40,
            height: 40,
        },

        reportActionItemImagesMoreHovered: {
            backgroundColor: theme.cardBG,
        },

        reportActionItemImagesMoreText: {
            position: 'absolute',
            marginLeft: 20,
            marginTop: 16,
            color: theme.textSupporting,
        },

        reportActionItemImagesMoreCornerTriangle: {
            position: 'absolute',
        },

        assignedCardsIconContainer: {
            height: variables.bankCardHeight,
            width: variables.bankCardWidth,
            borderRadius: 4,
            overflow: 'hidden',
            alignSelf: 'center',
        },

        bankIconContainer: {
            height: variables.bankCardWidth,
            width: variables.bankCardWidth,
            borderRadius: 8,
            overflow: 'hidden',
            alignSelf: 'center',
        },

        moneyRequestHeaderStatusBarBadge: {
            paddingHorizontal: 8,
            borderRadius: variables.componentBorderRadiusSmall,
            height: variables.inputHeightSmall,
            display: 'flex',
            justifyContent: 'center',
            alignItems: 'center',
            backgroundColor: theme.border,
            marginRight: 12,
        },

        staticHeaderImage: {
            minHeight: 240,
        },

        emojiPickerButtonDropdownContainer: {
            flexDirection: 'row',
            alignItems: 'center',
        },

        rotate90: {
            transform: 'rotate(90deg)',
        },

        emojiStatusLHN: {
            fontSize: 22,
        },
        sidebarStatusAvatarContainer: {
            height: 44,
            width: 84,
            backgroundColor: theme.componentBG,
            flexDirection: 'row',
            alignItems: 'center',
            justifyContent: 'space-between',
            borderRadius: 42,
            paddingHorizontal: 2,
            marginVertical: -2,
            marginRight: -2,
        },
        sidebarStatusAvatar: {
            flex: 1,
            alignItems: 'center',
            justifyContent: 'center',
        },

        moneyRequestViewImage: {
            ...spacing.mh5,
            ...spacing.mv3,
            overflow: 'hidden',
            borderWidth: 2,
            borderColor: theme.cardBG,
            borderRadius: variables.componentBorderRadiusLarge,
            height: 200,
            maxWidth: 400,
        },

        moneyRequestAttachReceipt: {
            backgroundColor: theme.appBG,
            borderColor: theme.textSupporting,
        },

        mapViewContainer: {
            ...flex.flex1,
            minHeight: 300,
            maxHeight: 500,
        },

        mapView: {
            ...flex.flex1,
            overflow: 'hidden',
            backgroundColor: theme.highlightBG,
        },

        mapEditView: {
            borderRadius: variables.componentBorderRadiusXLarge,
            borderWidth: variables.componentBorderWidth,
            borderColor: theme.appBG,
        },

        mapViewOverlay: {
            flex: 1,
            position: 'absolute',
            left: 0,
            top: 0,
            borderRadius: variables.componentBorderRadiusLarge,
            overflow: 'hidden',
            backgroundColor: theme.highlightBG,
            ...sizing.w100,
            ...sizing.h100,
        },

        confirmationListMapItem: {
            ...spacing.mv2,
            ...spacing.mh5,
            height: 200,
        },

        mapDirection: {
            lineColor: theme.success,
            lineWidth: 7,
        },

        mapDirectionLayer: {
            layout: {'line-join': 'round', 'line-cap': 'round'},
            paint: {'line-color': theme.success, 'line-width': 7},
        },

        mapPendingView: {
            backgroundColor: theme.highlightBG,
            ...flex.flex1,
            borderRadius: variables.componentBorderRadiusLarge,
        },
        userReportStatusEmoji: {
            flexShrink: 0,
            fontSize: variables.fontSizeNormal,
            marginRight: 4,
        },
        draggableTopBar: {
            height: 30,
            width: '100%',
        },

        chatBottomLoader: {
            position: 'absolute',
            top: 0,
            bottom: 0,
            left: 0,
            right: 0,
            height: CONST.CHAT_HEADER_LOADER_HEIGHT,
        },

        videoContainer: {
            ...flex.flex1,
            ...flex.alignItemsCenter,
            ...flex.justifyContentCenter,
            ...objectFit.oFCover,
        },

        singleOptionSelectorRow: {
            ...flex.flexRow,
            ...flex.alignItemsCenter,
            gap: 12,
            marginBottom: 16,
        },

        walletCard: {
            borderRadius: variables.componentBorderRadiusLarge,
            position: 'relative',
            alignSelf: 'center',
            overflow: 'hidden',
        },

        walletCardMenuItem: {
            fontFamily: fontFamily.EXP_NEUE_BOLD,
            fontWeight: fontWeightBold,
            color: theme.text,
            fontSize: variables.fontSizeNormal,
            lineHeight: variables.lineHeightXLarge,
        },

        walletCardHolder: {
            position: 'absolute',
            left: 16,
            bottom: 16,
            width: variables.cardNameWidth,
            color: theme.text,
            fontSize: variables.fontSizeSmall,
            lineHeight: variables.lineHeightLarge,
        },

        walletBalance: {
            lineHeight: undefined,
            fontSize: 45,
            paddingTop: 0,
            paddingBottom: 0,
        },

        walletDangerSection: {
            backgroundColor: theme.dangerSection,
            color: theme.dangerSection,
            borderRadius: variables.componentBorderRadiusCard,
            width: 'auto',
            marginHorizontal: 20,
            marginBottom: 6,
        },

        walletDangerSectionTitle: {
            fontSize: variables.fontSizeNormal,
            fontFamily: fontFamily.EXP_NEUE_BOLD,
            fontWeight: fontWeightBold,
            lineHeight: variables.lineHeightXLarge,
        },

        walletDangerSectionText: {
            fontSize: variables.fontSizeLabel,
            lineHeight: variables.lineHeightNormal,
        },

        walletLockedMessage: {
            color: theme.text,
            fontSize: variables.fontSizeNormal,
            lineHeight: variables.lineHeightXLarge,
        },

        aspectRatioLottie: (animation: DotLottieAnimation) => ({aspectRatio: animation.w / animation.h, width: '100%'}),

        receiptDropHeaderGap: {
            backgroundColor: theme.receiptDropUIBG,
        },

        checkboxWithLabelCheckboxStyle: {
            marginLeft: -2,
        },

        singleOptionSelectorCircle: {
            borderColor: theme.icon,
        },

        colorSchemeStyle: (colorScheme: ColorScheme) => ({colorScheme}),
    } satisfies Styles);

type ThemeStyles = ReturnType<typeof styles>;

const stylesGenerator = styles;
const defaultStyles = styles(defaultTheme);

<<<<<<< HEAD
type ThemeStyles = ReturnType<typeof styles>;

export default defaultStyles;
export {stylesGenerator, type Styles, type ThemeStyles};
=======
export default defaultStyles;
export {stylesGenerator, type Styles, type ThemeStyles, type StatusBarStyle, type ColorScheme};
>>>>>>> 53f2f9fa
<|MERGE_RESOLUTION|>--- conflicted
+++ resolved
@@ -1016,11 +1016,7 @@
             flexDirection: 'row',
         },
 
-<<<<<<< HEAD
         textInputDesktop: addOutlineWidth(theme, {}, 0),
-=======
-        textInputDesktop: addOutlineWidth({}, theme, 0),
->>>>>>> 53f2f9fa
 
         textInputIconContainer: {
             paddingHorizontal: 11,
@@ -1137,11 +1133,7 @@
             color: theme.icon,
         },
 
-<<<<<<< HEAD
         noOutline: addOutlineWidth(theme, {}, 0),
-=======
-        noOutline: addOutlineWidth({}, theme, 0),
->>>>>>> 53f2f9fa
 
         textLabelSupporting: {
             fontFamily: fontFamily.EXP_NEUE,
@@ -1808,7 +1800,6 @@
                 alignSelf: 'center',
                 verticalAlign: 'middle',
             },
-            theme,
             0,
         ),
 
@@ -2636,7 +2627,6 @@
                 padding: 0,
                 lineHeight: undefined,
             },
-            theme,
             0,
         ),
 
@@ -4008,12 +3998,5 @@
 const stylesGenerator = styles;
 const defaultStyles = styles(defaultTheme);
 
-<<<<<<< HEAD
-type ThemeStyles = ReturnType<typeof styles>;
-
 export default defaultStyles;
-export {stylesGenerator, type Styles, type ThemeStyles};
-=======
-export default defaultStyles;
-export {stylesGenerator, type Styles, type ThemeStyles, type StatusBarStyle, type ColorScheme};
->>>>>>> 53f2f9fa
+export {stylesGenerator, type Styles, type ThemeStyles, type StatusBarStyle, type ColorScheme};