--- conflicted
+++ resolved
@@ -8,17 +8,16 @@
         height: '100%',
     },
 
-<<<<<<< HEAD
     w20: {
         width: '20%',
-=======
+    },
+  
     mnh100: {
         minHeight: '100%',
     },
 
     w100: {
         width: '100%',
->>>>>>> f3628fb7
     },
 
     w50: {
