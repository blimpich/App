/**
 * Spacing utility styles with Bootstrap inspired naming.
 * All styles should be incremented by units of 4.
 *
 * https://getbootstrap.com/docs/5.0/utilities/spacing
 */
export default {
    m0: {
        margin: 0,
    },

    m2: {
        margin: 8,
    },

    m4: {
        margin: 16,
    },

    m5: {
        margin: 20,
    },

    mh1: {
        marginHorizontal: 4,
    },

<<<<<<< HEAD
    mh2: {
        marginHorizontal: 8,
=======
    mh3: {
        marginHorizontal: 12,
>>>>>>> 2a16ee53
    },

    mh5: {
        marginHorizontal: 20,
    },

    mv1: {
        marginVertical: 4,
    },

    mv2: {
        marginVertical: 8,
    },

    mv3: {
        marginVertical: 12,
    },

    mv4: {
        marginVertical: 16,
    },

    mv5: {
        marginVertical: 20,
    },

    mr0: {
        marginRight: 0,
    },

    mr1: {
        marginRight: 4,
    },

    mr2: {
        marginRight: 8,
    },

    mr3: {
        marginRight: 12,
    },

    mr4: {
        marginRight: 16,
    },

    mr5: {
        marginRight: 20,
    },

    mrn5: {
        marginRight: -20,
    },

    ml1: {
        marginLeft: 4,
    },

    ml2: {
        marginLeft: 8,
    },

    ml3: {
        marginLeft: 12,
    },

    ml4: {
        marginLeft: 16,
    },

    ml5: {
        marginLeft: 20,
    },

    mln5: {
        marginLeft: -20,
    },

    mt1: {
        marginTop: 4,
    },

    mt2: {
        marginTop: 8,
    },

    mt3: {
        marginTop: 12,
    },

    mt4: {
        marginTop: 16,
    },

    mt5: {
        marginTop: 20,
    },

    mt6: {
        marginTop: 24,
    },

    mb0: {
        marginBottom: 0,
    },

    mb1: {
        marginBottom: 4,
    },

    mb2: {
        marginBottom: 8,
    },

    mb3: {
        marginBottom: 12,
    },

    mb4: {
        marginBottom: 16,
    },

    mb5: {
        marginBottom: 20,
    },

    mb6: {
        marginBottom: 24,
    },

    mb8: {
        marginBottom: 32,
    },

    mbn1: {
        marginBottom: -4,
    },

    p0: {
        padding: 0,
    },

    p1: {
        padding: 4,
    },

    p2: {
        padding: 8,
    },

    p3: {
        padding: 12,
    },

    p4: {
        padding: 16,
    },

    p5: {
        padding: 20,
    },
    p10: {
        padding: 40,
    },
    p20: {
        padding: 80,
    },

    pv0: {
        paddingTop: 0,
        paddingBottom: 0,
    },

    pv1: {
        paddingVertical: 4,
    },

    pv2: {
        paddingVertical: 8,
    },

    pv3: {
        paddingVertical: 12,
    },

    pv4: {
        paddingVertical: 16,
    },

    pv5: {
        paddingVertical: 20,
    },

    ph0: {
        paddingHorizontal: 0,
    },

    ph1: {
        paddingHorizontal: 4,
    },

    ph2: {
        paddingHorizontal: 8,
    },

    ph3: {
        paddingHorizontal: 12,
    },

    ph4: {
        paddingHorizontal: 16,
    },

    ph5: {
        paddingHorizontal: 20,
    },

    ph6: {
        paddingHorizontal: 24,
    },

    pr1: {
        paddingRight: 4,
    },

    pr2: {
        paddingRight: 8,
    },

    pr4: {
        paddingRight: 16,
    },

    pr5: {
        paddingRight: 20,
    },

    pr9: {
        paddingRight: 32,
    },

    pr15: {
        paddingRight: 60,
    },

    pl5: {
        paddingLeft: 20,
    },

    pt0: {
        paddingTop: 0,
    },

    pt2: {
        paddingTop: 8,
    },

    pt3: {
        paddingTop: 12,
    },

    pt4: {
        paddingTop: 16,
    },

    pb1: {
        paddingBottom: 4,
    },

    pb2: {
        paddingBottom: 8,
    },

    pb3: {
        paddingBottom: 12,
    },

    pb4: {
        paddingBottom: 16,
    },

    pb5: {
        paddingBottom: 20,
    },

    pb10Percentage: {
        paddingBottom: '10%',
    },
};<|MERGE_RESOLUTION|>--- conflicted
+++ resolved
@@ -25,13 +25,12 @@
         marginHorizontal: 4,
     },
 
-<<<<<<< HEAD
     mh2: {
         marginHorizontal: 8,
-=======
+    },
+
     mh3: {
         marginHorizontal: 12,
->>>>>>> 2a16ee53
     },
 
     mh5: {
