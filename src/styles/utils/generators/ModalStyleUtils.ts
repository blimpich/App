import type {ViewStyle} from 'react-native';
import type {ModalProps} from 'react-native-modal';
import {isMobileSafari} from '@libs/Browser';
import type {ThemeStyles} from '@styles/index';
import variables from '@styles/variables';
import CONST from '@src/CONST';
import type ModalType from '@src/types/utils/ModalType';
import type StyleUtilGenerator from './types';

function getCenteredModalStyles(styles: ThemeStyles, windowWidth: number, isSmallScreenWidth: boolean, isFullScreenWhenSmall = false): ViewStyle {
    const modalStyles = styles.centeredModalStyles(isSmallScreenWidth, isFullScreenWhenSmall);

    return {
        borderWidth: modalStyles.borderWidth,
        width: isSmallScreenWidth ? '100%' : windowWidth - modalStyles.marginHorizontal * 2,
    };
}

type WindowDimensions = {
    windowWidth: number;
    windowHeight: number;
    isSmallScreenWidth: boolean;
};

type GetModalStyles = {
    modalStyle: ViewStyle;
    modalContainerStyle: ViewStyle;
    swipeDirection: ModalProps['swipeDirection'];
    animationIn: ModalProps['animationIn'];
    animationOut: ModalProps['animationOut'];
    hideBackdrop: boolean;
    shouldAddTopSafeAreaMargin: boolean;
    shouldAddBottomSafeAreaMargin: boolean;
    shouldAddBottomSafeAreaPadding: boolean;
    shouldAddTopSafeAreaPadding: boolean;
};

type GetModalStylesStyleUtil = {
    getModalStyles: (
        type: ModalType | undefined,
        windowDimensions: WindowDimensions,
        popoverAnchorPosition?: ViewStyle,
        innerContainerStyle?: ViewStyle,
        outerStyle?: ViewStyle,
        shouldUseModalPaddingStyle?: boolean,
<<<<<<< HEAD
        safeAreaOptions?: {
            shouldDisableBottomSafeAreaPadding?: boolean;
            modalOverlapsWithTopSafeArea?: boolean;
        },
=======
        shouldUseReanimatedModal?: boolean,
>>>>>>> 1d14859a
    ) => GetModalStyles;
};

const createModalStyleUtils: StyleUtilGenerator<GetModalStylesStyleUtil> = ({theme, styles}) => ({
    getModalStyles: (
        type,
        windowDimensions,
        popoverAnchorPosition = {},
        innerContainerStyle = {},
        outerStyle = {},
        shouldUseModalPaddingStyle = true,
<<<<<<< HEAD
        safeAreaOptions = {modalOverlapsWithTopSafeArea: false, shouldDisableBottomSafeAreaPadding: false},
=======
        shouldUseReanimatedModal = false,
>>>>>>> 1d14859a
    ): GetModalStyles => {
        const {windowWidth, isSmallScreenWidth} = windowDimensions;

        let modalStyle: GetModalStyles['modalStyle'] = {
            margin: 0,
            ...outerStyle,
        };

        let modalContainerStyle: GetModalStyles['modalContainerStyle'];
        let swipeDirection: GetModalStyles['swipeDirection'];
        let animationIn: GetModalStyles['animationIn'];
        let animationOut: GetModalStyles['animationOut'];
        let hideBackdrop = false;
        let shouldAddBottomSafeAreaMargin = false;
        let shouldAddTopSafeAreaMargin = false;
        let shouldAddBottomSafeAreaPadding = false;
        let shouldAddTopSafeAreaPadding = false;

        switch (type) {
            case CONST.MODAL.MODAL_TYPE.FULLSCREEN:
                modalStyle = {...modalStyle, height: '100%'};
                modalContainerStyle = {};
                swipeDirection = 'down';
                animationIn = 'slideInUp';
                animationOut = 'slideOutDown';
                break;
            case CONST.MODAL.MODAL_TYPE.CONFIRM:
                // A confirm modal is one that has a visible backdrop
                // and can be dismissed by clicking outside of the modal.
                modalStyle = {
                    ...modalStyle,
                    ...{
                        alignItems: 'center',
                    },
                };
                modalContainerStyle = {
                    boxShadow: theme.shadow,
                    borderRadius: variables.componentBorderRadiusLarge,
                    overflow: 'hidden',
                    width: variables.sideBarWidth,
                };

                // setting this to undefined we effectively disable the
                // ability to swipe our modal
                swipeDirection = undefined;
                animationIn = 'fadeIn';
                animationOut = 'fadeOut';
                break;
            case CONST.MODAL.MODAL_TYPE.CENTERED:
                // A centered modal is one that has a visible backdrop
                // and can be dismissed by clicking outside of the modal.
                // This modal should take up the entire visible area when
                // viewed on a smaller device (e.g. mobile or mobile web).
                modalStyle = {
                    ...modalStyle,
                    ...{
                        alignItems: 'center',
                    },
                };
                modalContainerStyle = {
                    boxShadow: theme.shadow,
                    flex: 1,
                    marginTop: isSmallScreenWidth ? 0 : 20,
                    marginBottom: isSmallScreenWidth ? 0 : 20,
                    borderRadius: isSmallScreenWidth ? 0 : variables.componentBorderRadiusLarge,
                    overflow: 'hidden',
                    ...getCenteredModalStyles(styles, windowWidth, isSmallScreenWidth),
                };

                // Allow this modal to be dismissed with a swipe down or swipe right
                swipeDirection = ['down', 'right'];
                animationIn = isSmallScreenWidth ? 'slideInRight' : 'fadeIn';
                animationOut = isSmallScreenWidth ? 'slideOutRight' : 'fadeOut';
                shouldAddTopSafeAreaMargin = !isSmallScreenWidth;
                shouldAddBottomSafeAreaMargin = !isSmallScreenWidth;
                shouldAddTopSafeAreaPadding = isSmallScreenWidth;
                shouldAddBottomSafeAreaPadding = false;
                break;
            case CONST.MODAL.MODAL_TYPE.CENTERED_SWIPEABLE_TO_RIGHT:
                // A centered modal is one that has a visible backdrop
                // and can be dismissed by clicking outside of the modal.
                // This modal should take up the entire visible area when
                // viewed on a smaller device (e.g. mobile or mobile web).
                modalStyle = {
                    ...modalStyle,
                    ...{
                        alignItems: 'center',
                    },
                };
                modalContainerStyle = {
                    boxShadow: theme.shadow,
                    flex: 1,
                    marginTop: isSmallScreenWidth ? 0 : 20,
                    marginBottom: isSmallScreenWidth ? 0 : 20,
                    borderRadius: isSmallScreenWidth ? 0 : variables.componentBorderRadiusLarge,
                    overflow: 'hidden',
                    ...getCenteredModalStyles(styles, windowWidth, isSmallScreenWidth),
                };

                // Allow this modal to be dismissed with a swipe to the right, required when we want to have a list in centered modal
                swipeDirection = ['right'];
                animationIn = isSmallScreenWidth ? 'slideInRight' : 'fadeIn';
                animationOut = isSmallScreenWidth ? 'slideOutRight' : 'fadeOut';
                shouldAddTopSafeAreaMargin = !isSmallScreenWidth;
                shouldAddBottomSafeAreaMargin = !isSmallScreenWidth;
                shouldAddTopSafeAreaPadding = isSmallScreenWidth;
                shouldAddBottomSafeAreaPadding = false;
                break;
            case CONST.MODAL.MODAL_TYPE.CENTERED_UNSWIPEABLE:
                // A centered modal that cannot be dismissed with a swipe.
                modalStyle = {
                    ...modalStyle,
                    ...{
                        alignItems: 'center',
                        justifyContent: 'center',
                    },
                };
                modalContainerStyle = {
                    boxShadow: theme.shadow,
                    flex: 1,
                    marginTop: isSmallScreenWidth ? 0 : 20,
                    marginBottom: isSmallScreenWidth ? 0 : 20,
                    borderRadius: isSmallScreenWidth ? 0 : variables.componentBorderRadiusLarge,
                    overflow: 'hidden',
                    ...getCenteredModalStyles(styles, windowWidth, isSmallScreenWidth, true),
                };
                swipeDirection = undefined;
                animationIn = isSmallScreenWidth ? 'slideInRight' : 'fadeIn';
                animationOut = isSmallScreenWidth ? 'slideOutRight' : 'fadeOut';
                shouldAddTopSafeAreaMargin = !isSmallScreenWidth;
                shouldAddBottomSafeAreaMargin = !isSmallScreenWidth;
                shouldAddTopSafeAreaPadding = isSmallScreenWidth;
                shouldAddBottomSafeAreaPadding = false;
                break;
            case CONST.MODAL.MODAL_TYPE.CENTERED_SMALL:
                // A centered modal that takes up the minimum possible screen space on all devices
                modalStyle = {
                    ...modalStyle,
                    ...{
                        alignItems: 'center',
                    },
                };
                modalContainerStyle = {
                    boxShadow: theme.shadow,
                    borderRadius: variables.componentBorderRadiusLarge,
                    borderWidth: 0,
                };

                // Allow this modal to be dismissed with a swipe down or swipe right
                swipeDirection = ['down', 'right'];
                animationIn = 'fadeIn';
                animationOut = 'fadeOut';
                shouldAddTopSafeAreaMargin = false;
                shouldAddBottomSafeAreaMargin = false;
                shouldAddTopSafeAreaPadding = false;
                shouldAddBottomSafeAreaPadding = false;
                break;
            case CONST.MODAL.MODAL_TYPE.BOTTOM_DOCKED:
                modalStyle = {
                    ...modalStyle,
                    ...{
                        alignItems: 'center',
                        justifyContent: 'flex-end',
                    },
                };
                modalContainerStyle = {
                    width: '100%',
                    borderTopLeftRadius: variables.componentBorderRadiusLarge,
                    borderTopRightRadius: variables.componentBorderRadiusLarge,
                    justifyContent: 'center',
                    overflow: 'hidden',
                    boxShadow: theme.shadow,
                    // Workaround for Safari not supporting interactive-widget=resizes-content, sets max height of a container modal.
                    // This allows better scrolling experience after keyboard shows for modals with input, that are larger than remaining screen height.
                    // More info https://github.com/Expensify/App/pull/62799#issuecomment-2943136220.
                    ...(isMobileSafari() ? {maxHeight: `${windowDimensions.windowHeight}px`} : {}),
                };

                if (shouldUseModalPaddingStyle) {
                    modalContainerStyle.paddingTop = variables.componentBorderRadiusLarge;
                    modalContainerStyle.paddingBottom = variables.componentBorderRadiusLarge;
                }

                shouldAddBottomSafeAreaPadding = !safeAreaOptions?.shouldDisableBottomSafeAreaPadding;
                shouldAddTopSafeAreaMargin = !!safeAreaOptions?.modalOverlapsWithTopSafeArea;
                swipeDirection = undefined;
                animationIn = 'slideInUp';
                animationOut = 'slideOutDown';
                break;
            case CONST.MODAL.MODAL_TYPE.POPOVER:
                modalStyle = {
                    ...modalStyle,
                    ...popoverAnchorPosition,
                    ...{
                        position: 'absolute',
                        alignItems: 'center',
                        justifyContent: 'flex-end',
                    },
                };
                modalContainerStyle = {
                    borderRadius: variables.componentBorderRadiusLarge,
                    borderWidth: 1,
                    borderColor: theme.border,
                    justifyContent: 'center',
                    overflow: 'hidden',
                    boxShadow: theme.shadow,
                };

                hideBackdrop = true;
                swipeDirection = undefined;
                animationIn = 'fadeIn';
                animationOut = 'fadeOut';
                break;
            case CONST.MODAL.MODAL_TYPE.RIGHT_DOCKED:
                modalStyle = {
                    ...modalStyle,
                    ...{
                        marginLeft: isSmallScreenWidth ? 0 : windowWidth - variables.sideBarWidth,
                        width: isSmallScreenWidth ? '100%' : variables.sideBarWidth,
                        flexDirection: 'row',
                        justifyContent: 'flex-end',
                    },
                };
                modalContainerStyle = {
                    width: isSmallScreenWidth ? '100%' : variables.sideBarWidth,
                    height: '100%',
                    overflow: 'hidden',
                };

                if (shouldUseReanimatedModal) {
                    animationIn = 'slideInRight';
                    animationOut = 'slideOutRight';
                } else {
                    animationIn = {
                        from: {
                            translateX: isSmallScreenWidth ? windowWidth : variables.sideBarWidth,
                        },
                        to: {
                            translateX: 0,
                        },
                    };
                    animationOut = {
                        from: {
                            translateX: 0,
                        },
                        to: {
                            translateX: isSmallScreenWidth ? windowWidth : variables.sideBarWidth,
                        },
                    };
                }

                hideBackdrop = true;
                swipeDirection = undefined;
                shouldAddBottomSafeAreaPadding = true;
                shouldAddTopSafeAreaPadding = true;
                break;
            default:
                modalStyle = {};
                modalContainerStyle = {};
                swipeDirection = 'down';
                animationIn = 'slideInUp';
                animationOut = 'slideOutDown';
        }

        modalContainerStyle = {...modalContainerStyle, ...innerContainerStyle};

        return {
            modalStyle,
            modalContainerStyle,
            swipeDirection,
            animationIn,
            animationOut,
            hideBackdrop,
            shouldAddTopSafeAreaMargin,
            shouldAddBottomSafeAreaMargin,
            shouldAddBottomSafeAreaPadding,
            shouldAddTopSafeAreaPadding,
        };
    },
});

export default createModalStyleUtils;<|MERGE_RESOLUTION|>--- conflicted
+++ resolved
@@ -43,14 +43,11 @@
         innerContainerStyle?: ViewStyle,
         outerStyle?: ViewStyle,
         shouldUseModalPaddingStyle?: boolean,
-<<<<<<< HEAD
         safeAreaOptions?: {
             shouldDisableBottomSafeAreaPadding?: boolean;
             modalOverlapsWithTopSafeArea?: boolean;
         },
-=======
         shouldUseReanimatedModal?: boolean,
->>>>>>> 1d14859a
     ) => GetModalStyles;
 };
 
@@ -62,11 +59,8 @@
         innerContainerStyle = {},
         outerStyle = {},
         shouldUseModalPaddingStyle = true,
-<<<<<<< HEAD
         safeAreaOptions = {modalOverlapsWithTopSafeArea: false, shouldDisableBottomSafeAreaPadding: false},
-=======
         shouldUseReanimatedModal = false,
->>>>>>> 1d14859a
     ): GetModalStyles => {
         const {windowWidth, isSmallScreenWidth} = windowDimensions;
 
