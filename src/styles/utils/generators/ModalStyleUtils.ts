--- conflicted
+++ resolved
@@ -57,11 +57,7 @@
         shouldUseModalPaddingStyle = true,
         shouldUseReanimatedModal = false,
     ): GetModalStyles => {
-<<<<<<< HEAD
-        const {windowWidth, isSmallScreenWidth, shouldUseNarrowLayout} = windowDimensions;
-=======
         const {windowWidth, isSmallScreenWidth} = windowDimensions;
->>>>>>> 233790a0
 
         let modalStyle: GetModalStyles['modalStyle'] = {
             margin: 0,
