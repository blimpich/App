--- conflicted
+++ resolved
@@ -382,11 +382,7 @@
 /**
  * Returns a style with backgroundColor and borderColor set to the same color
  */
-<<<<<<< HEAD
-function getBackgroundAndBorderStyle(backgroundColor: ColorValue): ViewStyle {
-=======
-function getBackgroundAndBorderStyle(backgroundColor: string | undefined): ViewStyle {
->>>>>>> 320ff544
+function getBackgroundAndBorderStyle(backgroundColor: ColorValue | undefined): ViewStyle {
     return {
         backgroundColor,
         borderColor: backgroundColor,
