import {StyleSheet} from 'react-native';
import type {AnimatableNumericValue, Animated, ColorValue, DimensionValue, ImageStyle, PressableStateCallbackType, StyleProp, TextStyle, ViewStyle} from 'react-native';
import type {OnyxEntry} from 'react-native-onyx';
import type {EdgeInsets} from 'react-native-safe-area-context';
import type {ValueOf} from 'type-fest';
import type ImageSVGProps from '@components/ImageSVG/types';
import * as Browser from '@libs/Browser';
import * as UserUtils from '@libs/UserUtils';
// eslint-disable-next-line no-restricted-imports
import {defaultTheme} from '@styles/theme';
import colors from '@styles/theme/colors';
import type {ThemeColors} from '@styles/theme/types';
import variables from '@styles/variables';
import CONST from '@src/CONST';
import type {Transaction} from '@src/types/onyx';
import {defaultStyles} from '..';
import type {ThemeStyles} from '..';
import shouldPreventScrollOnAutoCompleteSuggestion from './autoCompleteSuggestion';
import getCardStyles from './cardStyles';
import containerComposeStyles from './containerComposeStyles';
import FontUtils from './FontUtils';
import createModalStyleUtils from './generators/ModalStyleUtils';
import createReportActionContextMenuStyleUtils from './generators/ReportActionContextMenuStyleUtils';
import createTooltipStyleUtils from './generators/TooltipStyleUtils';
import getContextMenuItemStyles from './getContextMenuItemStyles';
import getNavigationModalCardStyle from './getNavigationModalCardStyles';
import getSignInBgStyles from './getSignInBgStyles';
import {compactContentContainerStyles} from './optionRowStyles';
import positioning from './positioning';
import type {
    AllStyles,
    AvatarSize,
    AvatarSizeName,
    AvatarSizeValue,
    AvatarStyle,
    ButtonSizeValue,
    ButtonStateName,
    EReceiptColorName,
    EreceiptColorStyle,
    ParsableStyle,
    SVGAvatarColorStyle,
    TextColorStyle,
} from './types';

const workspaceColorOptions: SVGAvatarColorStyle[] = [
    {backgroundColor: colors.blue200, fill: colors.blue700},
    {backgroundColor: colors.blue400, fill: colors.blue800},
    {backgroundColor: colors.blue700, fill: colors.blue200},
    {backgroundColor: colors.green200, fill: colors.green700},
    {backgroundColor: colors.green400, fill: colors.green800},
    {backgroundColor: colors.green700, fill: colors.green200},
    {backgroundColor: colors.yellow200, fill: colors.yellow700},
    {backgroundColor: colors.yellow400, fill: colors.yellow800},
    {backgroundColor: colors.yellow700, fill: colors.yellow200},
    {backgroundColor: colors.tangerine200, fill: colors.tangerine700},
    {backgroundColor: colors.tangerine400, fill: colors.tangerine800},
    {backgroundColor: colors.tangerine700, fill: colors.tangerine400},
    {backgroundColor: colors.pink200, fill: colors.pink700},
    {backgroundColor: colors.pink400, fill: colors.pink800},
    {backgroundColor: colors.pink700, fill: colors.pink200},
    {backgroundColor: colors.ice200, fill: colors.ice700},
    {backgroundColor: colors.ice400, fill: colors.ice800},
    {backgroundColor: colors.ice700, fill: colors.ice200},
];

const eReceiptColorStyles: Partial<Record<EReceiptColorName, EreceiptColorStyle>> = {
    [CONST.ERECEIPT_COLORS.YELLOW]: {backgroundColor: colors.yellow600, color: colors.yellow100},
    [CONST.ERECEIPT_COLORS.ICE]: {backgroundColor: colors.blue800, color: colors.ice400},
    [CONST.ERECEIPT_COLORS.BLUE]: {backgroundColor: colors.blue400, color: colors.blue100},
    [CONST.ERECEIPT_COLORS.GREEN]: {backgroundColor: colors.green800, color: colors.green400},
    [CONST.ERECEIPT_COLORS.TANGERINE]: {backgroundColor: colors.tangerine800, color: colors.tangerine400},
    [CONST.ERECEIPT_COLORS.PINK]: {backgroundColor: colors.pink800, color: colors.pink400},
};

const eReceiptColors: EReceiptColorName[] = [
    CONST.ERECEIPT_COLORS.YELLOW,
    CONST.ERECEIPT_COLORS.ICE,
    CONST.ERECEIPT_COLORS.BLUE,
    CONST.ERECEIPT_COLORS.GREEN,
    CONST.ERECEIPT_COLORS.TANGERINE,
    CONST.ERECEIPT_COLORS.PINK,
];

const avatarBorderSizes: Partial<Record<AvatarSizeName, number>> = {
    [CONST.AVATAR_SIZE.SMALL_SUBSCRIPT]: variables.componentBorderRadiusSmall,
    [CONST.AVATAR_SIZE.MID_SUBSCRIPT]: variables.componentBorderRadiusSmall,
    [CONST.AVATAR_SIZE.SUBSCRIPT]: variables.componentBorderRadiusMedium,
    [CONST.AVATAR_SIZE.SMALLER]: variables.componentBorderRadiusMedium,
    [CONST.AVATAR_SIZE.SMALL]: variables.componentBorderRadiusMedium,
    [CONST.AVATAR_SIZE.HEADER]: variables.componentBorderRadiusMedium,
    [CONST.AVATAR_SIZE.DEFAULT]: variables.componentBorderRadiusNormal,
    [CONST.AVATAR_SIZE.MEDIUM]: variables.componentBorderRadiusLarge,
    [CONST.AVATAR_SIZE.LARGE]: variables.componentBorderRadiusLarge,
    [CONST.AVATAR_SIZE.XLARGE]: variables.componentBorderRadiusLarge,
    [CONST.AVATAR_SIZE.LARGE_BORDERED]: variables.componentBorderRadiusRounded,
    [CONST.AVATAR_SIZE.SMALL_NORMAL]: variables.componentBorderRadiusMedium,
};

const avatarSizes: Record<AvatarSizeName, AvatarSizeValue> = {
    [CONST.AVATAR_SIZE.DEFAULT]: variables.avatarSizeNormal,
    [CONST.AVATAR_SIZE.SMALL_SUBSCRIPT]: variables.avatarSizeSmallSubscript,
    [CONST.AVATAR_SIZE.MID_SUBSCRIPT]: variables.avatarSizeMidSubscript,
    [CONST.AVATAR_SIZE.SUBSCRIPT]: variables.avatarSizeSubscript,
    [CONST.AVATAR_SIZE.SMALL]: variables.avatarSizeSmall,
    [CONST.AVATAR_SIZE.SMALLER]: variables.avatarSizeSmaller,
    [CONST.AVATAR_SIZE.LARGE]: variables.avatarSizeLarge,
    [CONST.AVATAR_SIZE.XLARGE]: variables.avatarSizeXLarge,
    [CONST.AVATAR_SIZE.MEDIUM]: variables.avatarSizeMedium,
    [CONST.AVATAR_SIZE.LARGE_BORDERED]: variables.avatarSizeLargeBordered,
    [CONST.AVATAR_SIZE.HEADER]: variables.avatarSizeHeader,
    [CONST.AVATAR_SIZE.MENTION_ICON]: variables.avatarSizeMentionIcon,
    [CONST.AVATAR_SIZE.SMALL_NORMAL]: variables.avatarSizeSmallNormal,
};

const avatarFontSizes: Partial<Record<AvatarSizeName, number>> = {
    [CONST.AVATAR_SIZE.DEFAULT]: variables.fontSizeNormal,
    [CONST.AVATAR_SIZE.SMALL_SUBSCRIPT]: variables.fontSizeExtraSmall,
    [CONST.AVATAR_SIZE.MID_SUBSCRIPT]: variables.fontSizeExtraSmall,
    [CONST.AVATAR_SIZE.SUBSCRIPT]: variables.fontSizeExtraSmall,
    [CONST.AVATAR_SIZE.SMALL]: variables.fontSizeSmall,
    [CONST.AVATAR_SIZE.SMALLER]: variables.fontSizeExtraSmall,
    [CONST.AVATAR_SIZE.LARGE]: variables.fontSizeXLarge,
    [CONST.AVATAR_SIZE.MEDIUM]: variables.fontSizeMedium,
    [CONST.AVATAR_SIZE.LARGE_BORDERED]: variables.fontSizeXLarge,
};

const avatarBorderWidths: Partial<Record<AvatarSizeName, number>> = {
    [CONST.AVATAR_SIZE.DEFAULT]: 3,
    [CONST.AVATAR_SIZE.SMALL_SUBSCRIPT]: 2,
    [CONST.AVATAR_SIZE.MID_SUBSCRIPT]: 2,
    [CONST.AVATAR_SIZE.SUBSCRIPT]: 2,
    [CONST.AVATAR_SIZE.SMALL]: 2,
    [CONST.AVATAR_SIZE.SMALLER]: 2,
    [CONST.AVATAR_SIZE.LARGE]: 4,
    [CONST.AVATAR_SIZE.MEDIUM]: 3,
    [CONST.AVATAR_SIZE.LARGE_BORDERED]: 4,
};

/**
 * Converts a color in hexadecimal notation into RGB notation.
 *
 * @param hexadecimal A color in hexadecimal notation.
 * @returns `undefined` if the input color is not in hexadecimal notation. Otherwise, the RGB components of the input color.
 */
function hexadecimalToRGBArray(hexadecimal: string): number[] | undefined {
    const components = /^#?([a-f\d]{2})([a-f\d]{2})([a-f\d]{2})$/i.exec(hexadecimal);

    if (components === null) {
        return undefined;
    }

    return components.slice(1).map((component) => parseInt(component, 16));
}

/**
 * Converts a color in RGBA notation to an equivalent color in RGB notation.
 *
 * @param foregroundRGB The three components of the foreground color in RGB notation.
 * @param backgroundRGB The three components of the background color in RGB notation.
 * @param opacity The desired opacity of the foreground color.
 * @returns The RGB components of the RGBA color converted to RGB.
 */
function convertRGBAToRGB(foregroundRGB: number[], backgroundRGB: number[], opacity: number): number[] {
    const [foregroundRed, foregroundGreen, foregroundBlue] = foregroundRGB;
    const [backgroundRed, backgroundGreen, backgroundBlue] = backgroundRGB;

    return [(1 - opacity) * backgroundRed + opacity * foregroundRed, (1 - opacity) * backgroundGreen + opacity * foregroundGreen, (1 - opacity) * backgroundBlue + opacity * foregroundBlue];
}

/**
 * Converts three unit values to the three components of a color in RGB notation.
 *
 * @param red A unit value representing the first component of a color in RGB notation.
 * @param green A unit value representing the second component of a color in RGB notation.
 * @param blue A unit value representing the third component of a color in RGB notation.
 * @returns An array with the three components of a color in RGB notation.
 */
function convertUnitValuesToRGB(red: number, green: number, blue: number): number[] {
    return [Math.floor(red * 255), Math.floor(green * 255), Math.floor(blue * 255)];
}

/**
 * Converts the three components of a color in RGB notation to three unit values.
 *
 * @param red The first component of a color in RGB notation.
 * @param green The second component of a color in RGB notation.
 * @param blue The third component of a color in RGB notation.
 * @returns An array with three unit values representing the components of a color in RGB notation.
 */
function convertRGBToUnitValues(red: number, green: number, blue: number): number[] {
    return [red / 255, green / 255, blue / 255];
}

/**
 * Matches an RGBA or RGB color value and extracts the color components.
 *
 * @param color - The RGBA or RGB color value to match and extract components from.
 * @returns An array containing the extracted color components [red, green, blue, alpha].
 *
 * Returns null if the input string does not match the pattern.
 */
function extractValuesFromRGB(color: string): number[] | null {
    const rgbaPattern = /rgba?\((?<r>[.\d]+)[, ]+(?<g>[.\d]+)[, ]+(?<b>[.\d]+)(?:\s?[,/]\s?(?<a>[.\d]+%?))?\)$/i;
    const matchRGBA = color.match(rgbaPattern);
    if (matchRGBA) {
        const [, red, green, blue, alpha] = matchRGBA;
        return [parseInt(red, 10), parseInt(green, 10), parseInt(blue, 10), alpha ? parseFloat(alpha) : 1];
    }

    return null;
}

/**
 * Return the style size from an avatar size constant
 */
function getAvatarSize(size: AvatarSizeName): number {
    return avatarSizes[size];
}

/**
 * Return the width style from an avatar size constant
 */
function getAvatarWidthStyle(size: AvatarSizeName): ViewStyle {
    const avatarSize = getAvatarSize(size);
    return {
        width: avatarSize,
    };
}

/**
 * Get Font size of '+1' text on avatar overlay
 */
function getAvatarExtraFontSizeStyle(size: AvatarSizeName): TextStyle {
    return {
        fontSize: avatarFontSizes[size],
    };
}

/**
 * Get Bordersize of Avatar based on avatar size
 */
function getAvatarBorderWidth(size: AvatarSizeName): ViewStyle {
    return {
        borderWidth: avatarBorderWidths[size],
    };
}

/**
 * Return the border radius for an avatar
 */
function getAvatarBorderRadius(size: AvatarSizeName, type?: string): ViewStyle {
    if (type === CONST.ICON_TYPE_WORKSPACE) {
        return {borderRadius: avatarBorderSizes[size]};
    }

    // Default to rounded border
    return {borderRadius: variables.buttonBorderRadius};
}

/**
 * Return the border style for an avatar
 */
function getAvatarBorderStyle(size: AvatarSizeName, type: string): ViewStyle {
    return {
        overflow: 'hidden',
        ...getAvatarBorderRadius(size, type),
    };
}

/**
 * Helper method to return workspace avatar color styles
 */
function getDefaultWorkspaceAvatarColor(text: string): ViewStyle {
    const colorHash = UserUtils.hashText(text.trim(), workspaceColorOptions.length);

    return workspaceColorOptions[colorHash];
}

/**
 * Helper method to return formatted backgroundColor and fill styles
 */
function getBackgroundColorAndFill(backgroundColor: string, fill: string): SVGAvatarColorStyle {
    return {backgroundColor, fill};
}

/**
 * Helper method to return eReceipt color code
 */
function getEReceiptColorCode(transaction: OnyxEntry<Transaction>): EReceiptColorName {
    // eslint-disable-next-line @typescript-eslint/prefer-nullish-coalescing
    const transactionID = transaction?.parentTransactionID || transaction?.transactionID || '';

    const colorHash = UserUtils.hashText(transactionID.trim(), eReceiptColors.length);

    return eReceiptColors[colorHash];
}

/**
 * Helper method to return eReceipt color code for Receipt Thumbnails
 */
function getFileExtensionColorCode(fileExtension?: string): EReceiptColorName {
    switch (fileExtension) {
        case CONST.IOU.FILE_TYPES.DOC:
            return CONST.ERECEIPT_COLORS.PINK;
        case CONST.IOU.FILE_TYPES.HTML:
            return CONST.ERECEIPT_COLORS.TANGERINE;
        default:
            return CONST.ERECEIPT_COLORS.GREEN;
    }
}

/**
 * Helper method to return eReceipt color styles
 */
function getEReceiptColorStyles(colorCode: EReceiptColorName): EreceiptColorStyle | undefined {
    return eReceiptColorStyles[colorCode];
}

type SafeAreaPadding = {
    paddingTop: number;
    paddingBottom: number;
    paddingLeft: number;
    paddingRight: number;
};

/**
 * Takes safe area insets and returns padding to use for a View
 */
function getSafeAreaPadding(insets?: EdgeInsets, insetsPercentage: number = variables.safeInsertPercentage): SafeAreaPadding {
    return {
        paddingTop: insets?.top ?? 0,
        paddingBottom: (insets?.bottom ?? 0) * insetsPercentage,
        paddingLeft: (insets?.left ?? 0) * insetsPercentage,
        paddingRight: (insets?.right ?? 0) * insetsPercentage,
    };
}

/**
 * Takes safe area insets and returns margin to use for a View
 */
function getSafeAreaMargins(insets?: EdgeInsets): ViewStyle {
    return {marginBottom: (insets?.bottom ?? 0) * variables.safeInsertPercentage};
}

// NOTE: asserting some web style properties to a valid type, because it isn't possible to augment them.
function getZoomSizingStyle(
    isZoomed: boolean,
    imgWidth: number,
    imgHeight: number,
    zoomScale: number,
    containerHeight: number,
    containerWidth: number,
    isLoading: boolean,
): ViewStyle | undefined {
    // Hide image until finished loading to prevent showing preview with wrong dimensions
    if (isLoading || imgWidth === 0 || imgHeight === 0) {
        return undefined;
    }
    const top = `${Math.max((containerHeight - imgHeight) / 2, 0)}px` as DimensionValue;
    const left = `${Math.max((containerWidth - imgWidth) / 2, 0)}px` as DimensionValue;

    // Return different size and offset style based on zoomScale and isZoom.
    if (isZoomed) {
        // When both width and height are smaller than container(modal) size, set the height by multiplying zoomScale if it is zoomed in.
        if (zoomScale >= 1) {
            return {
                height: `${imgHeight * zoomScale}px` as DimensionValue,
                width: `${imgWidth * zoomScale}px` as DimensionValue,
            };
        }

        // If image height and width are bigger than container size, display image with original size because original size is bigger and position absolute.
        return {
            height: `${imgHeight}px` as DimensionValue,
            width: `${imgWidth}px` as DimensionValue,
            top,
            left,
        };
    }

    // If image is not zoomed in and image size is smaller than container size, display with original size based on offset and position absolute.
    if (zoomScale > 1) {
        return {
            height: `${imgHeight}px` as DimensionValue,
            width: `${imgWidth}px` as DimensionValue,
            top,
            left,
        };
    }

    // If image is bigger than container size, display full image in the screen with scaled size (fit by container size) and position absolute.
    // top, left offset should be different when displaying long or wide image.
    const scaledTop = `${Math.max((containerHeight - imgHeight * zoomScale) / 2, 0)}px` as DimensionValue;
    const scaledLeft = `${Math.max((containerWidth - imgWidth * zoomScale) / 2, 0)}px` as DimensionValue;
    return {
        height: `${imgHeight * zoomScale}px` as DimensionValue,
        width: `${imgWidth * zoomScale}px` as DimensionValue,
        top: scaledTop,
        left: scaledLeft,
    };
}

/**
 * Returns a style with width set to the specified number
 */
function getWidthStyle(width: number): ViewStyle & ImageStyle {
    return {
        width,
    };
}

/**
 * Returns a style with border radius set to the specified number
 */
function getBorderRadiusStyle(borderRadius: number): ViewStyle & ImageStyle {
    return {
        borderRadius,
    };
}

/**
 * Returns a style with backgroundColor and borderColor set to the same color
 */
function getBackgroundAndBorderStyle(backgroundColor: ColorValue | undefined): ViewStyle {
    return {
        backgroundColor,
        borderColor: backgroundColor,
    };
}

/**
 * Returns a style with the specified backgroundColor
 */
function getBackgroundColorStyle(backgroundColor: ColorValue): ViewStyle {
    return {
        backgroundColor,
    };
}

/**
 * Returns a style for text color
 */
function getTextColorStyle(color: string): TextColorStyle {
    return {
        color,
    };
}

/**
 * Returns a style with the specified borderColor
 */
function getBorderColorStyle(borderColor: string): ViewStyle {
    return {
        borderColor,
    };
}

/**
 * Returns the width style for the wordmark logo on the sign in page
 */
function getSignInWordmarkWidthStyle(isSmallScreenWidth: boolean, environment: ValueOf<typeof CONST.ENVIRONMENT>): ViewStyle {
    if (environment === CONST.ENVIRONMENT.DEV) {
        return isSmallScreenWidth ? {width: variables.signInLogoWidthPill} : {width: variables.signInLogoWidthLargeScreenPill};
    }
    if (environment === CONST.ENVIRONMENT.STAGING) {
        return isSmallScreenWidth ? {width: variables.signInLogoWidthPill} : {width: variables.signInLogoWidthLargeScreenPill};
    }
    if (environment === CONST.ENVIRONMENT.PRODUCTION) {
        return isSmallScreenWidth ? {width: variables.signInLogoWidth} : {width: variables.signInLogoWidthLargeScreen};
    }
    return isSmallScreenWidth ? {width: variables.signInLogoWidthPill} : {width: variables.signInLogoWidthLargeScreenPill};
}

/**
 * Returns a background color with opacity style
 */
function getBackgroundColorWithOpacityStyle(backgroundColor: string, opacity: number): ViewStyle {
    const result = hexadecimalToRGBArray(backgroundColor);
    if (result !== undefined) {
        return {
            backgroundColor: `rgba(${result[0]}, ${result[1]}, ${result[2]}, ${opacity})`,
        };
    }
    return {};
}

function getWidthAndHeightStyle(width: number, height?: number): Pick<ViewStyle, 'height' | 'width'> {
    return {
        width,
        height: height ?? width,
    };
}

function getIconWidthAndHeightStyle(small: boolean, medium: boolean, large: boolean, width: number, height: number, hasText?: boolean): Pick<ImageSVGProps, 'width' | 'height'> {
    switch (true) {
        case small:
            return {width: hasText ? variables.iconSizeExtraSmall : variables.iconSizeSmall, height: hasText ? variables.iconSizeExtraSmall : variables?.iconSizeSmall};
        case medium:
            return {width: hasText ? variables.iconSizeSmall : variables.iconSizeNormal, height: hasText ? variables.iconSizeSmall : variables.iconSizeNormal};
        case large:
            return {width: hasText ? variables.iconSizeNormal : variables.iconSizeLarge, height: hasText ? variables.iconSizeNormal : variables.iconSizeLarge};
        default: {
            return {width, height};
        }
    }
}

function getButtonStyleWithIcon(
    styles: ThemeStyles,
    small: boolean,
    medium: boolean,
    large: boolean,
    hasIcon?: boolean,
    hasText?: boolean,
    shouldShowRightIcon?: boolean,
): ViewStyle | undefined {
    const useDefaultButtonStyles = !!(hasIcon && shouldShowRightIcon) || !!(!hasIcon && !shouldShowRightIcon);
    switch (true) {
        case small: {
            const verticalStyle = hasIcon ? styles.pl2 : styles.pr2;
            return useDefaultButtonStyles ? styles.buttonSmall : {...styles.buttonSmall, ...(hasText ? verticalStyle : styles.ph0)};
        }
        case medium: {
            const verticalStyle = hasIcon ? styles.pl3 : styles.pr3;
            return useDefaultButtonStyles ? styles.buttonMedium : {...styles.buttonMedium, ...(hasText ? verticalStyle : styles.ph0)};
        }
        case large: {
            const verticalStyle = hasIcon ? styles.pl4 : styles.pr4;
            return useDefaultButtonStyles ? styles.buttonLarge : {...styles.buttonLarge, ...(hasText ? verticalStyle : styles.ph0)};
        }
        default: {
            if (hasIcon && !hasText) {
                return {...styles.buttonMedium, ...styles.ph0};
            }

            return undefined;
        }
    }
}

/**
 * Combine margin/padding with safe area inset
 *
 * @param modalContainerValue - margin or padding value
 * @param safeAreaValue - safe area inset
 * @param shouldAddSafeAreaValue - indicator whether safe area inset should be applied
 */
function getCombinedSpacing(modalContainerValue: DimensionValue | undefined, safeAreaValue: number, shouldAddSafeAreaValue: boolean): number | DimensionValue | undefined {
    // modalContainerValue can only be added to safe area inset if it's a number, otherwise it's returned as is
    if (typeof modalContainerValue === 'number' || !modalContainerValue) {
        return (modalContainerValue ?? 0) + (shouldAddSafeAreaValue ? safeAreaValue : 0);
    }

    return modalContainerValue;
}

type ModalPaddingStylesParams = {
    shouldAddBottomSafeAreaMargin: boolean;
    shouldAddTopSafeAreaMargin: boolean;
    shouldAddBottomSafeAreaPadding: boolean;
    shouldAddTopSafeAreaPadding: boolean;
    safeAreaPaddingTop: number;
    safeAreaPaddingBottom: number;
    safeAreaPaddingLeft: number;
    safeAreaPaddingRight: number;
    modalContainerStyleMarginTop: DimensionValue | undefined;
    modalContainerStyleMarginBottom: DimensionValue | undefined;
    modalContainerStylePaddingTop: DimensionValue | undefined;
    modalContainerStylePaddingBottom: DimensionValue | undefined;
    insets: EdgeInsets;
};

function getModalPaddingStyles({
    shouldAddBottomSafeAreaMargin,
    shouldAddTopSafeAreaMargin,
    shouldAddBottomSafeAreaPadding,
    shouldAddTopSafeAreaPadding,
    safeAreaPaddingTop,
    safeAreaPaddingBottom,
    safeAreaPaddingLeft,
    safeAreaPaddingRight,
    modalContainerStyleMarginTop,
    modalContainerStyleMarginBottom,
    modalContainerStylePaddingTop,
    modalContainerStylePaddingBottom,
    insets,
}: ModalPaddingStylesParams): ViewStyle {
    // use fallback value for safeAreaPaddingBottom to keep padding bottom consistent with padding top.
    // More info: issue #17376
    const safeAreaPaddingBottomWithFallback = insets.bottom === 0 && typeof modalContainerStylePaddingTop === 'number' ? modalContainerStylePaddingTop ?? 0 : safeAreaPaddingBottom;
    return {
        marginTop: getCombinedSpacing(modalContainerStyleMarginTop, safeAreaPaddingTop, shouldAddTopSafeAreaMargin),
        marginBottom: getCombinedSpacing(modalContainerStyleMarginBottom, safeAreaPaddingBottomWithFallback, shouldAddBottomSafeAreaMargin),
        paddingTop: getCombinedSpacing(modalContainerStylePaddingTop, safeAreaPaddingTop, shouldAddTopSafeAreaPadding),
        paddingBottom: getCombinedSpacing(modalContainerStylePaddingBottom, safeAreaPaddingBottomWithFallback, shouldAddBottomSafeAreaPadding),
        paddingLeft: safeAreaPaddingLeft ?? 0,
        paddingRight: safeAreaPaddingRight ?? 0,
    };
}

/**
 * Takes fontStyle and fontWeight and returns the correct fontFamily
 */
function getFontFamilyMonospace({fontStyle, fontWeight}: TextStyle): string {
    const italic = fontStyle === 'italic' && FontUtils.fontFamily.platform.MONOSPACE_ITALIC;
    const bold = fontWeight === 'bold' && FontUtils.fontFamily.platform.MONOSPACE_BOLD;
    const italicBold = italic && bold && FontUtils.fontFamily.platform.MONOSPACE_BOLD_ITALIC;

    return italicBold || bold || italic || FontUtils.fontFamily.platform.MONOSPACE;
}
/**
 * Returns the font size for the HTML code tag renderer.
 */
function getCodeFontSize(isInsideH1: boolean) {
    return isInsideH1 ? 15 : 13;
}

/**
 * Gives the width for Emoji picker Widget
 */
function getEmojiPickerStyle(isSmallScreenWidth: boolean): ViewStyle {
    if (isSmallScreenWidth) {
        return {
            width: CONST.SMALL_EMOJI_PICKER_SIZE.WIDTH,
        };
    }
    return {
        width: CONST.EMOJI_PICKER_SIZE.WIDTH,
        height: CONST.EMOJI_PICKER_SIZE.HEIGHT,
    };
}

function getPaymentMethodMenuWidth(isSmallScreenWidth: boolean): ViewStyle {
    const margin = 20;
    return {width: !isSmallScreenWidth ? variables.sideBarWidth - margin * 2 : undefined};
}

/**
 * Parse styleParam and return Styles array
 */
function parseStyleAsArray<T extends AllStyles>(styleParam: T | T[]): T[] {
    return Array.isArray(styleParam) ? styleParam : [styleParam];
}

/**
 * Parse style function and return Styles object
 */
function parseStyleFromFunction(style: ParsableStyle, state: PressableStateCallbackType): StyleProp<ViewStyle> {
    return typeof style === 'function' ? style(state) : style;
}

/**
 * Receives any number of object or array style objects and returns them all as an array
 */
function combineStyles<T extends AllStyles>(...allStyles: Array<T | T[]>): T[] {
    let finalStyles: T[] = [];
    allStyles.forEach((style) => {
        finalStyles = finalStyles.concat(parseStyleAsArray(style));
    });
    return finalStyles;
}

/**
 * Get variable padding-left as style
 */
function getPaddingLeft(paddingLeft: number): ViewStyle {
    return {
        paddingLeft,
    };
}

/**
 * Checks to see if the iOS device has safe areas or not
 */
function hasSafeAreas(windowWidth: number, windowHeight: number): boolean {
    const heightsIphonesWithNotches = [812, 896, 844, 926];
    return heightsIphonesWithNotches.includes(windowHeight) || heightsIphonesWithNotches.includes(windowWidth);
}

/**
 * Get height as style
 */
function getHeight(height: number): ViewStyle {
    return {
        height,
    };
}

/**
 * Get minimum height as style
 */
function getMinimumHeight(minHeight: number): ViewStyle {
    return {
        minHeight,
    };
}

/**
 * Get minimum width as style
 */
function getMinimumWidth(minWidth: number): ViewStyle & ImageStyle {
    return {
        minWidth,
    };
}

/**
 * Get maximum height as style
 */
function getMaximumHeight(maxHeight: number): ViewStyle {
    return {
        maxHeight,
    };
}

/**
 * Get maximum width as style
 */
function getMaximumWidth(maxWidth: number): ViewStyle {
    return {
        maxWidth,
    };
}

/**
 * Return style for opacity animation.
 */
function fade(fadeAnimation: Animated.Value): Animated.WithAnimatedValue<ViewStyle> {
    return {
        opacity: fadeAnimation,
    };
}

type AvatarBorderStyleParams = {
    theme: ThemeColors;
    isHovered: boolean;
    isPressed: boolean;
    isInReportAction: boolean;
    shouldUseCardBackground: boolean;
};

function getHorizontalStackedAvatarBorderStyle({theme, isHovered, isPressed, isInReportAction = false, shouldUseCardBackground = false}: AvatarBorderStyleParams): ViewStyle {
    let borderColor = shouldUseCardBackground ? theme.cardBG : theme.appBG;

    if (isHovered) {
        borderColor = isInReportAction ? theme.hoverComponentBG : theme.border;
    }

    if (isPressed) {
        borderColor = isInReportAction ? theme.hoverComponentBG : theme.buttonPressedBG;
    }

    return {borderColor};
}

/**
 * Get computed avatar styles based on position and border size
 */
function getHorizontalStackedAvatarStyle(index: number, overlapSize: number): ViewStyle {
    return {
        marginLeft: index > 0 ? -overlapSize : 0,
        zIndex: index + 2,
    };
}

/**
 * Get computed avatar styles of '+1' overlay based on size
 */
function getHorizontalStackedOverlayAvatarStyle(oneAvatarSize: AvatarSize, oneAvatarBorderWidth: number): ViewStyle {
    return {
        borderWidth: oneAvatarBorderWidth,
        borderRadius: oneAvatarSize.width,
        marginLeft: -(oneAvatarSize.width + oneAvatarBorderWidth * 2),
        zIndex: 6,
        borderStyle: 'solid',
    };
}

/**
 * Gets the correct size for the empty state background image based on screen dimensions
 */
function getReportWelcomeBackgroundImageStyle(isSmallScreenWidth: boolean): ImageStyle {
    if (isSmallScreenWidth) {
        return {
            position: 'absolute',
            bottom: 0,
            height: CONST.EMPTY_STATE_BACKGROUND.SMALL_SCREEN.IMAGE_HEIGHT,
            width: '100%',
        };
    }

    return {
        position: 'absolute',
        bottom: 0,
        height: CONST.EMPTY_STATE_BACKGROUND.WIDE_SCREEN.IMAGE_HEIGHT,
        width: '100%',
    };
}

/**
 * Gets the style for the container of the empty state background image that overlap the created report action
 */
function getReportWelcomeBackgroundContainerStyle(isSmallScreenWidth: boolean): ViewStyle {
    if (isSmallScreenWidth) {
        return {
            position: 'absolute',
            top: CONST.EMPTY_STATE_BACKGROUND.OVERLAP,
            width: '100%',
        };
    }

    return {
        position: 'absolute',
        top: CONST.EMPTY_STATE_BACKGROUND.OVERLAP,
        width: '100%',
    };
}

/**
 * Returns fontSize style
 */
function getFontSizeStyle(fontSize: number): TextStyle {
    return {
        fontSize,
    };
}

/**
 * Returns lineHeight style
 */
function getLineHeightStyle(lineHeight: number): TextStyle {
    return {
        lineHeight,
    };
}

type GetBaseAutoCompleteSuggestionContainerStyleParams = {
    left: number;
    bottom: number;
    width: number;
};

/**
 * Gets the correct position for the base auto complete suggestion container
 */
function getBaseAutoCompleteSuggestionContainerStyle({left, bottom, width}: GetBaseAutoCompleteSuggestionContainerStyleParams): ViewStyle {
    return {
        position: 'absolute',
        bottom,
        left,
        width,
    };
}

const shouldPreventScroll = shouldPreventScrollOnAutoCompleteSuggestion();

/**
 * Gets the correct position for auto complete suggestion container
 */
function getAutoCompleteSuggestionContainerStyle(itemsHeight: number): ViewStyle {
    'worklet';

    const borderWidth = 2;
    const height = itemsHeight + 2 * CONST.AUTO_COMPLETE_SUGGESTER.SUGGESTER_INNER_PADDING + (shouldPreventScroll ? borderWidth : 0);

    return {
        height,
        minHeight: CONST.AUTO_COMPLETE_SUGGESTER.SUGGESTION_ROW_HEIGHT,
    };
}

function getEmojiReactionBubbleTextStyle(isContextMenu = false): TextStyle {
    if (isContextMenu) {
        return {
            fontSize: 17,
            lineHeight: 24,
        };
    }

    return {
        fontSize: 15,
        lineHeight: 22,
    };
}

function getTransformScaleStyle(scaleValue: AnimatableNumericValue): ViewStyle {
    return {
        transform: [{scale: scaleValue}],
    };
}

/**
 * Returns a style object with a rotation transformation applied based on the provided direction prop.
 *
 * @param direction - The direction of the rotation (CONST.DIRECTION.LEFT or CONST.DIRECTION.RIGHT).
 */
function getDirectionStyle(direction: ValueOf<typeof CONST.DIRECTION>): ViewStyle {
    if (direction === CONST.DIRECTION.LEFT) {
        return {transform: 'rotate(180deg)'};
    }

    return {};
}

/**
 * Returns a style object with display flex or none basing on the condition value.
 */
function displayIfTrue(condition: boolean): ViewStyle {
    return {display: condition ? 'flex' : 'none'};
}

/**
 * Gets the correct height for emoji picker list based on screen dimensions
 */
function getEmojiPickerListHeight(isRenderingShortcutRow: boolean, windowHeight: number): ViewStyle {
    const style = {
        height: isRenderingShortcutRow ? CONST.NON_NATIVE_EMOJI_PICKER_LIST_HEIGHT + CONST.CATEGORY_SHORTCUT_BAR_HEIGHT : CONST.NON_NATIVE_EMOJI_PICKER_LIST_HEIGHT,
    };

    if (windowHeight) {
        // dimensions of content above the emoji picker list
        const dimensions = isRenderingShortcutRow ? CONST.EMOJI_PICKER_TEXT_INPUT_SIZES + CONST.CATEGORY_SHORTCUT_BAR_HEIGHT : CONST.EMOJI_PICKER_TEXT_INPUT_SIZES;
        return {
            ...style,
            maxHeight: windowHeight - dimensions,
        };
    }
    return style;
}

/**
 * Returns padding vertical based on number of lines
 */
function getComposeTextAreaPadding(isComposerFullSize: boolean): TextStyle {
    let paddingValue = 5;
    // Issue #26222: If isComposerFullSize paddingValue will always be 5 to prevent padding jumps when adding multiple lines.
    if (!isComposerFullSize) {
        paddingValue = 8;
    }
    return {
        paddingTop: paddingValue,
        paddingBottom: paddingValue,
    };
}

/**
 * Returns style object for the mobile on WEB
 */
function getOuterModalStyle(windowHeight: number, viewportOffsetTop: number): ViewStyle {
    return Browser.isMobile() ? {maxHeight: windowHeight, marginTop: viewportOffsetTop} : {};
}

/**
 * Returns style object for flexWrap depending on the screen size
 */
function getWrappingStyle(isExtraSmallScreenWidth: boolean): ViewStyle {
    return {
        flexWrap: isExtraSmallScreenWidth ? 'wrap' : 'nowrap',
    };
}

/**
 * Returns the text container styles for menu items depending on if the menu item container a small avatar
 */
function getMenuItemTextContainerStyle(isSmallAvatarSubscriptMenu: boolean): ViewStyle {
    return {
        minHeight: isSmallAvatarSubscriptMenu ? variables.avatarSizeSubscript : variables.componentSizeNormal,
    };
}

/**
 * Returns color style
 */
function getColorStyle(color: string): TextColorStyle {
    return {color};
}

/**
 * Returns the checkbox pressable style
 */
function getCheckboxPressableStyle(borderRadius = 6): ViewStyle {
    return {
        justifyContent: 'center',
        alignItems: 'center',
        // eslint-disable-next-line object-shorthand
        borderRadius: borderRadius,
    };
}

/**
 * Returns style object for the dropbutton height
 */
function getDropDownButtonHeight(buttonSize: ButtonSizeValue): ViewStyle {
    if (buttonSize === CONST.DROPDOWN_BUTTON_SIZE.LARGE) {
        return {
            height: variables.componentSizeLarge,
        };
    }
    return {
        height: variables.componentSizeNormal,
    };
}

/**
 * Returns fitting fontSize and lineHeight values in order to prevent large amounts from being cut off on small screen widths.
 */
function getAmountFontSizeAndLineHeight(isSmallScreenWidth: boolean, windowWidth: number, displayAmountLength: number, numberOfParticipant: number): TextStyle {
    let toSubtract = 0;
    const baseFontSize = variables.fontSizeXLarge;
    const baseLineHeight = variables.lineHeightXXLarge;

    const numberOfAvatar = numberOfParticipant < 4 ? numberOfParticipant : 4;
    const differentWithMaxLength = 17 - displayAmountLength;

    // with a window width is more than 420px the maximum amount will not be cut off with the maximum avatar displays
    if (isSmallScreenWidth && windowWidth < 420) {
        // Based on width Difference we can see the max length of amount can be displayed with the number of avatars.
        // From there we can calculate subtract in accordance with the number of avatar and the length of amount text
        const widthDifference = 420 - windowWidth;
        switch (true) {
            // It is very rare for native devices to have a width smaller than 350px so add a constant subtract here
            case widthDifference > 70:
                toSubtract = 11;
                break;
            case widthDifference > 60:
                if (18 - numberOfAvatar * 2 < displayAmountLength) {
                    toSubtract = numberOfAvatar * 2 - differentWithMaxLength;
                }
                break;
            case widthDifference > 50:
                if (19 - numberOfAvatar * 2 < displayAmountLength) {
                    toSubtract = (numberOfAvatar - 1) * 2 + 1 - differentWithMaxLength;
                }
                break;
            case widthDifference > 40:
                if (20 - numberOfAvatar * 2 < displayAmountLength) {
                    toSubtract = (numberOfAvatar - 1) * 2 - differentWithMaxLength;
                }
                break;
            case widthDifference > 30:
                if (21 - numberOfAvatar * 2 < displayAmountLength) {
                    toSubtract = (numberOfAvatar - 1) * 2 - 1 - differentWithMaxLength;
                }
                break;
            case widthDifference > 20:
                if (22 - numberOfAvatar * 2 < displayAmountLength) {
                    toSubtract = (numberOfAvatar - 2) * 2 - differentWithMaxLength;
                }
                break;
            default:
                if (displayAmountLength + numberOfAvatar === 21) {
                    toSubtract = 3;
                }
                break;
        }
    }

    return {
        fontSize: baseFontSize - toSubtract,
        lineHeight: baseLineHeight - toSubtract,
    };
}

/**
 * Get transparent color by setting alpha value 0 of the passed hex(#xxxxxx) color code
 */
function getTransparentColor(color: string) {
    return `${color}00`;
}

function getOpacityStyle(opacity: number) {
    return {opacity};
}

function getMultiGestureCanvasContainerStyle(canvasWidth: number): ViewStyle {
    return {
        width: canvasWidth,
        overflow: 'hidden',
    };
}

function percentage(percentageValue: number, totalValue: number) {
    return (totalValue / 100) * percentageValue;
}

/**
 * Calculates the width in px of characters from 0 to 9 and '.'
 */
function getCharacterWidth(character: string) {
    const defaultWidth = 8;
    if (character === '.') {
        return percentage(25, defaultWidth);
    }
    const number = +character;

    // The digit '1' is 62.5% smaller than the default width
    if (number === 1) {
        return percentage(62.5, defaultWidth);
    }
    if (number >= 2 && number <= 5) {
        return defaultWidth;
    }
    if (number === 7) {
        return percentage(87.5, defaultWidth);
    }
    if ((number >= 6 && number <= 9) || number === 0) {
        return percentage(112.5, defaultWidth);
    }
    return defaultWidth;
}

function getAmountWidth(amount: string): number {
    let width = 0;
    for (let i = 0; i < amount.length; i++) {
        width += getCharacterWidth(amount.charAt(i));
    }
    return width;
}

const staticStyleUtils = {
    positioning,
    combineStyles,
    displayIfTrue,
    getAmountFontSizeAndLineHeight,
    getAutoCompleteSuggestionContainerStyle,
    getAvatarBorderRadius,
    getAvatarBorderStyle,
    getAvatarBorderWidth,
    getAvatarExtraFontSizeStyle,
    getAvatarSize,
    getAvatarWidthStyle,
    getBackgroundAndBorderStyle,
    getBackgroundColorStyle,
    getBackgroundColorWithOpacityStyle,
    getPaddingLeft,
    hasSafeAreas,
    getHeight,
    getMinimumHeight,
    getMinimumWidth,
    getMaximumHeight,
    getMaximumWidth,
    fade,
    getHorizontalStackedAvatarBorderStyle,
    getHorizontalStackedAvatarStyle,
    getHorizontalStackedOverlayAvatarStyle,
    getReportWelcomeBackgroundImageStyle,
    getReportWelcomeBackgroundContainerStyle,
    getBaseAutoCompleteSuggestionContainerStyle,
    getBorderColorStyle,
    getCheckboxPressableStyle,
    getComposeTextAreaPadding,
    getColorStyle,
    getDefaultWorkspaceAvatarColor,
    getBackgroundColorAndFill,
    getDirectionStyle,
    getDropDownButtonHeight,
    getEmojiPickerListHeight,
    getEmojiPickerStyle,
    getEmojiReactionBubbleTextStyle,
    getTransformScaleStyle,
    getFontFamilyMonospace,
    getCodeFontSize,
    getFontSizeStyle,
    getLineHeightStyle,
    getMenuItemTextContainerStyle,
    getModalPaddingStyles,
    getOuterModalStyle,
    getPaymentMethodMenuWidth,
    getSafeAreaMargins,
    getSafeAreaPadding,
    getSignInWordmarkWidthStyle,
    getTextColorStyle,
    getTransparentColor,
    getWidthAndHeightStyle,
    getWidthStyle,
    getWrappingStyle,
    getZoomSizingStyle,
    parseStyleAsArray,
    parseStyleFromFunction,
    getEReceiptColorStyles,
    getEReceiptColorCode,
    getFileExtensionColorCode,
    getNavigationModalCardStyle,
    getCardStyles,
    getOpacityStyle,
    getMultiGestureCanvasContainerStyle,
    getSignInBgStyles,
    getIconWidthAndHeightStyle,
    getButtonStyleWithIcon,
    getCharacterWidth,
    getAmountWidth,
    getBorderRadiusStyle,
};

const createStyleUtils = (theme: ThemeColors, styles: ThemeStyles) => ({
    ...staticStyleUtils,
    ...createModalStyleUtils({theme, styles}),
    ...createTooltipStyleUtils({theme, styles}),
    ...createReportActionContextMenuStyleUtils({theme, styles}),

    getCompactContentContainerStyles: () => compactContentContainerStyles(styles),
    getContextMenuItemStyles: (windowWidth?: number) => getContextMenuItemStyles(styles, windowWidth),
    getContainerComposeStyles: () => containerComposeStyles(styles),

    /**
     * Gets styles for AutoCompleteSuggestion row
     */
    getAutoCompleteSuggestionItemStyle: (highlightedEmojiIndex: number, rowHeight: number, isHovered: boolean, currentEmojiIndex: number): ViewStyle[] => {
        let backgroundColor;

        if (currentEmojiIndex === highlightedEmojiIndex) {
            backgroundColor = theme.activeComponentBG;
        } else if (isHovered) {
            backgroundColor = theme.hoverComponentBG;
        }

        return [
            {
                height: rowHeight,
                justifyContent: 'center',
            },
            backgroundColor
                ? {
                      backgroundColor,
                  }
                : {},
        ];
    },

    /**
     * Returns auto grow height text input style
     */
    getAutoGrowHeightInputStyle: (textInputHeight: number, maxHeight: number): ViewStyle => {
        if (textInputHeight > maxHeight) {
            // TODO: Remove this "eslint-disable-next" once the theme switching migration is done and styles are fully typed (GH Issue: https://github.com/Expensify/App/issues/27337)
            // eslint-disable-next-line @typescript-eslint/no-unsafe-return
            return {
                ...styles.pr0,
                ...styles.overflowAuto,
            };
        }

        // TODO: Remove this "eslint-disable-next" once the theme switching migration is done and styles are fully typed (GH Issue: https://github.com/Expensify/App/issues/27337)
        // eslint-disable-next-line @typescript-eslint/no-unsafe-return
        return {
            ...styles.pr0,
            ...styles.overflowHidden,
            // maxHeight is not of the input only but the of the whole input container
            // which also includes the top padding and bottom border
            height: maxHeight - styles.textInputMultilineContainer.paddingTop - styles.textInputContainer.borderBottomWidth,
        };
    },

    /**
     * Return the style from an avatar size constant
     */
    getAvatarStyle: (size: AvatarSizeName): AvatarStyle => {
        const avatarSize = getAvatarSize(size);
        return {
            height: avatarSize,
            width: avatarSize,
            borderRadius: avatarSize,
            backgroundColor: theme.border,
        };
    },

    /**
     * Generate a style for the background color of the Badge
     */
    getBadgeColorStyle: (isSuccess: boolean, isError: boolean, isPressed = false, isAdHoc = false): ViewStyle => {
        if (isSuccess) {
            if (isAdHoc) {
                // TODO: Remove this "eslint-disable-next" once the theme switching migration is done and styles are fully typed (GH Issue: https://github.com/Expensify/App/issues/27337)
                // eslint-disable-next-line @typescript-eslint/no-unsafe-return
                return isPressed ? styles.badgeAdHocSuccessPressed : styles.badgeAdHocSuccess;
            }
            // TODO: Remove this "eslint-disable-next" once the theme switching migration is done and styles are fully typed (GH Issue: https://github.com/Expensify/App/issues/27337)
            // eslint-disable-next-line @typescript-eslint/no-unsafe-return
            return isPressed ? styles.badgeSuccessPressed : styles.badgeSuccess;
        }
        if (isError) {
            // TODO: Remove this "eslint-disable-next" once the theme switching migration is done and styles are fully typed (GH Issue: https://github.com/Expensify/App/issues/27337)
            // eslint-disable-next-line @typescript-eslint/no-unsafe-return
            return isPressed ? styles.badgeDangerPressed : styles.badgeDanger;
        }
        return {};
    },

    getIconColorStyle: (isSuccess: boolean, isError: boolean): string => {
        if (isSuccess) {
            return theme.iconSuccessFill;
        }
        if (isError) {
            return theme.iconDangerFill;
        }
        return theme.icon;
    },

    getEnvironmentBadgeStyle: (isSuccess: boolean, isError: boolean, isAdhoc: boolean): ViewStyle => {
        if (isAdhoc) {
            return styles.badgeAdHocSuccess;
        }
        if (isSuccess) {
            return styles.badgeEnvironmentSuccess;
        }
        if (isError) {
            return styles.badgeEnvironmentDanger;
        }
        return {};
    },

    /**
     * Generate a style for the background color of the button, based on its current state.
     *
     * @param buttonState - One of {'default', 'hovered', 'pressed'}
     * @param isMenuItem - whether this button is apart of a list
     */
    getButtonBackgroundColorStyle: (buttonState: ButtonStateName = CONST.BUTTON_STATES.DEFAULT, isMenuItem = false): ViewStyle => {
        switch (buttonState) {
            case CONST.BUTTON_STATES.PRESSED:
                return {backgroundColor: theme.buttonPressedBG};
            case CONST.BUTTON_STATES.ACTIVE:
                return isMenuItem ? {backgroundColor: theme.border} : {backgroundColor: theme.buttonHoveredBG};
            case CONST.BUTTON_STATES.DISABLED:
            case CONST.BUTTON_STATES.DEFAULT:
            default:
                return {};
        }
    },

    /**
     * Returns the checkbox container style
     */
    getCheckboxContainerStyle: (size: number, borderRadius = 4): ViewStyle => ({
        backgroundColor: theme.componentBG,
        height: size,
        width: size,
        borderColor: theme.borderLighter,
        borderWidth: 2,
        justifyContent: 'center',
        alignItems: 'center',
        // eslint-disable-next-line object-shorthand
        borderRadius: borderRadius,
    }),

    /**
     * Select the correct color for text.
     */
    getColoredBackgroundStyle: (isColored: boolean): StyleProp<TextStyle> => ({backgroundColor: isColored ? theme.mentionBG : undefined}),

    /**
     * Returns link styles based on whether the link is disabled or not
     */
    getDisabledLinkStyles: (isDisabled = false): TextStyle => {
        const disabledLinkStyles = {
            color: theme.textSupporting,
            ...styles.cursorDisabled,
        };

        // TODO: Remove this "eslint-disable-next" once the theme switching migration is done and styles are fully typed (GH Issue: https://github.com/Expensify/App/issues/27337)
        // eslint-disable-next-line @typescript-eslint/no-unsafe-return
        return {
            ...styles.link,
            ...(isDisabled ? disabledLinkStyles : {}),
        };
    },

    /**
     * Get the style for the AM and PM buttons in the TimePicker
     */
    getStatusAMandPMButtonStyle: (amPmValue: string): {styleForAM: ViewStyle; styleForPM: ViewStyle} => {
        const computedStyleForAM: ViewStyle = amPmValue !== CONST.TIME_PERIOD.AM ? {backgroundColor: theme.componentBG} : {};
        const computedStyleForPM: ViewStyle = amPmValue !== CONST.TIME_PERIOD.PM ? {backgroundColor: theme.componentBG} : {};

        return {
            styleForAM: [styles.timePickerWidth100, computedStyleForAM] as unknown as ViewStyle,
            styleForPM: [styles.timePickerWidth100, computedStyleForPM] as unknown as ViewStyle,
        };
    },

    /**
     * Get the styles of the text next to dot indicators
     */
    getDotIndicatorTextStyles: (isErrorText = true): TextStyle => (isErrorText ? {...styles.offlineFeedback.text, color: styles.formError.color} : {...styles.offlineFeedback.text}),

    getEmojiReactionBubbleStyle: (isHovered: boolean, hasUserReacted: boolean, isContextMenu = false): ViewStyle => {
        let backgroundColor = theme.border;

        if (isHovered) {
            backgroundColor = theme.buttonHoveredBG;
        }

        if (hasUserReacted) {
            backgroundColor = theme.reactionActiveBackground;
        }

        if (isContextMenu) {
            return {
                paddingVertical: 3,
                paddingHorizontal: 12,
                backgroundColor,
            };
        }

        return {
            paddingVertical: 2,
            paddingHorizontal: 8,
            backgroundColor,
        };
    },

    getEmojiReactionCounterTextStyle: (hasUserReacted: boolean): TextStyle => {
        if (hasUserReacted) {
            return {color: theme.reactionActiveText};
        }

        return {color: theme.text};
    },

    getErrorPageContainerStyle: (safeAreaPaddingBottom = 0): ViewStyle => ({
        backgroundColor: theme.componentBG,
        paddingBottom: 40 + safeAreaPaddingBottom,
    }),

    getGoogleListViewStyle: (shouldDisplayBorder: boolean): ViewStyle => {
        if (shouldDisplayBorder) {
            // TODO: Remove this "eslint-disable-next" once the theme switching migration is done and styles are fully typed (GH Issue: https://github.com/Expensify/App/issues/27337)
            // eslint-disable-next-line @typescript-eslint/no-unsafe-return
            return {
                ...styles.borderTopRounded,
                ...styles.borderBottomRounded,
                marginTop: 4,
                paddingVertical: 6,
            };
        }

        return {
            transform: 'scale(0)',
        };
    },

    /**
     * Return the height of magic code input container
     */
    getHeightOfMagicCodeInput: (): ViewStyle => ({height: styles.magicCodeInputContainer.minHeight - styles.textInputContainer.borderBottomWidth}),

    /**
     * Generate fill color of an icon based on its state.
     *
     * @param buttonState - One of {'default', 'hovered', 'pressed'}
     * @param isMenuIcon - whether this icon is apart of a list
     * @param isPane - whether this icon is in a pane, e.g. Account or Workspace Settings
     */
    getIconFillColor: (buttonState: ButtonStateName = CONST.BUTTON_STATES.DEFAULT, isMenuIcon = false, isPane = false): string => {
        switch (buttonState) {
            case CONST.BUTTON_STATES.ACTIVE:
            case CONST.BUTTON_STATES.PRESSED:
                if (isPane) {
                    return theme.iconMenu;
                }
                return theme.iconHovered;
            case CONST.BUTTON_STATES.COMPLETE:
                return theme.iconSuccessFill;
            case CONST.BUTTON_STATES.DEFAULT:
            case CONST.BUTTON_STATES.DISABLED:
            default:
                if (isMenuIcon && !isPane) {
                    return theme.iconMenu;
                }
                return theme.icon;
        }
    },

    /**
     * Returns style object for the user mention component based on whether the mention is ours or not.
     */
    getMentionStyle: (isOurMention: boolean): TextStyle => {
        const backgroundColor = isOurMention ? theme.ourMentionBG : theme.mentionBG;
        return {
            backgroundColor,
            borderRadius: variables.componentBorderRadiusSmall,
            paddingHorizontal: 2,
        };
    },

    /**
     * Returns text color for the user mention text based on whether the mention is ours or not.
     */
    getMentionTextColor: (isOurMention: boolean): string => (isOurMention ? theme.ourMentionText : theme.mentionText),

    /**
     * Generate the wrapper styles for the mini ReportActionContextMenu.
     */
    getMiniReportActionContextMenuWrapperStyle: (isReportActionItemGrouped: boolean): ViewStyle =>
        // TODO: Remove this "eslint-disable-next" once the theme switching migration is done and styles are fully typed (GH Issue: https://github.com/Expensify/App/issues/27337)
        // eslint-disable-next-line @typescript-eslint/no-unsafe-return
        ({
            ...(isReportActionItemGrouped ? positioning.tn8 : positioning.tn4),
            ...positioning.r4,
            ...styles.cursorDefault,
            ...styles.userSelectNone,
            overflowAnchor: 'none',
            position: 'absolute',
            zIndex: 8,
        }),

    /**
     * Generate the styles for the ReportActionItem wrapper view.
     */
    getReportActionItemStyle: (isHovered = false, isClickable = false): ViewStyle =>
        // TODO: Remove this "eslint-disable-next" once the theme switching migration is done and styles are fully typed (GH Issue: https://github.com/Expensify/App/issues/27337)
        // eslint-disable-next-line @typescript-eslint/no-unsafe-return
        ({
            display: 'flex',
            justifyContent: 'space-between',
            backgroundColor: isHovered
                ? theme.hoverComponentBG
                : // Warning: Setting this to a non-transparent color will cause unread indicator to break on Android
                  theme.transparent,
            opacity: 1,
            ...(isClickable ? styles.cursorPointer : styles.cursorInitial),
        }),

    /**
     * Determines the theme color for a modal based on the app's background color,
     * the modal's backdrop, and the backdrop's opacity.
     *
     * @param bgColor - theme background color
     * @returns The theme color as an RGB value.
     */
    getThemeBackgroundColor: (bgColor: string): string => {
        const backdropOpacity = variables.overlayOpacity;

        const [backgroundRed, backgroundGreen, backgroundBlue] = extractValuesFromRGB(bgColor) ?? hexadecimalToRGBArray(bgColor) ?? [];
        const [backdropRed, backdropGreen, backdropBlue] = hexadecimalToRGBArray(theme.overlay) ?? [];
        const normalizedBackdropRGB = convertRGBToUnitValues(backdropRed, backdropGreen, backdropBlue);
        const normalizedBackgroundRGB = convertRGBToUnitValues(backgroundRed, backgroundGreen, backgroundBlue);
        const [red, green, blue] = convertRGBAToRGB(normalizedBackdropRGB, normalizedBackgroundRGB, backdropOpacity);
        const themeRGB = convertUnitValuesToRGB(red, green, blue);

        return `rgb(${themeRGB.join(', ')})`;
    },

    getZoomCursorStyle: (isZoomed: boolean, isDragging: boolean): ViewStyle => {
        if (!isZoomed) {
            // TODO: Remove this "eslint-disable-next" once the theme switching migration is done and styles are fully typed (GH Issue: https://github.com/Expensify/App/issues/27337)
            // eslint-disable-next-line @typescript-eslint/no-unsafe-return
            return styles.cursorZoomIn;
        }

        // eslint-disable-next-line @typescript-eslint/no-unsafe-return
        return isDragging ? styles.cursorGrabbing : styles.cursorZoomOut;
    },

    getSearchTableColumnStyles: (columnName: string, shouldExtendDateColumn = false): ViewStyle => {
        let columnWidth;
        switch (columnName) {
            case CONST.SEARCH.TABLE_COLUMNS.RECEIPT:
                columnWidth = {...getWidthStyle(variables.w36), ...styles.alignItemsCenter};
                break;
<<<<<<< HEAD
            case CONST.SEARCH.TABLE_COLUMNS.DATE:
                columnWidth = getWidthStyle(shouldExtendDateColumn ? variables.w80 : variables.w44);
=======
            case CONST.SEARCH_TABLE_COLUMNS.DATE:
                columnWidth = getWidthStyle(shouldExtendDateColumn ? variables.w84 : variables.w52);
>>>>>>> 2c9ad920
                break;
            case CONST.SEARCH.TABLE_COLUMNS.MERCHANT:
            case CONST.SEARCH.TABLE_COLUMNS.FROM:
            case CONST.SEARCH.TABLE_COLUMNS.TO:
                columnWidth = styles.flex1;
                break;
            case CONST.SEARCH.TABLE_COLUMNS.CATEGORY:
            case CONST.SEARCH.TABLE_COLUMNS.TAG:
                columnWidth = {...getWidthStyle(variables.w36), ...styles.flex1};
                break;
            case CONST.SEARCH.TABLE_COLUMNS.TAX_AMOUNT:
            case CONST.SEARCH.TABLE_COLUMNS.TOTAL_AMOUNT:
                columnWidth = {...getWidthStyle(variables.w96), ...styles.alignItemsEnd};
                break;
<<<<<<< HEAD
            case CONST.SEARCH.TABLE_COLUMNS.TYPE:
                columnWidth = {...getWidthStyle(variables.w44), ...styles.alignItemsCenter};
=======
            case CONST.SEARCH_TABLE_COLUMNS.TYPE:
                columnWidth = {...getWidthStyle(variables.w20), ...styles.alignItemsCenter};
>>>>>>> 2c9ad920
                break;
            case CONST.SEARCH.TABLE_COLUMNS.ACTION:
                columnWidth = {...getWidthStyle(variables.w80), ...styles.alignItemsCenter};
                break;
            default:
                columnWidth = styles.flex1;
        }

        return columnWidth;
    },

    getTextOverflowStyle: (overflow: string): TextStyle => ({
        textOverflow: overflow,
    }),

    /**
     * Returns container styles for showing the icons in MultipleAvatars/SubscriptAvatar
     */
    getContainerStyles: (size: string, isInReportAction = false): ViewStyle[] => {
        let containerStyles: ViewStyle[];

        switch (size) {
            case CONST.AVATAR_SIZE.SMALL:
                containerStyles = [styles.emptyAvatarSmall, styles.emptyAvatarMarginSmall];
                break;
            case CONST.AVATAR_SIZE.SMALLER:
                containerStyles = [styles.emptyAvatarSmaller, styles.emptyAvatarMarginSmaller];
                break;
            case CONST.AVATAR_SIZE.MEDIUM:
                containerStyles = [styles.emptyAvatarMedium, styles.emptyAvatarMargin];
                break;
            case CONST.AVATAR_SIZE.LARGE:
                containerStyles = [styles.emptyAvatarLarge, styles.mb2, styles.mr2];
                break;
            default:
                containerStyles = [styles.emptyAvatar, isInReportAction ? styles.emptyAvatarMarginChat : styles.emptyAvatarMargin];
        }

        return containerStyles;
    },

    getUpdateRequiredViewStyles: (isSmallScreenWidth: boolean): ViewStyle[] => [
        {
            alignItems: 'center',
            justifyContent: 'center',
            ...(isSmallScreenWidth ? {} : styles.pb40),
        },
    ],

    /**
     * Returns a style that sets the maximum height of the composer based on the number of lines and whether the composer is full size or not.
     */
    getComposerMaxHeightStyle: (maxLines: number | undefined, isComposerFullSize: boolean): TextStyle => {
        if (isComposerFullSize || maxLines == null) {
            return {};
        }

        const composerLineHeight = styles.textInputCompose.lineHeight ?? 0;

        return {
            maxHeight: maxLines * composerLineHeight,
        };
    },

    getFullscreenCenteredContentStyles: () => [StyleSheet.absoluteFill, styles.justifyContentCenter, styles.alignItemsCenter],

    /**
     * Returns the styles for the Tools modal
     */
    getTestToolsModalStyle: (windowWidth: number): ViewStyle[] => [styles.settingsPageBody, styles.p5, {width: windowWidth * 0.9}],

    getMultiselectListStyles: (isSelected: boolean, isDisabled: boolean): ViewStyle => ({
        ...(isSelected && styles.checkedContainer),
        ...(isSelected && styles.borderColorFocus),
        ...(isDisabled && styles.cursorDisabled),
        ...(isDisabled && styles.buttonOpacityDisabled),
    }),

    /**
     * When adding a new prefix character, adjust this method to add expected character width.
     * This is because character width isn't known before it's rendered to the screen, and once it's rendered,
     * it's too late to calculate it's width because the change in padding would cause a visible jump.
     * Some characters are wider than the others when rendered, e.g. '@' vs '#'. Chosen font-family and font-size
     * also have an impact on the width of the character, but as long as there's only one font-family and one font-size,
     * this method will produce reliable results.
     */
    getCharacterPadding: (prefix: string): number => {
        let padding = 0;
        prefix.split('').forEach((char) => {
            if (char.match(/[a-z]/i) && char === char.toUpperCase()) {
                padding += 11;
            } else {
                padding += 8;
            }
        });

        return padding;
    },

    // TODO: remove it when we'll implement the callback to handle this toggle in Expensify/Expensify#368335
    getWorkspaceWorkflowsOfflineDescriptionStyle: (descriptionTextStyle: TextStyle | TextStyle[]): StyleProp<TextStyle> => ({
        ...StyleSheet.flatten(descriptionTextStyle),
        opacity: styles.opacitySemiTransparent.opacity,
    }),

    getTripReservationIconContainer: (isSmallIcon: boolean): StyleProp<ViewStyle> => ({
        width: isSmallIcon ? variables.avatarSizeSmallNormal : variables.avatarSizeNormal,
        height: isSmallIcon ? variables.avatarSizeSmallNormal : variables.avatarSizeNormal,
        borderRadius: isSmallIcon ? variables.avatarSizeSmallNormal : variables.componentBorderRadiusXLarge,
        backgroundColor: theme.border,
        alignItems: 'center',
        justifyContent: 'center',
    }),
});

type StyleUtilsType = ReturnType<typeof createStyleUtils>;

const DefaultStyleUtils = createStyleUtils(defaultTheme, defaultStyles);

export default createStyleUtils;
export {DefaultStyleUtils};
export type {StyleUtilsType, AvatarSizeName};<|MERGE_RESOLUTION|>--- conflicted
+++ resolved
@@ -1558,13 +1558,8 @@
             case CONST.SEARCH.TABLE_COLUMNS.RECEIPT:
                 columnWidth = {...getWidthStyle(variables.w36), ...styles.alignItemsCenter};
                 break;
-<<<<<<< HEAD
             case CONST.SEARCH.TABLE_COLUMNS.DATE:
-                columnWidth = getWidthStyle(shouldExtendDateColumn ? variables.w80 : variables.w44);
-=======
-            case CONST.SEARCH_TABLE_COLUMNS.DATE:
                 columnWidth = getWidthStyle(shouldExtendDateColumn ? variables.w84 : variables.w52);
->>>>>>> 2c9ad920
                 break;
             case CONST.SEARCH.TABLE_COLUMNS.MERCHANT:
             case CONST.SEARCH.TABLE_COLUMNS.FROM:
@@ -1579,13 +1574,8 @@
             case CONST.SEARCH.TABLE_COLUMNS.TOTAL_AMOUNT:
                 columnWidth = {...getWidthStyle(variables.w96), ...styles.alignItemsEnd};
                 break;
-<<<<<<< HEAD
             case CONST.SEARCH.TABLE_COLUMNS.TYPE:
-                columnWidth = {...getWidthStyle(variables.w44), ...styles.alignItemsCenter};
-=======
-            case CONST.SEARCH_TABLE_COLUMNS.TYPE:
                 columnWidth = {...getWidthStyle(variables.w20), ...styles.alignItemsCenter};
->>>>>>> 2c9ad920
                 break;
             case CONST.SEARCH.TABLE_COLUMNS.ACTION:
                 columnWidth = {...getWidthStyle(variables.w80), ...styles.alignItemsCenter};
