--- conflicted
+++ resolved
@@ -315,13 +315,12 @@
         marginBottom: -4,
     },
 
-<<<<<<< HEAD
     mbn3: {
         marginBottom: -12,
-=======
+    },
+
     mbn5: {
         marginBottom: -20,
->>>>>>> 822bdb9f
     },
 
     p0: {
