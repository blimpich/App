import type {ValueOf} from 'type-fest';
import type {SearchDateFilterKeys, SearchGroupBy} from '@components/Search/types';
import CONST from '@src/CONST';
import type {SearchDataTypes} from '@src/types/onyx/SearchResults';
import type Form from './Form';

const DATE_FILTER_KEYS: SearchDateFilterKeys[] = [
    CONST.SEARCH.SYNTAX_FILTER_KEYS.DATE,
    CONST.SEARCH.SYNTAX_FILTER_KEYS.SUBMITTED,
    CONST.SEARCH.SYNTAX_FILTER_KEYS.APPROVED,
    CONST.SEARCH.SYNTAX_FILTER_KEYS.PAID,
    CONST.SEARCH.SYNTAX_FILTER_KEYS.EXPORTED,
    CONST.SEARCH.SYNTAX_FILTER_KEYS.POSTED,
];

const FILTER_KEYS = {
    GROUP_BY: 'groupBy',
    TYPE: 'type',
    STATUS: 'status',
    DATE_ON: 'dateOn',
    DATE_AFTER: 'dateAfter',
    DATE_BEFORE: 'dateBefore',
    SUBMITTED_ON: 'submittedOn',
    SUBMITTED_AFTER: 'submittedAfter',
    SUBMITTED_BEFORE: 'submittedBefore',
    APPROVED_ON: 'approvedOn',
    APPROVED_AFTER: 'approvedAfter',
    APPROVED_BEFORE: 'approvedBefore',
    PAID_ON: 'paidOn',
    PAID_AFTER: 'paidAfter',
    PAID_BEFORE: 'paidBefore',
    EXPORTED_ON: 'exportedOn',
    EXPORTED_AFTER: 'exportedAfter',
    EXPORTED_BEFORE: 'exportedBefore',
    POSTED_ON: 'postedOn',
    POSTED_AFTER: 'postedAfter',
    POSTED_BEFORE: 'postedBefore',
    CURRENCY: 'currency',
    CATEGORY: 'category',
    POLICY_ID: 'policyID',
    CARD_ID: 'cardID',
    FEED: 'feed',
    MERCHANT: 'merchant',
    DESCRIPTION: 'description',
    REPORT_ID: 'reportID',
    LESS_THAN: 'lessThan',
    GREATER_THAN: 'greaterThan',
    TAX_RATE: 'taxRate',
    EXPENSE_TYPE: 'expenseType',
    TAG: 'tag',
    KEYWORD: 'keyword',
    FROM: 'from',
    TO: 'to',
    PAYER: 'payer',
    EXPORTER: 'exporter',
    IN: 'in',
    TITLE: 'title',
    ASSIGNEE: 'assignee',
    REIMBURSABLE: 'reimbursable',
    BILLABLE: 'billable',
<<<<<<< HEAD
    EXPORT_STATUS: 'exportStatus',
=======
    ACTION: 'action',
>>>>>>> 5aaf2aeb
} as const;

const ALLOWED_TYPE_FILTERS = {
    [CONST.SEARCH.DATA_TYPES.EXPENSE]: [
        FILTER_KEYS.TYPE,
        FILTER_KEYS.STATUS,
        FILTER_KEYS.FROM,
        FILTER_KEYS.TO,
        FILTER_KEYS.KEYWORD,
        FILTER_KEYS.POLICY_ID,
        FILTER_KEYS.EXPENSE_TYPE,
        FILTER_KEYS.MERCHANT,
        FILTER_KEYS.DATE_ON,
        FILTER_KEYS.DATE_AFTER,
        FILTER_KEYS.DATE_BEFORE,
        FILTER_KEYS.GREATER_THAN,
        FILTER_KEYS.LESS_THAN,
        FILTER_KEYS.CURRENCY,
        FILTER_KEYS.CATEGORY,
        FILTER_KEYS.TAG,
        FILTER_KEYS.PAYER,
        FILTER_KEYS.DESCRIPTION,
        FILTER_KEYS.CARD_ID,
        FILTER_KEYS.POSTED_AFTER,
        FILTER_KEYS.POSTED_BEFORE,
        FILTER_KEYS.POSTED_ON,
        FILTER_KEYS.TAX_RATE,
        FILTER_KEYS.REIMBURSABLE,
        FILTER_KEYS.BILLABLE,
        FILTER_KEYS.REPORT_ID,
        FILTER_KEYS.SUBMITTED_ON,
        FILTER_KEYS.SUBMITTED_AFTER,
        FILTER_KEYS.SUBMITTED_BEFORE,
        FILTER_KEYS.APPROVED_AFTER,
        FILTER_KEYS.APPROVED_BEFORE,
        FILTER_KEYS.APPROVED_ON,
        FILTER_KEYS.PAID_AFTER,
        FILTER_KEYS.PAID_BEFORE,
        FILTER_KEYS.PAID_ON,
        FILTER_KEYS.EXPORTED_AFTER,
        FILTER_KEYS.EXPORTED_BEFORE,
        FILTER_KEYS.EXPORTED_ON,
<<<<<<< HEAD
        FILTER_KEYS.EXPORTER,
        FILTER_KEYS.EXPORT_STATUS,
=======
        FILTER_KEYS.ACTION,
>>>>>>> 5aaf2aeb
    ],
    [CONST.SEARCH.DATA_TYPES.INVOICE]: [
        FILTER_KEYS.TYPE,
        FILTER_KEYS.STATUS,
        FILTER_KEYS.FROM,
        FILTER_KEYS.TO,
        FILTER_KEYS.KEYWORD,
        FILTER_KEYS.POLICY_ID,
        FILTER_KEYS.MERCHANT,
        FILTER_KEYS.DATE_ON,
        FILTER_KEYS.DATE_AFTER,
        FILTER_KEYS.DATE_BEFORE,
        FILTER_KEYS.GREATER_THAN,
        FILTER_KEYS.LESS_THAN,
        FILTER_KEYS.CURRENCY,
        FILTER_KEYS.CATEGORY,
        FILTER_KEYS.TAG,
        FILTER_KEYS.PAYER,
        FILTER_KEYS.DESCRIPTION,
        FILTER_KEYS.CARD_ID,
        FILTER_KEYS.POSTED_AFTER,
        FILTER_KEYS.POSTED_BEFORE,
        FILTER_KEYS.POSTED_ON,
        FILTER_KEYS.TAX_RATE,
        FILTER_KEYS.REPORT_ID,
        FILTER_KEYS.SUBMITTED_ON,
        FILTER_KEYS.SUBMITTED_AFTER,
        FILTER_KEYS.SUBMITTED_BEFORE,
        FILTER_KEYS.APPROVED_AFTER,
        FILTER_KEYS.APPROVED_BEFORE,
        FILTER_KEYS.APPROVED_ON,
        FILTER_KEYS.PAID_AFTER,
        FILTER_KEYS.PAID_BEFORE,
        FILTER_KEYS.PAID_ON,
        FILTER_KEYS.EXPORTED_AFTER,
        FILTER_KEYS.EXPORTED_BEFORE,
        FILTER_KEYS.EXPORTED_ON,
<<<<<<< HEAD
        FILTER_KEYS.EXPORTER,
        FILTER_KEYS.EXPORT_STATUS,
=======
        FILTER_KEYS.ACTION,
>>>>>>> 5aaf2aeb
    ],
    [CONST.SEARCH.DATA_TYPES.TRIP]: [
        FILTER_KEYS.TYPE,
        FILTER_KEYS.STATUS,
        FILTER_KEYS.FROM,
        FILTER_KEYS.TO,
        FILTER_KEYS.KEYWORD,
        FILTER_KEYS.POLICY_ID,
        FILTER_KEYS.MERCHANT,
        FILTER_KEYS.DATE_ON,
        FILTER_KEYS.DATE_AFTER,
        FILTER_KEYS.DATE_BEFORE,
        FILTER_KEYS.GREATER_THAN,
        FILTER_KEYS.LESS_THAN,
        FILTER_KEYS.CURRENCY,
        FILTER_KEYS.CATEGORY,
        FILTER_KEYS.TAG,
        FILTER_KEYS.PAYER,
        FILTER_KEYS.DESCRIPTION,
        FILTER_KEYS.CARD_ID,
        FILTER_KEYS.POSTED_AFTER,
        FILTER_KEYS.POSTED_BEFORE,
        FILTER_KEYS.POSTED_ON,
        FILTER_KEYS.TAX_RATE,
        FILTER_KEYS.REPORT_ID,
        FILTER_KEYS.SUBMITTED_ON,
        FILTER_KEYS.SUBMITTED_AFTER,
        FILTER_KEYS.SUBMITTED_BEFORE,
        FILTER_KEYS.APPROVED_AFTER,
        FILTER_KEYS.APPROVED_BEFORE,
        FILTER_KEYS.APPROVED_ON,
        FILTER_KEYS.PAID_AFTER,
        FILTER_KEYS.PAID_BEFORE,
        FILTER_KEYS.PAID_ON,
        FILTER_KEYS.EXPORTED_AFTER,
        FILTER_KEYS.EXPORTED_BEFORE,
        FILTER_KEYS.EXPORTED_ON,
<<<<<<< HEAD
        FILTER_KEYS.EXPORTER,
        FILTER_KEYS.EXPORT_STATUS,
=======
        FILTER_KEYS.ACTION,
>>>>>>> 5aaf2aeb
    ],
    [CONST.SEARCH.DATA_TYPES.CHAT]: [
        FILTER_KEYS.TYPE,
        FILTER_KEYS.STATUS,
        FILTER_KEYS.FROM,
        FILTER_KEYS.TO,
        FILTER_KEYS.IN,
        FILTER_KEYS.KEYWORD,
        FILTER_KEYS.POLICY_ID,
        FILTER_KEYS.DATE_AFTER,
        FILTER_KEYS.DATE_BEFORE,
        FILTER_KEYS.DATE_ON,
    ],
    [CONST.SEARCH.DATA_TYPES.TASK]: [
        FILTER_KEYS.TYPE,
        FILTER_KEYS.STATUS,
        FILTER_KEYS.TITLE,
        FILTER_KEYS.DESCRIPTION,
        FILTER_KEYS.IN,
        FILTER_KEYS.FROM,
        FILTER_KEYS.ASSIGNEE,
        FILTER_KEYS.DATE_ON,
        FILTER_KEYS.DATE_AFTER,
        FILTER_KEYS.DATE_BEFORE,
    ],
};

type InputID = ValueOf<typeof FILTER_KEYS>;

type SearchAdvancedFiltersForm = Form<
    InputID,
    {
        [FILTER_KEYS.GROUP_BY]: SearchGroupBy;
        [FILTER_KEYS.TYPE]: SearchDataTypes;
        [FILTER_KEYS.STATUS]: string[] | string;
        [FILTER_KEYS.DATE_AFTER]: string;
        [FILTER_KEYS.DATE_BEFORE]: string;
        [FILTER_KEYS.DATE_ON]: string;
        [FILTER_KEYS.SUBMITTED_ON]: string;
        [FILTER_KEYS.SUBMITTED_AFTER]: string;
        [FILTER_KEYS.SUBMITTED_BEFORE]: string;
        [FILTER_KEYS.APPROVED_ON]: string;
        [FILTER_KEYS.APPROVED_AFTER]: string;
        [FILTER_KEYS.APPROVED_BEFORE]: string;
        [FILTER_KEYS.PAID_ON]: string;
        [FILTER_KEYS.PAID_AFTER]: string;
        [FILTER_KEYS.PAID_BEFORE]: string;
        [FILTER_KEYS.EXPORTED_ON]: string;
        [FILTER_KEYS.EXPORTED_AFTER]: string;
        [FILTER_KEYS.EXPORTED_BEFORE]: string;
        [FILTER_KEYS.POSTED_ON]: string;
        [FILTER_KEYS.POSTED_AFTER]: string;
        [FILTER_KEYS.POSTED_BEFORE]: string;
        [FILTER_KEYS.CURRENCY]: string[];
        [FILTER_KEYS.CATEGORY]: string[];
        [FILTER_KEYS.POLICY_ID]: string;
        [FILTER_KEYS.CARD_ID]: string[];
        [FILTER_KEYS.FEED]: string[];
        [FILTER_KEYS.MERCHANT]: string;
        [FILTER_KEYS.DESCRIPTION]: string;
        [FILTER_KEYS.REPORT_ID]: string;
        [FILTER_KEYS.LESS_THAN]: string;
        [FILTER_KEYS.GREATER_THAN]: string;
        [FILTER_KEYS.KEYWORD]: string;
        [FILTER_KEYS.TAX_RATE]: string[];
        [FILTER_KEYS.EXPENSE_TYPE]: string[];
        [FILTER_KEYS.TAG]: string[];
        [FILTER_KEYS.FROM]: string[];
        [FILTER_KEYS.PAYER]: string;
        [FILTER_KEYS.EXPORTER]: string[];
        [FILTER_KEYS.TO]: string[];
        [FILTER_KEYS.IN]: string[];
        [FILTER_KEYS.TITLE]: string;
        [FILTER_KEYS.ASSIGNEE]: string[];
        [FILTER_KEYS.REIMBURSABLE]: string;
        [FILTER_KEYS.BILLABLE]: string;
<<<<<<< HEAD
        [FILTER_KEYS.EXPORT_STATUS]: string;
=======
        [FILTER_KEYS.ACTION]: string;
>>>>>>> 5aaf2aeb
    }
>;

export type {SearchAdvancedFiltersForm};
export default FILTER_KEYS;
export {DATE_FILTER_KEYS, ALLOWED_TYPE_FILTERS, FILTER_KEYS};<|MERGE_RESOLUTION|>--- conflicted
+++ resolved
@@ -58,11 +58,7 @@
     ASSIGNEE: 'assignee',
     REIMBURSABLE: 'reimbursable',
     BILLABLE: 'billable',
-<<<<<<< HEAD
-    EXPORT_STATUS: 'exportStatus',
-=======
     ACTION: 'action',
->>>>>>> 5aaf2aeb
 } as const;
 
 const ALLOWED_TYPE_FILTERS = {
@@ -105,12 +101,8 @@
         FILTER_KEYS.EXPORTED_AFTER,
         FILTER_KEYS.EXPORTED_BEFORE,
         FILTER_KEYS.EXPORTED_ON,
-<<<<<<< HEAD
         FILTER_KEYS.EXPORTER,
-        FILTER_KEYS.EXPORT_STATUS,
-=======
         FILTER_KEYS.ACTION,
->>>>>>> 5aaf2aeb
     ],
     [CONST.SEARCH.DATA_TYPES.INVOICE]: [
         FILTER_KEYS.TYPE,
@@ -148,12 +140,8 @@
         FILTER_KEYS.EXPORTED_AFTER,
         FILTER_KEYS.EXPORTED_BEFORE,
         FILTER_KEYS.EXPORTED_ON,
-<<<<<<< HEAD
         FILTER_KEYS.EXPORTER,
-        FILTER_KEYS.EXPORT_STATUS,
-=======
         FILTER_KEYS.ACTION,
->>>>>>> 5aaf2aeb
     ],
     [CONST.SEARCH.DATA_TYPES.TRIP]: [
         FILTER_KEYS.TYPE,
@@ -191,12 +179,8 @@
         FILTER_KEYS.EXPORTED_AFTER,
         FILTER_KEYS.EXPORTED_BEFORE,
         FILTER_KEYS.EXPORTED_ON,
-<<<<<<< HEAD
         FILTER_KEYS.EXPORTER,
-        FILTER_KEYS.EXPORT_STATUS,
-=======
         FILTER_KEYS.ACTION,
->>>>>>> 5aaf2aeb
     ],
     [CONST.SEARCH.DATA_TYPES.CHAT]: [
         FILTER_KEYS.TYPE,
@@ -273,11 +257,7 @@
         [FILTER_KEYS.ASSIGNEE]: string[];
         [FILTER_KEYS.REIMBURSABLE]: string;
         [FILTER_KEYS.BILLABLE]: string;
-<<<<<<< HEAD
-        [FILTER_KEYS.EXPORT_STATUS]: string;
-=======
         [FILTER_KEYS.ACTION]: string;
->>>>>>> 5aaf2aeb
     }
 >;
 
