import type {ValueOf} from 'type-fest';
import type {SearchAmountFilterKeys, SearchDateFilterKeys, SearchGroupBy, SearchWithdrawalType} from '@components/Search/types';
import CONST from '@src/CONST';
import type {SearchDataTypes} from '@src/types/onyx/SearchResults';
import type Form from './Form';

const DATE_FILTER_KEYS: SearchDateFilterKeys[] = [
    CONST.SEARCH.SYNTAX_FILTER_KEYS.DATE,
    CONST.SEARCH.SYNTAX_FILTER_KEYS.SUBMITTED,
    CONST.SEARCH.SYNTAX_FILTER_KEYS.APPROVED,
    CONST.SEARCH.SYNTAX_FILTER_KEYS.PAID,
    CONST.SEARCH.SYNTAX_FILTER_KEYS.EXPORTED,
    CONST.SEARCH.SYNTAX_FILTER_KEYS.POSTED,
    CONST.SEARCH.SYNTAX_FILTER_KEYS.WITHDRAWN,
];

const AMOUNT_FILTER_KEYS: SearchAmountFilterKeys[] = [CONST.SEARCH.SYNTAX_FILTER_KEYS.AMOUNT, CONST.SEARCH.SYNTAX_FILTER_KEYS.TOTAL, CONST.SEARCH.SYNTAX_FILTER_KEYS.PURCHASE_AMOUNT];

const FILTER_KEYS = {
    GROUP_BY: 'groupBy',
    TYPE: 'type',
    STATUS: 'status',
    DATE_ON: 'dateOn',
    DATE_AFTER: 'dateAfter',
    DATE_BEFORE: 'dateBefore',
    SUBMITTED_ON: 'submittedOn',
    SUBMITTED_AFTER: 'submittedAfter',
    SUBMITTED_BEFORE: 'submittedBefore',
    APPROVED_ON: 'approvedOn',
    APPROVED_AFTER: 'approvedAfter',
    APPROVED_BEFORE: 'approvedBefore',
    PAID_ON: 'paidOn',
    PAID_AFTER: 'paidAfter',
    PAID_BEFORE: 'paidBefore',
    EXPORTED_ON: 'exportedOn',
    EXPORTED_AFTER: 'exportedAfter',
    EXPORTED_BEFORE: 'exportedBefore',
    POSTED_ON: 'postedOn',
    POSTED_AFTER: 'postedAfter',
    POSTED_BEFORE: 'postedBefore',
    WITHDRAWAL_TYPE: 'withdrawalType',
    WITHDRAWN_ON: 'withdrawnOn',
    WITHDRAWN_AFTER: 'withdrawnAfter',
    WITHDRAWN_BEFORE: 'withdrawnBefore',
    CURRENCY: 'currency',
    GROUP_CURRENCY: 'groupCurrency',
    CATEGORY: 'category',
    POLICY_ID: 'policyID',
    CARD_ID: 'cardID',
    FEED: 'feed',
    MERCHANT: 'merchant',
    DESCRIPTION: 'description',
    REPORT_ID: 'reportID',
    AMOUNT_LESS_THAN: 'amountLessThan',
    AMOUNT_GREATER_THAN: 'amountGreaterThan',
    TOTAL_LESS_THAN: 'totalLessThan',
    TOTAL_GREATER_THAN: 'totalGreaterThan',
    TAX_RATE: 'taxRate',
    EXPENSE_TYPE: 'expenseType',
    TAG: 'tag',
    KEYWORD: 'keyword',
    FROM: 'from',
    TO: 'to',
    PAYER: 'payer',
    EXPORTER: 'exporter',
    IN: 'in',
    TITLE: 'title',
    ASSIGNEE: 'assignee',
    REIMBURSABLE: 'reimbursable',
    BILLABLE: 'billable',
    ACTION: 'action',
<<<<<<< HEAD
    HAS: 'has',
=======
    PURCHASE_AMOUNT_LESS_THAN: 'purchaseAmountLessThan',
    PURCHASE_AMOUNT_GREATER_THAN: 'purchaseAmountGreaterThan',
    PURCHASE_CURRENCY: 'purchaseCurrency',
>>>>>>> 4387538e
    WITHDRAWAL_ID: 'withdrawalID',
} as const;

const ALLOWED_TYPE_FILTERS = {
    [CONST.SEARCH.DATA_TYPES.EXPENSE]: [
        FILTER_KEYS.TYPE,
        FILTER_KEYS.STATUS,
        FILTER_KEYS.FROM,
        FILTER_KEYS.TO,
        FILTER_KEYS.KEYWORD,
        FILTER_KEYS.POLICY_ID,
        FILTER_KEYS.EXPENSE_TYPE,
        FILTER_KEYS.MERCHANT,
        FILTER_KEYS.DATE_ON,
        FILTER_KEYS.DATE_AFTER,
        FILTER_KEYS.DATE_BEFORE,
        FILTER_KEYS.AMOUNT_GREATER_THAN,
        FILTER_KEYS.AMOUNT_LESS_THAN,
        FILTER_KEYS.TOTAL_GREATER_THAN,
        FILTER_KEYS.TOTAL_LESS_THAN,
        FILTER_KEYS.CURRENCY,
        FILTER_KEYS.GROUP_CURRENCY,
        FILTER_KEYS.CATEGORY,
        FILTER_KEYS.TAG,
        FILTER_KEYS.PAYER,
        FILTER_KEYS.DESCRIPTION,
        FILTER_KEYS.CARD_ID,
        FILTER_KEYS.FEED,
        FILTER_KEYS.POSTED_AFTER,
        FILTER_KEYS.POSTED_BEFORE,
        FILTER_KEYS.POSTED_ON,
        FILTER_KEYS.WITHDRAWAL_TYPE,
        FILTER_KEYS.WITHDRAWN_AFTER,
        FILTER_KEYS.WITHDRAWN_BEFORE,
        FILTER_KEYS.WITHDRAWN_ON,
        FILTER_KEYS.TAX_RATE,
        FILTER_KEYS.REIMBURSABLE,
        FILTER_KEYS.BILLABLE,
        FILTER_KEYS.REPORT_ID,
        FILTER_KEYS.SUBMITTED_ON,
        FILTER_KEYS.SUBMITTED_AFTER,
        FILTER_KEYS.SUBMITTED_BEFORE,
        FILTER_KEYS.APPROVED_AFTER,
        FILTER_KEYS.APPROVED_BEFORE,
        FILTER_KEYS.APPROVED_ON,
        FILTER_KEYS.PAID_AFTER,
        FILTER_KEYS.PAID_BEFORE,
        FILTER_KEYS.PAID_ON,
        FILTER_KEYS.EXPORTED_AFTER,
        FILTER_KEYS.EXPORTED_BEFORE,
        FILTER_KEYS.EXPORTED_ON,
        FILTER_KEYS.EXPORTER,
        FILTER_KEYS.GROUP_BY,
        FILTER_KEYS.FEED,
        FILTER_KEYS.ACTION,
<<<<<<< HEAD
        FILTER_KEYS.HAS,
=======
        FILTER_KEYS.PURCHASE_AMOUNT_GREATER_THAN,
        FILTER_KEYS.PURCHASE_AMOUNT_LESS_THAN,
        FILTER_KEYS.PURCHASE_CURRENCY,
>>>>>>> 4387538e
        FILTER_KEYS.WITHDRAWAL_ID,
    ],
    [CONST.SEARCH.DATA_TYPES.INVOICE]: [
        FILTER_KEYS.TYPE,
        FILTER_KEYS.STATUS,
        FILTER_KEYS.FROM,
        FILTER_KEYS.TO,
        FILTER_KEYS.KEYWORD,
        FILTER_KEYS.POLICY_ID,
        FILTER_KEYS.MERCHANT,
        FILTER_KEYS.DATE_ON,
        FILTER_KEYS.DATE_AFTER,
        FILTER_KEYS.DATE_BEFORE,
        FILTER_KEYS.AMOUNT_GREATER_THAN,
        FILTER_KEYS.AMOUNT_LESS_THAN,
        FILTER_KEYS.TOTAL_GREATER_THAN,
        FILTER_KEYS.TOTAL_LESS_THAN,
        FILTER_KEYS.CURRENCY,
        FILTER_KEYS.CATEGORY,
        FILTER_KEYS.TAG,
        FILTER_KEYS.PAYER,
        FILTER_KEYS.DESCRIPTION,
        FILTER_KEYS.CARD_ID,
        FILTER_KEYS.FEED,
        FILTER_KEYS.POSTED_AFTER,
        FILTER_KEYS.POSTED_BEFORE,
        FILTER_KEYS.POSTED_ON,
        FILTER_KEYS.WITHDRAWAL_TYPE,
        FILTER_KEYS.WITHDRAWN_AFTER,
        FILTER_KEYS.WITHDRAWN_BEFORE,
        FILTER_KEYS.WITHDRAWN_ON,
        FILTER_KEYS.TAX_RATE,
        FILTER_KEYS.REPORT_ID,
        FILTER_KEYS.SUBMITTED_ON,
        FILTER_KEYS.SUBMITTED_AFTER,
        FILTER_KEYS.SUBMITTED_BEFORE,
        FILTER_KEYS.APPROVED_AFTER,
        FILTER_KEYS.APPROVED_BEFORE,
        FILTER_KEYS.APPROVED_ON,
        FILTER_KEYS.PAID_AFTER,
        FILTER_KEYS.PAID_BEFORE,
        FILTER_KEYS.PAID_ON,
        FILTER_KEYS.EXPORTED_AFTER,
        FILTER_KEYS.EXPORTED_BEFORE,
        FILTER_KEYS.EXPORTED_ON,
        FILTER_KEYS.EXPORTER,
        FILTER_KEYS.ACTION,
        FILTER_KEYS.PURCHASE_AMOUNT_GREATER_THAN,
        FILTER_KEYS.PURCHASE_AMOUNT_LESS_THAN,
        FILTER_KEYS.PURCHASE_CURRENCY,
        FILTER_KEYS.WITHDRAWAL_ID,
    ],
    [CONST.SEARCH.DATA_TYPES.TRIP]: [
        FILTER_KEYS.TYPE,
        FILTER_KEYS.STATUS,
        FILTER_KEYS.FROM,
        FILTER_KEYS.TO,
        FILTER_KEYS.KEYWORD,
        FILTER_KEYS.POLICY_ID,
        FILTER_KEYS.MERCHANT,
        FILTER_KEYS.DATE_ON,
        FILTER_KEYS.DATE_AFTER,
        FILTER_KEYS.DATE_BEFORE,
        FILTER_KEYS.AMOUNT_GREATER_THAN,
        FILTER_KEYS.AMOUNT_LESS_THAN,
        FILTER_KEYS.TOTAL_GREATER_THAN,
        FILTER_KEYS.TOTAL_LESS_THAN,
        FILTER_KEYS.CURRENCY,
        FILTER_KEYS.GROUP_CURRENCY,
        FILTER_KEYS.CATEGORY,
        FILTER_KEYS.TAG,
        FILTER_KEYS.PAYER,
        FILTER_KEYS.DESCRIPTION,
        FILTER_KEYS.CARD_ID,
        FILTER_KEYS.FEED,
        FILTER_KEYS.POSTED_AFTER,
        FILTER_KEYS.POSTED_BEFORE,
        FILTER_KEYS.POSTED_ON,
        FILTER_KEYS.TAX_RATE,
        FILTER_KEYS.REPORT_ID,
        FILTER_KEYS.SUBMITTED_ON,
        FILTER_KEYS.SUBMITTED_AFTER,
        FILTER_KEYS.SUBMITTED_BEFORE,
        FILTER_KEYS.APPROVED_AFTER,
        FILTER_KEYS.APPROVED_BEFORE,
        FILTER_KEYS.APPROVED_ON,
        FILTER_KEYS.PAID_AFTER,
        FILTER_KEYS.PAID_BEFORE,
        FILTER_KEYS.PAID_ON,
        FILTER_KEYS.EXPORTED_AFTER,
        FILTER_KEYS.EXPORTED_BEFORE,
        FILTER_KEYS.EXPORTED_ON,
        FILTER_KEYS.EXPORTER,
        FILTER_KEYS.GROUP_BY,
        FILTER_KEYS.FEED,
        FILTER_KEYS.ACTION,
        FILTER_KEYS.PURCHASE_AMOUNT_GREATER_THAN,
        FILTER_KEYS.PURCHASE_AMOUNT_LESS_THAN,
        FILTER_KEYS.PURCHASE_CURRENCY,
    ],
    [CONST.SEARCH.DATA_TYPES.CHAT]: [
        FILTER_KEYS.TYPE,
        FILTER_KEYS.STATUS,
        FILTER_KEYS.FROM,
        FILTER_KEYS.TO,
        FILTER_KEYS.IN,
        FILTER_KEYS.KEYWORD,
        FILTER_KEYS.POLICY_ID,
        FILTER_KEYS.DATE_AFTER,
        FILTER_KEYS.DATE_BEFORE,
        FILTER_KEYS.DATE_ON,
    ],
    [CONST.SEARCH.DATA_TYPES.TASK]: [
        FILTER_KEYS.TYPE,
        FILTER_KEYS.STATUS,
        FILTER_KEYS.TITLE,
        FILTER_KEYS.DESCRIPTION,
        FILTER_KEYS.IN,
        FILTER_KEYS.FROM,
        FILTER_KEYS.ASSIGNEE,
        FILTER_KEYS.DATE_ON,
        FILTER_KEYS.DATE_AFTER,
        FILTER_KEYS.DATE_BEFORE,
    ],
};

type SearchAdvancedFiltersKey = ValueOf<typeof FILTER_KEYS>;

type SearchAdvancedFiltersForm = Form<
    SearchAdvancedFiltersKey,
    {
        [FILTER_KEYS.GROUP_BY]: SearchGroupBy;
        [FILTER_KEYS.TYPE]: SearchDataTypes;
        [FILTER_KEYS.STATUS]: string[] | string;
        [FILTER_KEYS.DATE_AFTER]: string;
        [FILTER_KEYS.DATE_BEFORE]: string;
        [FILTER_KEYS.DATE_ON]: string;
        [FILTER_KEYS.SUBMITTED_ON]: string;
        [FILTER_KEYS.SUBMITTED_AFTER]: string;
        [FILTER_KEYS.SUBMITTED_BEFORE]: string;
        [FILTER_KEYS.APPROVED_ON]: string;
        [FILTER_KEYS.APPROVED_AFTER]: string;
        [FILTER_KEYS.APPROVED_BEFORE]: string;
        [FILTER_KEYS.PAID_ON]: string;
        [FILTER_KEYS.PAID_AFTER]: string;
        [FILTER_KEYS.PAID_BEFORE]: string;
        [FILTER_KEYS.EXPORTED_ON]: string;
        [FILTER_KEYS.EXPORTED_AFTER]: string;
        [FILTER_KEYS.EXPORTED_BEFORE]: string;
        [FILTER_KEYS.POSTED_ON]: string;
        [FILTER_KEYS.POSTED_AFTER]: string;
        [FILTER_KEYS.POSTED_BEFORE]: string;
        [FILTER_KEYS.WITHDRAWAL_TYPE]: SearchWithdrawalType;
        [FILTER_KEYS.WITHDRAWN_ON]: string;
        [FILTER_KEYS.WITHDRAWN_AFTER]: string;
        [FILTER_KEYS.WITHDRAWN_BEFORE]: string;
        [FILTER_KEYS.CURRENCY]: string[];
        [FILTER_KEYS.GROUP_CURRENCY]: string;
        [FILTER_KEYS.CATEGORY]: string[];
        [FILTER_KEYS.POLICY_ID]: string[];
        [FILTER_KEYS.CARD_ID]: string[];
        [FILTER_KEYS.FEED]: string[];
        [FILTER_KEYS.MERCHANT]: string;
        [FILTER_KEYS.DESCRIPTION]: string;
        [FILTER_KEYS.REPORT_ID]: string;
        [FILTER_KEYS.AMOUNT_LESS_THAN]: string;
        [FILTER_KEYS.AMOUNT_GREATER_THAN]: string;
        [FILTER_KEYS.TOTAL_LESS_THAN]: string;
        [FILTER_KEYS.TOTAL_GREATER_THAN]: string;
        [FILTER_KEYS.KEYWORD]: string;
        [FILTER_KEYS.TAX_RATE]: string[];
        [FILTER_KEYS.EXPENSE_TYPE]: string[];
        [FILTER_KEYS.TAG]: string[];
        [FILTER_KEYS.FROM]: string[];
        [FILTER_KEYS.PAYER]: string;
        [FILTER_KEYS.EXPORTER]: string[];
        [FILTER_KEYS.TO]: string[];
        [FILTER_KEYS.IN]: string[];
        [FILTER_KEYS.TITLE]: string;
        [FILTER_KEYS.ASSIGNEE]: string[];
        [FILTER_KEYS.REIMBURSABLE]: string;
        [FILTER_KEYS.BILLABLE]: string;
        [FILTER_KEYS.ACTION]: string;
<<<<<<< HEAD
        [FILTER_KEYS.HAS]: string[];
=======
        [FILTER_KEYS.PURCHASE_AMOUNT_GREATER_THAN]: string;
        [FILTER_KEYS.PURCHASE_AMOUNT_LESS_THAN]: string;
        [FILTER_KEYS.PURCHASE_CURRENCY]: string[];
>>>>>>> 4387538e
        [FILTER_KEYS.WITHDRAWAL_ID]: string;
    }
>;

export type {SearchAdvancedFiltersForm, SearchAdvancedFiltersKey};
export default FILTER_KEYS;
export {DATE_FILTER_KEYS, ALLOWED_TYPE_FILTERS, FILTER_KEYS, AMOUNT_FILTER_KEYS};<|MERGE_RESOLUTION|>--- conflicted
+++ resolved
@@ -69,13 +69,10 @@
     REIMBURSABLE: 'reimbursable',
     BILLABLE: 'billable',
     ACTION: 'action',
-<<<<<<< HEAD
     HAS: 'has',
-=======
     PURCHASE_AMOUNT_LESS_THAN: 'purchaseAmountLessThan',
     PURCHASE_AMOUNT_GREATER_THAN: 'purchaseAmountGreaterThan',
     PURCHASE_CURRENCY: 'purchaseCurrency',
->>>>>>> 4387538e
     WITHDRAWAL_ID: 'withdrawalID',
 } as const;
 
@@ -131,13 +128,10 @@
         FILTER_KEYS.GROUP_BY,
         FILTER_KEYS.FEED,
         FILTER_KEYS.ACTION,
-<<<<<<< HEAD
         FILTER_KEYS.HAS,
-=======
         FILTER_KEYS.PURCHASE_AMOUNT_GREATER_THAN,
         FILTER_KEYS.PURCHASE_AMOUNT_LESS_THAN,
         FILTER_KEYS.PURCHASE_CURRENCY,
->>>>>>> 4387538e
         FILTER_KEYS.WITHDRAWAL_ID,
     ],
     [CONST.SEARCH.DATA_TYPES.INVOICE]: [
@@ -321,13 +315,10 @@
         [FILTER_KEYS.REIMBURSABLE]: string;
         [FILTER_KEYS.BILLABLE]: string;
         [FILTER_KEYS.ACTION]: string;
-<<<<<<< HEAD
         [FILTER_KEYS.HAS]: string[];
-=======
         [FILTER_KEYS.PURCHASE_AMOUNT_GREATER_THAN]: string;
         [FILTER_KEYS.PURCHASE_AMOUNT_LESS_THAN]: string;
         [FILTER_KEYS.PURCHASE_CURRENCY]: string[];
->>>>>>> 4387538e
         [FILTER_KEYS.WITHDRAWAL_ID]: string;
     }
 >;
