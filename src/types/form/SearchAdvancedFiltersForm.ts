import type {ValueOf} from 'type-fest';
import type {SearchDateFilterKeys, SearchGroupBy, SearchWithdrawalType} from '@components/Search/types';
import CONST from '@src/CONST';
import type {SearchDataTypes} from '@src/types/onyx/SearchResults';
import type Form from './Form';

const DATE_FILTER_KEYS: SearchDateFilterKeys[] = [
    CONST.SEARCH.SYNTAX_FILTER_KEYS.DATE,
    CONST.SEARCH.SYNTAX_FILTER_KEYS.SUBMITTED,
    CONST.SEARCH.SYNTAX_FILTER_KEYS.APPROVED,
    CONST.SEARCH.SYNTAX_FILTER_KEYS.PAID,
    CONST.SEARCH.SYNTAX_FILTER_KEYS.EXPORTED,
    CONST.SEARCH.SYNTAX_FILTER_KEYS.POSTED,
    CONST.SEARCH.SYNTAX_FILTER_KEYS.WITHDRAWN,
];

const FILTER_KEYS = {
    GROUP_BY: 'groupBy',
    TYPE: 'type',
    STATUS: 'status',
    DATE_ON: 'dateOn',
    DATE_AFTER: 'dateAfter',
    DATE_BEFORE: 'dateBefore',
    SUBMITTED_ON: 'submittedOn',
    SUBMITTED_AFTER: 'submittedAfter',
    SUBMITTED_BEFORE: 'submittedBefore',
    APPROVED_ON: 'approvedOn',
    APPROVED_AFTER: 'approvedAfter',
    APPROVED_BEFORE: 'approvedBefore',
    PAID_ON: 'paidOn',
    PAID_AFTER: 'paidAfter',
    PAID_BEFORE: 'paidBefore',
    EXPORTED_ON: 'exportedOn',
    EXPORTED_AFTER: 'exportedAfter',
    EXPORTED_BEFORE: 'exportedBefore',
    POSTED_ON: 'postedOn',
    POSTED_AFTER: 'postedAfter',
    POSTED_BEFORE: 'postedBefore',
    WITHDRAWAL_TYPE: 'withdrawalType',
    WITHDRAWN_ON: 'withdrawnOn',
    WITHDRAWN_AFTER: 'withdrawnAfter',
    WITHDRAWN_BEFORE: 'withdrawnBefore',
    CURRENCY: 'currency',
    GROUP_CURRENCY: 'groupCurrency',
    CATEGORY: 'category',
    POLICY_ID: 'policyID',
    CARD_ID: 'cardID',
    FEED: 'feed',
    MERCHANT: 'merchant',
    DESCRIPTION: 'description',
    REPORT_ID: 'reportID',
    AMOUNT_LESS_THAN: 'amountLessThan',
    AMOUNT_GREATER_THAN: 'amountGreaterThan',
    TOTAL_LESS_THAN: 'totalLessThan',
    TOTAL_GREATER_THAN: 'totalGreaterThan',
    TAX_RATE: 'taxRate',
    EXPENSE_TYPE: 'expenseType',
    TAG: 'tag',
    KEYWORD: 'keyword',
    FROM: 'from',
    TO: 'to',
    PAYER: 'payer',
    EXPORTER: 'exporter',
    IN: 'in',
    TITLE: 'title',
    ASSIGNEE: 'assignee',
    REIMBURSABLE: 'reimbursable',
    BILLABLE: 'billable',
    ACTION: 'action',
<<<<<<< HEAD
    PURCHASE_AMOUNT_LESS_THAN: 'purchaseAmountLessThan',
    PURCHASE_AMOUNT_GREATER_THAN: 'purchaseAmountGreaterThan',
    PURCHASE_CURRENCY: 'purchaseCurrency',
=======
    WITHDRAWAL_ID: 'withdrawalID',
>>>>>>> 9045827a
} as const;

const ALLOWED_TYPE_FILTERS = {
    [CONST.SEARCH.DATA_TYPES.EXPENSE]: [
        FILTER_KEYS.TYPE,
        FILTER_KEYS.STATUS,
        FILTER_KEYS.FROM,
        FILTER_KEYS.TO,
        FILTER_KEYS.KEYWORD,
        FILTER_KEYS.POLICY_ID,
        FILTER_KEYS.EXPENSE_TYPE,
        FILTER_KEYS.MERCHANT,
        FILTER_KEYS.DATE_ON,
        FILTER_KEYS.DATE_AFTER,
        FILTER_KEYS.DATE_BEFORE,
        FILTER_KEYS.AMOUNT_GREATER_THAN,
        FILTER_KEYS.AMOUNT_LESS_THAN,
        FILTER_KEYS.TOTAL_GREATER_THAN,
        FILTER_KEYS.TOTAL_LESS_THAN,
        FILTER_KEYS.CURRENCY,
        FILTER_KEYS.GROUP_CURRENCY,
        FILTER_KEYS.CATEGORY,
        FILTER_KEYS.TAG,
        FILTER_KEYS.PAYER,
        FILTER_KEYS.DESCRIPTION,
        FILTER_KEYS.CARD_ID,
        FILTER_KEYS.FEED,
        FILTER_KEYS.POSTED_AFTER,
        FILTER_KEYS.POSTED_BEFORE,
        FILTER_KEYS.POSTED_ON,
        FILTER_KEYS.WITHDRAWAL_TYPE,
        FILTER_KEYS.WITHDRAWN_AFTER,
        FILTER_KEYS.WITHDRAWN_BEFORE,
        FILTER_KEYS.WITHDRAWN_ON,
        FILTER_KEYS.TAX_RATE,
        FILTER_KEYS.REIMBURSABLE,
        FILTER_KEYS.BILLABLE,
        FILTER_KEYS.REPORT_ID,
        FILTER_KEYS.SUBMITTED_ON,
        FILTER_KEYS.SUBMITTED_AFTER,
        FILTER_KEYS.SUBMITTED_BEFORE,
        FILTER_KEYS.APPROVED_AFTER,
        FILTER_KEYS.APPROVED_BEFORE,
        FILTER_KEYS.APPROVED_ON,
        FILTER_KEYS.PAID_AFTER,
        FILTER_KEYS.PAID_BEFORE,
        FILTER_KEYS.PAID_ON,
        FILTER_KEYS.EXPORTED_AFTER,
        FILTER_KEYS.EXPORTED_BEFORE,
        FILTER_KEYS.EXPORTED_ON,
        FILTER_KEYS.EXPORTER,
        FILTER_KEYS.GROUP_BY,
        FILTER_KEYS.FEED,
        FILTER_KEYS.ACTION,
<<<<<<< HEAD
        FILTER_KEYS.PURCHASE_AMOUNT_GREATER_THAN,
        FILTER_KEYS.PURCHASE_AMOUNT_LESS_THAN,
        FILTER_KEYS.PURCHASE_CURRENCY,
=======
        FILTER_KEYS.WITHDRAWAL_ID,
>>>>>>> 9045827a
    ],
    [CONST.SEARCH.DATA_TYPES.INVOICE]: [
        FILTER_KEYS.TYPE,
        FILTER_KEYS.STATUS,
        FILTER_KEYS.FROM,
        FILTER_KEYS.TO,
        FILTER_KEYS.KEYWORD,
        FILTER_KEYS.POLICY_ID,
        FILTER_KEYS.MERCHANT,
        FILTER_KEYS.DATE_ON,
        FILTER_KEYS.DATE_AFTER,
        FILTER_KEYS.DATE_BEFORE,
        FILTER_KEYS.AMOUNT_GREATER_THAN,
        FILTER_KEYS.AMOUNT_LESS_THAN,
        FILTER_KEYS.TOTAL_GREATER_THAN,
        FILTER_KEYS.TOTAL_LESS_THAN,
        FILTER_KEYS.CURRENCY,
        FILTER_KEYS.CATEGORY,
        FILTER_KEYS.TAG,
        FILTER_KEYS.PAYER,
        FILTER_KEYS.DESCRIPTION,
        FILTER_KEYS.CARD_ID,
        FILTER_KEYS.FEED,
        FILTER_KEYS.POSTED_AFTER,
        FILTER_KEYS.POSTED_BEFORE,
        FILTER_KEYS.POSTED_ON,
        FILTER_KEYS.WITHDRAWAL_TYPE,
        FILTER_KEYS.WITHDRAWN_AFTER,
        FILTER_KEYS.WITHDRAWN_BEFORE,
        FILTER_KEYS.WITHDRAWN_ON,
        FILTER_KEYS.TAX_RATE,
        FILTER_KEYS.REPORT_ID,
        FILTER_KEYS.SUBMITTED_ON,
        FILTER_KEYS.SUBMITTED_AFTER,
        FILTER_KEYS.SUBMITTED_BEFORE,
        FILTER_KEYS.APPROVED_AFTER,
        FILTER_KEYS.APPROVED_BEFORE,
        FILTER_KEYS.APPROVED_ON,
        FILTER_KEYS.PAID_AFTER,
        FILTER_KEYS.PAID_BEFORE,
        FILTER_KEYS.PAID_ON,
        FILTER_KEYS.EXPORTED_AFTER,
        FILTER_KEYS.EXPORTED_BEFORE,
        FILTER_KEYS.EXPORTED_ON,
        FILTER_KEYS.EXPORTER,
        FILTER_KEYS.ACTION,
<<<<<<< HEAD
        FILTER_KEYS.PURCHASE_AMOUNT_GREATER_THAN,
        FILTER_KEYS.PURCHASE_AMOUNT_LESS_THAN,
        FILTER_KEYS.PURCHASE_CURRENCY,
=======
        FILTER_KEYS.WITHDRAWAL_ID,
>>>>>>> 9045827a
    ],
    [CONST.SEARCH.DATA_TYPES.TRIP]: [
        FILTER_KEYS.TYPE,
        FILTER_KEYS.STATUS,
        FILTER_KEYS.FROM,
        FILTER_KEYS.TO,
        FILTER_KEYS.KEYWORD,
        FILTER_KEYS.POLICY_ID,
        FILTER_KEYS.MERCHANT,
        FILTER_KEYS.DATE_ON,
        FILTER_KEYS.DATE_AFTER,
        FILTER_KEYS.DATE_BEFORE,
        FILTER_KEYS.AMOUNT_GREATER_THAN,
        FILTER_KEYS.AMOUNT_LESS_THAN,
        FILTER_KEYS.TOTAL_GREATER_THAN,
        FILTER_KEYS.TOTAL_LESS_THAN,
        FILTER_KEYS.CURRENCY,
        FILTER_KEYS.GROUP_CURRENCY,
        FILTER_KEYS.CATEGORY,
        FILTER_KEYS.TAG,
        FILTER_KEYS.PAYER,
        FILTER_KEYS.DESCRIPTION,
        FILTER_KEYS.CARD_ID,
        FILTER_KEYS.FEED,
        FILTER_KEYS.POSTED_AFTER,
        FILTER_KEYS.POSTED_BEFORE,
        FILTER_KEYS.POSTED_ON,
        FILTER_KEYS.TAX_RATE,
        FILTER_KEYS.REPORT_ID,
        FILTER_KEYS.SUBMITTED_ON,
        FILTER_KEYS.SUBMITTED_AFTER,
        FILTER_KEYS.SUBMITTED_BEFORE,
        FILTER_KEYS.APPROVED_AFTER,
        FILTER_KEYS.APPROVED_BEFORE,
        FILTER_KEYS.APPROVED_ON,
        FILTER_KEYS.PAID_AFTER,
        FILTER_KEYS.PAID_BEFORE,
        FILTER_KEYS.PAID_ON,
        FILTER_KEYS.EXPORTED_AFTER,
        FILTER_KEYS.EXPORTED_BEFORE,
        FILTER_KEYS.EXPORTED_ON,
        FILTER_KEYS.EXPORTER,
        FILTER_KEYS.GROUP_BY,
        FILTER_KEYS.FEED,
        FILTER_KEYS.ACTION,
        FILTER_KEYS.PURCHASE_AMOUNT_GREATER_THAN,
        FILTER_KEYS.PURCHASE_AMOUNT_LESS_THAN,
        FILTER_KEYS.PURCHASE_CURRENCY,
    ],
    [CONST.SEARCH.DATA_TYPES.CHAT]: [
        FILTER_KEYS.TYPE,
        FILTER_KEYS.STATUS,
        FILTER_KEYS.FROM,
        FILTER_KEYS.TO,
        FILTER_KEYS.IN,
        FILTER_KEYS.KEYWORD,
        FILTER_KEYS.POLICY_ID,
        FILTER_KEYS.DATE_AFTER,
        FILTER_KEYS.DATE_BEFORE,
        FILTER_KEYS.DATE_ON,
    ],
    [CONST.SEARCH.DATA_TYPES.TASK]: [
        FILTER_KEYS.TYPE,
        FILTER_KEYS.STATUS,
        FILTER_KEYS.TITLE,
        FILTER_KEYS.DESCRIPTION,
        FILTER_KEYS.IN,
        FILTER_KEYS.FROM,
        FILTER_KEYS.ASSIGNEE,
        FILTER_KEYS.DATE_ON,
        FILTER_KEYS.DATE_AFTER,
        FILTER_KEYS.DATE_BEFORE,
    ],
};

type SearchAdvancedFiltersKey = ValueOf<typeof FILTER_KEYS>;

type SearchAdvancedFiltersForm = Form<
    SearchAdvancedFiltersKey,
    {
        [FILTER_KEYS.GROUP_BY]: SearchGroupBy;
        [FILTER_KEYS.TYPE]: SearchDataTypes;
        [FILTER_KEYS.STATUS]: string[] | string;
        [FILTER_KEYS.DATE_AFTER]: string;
        [FILTER_KEYS.DATE_BEFORE]: string;
        [FILTER_KEYS.DATE_ON]: string;
        [FILTER_KEYS.SUBMITTED_ON]: string;
        [FILTER_KEYS.SUBMITTED_AFTER]: string;
        [FILTER_KEYS.SUBMITTED_BEFORE]: string;
        [FILTER_KEYS.APPROVED_ON]: string;
        [FILTER_KEYS.APPROVED_AFTER]: string;
        [FILTER_KEYS.APPROVED_BEFORE]: string;
        [FILTER_KEYS.PAID_ON]: string;
        [FILTER_KEYS.PAID_AFTER]: string;
        [FILTER_KEYS.PAID_BEFORE]: string;
        [FILTER_KEYS.EXPORTED_ON]: string;
        [FILTER_KEYS.EXPORTED_AFTER]: string;
        [FILTER_KEYS.EXPORTED_BEFORE]: string;
        [FILTER_KEYS.POSTED_ON]: string;
        [FILTER_KEYS.POSTED_AFTER]: string;
        [FILTER_KEYS.POSTED_BEFORE]: string;
        [FILTER_KEYS.WITHDRAWAL_TYPE]: SearchWithdrawalType;
        [FILTER_KEYS.WITHDRAWN_ON]: string;
        [FILTER_KEYS.WITHDRAWN_AFTER]: string;
        [FILTER_KEYS.WITHDRAWN_BEFORE]: string;
        [FILTER_KEYS.CURRENCY]: string[];
        [FILTER_KEYS.GROUP_CURRENCY]: string;
        [FILTER_KEYS.CATEGORY]: string[];
        [FILTER_KEYS.POLICY_ID]: string[];
        [FILTER_KEYS.CARD_ID]: string[];
        [FILTER_KEYS.FEED]: string[];
        [FILTER_KEYS.MERCHANT]: string;
        [FILTER_KEYS.DESCRIPTION]: string;
        [FILTER_KEYS.REPORT_ID]: string;
        [FILTER_KEYS.AMOUNT_LESS_THAN]: string;
        [FILTER_KEYS.AMOUNT_GREATER_THAN]: string;
        [FILTER_KEYS.TOTAL_LESS_THAN]: string;
        [FILTER_KEYS.TOTAL_GREATER_THAN]: string;
        [FILTER_KEYS.KEYWORD]: string;
        [FILTER_KEYS.TAX_RATE]: string[];
        [FILTER_KEYS.EXPENSE_TYPE]: string[];
        [FILTER_KEYS.TAG]: string[];
        [FILTER_KEYS.FROM]: string[];
        [FILTER_KEYS.PAYER]: string;
        [FILTER_KEYS.EXPORTER]: string[];
        [FILTER_KEYS.TO]: string[];
        [FILTER_KEYS.IN]: string[];
        [FILTER_KEYS.TITLE]: string;
        [FILTER_KEYS.ASSIGNEE]: string[];
        [FILTER_KEYS.REIMBURSABLE]: string;
        [FILTER_KEYS.BILLABLE]: string;
        [FILTER_KEYS.ACTION]: string;
<<<<<<< HEAD
        [FILTER_KEYS.PURCHASE_AMOUNT_GREATER_THAN]: string;
        [FILTER_KEYS.PURCHASE_AMOUNT_LESS_THAN]: string;
        [FILTER_KEYS.PURCHASE_CURRENCY]: string[];
=======
        [FILTER_KEYS.WITHDRAWAL_ID]: string;
>>>>>>> 9045827a
    }
>;

export type {SearchAdvancedFiltersForm, SearchAdvancedFiltersKey};
export default FILTER_KEYS;
export {DATE_FILTER_KEYS, ALLOWED_TYPE_FILTERS, FILTER_KEYS};<|MERGE_RESOLUTION|>--- conflicted
+++ resolved
@@ -67,13 +67,10 @@
     REIMBURSABLE: 'reimbursable',
     BILLABLE: 'billable',
     ACTION: 'action',
-<<<<<<< HEAD
     PURCHASE_AMOUNT_LESS_THAN: 'purchaseAmountLessThan',
     PURCHASE_AMOUNT_GREATER_THAN: 'purchaseAmountGreaterThan',
     PURCHASE_CURRENCY: 'purchaseCurrency',
-=======
     WITHDRAWAL_ID: 'withdrawalID',
->>>>>>> 9045827a
 } as const;
 
 const ALLOWED_TYPE_FILTERS = {
@@ -128,13 +125,10 @@
         FILTER_KEYS.GROUP_BY,
         FILTER_KEYS.FEED,
         FILTER_KEYS.ACTION,
-<<<<<<< HEAD
         FILTER_KEYS.PURCHASE_AMOUNT_GREATER_THAN,
         FILTER_KEYS.PURCHASE_AMOUNT_LESS_THAN,
         FILTER_KEYS.PURCHASE_CURRENCY,
-=======
         FILTER_KEYS.WITHDRAWAL_ID,
->>>>>>> 9045827a
     ],
     [CONST.SEARCH.DATA_TYPES.INVOICE]: [
         FILTER_KEYS.TYPE,
@@ -181,13 +175,10 @@
         FILTER_KEYS.EXPORTED_ON,
         FILTER_KEYS.EXPORTER,
         FILTER_KEYS.ACTION,
-<<<<<<< HEAD
         FILTER_KEYS.PURCHASE_AMOUNT_GREATER_THAN,
         FILTER_KEYS.PURCHASE_AMOUNT_LESS_THAN,
         FILTER_KEYS.PURCHASE_CURRENCY,
-=======
         FILTER_KEYS.WITHDRAWAL_ID,
->>>>>>> 9045827a
     ],
     [CONST.SEARCH.DATA_TYPES.TRIP]: [
         FILTER_KEYS.TYPE,
@@ -320,13 +311,10 @@
         [FILTER_KEYS.REIMBURSABLE]: string;
         [FILTER_KEYS.BILLABLE]: string;
         [FILTER_KEYS.ACTION]: string;
-<<<<<<< HEAD
         [FILTER_KEYS.PURCHASE_AMOUNT_GREATER_THAN]: string;
         [FILTER_KEYS.PURCHASE_AMOUNT_LESS_THAN]: string;
         [FILTER_KEYS.PURCHASE_CURRENCY]: string[];
-=======
         [FILTER_KEYS.WITHDRAWAL_ID]: string;
->>>>>>> 9045827a
     }
 >;
 
