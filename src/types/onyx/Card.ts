import type {ValueOf} from 'type-fest';
import type CONST from '@src/CONST';
import type * as OnyxCommon from './OnyxCommon';

/** Model of Expensify card */
type Card = OnyxCommon.OnyxValueWithOfflineFeedback<{
    /** Card ID number */
    cardID: number;

    /** Current card state */
    state: ValueOf<typeof CONST.EXPENSIFY_CARD.STATE>;

    /** Bank name */
    bank: string;

    /** Available amount to spend */
    availableSpend?: number;

    /** Spend that is unapproved on the card (comes as a negative number) */
    unapprovedSpend?: number;

    /** Total spend on the card (comes as a negative number) */
    totalSpend?: number;

    /** Domain name */
    domainName: string;

    /** Transaction start date */
    startDate?: Date;

    /** The last time user checked the card for transactions */
    lastUpdated: string;

    /** Is checking for card transactions */
    isLoadingLastUpdated?: boolean;

    /** Last four Primary Account Number digits */
    lastFourPAN?: string;

    /** Card number */
    cardNumber?: string;

    /** Current fraud state of the card */
    fraud: ValueOf<typeof CONST.EXPENSIFY_CARD.FRAUD_TYPES>;

    /** Card name */
    cardName?: string;

    /** Related policy account id */
    fundID?: string;

    /** Transaction start date */
    scrapeMinDate?: string;

    /** Last updated time */
    lastScrape?: string;

    /** Last update result */
    lastScrapeResult?: number;

    /** Card related error messages */
    errors?: OnyxCommon.Errors;

    /** Collection of form field errors  */
    errorFields?: OnyxCommon.ErrorFields;

    /** Is card data loading */
    isLoading?: boolean;

    /** Cardholder account ID */
    accountID?: number;

    /** Card's primary account identifier token */
    token?: string;

    /** Additional card data */
    nameValuePairs?: OnyxCommon.OnyxValueWithOfflineFeedback<{
        /** Type of card spending limits */
        limitType?: ValueOf<typeof CONST.EXPENSIFY_CARD.LIMIT_TYPES>;

        /** User-defined nickname for the card */
        cardTitle?: string;

        /** Account ID of user that issued the card */
        issuedBy?: number;

        /**
         * Whether the card has a custom unapproved expense limit.
         * When not set, the domain unapproved expense limit is used
         */
        hasCustomUnapprovedExpenseLimit?: boolean;

        /**
         * The maximum unapproved spend allowed on the card.
         * If it's $100 and you spend $100, you need to get the expenses approved for the card to continue working
         */
        unapprovedExpenseLimit?: number;

        /** Card product under which the card is provisioned */
        feedCountry?: string;

        /** Is a virtual card */
        isVirtual?: boolean;

        /** Is a travel card */
        isTravelCard?: boolean;

        /** Previous card state */
        previousState?: number;

        /** Card expiration date */
        expirationDate?: string;

<<<<<<< HEAD
        /** Card's primary account identifier */
        // eslint-disable-next-line @typescript-eslint/naming-convention
        expensifyCard_panReferenceID?: string;
=======
        /** List of token reference ids */
        // eslint-disable-next-line @typescript-eslint/naming-convention
        expensifyCard_tokenReferenceIdList?: string[];
>>>>>>> 2944f32d

        /** Collection of errors coming from BE */
        errors?: OnyxCommon.Errors;

        /** Collection of form field errors  */
        errorFields?: OnyxCommon.ErrorFields;
    }> &
        OnyxCommon.OnyxValueWithOfflineFeedback<{
            /** Type of export card */
            [key in ValueOf<typeof CONST.COMPANY_CARDS.EXPORT_CARD_TYPES> | ValueOf<typeof CONST.COMPANY_CARDS.EXPORT_CARD_POLICY_TYPES>]: string;
        }>;
}>;

/** Model of card just added to a wallet */
type ProvisioningCardData = {
    /** Card identifier */
    cardToken: string;

    /** Card display name */
    displayName: string;

    /** Last 4 digits of the card */
    lastDigits: string;

    /** Name of a payment card network e.g. visa */
    network: string;

    /** Binary blob of information Google Pay receives from the issuer app that could be presented to TSP to receive a token */
    opaquePaymentCard: string;

    /** Service that enhances payment security by replacing a credit card number during transactions with a unique digital identifier - token. */
    tokenServiceProvider: string;

    /** Whether the request is being processed */
    isLoading?: boolean;

    /** Error message */
    errors?: OnyxCommon.Errors;

    /** User's address, required to add card to wallet */
    userAddress: {
        /** Name of card holder */
        name: string;

        /** Phone numer of card holder */
        phone: string;

        /** First line of address */
        address1: string;

        /** Optionally second line of address */
        address2?: string;

        /** Card holder's city of living */
        city: string;

        /** Postal code of the city */
        // eslint-disable-next-line @typescript-eslint/naming-convention
        postal_code: string;

        /** Card holder's state of living */
        state: string;

        /** Card holder's country of living */
        country: string;
    };
};

/** Model of Expensify card details */
type ExpensifyCardDetails = {
    /** Card Primary Account Number */
    pan: string;

    /** Card expiration date */
    expiration: string;

    /** Card Verification Value number */
    cvv: string;
};

/** Record of Expensify cards, indexed by cardID */
type CardList = Record<string, Card>;

/** Issue new card flow steps */
type IssueNewCardStep = ValueOf<typeof CONST.EXPENSIFY_CARD.STEP>;

/** Card spending limit type */
type CardLimitType = ValueOf<typeof CONST.EXPENSIFY_CARD.LIMIT_TYPES>;

/** Data required to be sent to issue a new card */
type IssueNewCardData = {
    /** The email address of the cardholder */
    assigneeEmail: string;

    /** Card type */
    cardType: ValueOf<typeof CONST.EXPENSIFY_CARD.CARD_TYPE>;

    /** Card spending limit type */
    limitType: CardLimitType;

    /** Card spending limit */
    limit: number;

    /** Name of the card */
    cardTitle: string;
};

/** Model of Issue new card flow */
type IssueNewCard = {
    /** The current step of the flow */
    currentStep: IssueNewCardStep;

    /** Data required to be sent to issue a new card */
    data: IssueNewCardData;

    /** Whether the user is editing step */
    isEditing: boolean;

    /** Whether the request is being processed */
    isLoading?: boolean;

    /** Error message */
    errors?: OnyxCommon.Errors;

    /** Whether the request was successful */
    isSuccessful?: boolean;
};

/** List of Expensify cards */
type WorkspaceCardsList = Record<string, Card> & {
    /** List of cards to assign */
    cardList?: Record<string, string>;
};

/** Card list with only available card */
type FilteredCardList = Record<string, string>;

export default Card;
export type {ExpensifyCardDetails, CardList, IssueNewCard, IssueNewCardStep, IssueNewCardData, WorkspaceCardsList, CardLimitType, FilteredCardList, ProvisioningCardData};<|MERGE_RESOLUTION|>--- conflicted
+++ resolved
@@ -111,15 +111,13 @@
         /** Card expiration date */
         expirationDate?: string;
 
-<<<<<<< HEAD
         /** Card's primary account identifier */
         // eslint-disable-next-line @typescript-eslint/naming-convention
         expensifyCard_panReferenceID?: string;
-=======
+
         /** List of token reference ids */
         // eslint-disable-next-line @typescript-eslint/naming-convention
         expensifyCard_tokenReferenceIdList?: string[];
->>>>>>> 2944f32d
 
         /** Collection of errors coming from BE */
         errors?: OnyxCommon.Errors;
