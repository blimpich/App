--- conflicted
+++ resolved
@@ -58,16 +58,11 @@
     /** Selected feed type */
     selectedFeedType: ValueOf<typeof CONST.COMPANY_CARDS.FEED_TYPE>;
 
-<<<<<<< HEAD
-    /** Name of the bank */
-    bankName?: string;
-=======
     /** Selected Amex bank custom feed */
     selectedAmexCustomFeed: ValueOf<typeof CONST.COMPANY_CARDS.AMEX_CUSTOM_FEED>;
 
-    /** Name of the card */
-    cardTitle: string;
->>>>>>> 927b40d5
+    /** Name of the bank */
+    bankName?: string;
 };
 
 /** Issue new card flow steps */
