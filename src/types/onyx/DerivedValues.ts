--- conflicted
+++ resolved
@@ -19,15 +19,13 @@
      */
     brickRoadStatus: ValueOf<typeof CONST.BRICK_ROAD_INDICATOR_STATUS> | undefined;
     /**
-<<<<<<< HEAD
+     * Whether the report requires attention from current user.
+     */
+    requiresAttention: boolean;
+    /**
      * The errors of the report.
      */
     reportErrors: Errors;
-=======
-     * Whether the report requires attention from current user.
-     */
-    requiresAttention: boolean;
->>>>>>> 15463cac
 };
 
 /**
