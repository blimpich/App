import type * as OnyxCommon from './OnyxCommon';
import type PersonalBankAccount from './PersonalBankAccount';

type FormValueType = string | boolean | Date | OnyxCommon.Errors;

type BaseForm = {
    /** Controls the loading state of the form */
    isLoading?: boolean;

    /** Server side errors keyed by microtime */
    errors?: OnyxCommon.Errors | null;

    /** Field-specific server side errors keyed by microtime */
    errorFields?: OnyxCommon.ErrorFields | null;
};

type Form<TFormValues extends Record<string, FormValueType> = Record<string, FormValueType>> = TFormValues & BaseForm;

type AddDebitCardForm = Form<{
    /** Whether the form has been submitted */
    setupComplete: boolean;
}>;

type DateOfBirthForm = Form<{
    /** Date of birth */
    dob?: string;
}>;

type DisplayNameForm = Form<{
    firstName: string;
    lastName: string;
}>;

type NewRoomForm = Form<{
    roomName?: string;
    welcomeMessage?: string;
    policyID?: string;
    writeCapability?: string;
    visibility?: string;
}>;

type IKnowATeacherForm = Form<{
    firstName: string;
    lastName: string;
    partnerUserID: string;
}>;

type IntroSchoolPrincipalForm = Form<{
    firstName: string;
    lastName: string;
    partnerUserID: string;
}>;

type PrivateNotesForm = Form<{
    privateNotes: string;
}>;

<<<<<<< HEAD
type WorkspaceSettingsForm = Form<{
    name: string;
}>;

export default Form;

export type {AddDebitCardForm, DateOfBirthForm, PrivateNotesForm, DisplayNameForm, FormValueType, NewRoomForm, BaseForm, IKnowATeacherForm, IntroSchoolPrincipalForm, WorkspaceSettingsForm};
=======
type PersonalBankAccountForm = Form<PersonalBankAccount>;

export default Form;

export type {
    AddDebitCardForm,
    DateOfBirthForm,
    PrivateNotesForm,
    DisplayNameForm,
    FormValueType,
    NewRoomForm,
    BaseForm,
    IKnowATeacherForm,
    IntroSchoolPrincipalForm,
    PersonalBankAccountForm,
};
>>>>>>> 4e88eea2
<|MERGE_RESOLUTION|>--- conflicted
+++ resolved
@@ -55,16 +55,11 @@
     privateNotes: string;
 }>;
 
-<<<<<<< HEAD
+type PersonalBankAccountForm = Form<PersonalBankAccount>;
+
 type WorkspaceSettingsForm = Form<{
     name: string;
 }>;
-
-export default Form;
-
-export type {AddDebitCardForm, DateOfBirthForm, PrivateNotesForm, DisplayNameForm, FormValueType, NewRoomForm, BaseForm, IKnowATeacherForm, IntroSchoolPrincipalForm, WorkspaceSettingsForm};
-=======
-type PersonalBankAccountForm = Form<PersonalBankAccount>;
 
 export default Form;
 
@@ -79,5 +74,5 @@
     IKnowATeacherForm,
     IntroSchoolPrincipalForm,
     PersonalBankAccountForm,
-};
->>>>>>> 4e88eea2
+    WorkspaceSettingsForm,
+};