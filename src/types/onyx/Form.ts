--- conflicted
+++ resolved
@@ -63,14 +63,12 @@
 
 type ReportFieldEditForm = Form<Record<string, string>>;
 
-<<<<<<< HEAD
 type WaypointForm = Form<Record<string, string>>;
-=======
+
 type CloseAccountForm = Form<{
     reasonForLeaving: string;
     phoneOrEmail: string;
 }>;
->>>>>>> 89fe9323
 
 export default Form;
 
@@ -87,9 +85,6 @@
     PersonalBankAccountForm,
     WorkspaceSettingsForm,
     ReportFieldEditForm,
-<<<<<<< HEAD
     WaypointForm,
-=======
     CloseAccountForm,
->>>>>>> 89fe9323
 };