import type {ExitReason} from '@userActions/ExitSurvey';
import type CONST from '@src/CONST';
import type * as OnyxCommon from './OnyxCommon';
import type PersonalBankAccount from './PersonalBankAccount';

type FormValueType = string | boolean | Date | OnyxCommon.Errors;

type BaseForm = {
    /** Controls the loading state of the form */
    isLoading?: boolean;

    /** Server side errors keyed by microtime */
    errors?: OnyxCommon.Errors | null;

    /** Field-specific server side errors keyed by microtime */
    errorFields?: OnyxCommon.ErrorFields | null;
};

type Form<TFormValues extends Record<string, FormValueType> = Record<string, FormValueType>> = TFormValues & BaseForm;

type AddDebitCardForm = Form<{
    /** Whether the form has been submitted */
    setupComplete: boolean;
}>;

type DateOfBirthForm = Form<{
    /** Date of birth */
    dob?: string;
}>;

type DisplayNameForm = Form<{
    firstName: string;
    lastName: string;
}>;

type NewRoomForm = Form<{
    roomName?: string;
    reportDescription?: string;
    policyID?: string;
    writeCapability?: string;
    visibility?: string;
}>;

type IKnowATeacherForm = Form<{
    firstName: string;
    lastName: string;
    partnerUserID: string;
}>;

type IntroSchoolPrincipalForm = Form<{
    firstName: string;
    lastName: string;
    partnerUserID: string;
}>;

type PrivateNotesForm = Form<{
    privateNotes: string;
}>;

type PersonalBankAccountForm = Form<PersonalBankAccount>;

type WorkspaceSettingsForm = Form<{
    name: string;
}>;

type ReportFieldEditForm = Form<Record<string, string>>;

type CloseAccountForm = Form<{
    reasonForLeaving: string;
    phoneOrEmail: string;
}>;

<<<<<<< HEAD
type ExitSurveyReasonForm = Form<{
    [CONST.EXIT_SURVEY.REASON_INPUT_ID]: ExitReason;
}>;

type ExitSurveyResponseForm = Form<{
    [CONST.EXIT_SURVEY.RESPONSE_INPUT_ID]: string;
=======
type RoomNameForm = Form<{
    roomName: string;
>>>>>>> 176675b0
}>;

export default Form;

export type {
    AddDebitCardForm,
    DateOfBirthForm,
    PrivateNotesForm,
    DisplayNameForm,
    FormValueType,
    NewRoomForm,
    BaseForm,
    IKnowATeacherForm,
    IntroSchoolPrincipalForm,
    PersonalBankAccountForm,
    ExitSurveyReasonForm,
    ExitSurveyResponseForm,
    WorkspaceSettingsForm,
    ReportFieldEditForm,
    CloseAccountForm,
    RoomNameForm,
};<|MERGE_RESOLUTION|>--- conflicted
+++ resolved
@@ -70,17 +70,16 @@
     phoneOrEmail: string;
 }>;
 
-<<<<<<< HEAD
+type RoomNameForm = Form<{
+    roomName: string;
+}>;
+
 type ExitSurveyReasonForm = Form<{
     [CONST.EXIT_SURVEY.REASON_INPUT_ID]: ExitReason;
 }>;
 
 type ExitSurveyResponseForm = Form<{
     [CONST.EXIT_SURVEY.RESPONSE_INPUT_ID]: string;
-=======
-type RoomNameForm = Form<{
-    roomName: string;
->>>>>>> 176675b0
 }>;
 
 export default Form;
