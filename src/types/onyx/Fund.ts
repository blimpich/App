--- conflicted
+++ resolved
@@ -34,11 +34,7 @@
     created?: string;
 
     /** Debit card currency */
-<<<<<<< HEAD
-    currency?: ValueOf<typeof CONST.CURRENCY>;
-=======
     currency?: ValueOf<typeof CONST.PAYMENT_CARD_CURRENCY>;
->>>>>>> 4d8d46c6
 
     /** Debit card ID number */
     fundID?: number;
