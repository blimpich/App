--- conflicted
+++ resolved
@@ -11,39 +11,8 @@
 } from '@src/languages/params';
 
 /**
- * cspell:disable
- */
-<<<<<<< HEAD
-type OldDotOriginalMessageActionName =
-    | 'CHANGEFIELD'
-    | 'CHANGEPOLICY'
-    | 'CHANGETYPE'
-    | 'DELEGATESUBMIT'
-    | 'EXPORTCSV'
-    | 'EXPORTINTEGRATION'
-    | 'INTEGRATIONSMESSAGE'
-    | 'MANAGERATTACHRECEIPT'
-    | 'MANAGERDETACHRECEIPT'
-    | 'MARKEDREIMBURSED'
-    | 'MARKREIMBURSEDFROMINTEGRATION'
-    | 'OUTDATEDBANKACCOUNT'
-    | 'REIMBURSEMENTACHBOUNCE'
-    | 'REIMBURSEMENTACHCANCELED'
-    | 'REIMBURSEMENTACCOUNTCHANGED'
-    | 'REIMBURSEMENTDELAYED'
-    | 'SELECTEDFORRANDOMAUDIT'
-    | 'SHARE'
-    | 'STRIPEPAID'
-    | 'TAKECONTROL'
-    | 'UNAPPROVED'
-    | 'UNSHARE';
-// cspell:enable
-
-/**
- *
- */
-=======
->>>>>>> c93cde5a
+ *
+ */
 type OriginalMessageChangeField = {
     /**
      *
