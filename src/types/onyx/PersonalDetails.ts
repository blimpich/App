import type {TupleToUnion} from 'type-fest';
import type {AvatarSource} from '@libs/UserUtils';
import type TIMEZONES from '@src/TIMEZONES';
import type * as OnyxCommon from './OnyxCommon';

<<<<<<< HEAD
type SelectedTimezone = TupleToUnion<typeof TIMEZONES>;
=======
/** Selectable timezones */
type SelectedTimezone = (typeof TIMEZONES)[number];
>>>>>>> 22828100

/** Model of timezone */
type Timezone = {
    /** Value of selected timezone */
    selected?: SelectedTimezone;

    /** Whether timezone is automatically set */
    automatic?: boolean;
};

/** Model of user status */
type Status = {
    /** The emoji code of the status */
    emojiCode: string;

    /** The text of the draft status */
    text?: string;

    /** The timestamp of when the status should be cleared */
    clearAfter: string; // ISO 8601 format;
};

/** Model of user personal details */
type PersonalDetails = OnyxCommon.OnyxValueWithOfflineFeedback<{
    /** ID of the current user from their personal details */
    accountID: number;

    /** First name of the current user from their personal details */
    firstName?: string;

    /** Last name of the current user from their personal details */
    lastName?: string;

    /** Display name of the current user from their personal details */
    displayName?: string;

    /** Is current user validated */
    validated?: boolean;

    /** Phone number of the current user from their personal details   */
    phoneNumber?: string;

    /** Avatar URL of the current user from their personal details */
    avatar?: AvatarSource;

    /** Avatar thumbnail URL of the current user from their personal details */
    avatarThumbnail?: string;

    /** Avatar original file name with extension */
    originalFileName?: string;

    /** Flag to set when Avatar uploading */
    avatarUploading?: boolean;

    /** Login of the current user from their personal details */
    login?: string;

    /** Pronouns of the current user from their personal details */
    pronouns?: string;

    /** Local currency for the user */
    localCurrencyCode?: string;

    /** Timezone of the current user from their personal details */
    timezone?: Timezone;

    /** Flag for checking if data is from optimistic data */
    isOptimisticPersonalDetail?: boolean;

    /** Field-specific server side errors keyed by microtime */
    errorFields?: OnyxCommon.ErrorFields<'avatar'>;

    /** A fallback avatar icon to display when there is an error on loading avatar from remote URL. */
    fallbackIcon?: string;

    /** Status of the current user from their personal details */
    status?: Status;
}>;

/** Model of personal details metadata */
type PersonalDetailsMetadata = {
    /** Whether we are waiting for the data to load via the API */
    isLoading?: boolean;
};

/** Record of user personal details, indexed by user id */
type PersonalDetailsList = Record<string, PersonalDetails | null>;

export default PersonalDetails;

export type {Timezone, Status, SelectedTimezone, PersonalDetailsList, PersonalDetailsMetadata};<|MERGE_RESOLUTION|>--- conflicted
+++ resolved
@@ -3,12 +3,8 @@
 import type TIMEZONES from '@src/TIMEZONES';
 import type * as OnyxCommon from './OnyxCommon';
 
-<<<<<<< HEAD
+/** Selectable timezones */
 type SelectedTimezone = TupleToUnion<typeof TIMEZONES>;
-=======
-/** Selectable timezones */
-type SelectedTimezone = (typeof TIMEZONES)[number];
->>>>>>> 22828100
 
 /** Model of timezone */
 type Timezone = {
