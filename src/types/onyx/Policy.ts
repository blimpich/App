import type {ValueOf} from 'type-fest';
import type CONST from '@src/CONST';
import type * as OnyxCommon from './OnyxCommon';

type Unit = 'mi' | 'km';

type Rate = OnyxCommon.OnyxValueWithOfflineFeedback<{
    name?: string;
    rate?: number;
    currency?: string;
    customUnitRateID?: string;
    enabled?: boolean;
    errors?: OnyxCommon.Errors;
    errorFields?: OnyxCommon.ErrorFields;
}>;

type Attributes = {
    unit: Unit;
};

type CustomUnit = OnyxCommon.OnyxValueWithOfflineFeedback<{
    name: string;
    customUnitID: string;
    attributes: Attributes;
    rates: Record<string, Rate>;
    defaultCategory?: string;
    enabled?: boolean;
    errors?: OnyxCommon.Errors;
    errorFields?: OnyxCommon.ErrorFields;
}>;

type DisabledFields = {
    defaultBillable?: boolean;
    reimbursable?: boolean;
};

type TaxRate = OnyxCommon.OnyxValueWithOfflineFeedback<{
    /** Name of the a tax rate. */
    name: string;

    /** The value of the tax rate as percentage. */
    value: string;

    /** The code associated with the tax rate. If a tax is created in old dot, code field is undefined */
    code?: string;

    /** This contains the tax name and tax value as one name */
    modifiedName?: string;

    /** Indicates if the tax rate is disabled. */
    isDisabled?: boolean;

    /** An error message to display to the user */
    errors?: OnyxCommon.Errors;

    /** An error object keyed by field name containing errors keyed by microtime */
    errorFields?: OnyxCommon.ErrorFields;
}>;

type TaxRates = Record<string, TaxRate>;

type TaxRatesWithDefault = OnyxCommon.OnyxValueWithOfflineFeedback<{
    /** Name of the tax */
    name: string;

    /** Default policy tax code */
    defaultExternalID: string;

    /** Default value of taxes */
    defaultValue: string;

    /** Default foreign policy tax code */
    foreignTaxDefault: string;

    /** List of tax names and values */
    taxes: TaxRates;

    /** An error message to display to the user */
    errors?: OnyxCommon.Errors;

    /** Error objects keyed by field name containing errors keyed by microtime */
    errorFields?: OnyxCommon.ErrorFields;
}>;

type ConnectionLastSync = {
    successfulDate?: string;
    errorDate?: string;
    isSuccessful: boolean;
    source: 'DIRECT' | 'EXPENSIFYWEB' | 'EXPENSIFYAPI' | 'AUTOSYNC' | 'AUTOAPPROVE';
};

type Account = {
    glCode?: string;
    name: string;
    currency: string;
    id: string;
};

type Employee = {
    id: string;
    firstName?: string;
    lastName?: string;
    name: string;
    email: string;
};

type Vendor = {
    id: string;
    name: string;
    currency: string;
    email: string;
};

type TaxCode = {
    totalTaxRateVal: string;
    simpleName: string;
    taxCodeRef: string;
    taxRateRefs: Record<string, string>;
    name: string;
};

/**
 * Data imported from QuickBooks Online.
 */
type QBOConnectionData = {
    country: string;
    edition: string;
    homeCurrency: string;
    isMultiCurrencyEnabled: boolean;

    journalEntryAccounts: Account[];
    bankAccounts: Account[];
    creditCards: Account[];
    accountsReceivable: Account[];
    accountsPayable: Account[];
    otherCurrentAssetAccounts: Account[];

    taxCodes: TaxCode[];
    employees: Employee[];
    vendors: Vendor[];
};

type IntegrationEntityMap = 'NONE' | 'DEFAULT' | 'TAG' | 'REPORT_FIELD';

/**
 * User configuration for the QuickBooks Online accounting integration.
 */
type QBOConnectionConfig = {
    realmId: string;
    companyName: string;
    autoSync: {
        jobID: string;
        enabled: boolean;
    };
    syncPeople: boolean;
    syncItems: boolean;
    markChecksToBePrinted: boolean;
    reimbursableExpensesExportDestination: IntegrationEntityMap;
    nonReimbursableExpensesExportDestination: IntegrationEntityMap;

    reimbursableExpensesAccount?: string;
    nonReimbursableExpensesAccount?: string;
    autoCreateVendor: boolean;
    hasChosenAutoSyncOption: boolean;
    syncClasses: IntegrationEntityMap;
    syncCustomers: IntegrationEntityMap;
    syncLocations: IntegrationEntityMap;
    exportDate: string;
    lastConfigurationTime: number;
    syncTax: boolean;
    enableNewCategories: boolean;
    export: {
        exporter: string;
    };
};
type Connection<ConnectionData, ConnectionConfig> = {
    lastSync?: ConnectionLastSync;
    data: ConnectionData;
    config: ConnectionConfig;
};

type Connections = {
    quickbooksOnline: Connection<QBOConnectionData, QBOConnectionConfig>;
};

type ACHAccount = {
    bankAccountID: number;
    accountNumber: string;
    routingNumber: string;
    addressName: string;
};

type AutoReportingOffset = number | ValueOf<typeof CONST.POLICY.AUTO_REPORTING_OFFSET>;

type PolicyReportFieldType = 'text' | 'date' | 'dropdown' | 'formula';

type PolicyReportField = {
    /** Name of the field */
    name: string;

    /** Default value assigned to the field */
    defaultValue: string;

    /** Unique id of the field */
    fieldID: string;

    /** Position at which the field should show up relative to the other fields */
    orderWeight: number;

    /** Type of report field */
    type: PolicyReportFieldType;

    /** Tells if the field is required or not */
    deletable: boolean;

    /** Value of the field */
    value: string | null;

    /** Options to select from if field is of type dropdown */
    values: string[];

    target: string;

    /** Tax UDFs have keys holding the names of taxes (eg, VAT), values holding percentages (eg, 15%) and a value indicating the currently selected tax value (eg, 15%). */
    keys: string[];

    /** list of externalIDs, this are either imported from the integrations or auto generated by us, each externalID */
    externalIDs: string[];

    disabledOptions: boolean[];

    /** Is this a tax user defined report field */
    isTax: boolean;

    /** This is the selected externalID in an expense. */
    externalID?: string | null;

    /** Automated action or integration that added this report field */
    origin?: string | null;

    /** This is indicates which default value we should use. It was preferred using this over having defaultValue (which we have anyway for historical reasons), since the values are not unique we can't determine which key the defaultValue is referring too. It was also preferred over having defaultKey since the keys are user editable and can be changed. The externalIDs work effectively as an ID, which never changes even after changing the key, value or position of the option. */
    defaultExternalID?: string | null;
};

type PolicyFeatureName = ValueOf<typeof CONST.POLICY.MORE_FEATURES>;

type PendingJoinRequestPolicy = {
    isJoinRequestPending: boolean;
    policyDetailsForNonMembers: Record<
        string,
        OnyxCommon.OnyxValueWithOfflineFeedback<{
            name: string;
            ownerAccountID: number;
            ownerEmail: string;
            type: ValueOf<typeof CONST.POLICY.TYPE>;
            avatar?: string;
        }>
    >;
};

type Policy = OnyxCommon.OnyxValueWithOfflineFeedback<
    {
        /** The ID of the policy */
        id: string;

        /** The name of the policy */
        name: string;

        /** The current user's role in the policy */
        role: ValueOf<typeof CONST.POLICY.ROLE>;

        /** The policy type */
        type: ValueOf<typeof CONST.POLICY.TYPE>;

        /** The email of the policy owner */
        owner: string;

        /** The accountID of the policy owner */
        ownerAccountID?: number;

        /** The output currency for the policy */
        outputCurrency: string;

        /** The URL for the policy avatar */
        avatar?: string;
        avatarURL?: string;

        /** Error objects keyed by field name containing errors keyed by microtime */
        errorFields?: OnyxCommon.ErrorFields;

        /** A list of errors keyed by microtime */
        errors?: OnyxCommon.Errors;

        /** Whether this policy was loaded from a policy summary, or loaded completely with all of its values */
        isFromFullPolicy?: boolean;

        /** When this policy was last modified */
        lastModified?: string;

        /** The custom units data for this policy */
        customUnits?: Record<string, CustomUnit>;

        /** Whether policy expense chats can be created and used on this policy. Enabled manually by CQ/JS snippet. Always true for free policies. */
        isPolicyExpenseChatEnabled: boolean;

        /** Whether the auto reporting is enabled */
        autoReporting?: boolean;

        /** The scheduled submit frequency set up on this policy */
        autoReportingFrequency?: ValueOf<typeof CONST.POLICY.AUTO_REPORTING_FREQUENCIES>;

        /** Whether the scheduled submit is enabled */
        harvesting?: {
            enabled: boolean;
        };

        /** @deprecated Whether the scheduled submit is enabled */
        isPreventSelfApprovalEnabled?: boolean;

        /** Whether the self approval or submitting is enabled */
        preventSelfApproval?: boolean;

        /** When the monthly scheduled submit should happen */
        autoReportingOffset?: AutoReportingOffset;

        /** The accountID of manager who the employee submits their expenses to on paid policies */
        submitsTo?: number;

        /** The employee list of the policy */
        employeeList?: [];

        /** The reimbursement choice for policy */
        reimbursementChoice?: ValueOf<typeof CONST.POLICY.REIMBURSEMENT_CHOICES>;

        /** The maximum report total allowed to trigger auto reimbursement. */
        autoReimbursementLimit?: number;

        /** Whether to leave the calling account as an admin on the policy */
        makeMeAdmin?: boolean;

        /** Original file name which is used for the policy avatar */
        originalFileName?: string;

        /** Alert message for the policy */
        alertMessage?: string;

        /** Informative messages about which policy members were added with primary logins when invited with their secondary login */
        primaryLoginsInvited?: Record<string, string>;

        /** Whether policy is updating */
        isPolicyUpdating?: boolean;

        /** The approver of the policy */
        approver?: string;

        /** The approval mode set up on this policy */
        approvalMode?: ValueOf<typeof CONST.POLICY.APPROVAL_MODE>;

        /** Whether transactions should be billable by default */
        defaultBillable?: boolean;

        /** The workspace description */
        description?: string;

        /** List of field names that are disabled */
        disabledFields?: DisabledFields;

        /** Whether new transactions need to be tagged */
        requiresTag?: boolean;

        /** Whether new transactions need to be categorized */
        requiresCategory?: boolean;

        /** Whether the workspace has multiple levels of tags enabled */
        hasMultipleTagLists?: boolean;

        /**
         * Whether or not the policy has tax tracking enabled
         *
         * @deprecated - use tax.trackingEnabled instead
         */
        isTaxTrackingEnabled?: boolean;

        /** Whether or not the policy has tax tracking enabled */
        tax?: {
            trackingEnabled: boolean;
        };

        /** Collection of tax rates attached to a policy */
        taxRates?: TaxRatesWithDefault;

        /** Email of the reimburser when reimbursement is set direct */
        reimburserEmail?: string;

        /** AccountID of the reimburser when reimbursement is set direct */
        reimburserAccountID?: number;

        /** ReportID of the admins room for this workspace */
        chatReportIDAdmins?: number;

        /** ReportID of the announce room for this workspace */
        chatReportIDAnnounce?: number;

        /** All the integration connections attached to the policy */
        connections?: Connections;

        /** Report fields attached to the policy */
        fieldList?: Record<string, PolicyReportField>;

        /** Whether the Categories feature is enabled */
        areCategoriesEnabled?: boolean;

        /** Whether the Tags feature is enabled */
        areTagsEnabled?: boolean;

        /** Whether the Distance Rates feature is enabled */
        areDistanceRatesEnabled?: boolean;

        /** Whether the workflows feature is enabled */
        areWorkflowsEnabled?: boolean;

        /** Whether the Report Fields feature is enabled */
        areReportFieldsEnabled?: boolean;

        /** Whether the Connections feature is enabled */
        areConnectionsEnabled?: boolean;

<<<<<<< HEAD
        achAccount?: ACHAccount;
=======
        /** Indicates if the Policy is in loading state */
        isLoading?: boolean;

        /** Indicates if the Policy ownership change is successful */
        isChangeOwnerSuccessful?: boolean;

        /** Indicates if the Policy ownership change is failed */
        isChangeOwnerFailed?: boolean;
>>>>>>> 271a3b2a
    } & Partial<PendingJoinRequestPolicy>,
    'generalSettings' | 'addWorkspaceRoom'
>;

export default Policy;

export type {PolicyReportField, PolicyReportFieldType, Unit, CustomUnit, Attributes, Rate, TaxRate, TaxRates, TaxRatesWithDefault, PolicyFeatureName, PendingJoinRequestPolicy};<|MERGE_RESOLUTION|>--- conflicted
+++ resolved
@@ -188,6 +188,7 @@
     accountNumber: string;
     routingNumber: string;
     addressName: string;
+    bankName: string;
 };
 
 type AutoReportingOffset = number | ValueOf<typeof CONST.POLICY.AUTO_REPORTING_OFFSET>;
@@ -425,9 +426,9 @@
         /** Whether the Connections feature is enabled */
         areConnectionsEnabled?: boolean;
 
-<<<<<<< HEAD
+        /** The verified bank account linked to the policy */
         achAccount?: ACHAccount;
-=======
+
         /** Indicates if the Policy is in loading state */
         isLoading?: boolean;
 
@@ -436,7 +437,6 @@
 
         /** Indicates if the Policy ownership change is failed */
         isChangeOwnerFailed?: boolean;
->>>>>>> 271a3b2a
     } & Partial<PendingJoinRequestPolicy>,
     'generalSettings' | 'addWorkspaceRoom'
 >;
