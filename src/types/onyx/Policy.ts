import type {ValueOf} from 'type-fest';
import type CONST from '@src/CONST';
import type {Country} from '@src/CONST';
import type * as OnyxTypes from '.';
import type * as OnyxCommon from './OnyxCommon';
import type {WorkspaceTravelSettings} from './TravelSettings';

/** Distance units */
type Unit = 'mi' | 'km';

/** Tax rate attributes of the policy distance rate */
type TaxRateAttributes = {
    /** Percentage of the tax that can be reclaimable */
    taxClaimablePercentage?: number;

    /** External ID associated to this tax rate */
    taxRateExternalID?: string;
};

/** Model of policy distance rate */
type Rate = OnyxCommon.OnyxValueWithOfflineFeedback<
    {
        /** Name of the distance rate */
        name?: string;

        /** Amount to be reimbursed per distance unit travelled */
        rate?: number;

        /** Currency used to pay the distance rate */
        currency?: string;

        /** Generated ID to identify the distance rate */
        customUnitRateID?: string;

        /** Whether this distance rate is currently enabled */
        enabled?: boolean;

        /** Error messages to show in UI */
        errors?: OnyxCommon.Errors;

        /** Form fields that triggered the errors */
        errorFields?: OnyxCommon.ErrorFields;

        /** Tax rate attributes of the policy */
        attributes?: TaxRateAttributes;
    },
    keyof TaxRateAttributes
>;

/** Custom unit attributes */
type Attributes = {
    /** Distance unit name */
    unit: Unit;

    /** Whether the tax tracking is enabled or not */
    taxEnabled?: boolean;
};

/** Policy custom unit */
type CustomUnit = OnyxCommon.OnyxValueWithOfflineFeedback<
    {
        /** Custom unit name */
        name: string;

        /** ID that identifies this custom unit */
        customUnitID: string;

        /** Contains custom attributes like unit, for this custom unit */
        attributes: Attributes;

        /** Distance rates using this custom unit */
        rates: Record<string, Rate>;

        /** The default category in which this custom unit is used */
        defaultCategory?: string;

        /** Whether this custom unit is enabled */
        enabled?: boolean;

        /** Error messages to show in UI */
        errors?: OnyxCommon.Errors;

        /** Form fields that triggered errors */
        errorFields?: OnyxCommon.ErrorFields;
    },
    keyof Attributes
>;

/** Policy company address data */
type CompanyAddress = {
    /** Street address */
    addressStreet: string;

    /** City */
    city: string;

    /** State */
    state: string;

    /** Zip post code */
    zipCode: string;

    /** Country code */
    country: Country | '';
};

/** Policy disabled fields */
type DisabledFields = {
    /** Whether the default billable field is disabled */
    defaultBillable?: boolean;

    /** Whether the reimbursable field is disabled */
    reimbursable?: boolean;
};

/** Policy tax rate */
type TaxRate = OnyxCommon.OnyxValueWithOfflineFeedback<{
    /** Name of the tax rate. */
    name: string;

    /** The value of the tax rate. */
    value: string;

    /** The code associated with the tax rate. If a tax is created in old dot, code field is undefined */
    code?: string;

    /** This contains the tax name and tax value as one name */
    modifiedName?: string;

    /** Indicates if the tax rate is disabled. */
    isDisabled?: boolean;

    /** Indicates if the tax rate is selected. */
    isSelected?: boolean;

    /** The old tax code of the tax rate when we edit the tax code */
    previousTaxCode?: string;

    /** An error message to display to the user */
    errors?: OnyxCommon.Errors;

    /** An error object keyed by field name containing errors keyed by microtime */
    errorFields?: OnyxCommon.ErrorFields;
}>;

/** Record of policy tax rates, indexed by id_{taxRateName} where taxRateName is the name of the tax rate in UPPER_SNAKE_CASE */
type TaxRates = Record<string, TaxRate>;

/** Policy tax rates with default tax rate */
type TaxRatesWithDefault = OnyxCommon.OnyxValueWithOfflineFeedback<{
    /** Name of the tax */
    name: string;

    /** Default policy tax code */
    defaultExternalID: string;

    /** Default value of taxes */
    defaultValue: string;

    /** Default foreign policy tax code */
    foreignTaxDefault: string;

    /** List of tax names and values */
    taxes: TaxRates;

    /** An error message to display to the user */
    errors?: OnyxCommon.Errors;

    /** Error objects keyed by field name containing errors keyed by microtime */
    errorFields?: OnyxCommon.ErrorFields;
}>;

/** Connection sync source values */
type JobSourceValues = 'DIRECT' | 'EXPENSIFYWEB' | 'EXPENSIFYAPI' | 'NEWEXPENSIFY' | 'AUTOSYNC' | 'AUTOAPPROVE';

/** Connection last synchronization state */
type ConnectionLastSync = {
    /** Date when the connection's last successful sync occurred */
    successfulDate?: string;

    /** Date when the connection's last failed sync occurred */
    errorDate?: string;

    /** Error message when the connection's last sync failed */
    errorMessage?: string;

    /** If the connection's last sync failed due to authentication error */
    isAuthenticationError: boolean;

    /** Whether the connection's last sync was successful */
    isSuccessful: boolean;

    /** Where did the connection's last sync job come from */
    source: JobSourceValues;

    /**
     * Sometimes we'll have a connection that is not connected, but the connection object is still present, so we can
     * show an error message
     */
    isConnected?: boolean;
};

/** Financial account (bank account, debit card, etc) */
type Account = {
    /** GL code assigned to the financial account */
    glCode?: string;

    /** Name of the financial account */
    name: string;

    /** Currency of the financial account */
    currency: string;

    /** ID assigned to the financial account */
    id: string;
};

/**
 * Model of QuickBooks Online employee data
 *
 * TODO: QBO remaining comments will be handled here (https://github.com/Expensify/App/issues/43033)
 */
type Employee = {
    /** ID assigned to the employee */
    id: string;

    /** Employee's first name */
    firstName?: string;

    /** Employee's last name */
    lastName?: string;

    /** Employee's display name */
    name: string;

    /** Employee's e-mail */
    email: string;
};

/**
 * Model of QuickBooks Online vendor data
 *
 * TODO: QBO remaining comments will be handled here (https://github.com/Expensify/App/issues/43033)
 */
type Vendor = {
    /** ID assigned to the vendor */
    id: string;

    /** Vendor's name */
    name: string;

    /** Vendor's currency */
    currency: string;

    /** Vendor's e-mail */
    email: string;
};

/**
 * Model of QuickBooks Online tax code data
 *
 * TODO: QBO remaining comments will be handled here (https://github.com/Expensify/App/issues/43033)
 */
type TaxCode = {
    /** TODO: Will be handled in another issue */
    totalTaxRateVal: string;

    /** TODO: Will be handled in another issue */
    simpleName: string;

    /** TODO: Will be handled in another issue */
    taxCodeRef: string;

    /** TODO: Will be handled in another issue */
    taxRateRefs: Record<string, string>;

    /** TODO: Will be handled in another issue */
    /** Name of the tax code */
    name: string;
};

/**
 * Data imported from QuickBooks Online.
 *
 * TODO: QBO remaining comments will be handled here (https://github.com/Expensify/App/issues/43033)
 */
type QBOConnectionData = {
    /** Country code */
    country: ValueOf<typeof CONST.COUNTRY>;

    /** TODO: Will be handled in another issue */
    edition: string;

    /** TODO: Will be handled in another issue */
    homeCurrency: string;

    /** TODO: Will be handled in another issue */
    isMultiCurrencyEnabled: boolean;

    /** Collection of journal entry accounts  */
    journalEntryAccounts: Account[];

    /** Collection of bank accounts */
    bankAccounts: Account[];

    /** Collection of credit cards */
    creditCards: Account[];

    /** Collection of export destination accounts */
    accountsReceivable: Account[];

    /** TODO: Will be handled in another issue */
    accountPayable: Account[];

    /** TODO: Will be handled in another issue */
    otherCurrentAssetAccounts: Account[];

    /** TODO: Will be handled in another issue */
    taxCodes: TaxCode[];

    /** TODO: Will be handled in another issue */
    employees: Employee[];

    /** Collections of vendors */
    vendors: Vendor[];
};

/** Sync entity names */
type IntegrationEntityMap = ValueOf<typeof CONST.INTEGRATION_ENTITY_MAP_TYPES>;

/**
 * Non reimbursable account types exported from QuickBooks Online
 *
 * TODO: QBO remaining comments will be handled here (https://github.com/Expensify/App/issues/43033)
 */
type QBONonReimbursableExportAccountType = ValueOf<typeof CONST.QUICKBOOKS_NON_REIMBURSABLE_EXPORT_ACCOUNT_TYPE>;

/**
 * Reimbursable account types exported from QuickBooks Online
 *
 * TODO: QBO remaining comments will be handled here (https://github.com/Expensify/App/issues/43033)
 */
type QBOReimbursableExportAccountType = ValueOf<typeof CONST.QUICKBOOKS_REIMBURSABLE_ACCOUNT_TYPE>;

/**
 * User configuration for the QuickBooks Online accounting integration.
 *
 * TODO: QBO remaining comments will be handled here (https://github.com/Expensify/App/issues/43033)
 */
type QBOConnectionConfig = OnyxCommon.OnyxValueWithOfflineFeedback<{
    /** TODO: Will be handled in another issue */
    realmId: string;

    /** TODO: Will be handled in another issue */
    companyName: string;

    /** Configuration of automatic synchronization from QuickBooks Online to the app */
    autoSync: {
        /** TODO: Will be handled in another issue */
        jobID: string;

        /** Whether changes made in QuickBooks Online should be reflected into the app automatically */
        enabled: boolean;
    };

    /** Whether employees can be invited */
    syncPeople: boolean;

    /** TODO: Will be handled in another issue */
    syncItems: boolean;

    /** TODO: Will be handled in another issue */
    markChecksToBePrinted: boolean;

    /** Defines how reimbursable expenses are exported */
    reimbursableExpensesExportDestination: QBOReimbursableExportAccountType;

    /** Defines how non reimbursable expenses are exported */
    nonReimbursableExpensesExportDestination: QBONonReimbursableExportAccountType;

    /** Default vendor of non reimbursable bill */
    nonReimbursableBillDefaultVendor: string;

    /** ID of the invoice collection account */
    collectionAccountID?: string;

    /** ID of the bill payment account */
    reimbursementAccountID?: string;

    /** Account that receives the reimbursable expenses */
    reimbursableExpensesAccount?: Account;

    /** Account that receives the non reimbursable expenses */
    nonReimbursableExpensesAccount?: Account;

    /** Account that receives the exported invoices */
    receivableAccount?: Account;

    /**
     * Whether a default vendor will be created and applied to all credit card
     * transactions upon import
     */
    autoCreateVendor: boolean;

    /** TODO: Will be handled in another issue */
    hasChosenAutoSyncOption: boolean;

    /** Whether Quickbooks Online classes should be imported */
    syncClasses: IntegrationEntityMap;

    /** Whether Quickbooks Online customers should be imported */
    syncCustomers: IntegrationEntityMap;

    /** Whether Quickbooks Online locations should be imported */
    syncLocations: IntegrationEntityMap;

    /** TODO: Will be handled in another issue */
    lastConfigurationTime: number;

    /** Whether the taxes should be synchronized */
    syncTax: boolean;

    /** Whether new categories are enabled in chart of accounts */
    enableNewCategories: boolean;

    /** TODO: Will be handled in another issue */
    errors?: OnyxCommon.Errors;

    /** TODO: Will be handled in another issue */
    exportDate: ValueOf<typeof CONST.QUICKBOOKS_EXPORT_DATE>;

    /** Configuration of the export */
    export: {
        /** E-mail of the exporter */
        exporter: string;
    };

    /** Collections of form field errors */
    errorFields?: OnyxCommon.ErrorFields;
}>;

/**
 * Reimbursable account types exported from QuickBooks Online
 *
 * TODO: QBD remaining comments will be handled here (https://github.com/Expensify/App/issues/43033)
 */
type QBDReimbursableExportAccountType = ValueOf<typeof CONST.QUICKBOOKS_REIMBURSABLE_ACCOUNT_TYPE>;

/** Xero bill status values
 *
 * TODO: Xero remaining comments will be handled here (https://github.com/Expensify/App/issues/43033)
 */
type BillStatusValues = 'DRAFT' | 'AWT_APPROVAL' | 'AWT_PAYMENT';

/** Xero expense status values
 *
 *  TODO: Xero remaining comments will be handled here (https://github.com/Expensify/App/issues/43033)
 */
type ExpenseTypesValues = 'BILL' | 'BANK_TRANSACTION' | 'SALES_INVOICE' | 'NOTHING';

/** Xero bill date values
 *
 *  TODO: Xero remaining comments will be handled here (https://github.com/Expensify/App/issues/43033)
 */
type BillDateValues = 'REPORT_SUBMITTED' | 'REPORT_EXPORTED' | 'LAST_EXPENSE';

/**
 * Model of an organization in Xero
 *
 * TODO: Xero remaining comments will be handled here (https://github.com/Expensify/App/issues/43033)
 */
type Tenant = {
    /** ID of the organization */
    id: string;

    /** Name of the organization */
    name: string;

    /** TODO: Will be handled in another issue */
    value: string;
};

/** TODO: Xero remaining comments will be handled here (https://github.com/Expensify/App/issues/43033) */
type XeroTrackingCategory = {
    /** TODO: Will be handled in another issue */
    id: string;

    /** TODO: Will be handled in another issue */
    name: string;
};

/**
 * Data imported from Xero
 *
 * TODO: Xero remaining comments will be handled here (https://github.com/Expensify/App/issues/43033)
 */
type XeroConnectionData = {
    /** Collection of bank accounts */
    bankAccounts: Account[];

    /** TODO: Will be handled in another issue */
    countryCode: string;

    /** TODO: Will be handled in another issue */
    organisationID: string;

    /** TODO: Will be handled in another issue */
    revenueAccounts: Array<{
        /** TODO: Will be handled in another issue */
        id: string;

        /** TODO: Will be handled in another issue */
        name: string;
    }>;

    /** Collection of organizations */
    tenants: Tenant[];

    /** TODO: Will be handled in another issue */
    trackingCategories: XeroTrackingCategory[];
};

/** TODO: Xero remaining comments will be handled here (https://github.com/Expensify/App/issues/43033) */
type XeroMappingType = {
    /** TODO: Will be handled in another issue */
    customer: string;
} & {
    [key in `trackingCategory_${string}`]: string;
};

/** Xero auto synchronization configs */
type XeroAutoSyncConfig = {
    /** Whether data should be automatically synched between the app and Xero */
    enabled: boolean;

    /** TODO: Will be handled in another issue */
    jobID: string;
};

/** Xero export configs */
type XeroExportConfig = {
    /** Current bill status */
    billDate: BillDateValues;

    /** TODO: Will be handled in another issue */
    billStatus: {
        /** Current status of the purchase bill */
        purchase: BillStatusValues;

        /** Current status of the sales bill */
        sales: BillStatusValues;
    };

    /** TODO: Will be handled in another issue */
    billable: ExpenseTypesValues;

    /** The e-mail of the exporter */
    exporter: string;

    /** TODO: Will be handled in another issue */
    nonReimbursable: ExpenseTypesValues;

    /** TODO: Will be handled in another issue */
    nonReimbursableAccount: string;

    /** TODO: Will be handled in another issue */
    reimbursable: ExpenseTypesValues;
};

/** TODO: Will be handled in another issue */
type XeroSyncConfig = {
    /** TODO: Will be handled in another issue */
    hasChosenAutoSyncOption: boolean;

    /** TODO: Will be handled in another issue */
    hasChosenSyncReimbursedReportsOption: boolean;

    /** ID of the bank account for Xero invoice collections */
    invoiceCollectionsAccountID: string;

    /** ID of the bank account for Xero bill payment account */
    reimbursementAccountID: string;

    /** Whether the reimbursed reports should be synched */
    syncReimbursedReports: boolean;
};

/**
 * User configuration for the Xero accounting integration.
 *
 * TODO: Xero remaining comments will be handled here (https://github.com/Expensify/App/issues/43033)
 */
type XeroConnectionConfig = OnyxCommon.OnyxValueWithOfflineFeedback<
    {
        /** Xero auto synchronization configs */
        autoSync: XeroAutoSyncConfig;

        /** TODO: Will be handled in another issue */
        enableNewCategories: boolean;

        /** Xero export configs */
        export: XeroExportConfig;

        /** Whether customers should be imported from Xero */
        importCustomers: boolean;

        /** Whether tax rates should be imported from Xero */
        importTaxRates: boolean;

        /** Whether tracking categories should be imported from Xero */
        importTrackingCategories: boolean;

        /** TODO: Will be handled in another issue */
        isConfigured: boolean;

        /** TODO: Will be handled in another issue */
        mappings: XeroMappingType;

        /** TODO: Will be handled in another issue */
        sync: XeroSyncConfig;

        /** ID of Xero organization */
        tenantID: string;

        /** TODO: Will be handled in another issue */
        errors?: OnyxCommon.Errors;

        /** Collection of form field errors  */
        errorFields?: OnyxCommon.ErrorFields;
    },
    keyof XeroAutoSyncConfig | keyof XeroExportConfig | keyof XeroSyncConfig | keyof XeroMappingType
>;

/** Data stored about subsidiaries from NetSuite  */
type NetSuiteSubsidiary = {
    /** ID of the subsidiary */
    internalID: string;

    /** Country where subsidiary is present */
    country: string;

    /** Whether the subsidiary is an elimination subsidiary (a special type used to handle intercompany transaction) */
    isElimination: boolean;

    /** Name of the subsidiary */
    name: string;
};

/** NetSuite bank account type values imported by Expensify */
type AccountTypeValues = '_accountsPayable' | '_otherCurrentLiability' | '_creditCard' | '_bank' | '_otherCurrentAsset' | '_longTermLiability' | '_accountsReceivable' | '_expense';

/** NetSuite Financial account (bank account, debit card, etc) */
type NetSuiteAccount = {
    /** GL code assigned to the financial account */
    // eslint-disable-next-line @typescript-eslint/naming-convention
    'GL Code'?: string;

    /** Name of the account */
    name: string;

    /** ID assigned to the financial account in NetSuite */
    id: string;

    /** Type of the financial account */
    type: AccountTypeValues;
};

/** NetSuite Tax account */
type NetSuiteTaxAccount = {
    /** Name of the tax account */
    name: string;

    /** ID assigned to the tax account in NetSuite */
    externalID: string;

    /** Country of the tax account */
    country: string;
};

/** NetSuite Vendor Model */
type NetSuiteVendor = {
    /** ID of the vendor in NetSuite */
    id: string;

    /** Name of the vendor */
    name: string;

    /** E-mail of the vendor */
    email: string;
};

/** NetSuite Invoice Item Model */
type InvoiceItem = {
    /** ID of the invoice item in NetSuite */
    id: string;

    /** Name of the invoice item */
    name: string;
};

/**
 * NetSuite Custom List data modal
 */
type NetSuiteCustomListSource = {
    /** Internal ID of the custom list in NetSuite */
    id: string;

    /** Name of the custom list */
    name: string;
};

/** Data from the NetSuite accounting integration. */
type NetSuiteConnectionData = {
    /** Collection of the custom lists in the NetSuite account */
    customLists: NetSuiteCustomListSource[];

    /** Collection of the subsidiaries present in the NetSuite account */
    subsidiaryList: NetSuiteSubsidiary[];

    /** Collection of receivable accounts */
    receivableList?: NetSuiteAccount[];

    /** Collection of vendors */
    vendors?: NetSuiteVendor[];

    /** Collection of invoice items */
    items?: InvoiceItem[];

    /** Collection of the payable accounts */
    payableList: NetSuiteAccount[];

    /** Collection of tax accounts */
    taxAccountsList?: NetSuiteTaxAccount[];
};

/** NetSuite mapping values */
type NetSuiteMappingValues = 'NETSUITE_DEFAULT' | 'REPORT_FIELD' | 'TAG';

/** NetSuite invoice item preference values */
type NetSuiteInvoiceItemPreferenceValues = 'create' | 'select';

/** NetSuite export destination values */
type NetSuiteExportDestinationValues = 'EXPENSE_REPORT' | 'VENDOR_BILL' | 'JOURNAL_ENTRY';

/** NetSuite expense report approval level values */
type NetSuiteExpenseReportApprovalLevels = 'REPORTS_APPROVED_NONE' | 'REPORTS_SUPERVISOR_APPROVED' | 'REPORTS_ACCOUNTING_APPROVED' | 'REPORTS_APPROVED_BOTH';

/** NetSuite vendor bills approval level values */
type NetSuiteVendorBillApprovalLevels = 'VENDOR_BILLS_APPROVED_NONE' | 'VENDOR_BILLS_APPROVAL_PENDING' | 'VENDOR_BILLS_APPROVED';

/** NetSuite journal approval level values */
type NetSuiteJournalApprovalLevels = 'JOURNALS_APPROVED_NONE' | 'JOURNALS_APPROVAL_PENDING' | 'JOURNALS_APPROVED';

/** NetSuite export date values */
type NetSuiteExportDateOptions = 'SUBMITTED' | 'EXPORTED' | 'LAST_EXPENSE';

/** NetSuite journal posting preference values */
type NetSuiteJournalPostingPreferences = 'JOURNALS_POSTING_TOTAL_LINE' | 'JOURNALS_POSTING_INDIVIDUAL_LINE';

/** NetSuite custom segment/records and custom lists mapping values */
type NetSuiteCustomFieldMapping = 'TAG' | 'REPORT_FIELD';

/** The custom form selection options for transactions (any one will be used at most) */
type NetSuiteCustomFormIDOptions = {
    /** If the option is expense report */
    expenseReport?: string;

    /** If the option is vendor bill */
    vendorBill?: string;

    /** If the option is journal entry */
    journalEntry?: string;
};

/** NetSuite custom list */
type NetSuiteCustomList = {
    /** The name of the custom list in NetSuite */
    listName: string;

    /** The internalID of the custom list in NetSuite */
    internalID: string;

    /** The ID of the transaction form field we'll code the list option onto during Export */
    transactionFieldID: string;

    /** Whether we import this list as a report field or tag */
    mapping: NetSuiteCustomFieldMapping;
};

/** NetSuite custom segments/records */
type NetSuiteCustomSegment = {
    /** The name of the custom segment */
    segmentName: string;

    /** The ID of the custom segment in NetSuite */
    internalID: string;

    /** The ID of the transaction form field we'll code this segment onto during Export */
    scriptID: string;

    /** Whether we import this segment as a report field or tag */
    mapping: NetSuiteCustomFieldMapping;
};

/** The custom form ID object */
type NetSuiteCustomFormID = {
    /** The custom form selections for reimbursable transactions */
    reimbursable: NetSuiteCustomFormIDOptions;

    /** The custom form selections for non-reimbursable transactions */
    nonReimbursable: NetSuiteCustomFormIDOptions;

    /** Whether we'll use the custom form selections upon export to NetSuite */
    enabled: boolean;
};

/** Different NetSuite records that can be mapped to either Report Fields or Tags in Expensify */
type NetSuiteSyncOptionsMapping = {
    /** A general type of classification category in NetSuite */
    classes: NetSuiteMappingValues;

    /** A type of classification category in NetSuite linked to projects */
    jobs: NetSuiteMappingValues;

    /** A type of classification category in NetSuite linked to locations */
    locations: NetSuiteMappingValues;

    /** A type of classification category in NetSuite linked to customers */
    customers: NetSuiteMappingValues;

    /** A type of classification category in NetSuite linked to departments within the company */
    departments: NetSuiteMappingValues;
};

/** Configuration options pertaining to sync. This subset of configurations is a legacy object. New configurations should just go directly under the config */
type NetSuiteSyncOptions = {
    /** Different NetSuite records that can be mapped to either Report Fields or Tags in Expensify */
    mapping: NetSuiteSyncOptionsMapping;

    /** Whether we want to import customers into NetSuite from across all subsidiaries */
    crossSubsidiaryCustomers: boolean;

    /** Whether we'll import employee supervisors and set them as managers in the Expensify approval workflow */
    syncApprovalWorkflow: boolean;

    /** Whether we import custom lists from NetSuite */
    syncCustomLists?: boolean;

    /** The approval level we set for an Expense Report record created in NetSuite */
    exportReportsTo: NetSuiteExpenseReportApprovalLevels;

    /** The approval level we set for a Vendor Bill record created in NetSuite */
    exportVendorBillsTo: NetSuiteVendorBillApprovalLevels;

    /** Whether or not we need to set the final approver in this policy via sync */
    setFinalApprover: boolean;

    /** Whether we sync report reimbursement status between Expensify and NetSuite */
    syncReimbursedReports: boolean;

    /** The relevant details of the custom segments we import into Expensify and code onto expenses */
    customSegments?: NetSuiteCustomSegment[];

    /** Whether to import Employees from NetSuite into Expensify */
    syncPeople: boolean;

    /** Whether to enable a new Expense Category into Expensify */
    enableNewCategories?: boolean;

    /** A now unused configuration saying whether a customer had toggled AutoSync yet. */
    hasChosenAutoSyncOption: boolean;

    /** The final approver to be set in the Expensify approval workflow */
    finalApprover: string;

    /** Whether to import tax groups from NetSuite */
    syncTax?: boolean;

    /** Whether to import custom segments from NetSuite */
    syncCustomSegments?: boolean;

    /** The relevant details of the custom lists we import into Expensify and code onto expenses */
    customLists?: NetSuiteCustomList[];

    /** Whether we'll import Expense Categories into Expensify as categories */
    syncCategories: boolean;

    /** A now unused configuration saying whether a customer had toggled syncing reimbursement yet. */
    hasChosenSyncReimbursedReportsOption: boolean;

    /** The approval level we set for a Journal Entry record created in NetSuite */
    exportJournalsTo: NetSuiteJournalApprovalLevels;
};

/** User configuration for the NetSuite accounting integration. */
type NetSuiteConnectionConfig = OnyxCommon.OnyxValueWithOfflineFeedback<
    {
        /** Invoice Item Preference */
        invoiceItemPreference?: NetSuiteInvoiceItemPreferenceValues;

        /** ID of the bank account for NetSuite invoice collections */
        receivableAccount?: string;

        /** ID of the bank account for NetSuite tax posting */
        taxPostingAccount?: string;

        /** Whether we should export to the most recent open period if the current one is closed  */
        exportToNextOpenPeriod: boolean;

        /** Whether we will include the original foreign amount of a transaction to NetSuite */
        allowForeignCurrency?: boolean;

        /** Where to export reimbursable expenses */
        reimbursableExpensesExportDestination: NetSuiteExportDestinationValues;

        /** The sub-entity within the NetSuite account for which this policy is connected */
        subsidiary: string;

        /** Configuration options pertaining to sync. This subset of configurations is a legacy object. New configurations should just go directly under the config */
        syncOptions: NetSuiteSyncOptions;

        /** Whether to automatically create employees and vendors upon export in NetSuite if they don't exist */
        autoCreateEntities: boolean;

        /** The account to run auto export */
        exporter: string;

        /** The transaction date to set upon export */
        exportDate?: NetSuiteExportDateOptions;

        /** The type of transaction in NetSuite we export non-reimbursable transactions to */
        nonreimbursableExpensesExportDestination: NetSuiteExportDestinationValues;

        /** Credit account for reimbursable transactions */
        reimbursablePayableAccount: string;

        /** Whether we post Journals as individual separate entries or a single unified entry */
        journalPostingPreference?: NetSuiteJournalPostingPreferences;

        /** The Item record to associate with lines on an invoice created via Expensify */
        invoiceItem?: string;

        /** The internaID of the selected subsidiary in NetSuite */
        subsidiaryID?: string;

        /** The default vendor to use for Transactions in NetSuite */
        defaultVendor?: string;

        /** The provincial tax account for tax line items in NetSuite (only for Canadian Subsidiaries) */
        provincialTaxPostingAccount?: string;

        /** The account used for reimbursement in NetSuite */
        reimbursementAccountID?: string;

        /** The account used for approvals in NetSuite */
        approvalAccount: string;

        /** Credit account for Non-reimbursables (not applicable to expense report entry) */
        payableAcct: string;

        /** Configurations for customer to set custom forms for which reimbursable and non-reimbursable transactions will export to in NetSuite */
        customFormIDOptions?: NetSuiteCustomFormID;

        /** The account to use for Invoices export to NetSuite */
        collectionAccount?: string;

        /** Whether this account is using the newer version of tax in NetSuite, SuiteTax */
        suiteTaxEnabled?: boolean;

        /** Collection of errors coming from BE */
        errors?: OnyxCommon.Errors;

        /** Collection of form field errors  */
        errorFields?: OnyxCommon.ErrorFields;
    },
    keyof NetSuiteSyncOptions | keyof NetSuiteCustomFormID | keyof NetSuiteSyncOptionsMapping
>;

/** NetSuite connection model */
type NetSuiteConnection = {
    /** Account ID of the NetSuite Integration */
    accountID: string;

    /** Encrypted tokenID for authenticating to NetSuite */
    tokenID: string;

    /** Config and Data for the NetSuite connection */
    options: {
        /** Data imported from NetSuite */
        data: NetSuiteConnectionData;

        /** Configuration of the connection */
        config: NetSuiteConnectionConfig;
    };

    /** Whether the sync connection has been successful */
    verified: boolean;

    /** Date when the connection's last successful sync occurred */
    lastSyncDate: string;

    /** Date when the connection's last failed sync occurred */
    lastErrorSyncDate: string;

    /** State of the last synchronization */
    lastSync?: ConnectionLastSync;

    /** Config object used solely to store autosync settings */
    config: OnyxCommon.OnyxValueWithOfflineFeedback<{
        /** NetSuite auto synchronization configs */
        autoSync: {
            /** Whether data should be automatically synched between the app and NetSuite */
            enabled: boolean;

            /** The bedrock job associated with the NetSuite Auto Sync job */
            jobID: string;
        };

        /** Collection of errors coming from BE */
        errors?: OnyxCommon.Errors;

        /** Collection of form field errors  */
        errorFields?: OnyxCommon.ErrorFields;
    }>;

    /** Encrypted token secret for authenticating to NetSuite */
    tokenSecret: string;
};

/** One of the SageIntacctConnectionData object elements */
type SageIntacctDataElement = {
    /** Element ID */
    id: string;

    /** Element name */
    name: string;
};

/** One of the SageIntacctConnectionData object elements with value */
type SageIntacctDataElementWithValue = SageIntacctDataElement & {
    /** Element value */
    value: string;
};

/**
 * Connection data for Sage Intacct
 */
type SageIntacctConnectionData = {
    /** Collection of credit cards */
    creditCards: SageIntacctDataElement[];

    /** Collection of entities */
    entities: SageIntacctDataElementWithValue[];

    /** Collection of bank accounts */
    bankAccounts: SageIntacctDataElement[];

    /** Collection of vendors */
    vendors: SageIntacctDataElementWithValue[];

    /** Collection of journals */
    journals: SageIntacctDataElementWithValue[];

    /** Collection of items */
    items: SageIntacctDataElement[];

    /** Collection of tax solutions IDs */
    taxSolutionIDs: string[];
};

/** Mapping value for Sage Intacct */
type SageIntacctMappingValue = ValueOf<typeof CONST.SAGE_INTACCT_MAPPING_VALUE>;

/** Mapping names for Sage Intacct */
type SageIntacctMappingName = ValueOf<typeof CONST.SAGE_INTACCT_CONFIG.MAPPINGS>;

/**
 * Sage Intacct dimension type
 */
type SageIntacctDimension = {
    /** Name of user defined dimention */
    dimension: string;

    /** Mapping value for user defined dimention */
    mapping: typeof CONST.SAGE_INTACCT_MAPPING_VALUE.TAG | typeof CONST.SAGE_INTACCT_MAPPING_VALUE.REPORT_FIELD;
};

/** Mapping type for Sage Intacct */
type SageIntacctMappingType = {
    /** Whether should sync items for Sage Intacct */
    syncItems: boolean;

    /** Mapping type for Sage Intacct */
    departments: SageIntacctMappingValue;

    /** Mapping type for Sage Intacct */
    classes: SageIntacctMappingValue;

    /** Mapping type for Sage Intacct */
    locations: SageIntacctMappingValue;

    /** Mapping type for Sage Intacct */
    customers: SageIntacctMappingValue;

    /** Mapping type for Sage Intacct */
    projects: SageIntacctMappingValue;

    /** User defined dimention type for Sage Intacct */
    dimensions: SageIntacctDimension[];
};

/** Configuration of automatic synchronization from Sage Intacct to the app */
type SageIntacctAutoSyncConfig = {
    /** Whether changes made in Sage Intacct should be reflected into the app automatically */
    enabled: boolean;
};

/** Sage Intacct sync */
type SageIntacctSyncConfig = {
    /** ID of the bank account for Sage Intacct bill payment account */
    reimbursementAccountID?: string;

    /** Whether the reimbursed reports should be synced */
    syncReimbursedReports: boolean | string;
};

/** Sage Intacct export configs */
type SageIntacctExportConfig = {
    /** Export date type */
    exportDate: ValueOf<typeof CONST.SAGE_INTACCT_EXPORT_DATE>;

    /** The e-mail of the exporter */
    exporter: string;

    /** Defines how non-reimbursable expenses are exported */
    nonReimbursable: ValueOf<typeof CONST.SAGE_INTACCT_NON_REIMBURSABLE_EXPENSE_TYPE>;

    /** Account that receives the non-reimbursable expenses */
    nonReimbursableAccount: string;

    /** Default vendor used for credit card transactions of non-reimbursable bill */
    nonReimbursableCreditCardChargeDefaultVendor: string;

    /** Default vendor of non-reimbursable bill */
    nonReimbursableVendor: string;

    /** Defines how reimbursable expenses are exported */
    reimbursable: ValueOf<typeof CONST.SAGE_INTACCT_REIMBURSABLE_EXPENSE_TYPE>;

    /** Default vendor of reimbursable bill */
    reimbursableExpenseReportDefaultVendor: string;
};

/**
 * Connection config for Sage Intacct
 */
type SageIntacctOfflineStateKeys = keyof SageIntacctMappingType | `dimension_${string}`;

/**
 * Connection config for Sage Intacct
 */
type SageIntacctConnectionsConfig = OnyxCommon.OnyxValueWithOfflineFeedback<
    {
        /** Sage Intacct credentials */
        credentials: {
            /** Sage Intacct companyID */
            companyID: string;

            /** Sage Intacct password */
            password: string;

            /** Sage Intacct userID */
            userID: string;
        };

        /** Sage Intacct mappings */
        mappings: SageIntacctMappingType;

        /** Sage Intacct tax */
        tax: {
            /** Sage Intacct tax solution ID */
            taxSolutionID: string;

            /** Whether should sync tax with Sage Intacct */
            syncTax: boolean;
        };

        /** Sage Intacct export configs */
        export: SageIntacctExportConfig;

        /** Whether employees should be imported from Sage Intacct */
        importEmployees: boolean;

        /** Sage Intacct approval mode */
        approvalMode: ValueOf<typeof CONST.SAGE_INTACCT.APPROVAL_MODE.APPROVAL_MANUAL> | null;

        /** Configuration of automatic synchronization from Sage Intacct to the app */
        autoSync: SageIntacctAutoSyncConfig;

        /** Sage Intacct sync */
        sync: SageIntacctSyncConfig;

        /** Sage Intacct entity */
        entity?: string;

        /** Collection of Sage Intacct config errors */
        errors?: OnyxCommon.Errors;

        /** Collection of form field errors  */
        errorFields?: OnyxCommon.ErrorFields;
    },
    SageIntacctOfflineStateKeys | keyof SageIntacctSyncConfig | keyof SageIntacctAutoSyncConfig | keyof SageIntacctExportConfig
>;

/**
 * Data imported from QuickBooks Desktop.
 */
type QBDConnectionData = {
    /** Collection of cash accounts */
    cashAccounts: Account[];

    /** Collection of credit cards */
    creditCardAccounts: Account[];

    /** Collection of journal entry accounts  */
    journalEntryAccounts: Account[];

    /** Collection of payable accounts */
    payableAccounts: Account[];

    /** Collection of bank accounts */
    bankAccounts: Account[];

    /** Collections of vendors */
    vendors: Vendor[];
<<<<<<< HEAD

    /** Collection of export destination accounts */
    accountPayable: Account[];
=======
>>>>>>> 1c0d2fa3
};

/**
 * User configuration for the QuickBooks Desktop accounting integration.
 */
type QBDConnectionConfig = OnyxCommon.OnyxValueWithOfflineFeedback<{
    /** API provider */
    apiProvider: string;

    /** Configuration of automatic synchronization from QuickBooks Desktop to the app */
    autoSync: {
        /** TODO: Will be handled in another issue */
        jobID: string;

        /** Whether changes made in QuickBooks Online should be reflected into the app automatically */
        enabled: boolean;
    };
<<<<<<< HEAD

    /** Whether a check to be printed */
    markChecksToBePrinted: boolean;

    /** Whether Quickbooks Desktop locations should be imported */
    syncLocations: IntegrationEntityMap;

    /** Defines how reimbursable expenses are exported */
    reimbursableExpensesExportDestination: QBDReimbursableExportAccountType;

    /** Whether the taxes should be synchronized */
    syncTax: boolean;

    /** Account that receives the reimbursable expenses */
    reimbursableExpensesAccount?: Account;

    /** Configuration of the export */
    export: {
        /** E-mail of the exporter */
        exporter: string;
    };

    /** Collections of form field errors */
    errorFields?: OnyxCommon.ErrorFields;
=======
>>>>>>> 1c0d2fa3
}>;

/** State of integration connection */
type Connection<ConnectionData, ConnectionConfig> = {
    /** State of the last synchronization */
    lastSync?: ConnectionLastSync;

    /** Data imported from integration */
    data?: ConnectionData;

    /** Configuration of the connection */
    config: ConnectionConfig;
};

/** Available integration connections */
type Connections = {
    /** QuickBooks Online integration connection */
    [CONST.POLICY.CONNECTIONS.NAME.QBO]: Connection<QBOConnectionData, QBOConnectionConfig>;

    /** Xero integration connection */
    [CONST.POLICY.CONNECTIONS.NAME.XERO]: Connection<XeroConnectionData, XeroConnectionConfig>;

    /** NetSuite integration connection */
    [CONST.POLICY.CONNECTIONS.NAME.NETSUITE]: NetSuiteConnection;

    /** Sage Intacct integration connection */
    [CONST.POLICY.CONNECTIONS.NAME.SAGE_INTACCT]: Connection<SageIntacctConnectionData, SageIntacctConnectionsConfig>;

    /** QuickBooks Desktop integration connection */
    [CONST.POLICY.CONNECTIONS.NAME.QBD]: Connection<QBDConnectionData, QBDConnectionConfig>;
};

/** All integration connections, including unsupported ones */
type AllConnections = Connections & {
    /** Quickbooks Desktop integration connection */
    // eslint-disable-next-line @typescript-eslint/no-explicit-any
    quickbooksDesktop: any;
};

/** Names of integration connections */
type ConnectionName = keyof Connections;

/** Names of all integration connections */
type AllConnectionName = keyof AllConnections;

/** Merchant Category Code. This is a way to identify the type of merchant (and type of spend) when a credit card is swiped.  */
type MccGroup = {
    /** Default category for provided MCC Group */
    category: string;

    /** ID of the Merchant Category Code */
    groupID: string;

    /** The type of action that's pending  */
    pendingAction?: OnyxCommon.PendingAction;
};

/** Model of verified reimbursement bank account linked to policy */
type ACHAccount = {
    /** ID of the bank account */
    bankAccountID: number;

    /** Bank account number */
    accountNumber: string;

    /** Routing number of bank account */
    routingNumber: string;

    /** Address name of the bank account */
    addressName: string;

    /** Name of the bank */
    bankName: string;

    /** E-mail of the reimburser */
    reimburser: string;
};

/** Day of the month to schedule submission  */
type AutoReportingOffset = number | ValueOf<typeof CONST.POLICY.AUTO_REPORTING_OFFSET>;

/** Types of policy report fields */
type PolicyReportFieldType = 'text' | 'date' | 'dropdown' | 'formula';

/** Model of policy report field */
type PolicyReportField = {
    /** Name of the field */
    name: string;

    /** Default value assigned to the field */
    defaultValue: string;

    /** Unique id of the field */
    fieldID: string;

    /** Position at which the field should show up relative to the other fields */
    orderWeight: number;

    /** Type of report field */
    type: PolicyReportFieldType;

    /** Tells if the field is required or not */
    deletable: boolean;

    /** Value of the field */
    value?: string | null;

    /** Value of the target */
    target?: 'expense' | 'invoice' | 'paycheck';

    /** Options to select from if field is of type dropdown */
    values: string[];

    /** Tax UDFs have keys holding the names of taxes (eg, VAT), values holding percentages (eg, 15%) and a value indicating the currently selected tax value (eg, 15%). */
    keys: string[];

    /** list of externalIDs, this are either imported from the integrations or auto generated by us, each externalID */
    externalIDs: string[];

    /** Collection of flags that state whether droplist field options are disabled */
    disabledOptions: boolean[];

    /** Is this a tax user defined report field */
    isTax: boolean;

    /** This is the selected externalID in an expense. */
    externalID?: string | null;

    /** Automated action or integration that added this report field */
    origin?: string | null;

    /** This is indicates which default value we should use. It was preferred using this over having defaultValue (which we have anyway for historical reasons), since the values are not unique we can't determine which key the defaultValue is referring too. It was also preferred over having defaultKey since the keys are user editable and can be changed. The externalIDs work effectively as an ID, which never changes even after changing the key, value or position of the option. */
    defaultExternalID?: string | null;
};

/** Policy invoicing details */
type PolicyInvoicingDetails = OnyxCommon.OnyxValueWithOfflineFeedback<{
    /** Stripe Connect company name */
    companyName?: string;

    /** Stripe Connect company website */
    companyWebsite?: string;

    /** Bank account */
    bankAccount?: {
        /** Account balance */
        stripeConnectAccountBalance?: number;

        /** bankAccountID of selected BBA for payouts */
        transferBankAccountID?: number;
    };
}>;

/** Names of policy features */
type PolicyFeatureName = ValueOf<typeof CONST.POLICY.MORE_FEATURES>;

/** Current user policy join request state */
type PendingJoinRequestPolicy = {
    /** Whether the current user requested to join the policy */
    isJoinRequestPending: boolean;

    /** Record of public policy details, indexed by policy ID */
    policyDetailsForNonMembers: Record<string, OnyxCommon.OnyxValueWithOfflineFeedback<PolicyDetailsForNonMembers>>;
};

/** Details of public policy */
type PolicyDetailsForNonMembers = {
    /** Name of the policy */
    name: string;

    /** Policy owner account ID */
    ownerAccountID: number;

    /** Policy owner e-mail */
    ownerEmail: string;

    /** Policy type */
    type: ValueOf<typeof CONST.POLICY.TYPE>;

    /** Policy avatar */
    avatar?: string;
};

/** Data informing when a given rule should be applied */
type ApplyRulesWhen = {
    /** The condition for applying the rule to the workspace */
    condition: string;

    /** The target field to which the rule is applied */
    field: string;

    /** The value of the target field */
    value: string;
};

/** Approval rule data model */
type ApprovalRule = {
    /** The approver's email */
    approver: string;

    /** Set of conditions under which the approval rule should be applied */
    applyWhen: ApplyRulesWhen[];

    /** An id of the rule */
    id?: string;
};

/** Expense rule data model */
type ExpenseRule = {
    /** Object containing information about the tax field id and its external identifier */
    tax: {
        /** Object wrapping the external tax id */
        // eslint-disable-next-line @typescript-eslint/naming-convention
        field_id_TAX: {
            /** The external id of the tax field. */
            externalID: string;
        };
    };
    /** Set of conditions under which the expense rule should be applied */
    applyWhen: ApplyRulesWhen[];

    /** An id of the rule */
    id?: string;
};

/** Model of policy data */
type Policy = OnyxCommon.OnyxValueWithOfflineFeedback<
    {
        /** The ID of the policy */
        id: string;

        /** The name of the policy */
        name: string;

        /** The current user's role in the policy */
        role: ValueOf<typeof CONST.POLICY.ROLE>;

        /** The policy type */
        type: ValueOf<typeof CONST.POLICY.TYPE>;

        /** The email of the policy owner */
        owner: string;

        /** The accountID of the policy owner */
        ownerAccountID?: number;

        /** The output currency for the policy */
        outputCurrency: string;

        /** The address of the company */
        address?: CompanyAddress;

        /** The URL for the policy avatar */
        avatarURL?: string;

        /** Error objects keyed by field name containing errors keyed by microtime */
        errorFields?: OnyxCommon.ErrorFields;

        /** A list of errors keyed by microtime */
        errors?: OnyxCommon.Errors;

        /** Whether this policy was loaded from a policy summary, or loaded completely with all of its values */
        isFromFullPolicy?: boolean;

        /** When this policy was last modified */
        lastModified?: string;

        /** The custom units data for this policy */
        customUnits?: Record<string, CustomUnit>;

        /** Whether policy expense chats can be created and used on this policy. Enabled manually by CQ/JS snippet. Always true for free policies. */
        isPolicyExpenseChatEnabled: boolean;

        /** Whether the auto reporting is enabled */
        autoReporting?: boolean;

        /**
         * The scheduled submit frequency set up on this policy.
         * Note that manual does not exist in the DB and thus should not exist in Onyx, only as a param for the API.
         * "manual" really means "immediate" (aka "daily") && harvesting.enabled === false
         */
        autoReportingFrequency?: Exclude<ValueOf<typeof CONST.POLICY.AUTO_REPORTING_FREQUENCIES>, typeof CONST.POLICY.AUTO_REPORTING_FREQUENCIES.MANUAL>;

        /** Scheduled submit data */
        harvesting?: {
            /** Whether the scheduled submit is enabled */
            enabled: boolean;
        };

        /** Whether the self approval or submitting is enabled */
        preventSelfApproval?: boolean;

        /** When the monthly scheduled submit should happen */
        autoReportingOffset?: AutoReportingOffset;

        /** The employee list of the policy */
        employeeList?: OnyxTypes.PolicyEmployeeList;

        /** The reimbursement choice for policy */
        reimbursementChoice?: ValueOf<typeof CONST.POLICY.REIMBURSEMENT_CHOICES>;

        /** Detailed settings for the autoReimbursement */
        autoReimbursement?: OnyxCommon.OnyxValueWithOfflineFeedback<
            {
                /**
                 * The maximum report total allowed to trigger auto reimbursement.
                 */
                limit?: number;
            },
            'limit'
        >;

        /** The maximum report total allowed to trigger auto reimbursement */
        autoReimbursementLimit?: number;

        /**
         * Whether the auto-approval options are enabled in the policy rules
         */
        shouldShowAutoApprovalOptions?: boolean;

        /** Detailed settings for the autoApproval */
        autoApproval?: OnyxCommon.OnyxValueWithOfflineFeedback<
            {
                /**
                 * The maximum report total allowed to trigger auto approval.
                 */
                limit?: number;
                /**
                 * Percentage of the reports that should be selected for a random audit
                 */
                auditRate?: number;
            },
            'limit' | 'auditRate'
        >;

        /**
         * Whether the custom report name options are enabled in the policy rules
         */
        shouldShowCustomReportTitleOption?: boolean;

        /** Whether to leave the calling account as an admin on the policy */
        makeMeAdmin?: boolean;

        /** Original file name which is used for the policy avatar */
        originalFileName?: string;

        /** Alert message for the policy */
        alertMessage?: string;

        /** Informative messages about which policy members were added with primary logins when invited with their secondary login */
        primaryLoginsInvited?: Record<string, string>;

        /** Whether policy is updating */
        isPolicyUpdating?: boolean;

        /** The approver of the policy */
        approver?: string;

        /** The approval mode set up on this policy */
        approvalMode?: ValueOf<typeof CONST.POLICY.APPROVAL_MODE>;

        /** Whether transactions should be billable by default */
        defaultBillable?: boolean;

        /** The workspace description */
        description?: string;

        /** List of field names that are disabled */
        disabledFields?: DisabledFields;

        /** Whether new transactions need to be tagged */
        requiresTag?: boolean;

        /** Whether new transactions need to be categorized */
        requiresCategory?: boolean;

        /** Whether the workspace has multiple levels of tags enabled */
        hasMultipleTagLists?: boolean;

        /**
         * Whether or not the policy has tax tracking enabled
         *
         * @deprecated - use tax.trackingEnabled instead
         */
        isTaxTrackingEnabled?: boolean;

        /** Policy invoicing details */
        invoice?: PolicyInvoicingDetails;

        /** Tax data */
        tax?: {
            /** Whether or not the policy has tax tracking enabled */
            trackingEnabled: boolean;
        };

        /** Collection of tax rates attached to a policy */
        taxRates?: TaxRatesWithDefault;

        /** A set of rules related to the workpsace */
        rules?: {
            /** A set of rules related to the workpsace approvals */
            approvalRules?: ApprovalRule[];

            /** A set of rules related to the workpsace expenses */
            expenseRules?: ExpenseRule[];
        };

        /** ReportID of the admins room for this workspace */
        chatReportIDAdmins?: number;

        /** ReportID of the announce room for this workspace */
        chatReportIDAnnounce?: number;

        /** All the integration connections attached to the policy */
        connections?: Connections;

        /** Report fields attached to the policy */
        fieldList?: Record<string, OnyxCommon.OnyxValueWithOfflineFeedback<PolicyReportField, 'defaultValue' | 'deletable'>>;

        /** Whether the Categories feature is enabled */
        areCategoriesEnabled?: boolean;

        /** Whether the Tags feature is enabled */
        areTagsEnabled?: boolean;

        /** Whether the Accounting feature is enabled */
        areAccountingEnabled?: boolean;

        /** Whether the Distance Rates feature is enabled */
        areDistanceRatesEnabled?: boolean;

        /** Whether the Expensify Card feature is enabled */
        areExpensifyCardsEnabled?: boolean;

        /** Whether the workflows feature is enabled */
        areWorkflowsEnabled?: boolean;

        /** Whether the rules feature is enabled */
        areRulesEnabled?: boolean;

        /** Whether the Report Fields feature is enabled */
        areReportFieldsEnabled?: boolean;

        /** Whether the Connections feature is enabled */
        areConnectionsEnabled?: boolean;

        /** Whether the Invoices feature is enabled */
        areInvoicesEnabled?: boolean;

        /** Whether the Company Cards feature is enabled */
        areCompanyCardsEnabled?: boolean;

        /** The verified bank account linked to the policy */
        achAccount?: ACHAccount;

        /** Whether the eReceipts are enabled */
        eReceipts?: boolean;

        /** Indicates if the Policy is in loading state */
        isLoading?: boolean;

        /** Indicates the Policy's SetWorkspaceReimbursement call loading state */
        isLoadingWorkspaceReimbursement?: boolean;

        /** Indicates if the Policy ownership change is successful */
        isChangeOwnerSuccessful?: boolean;

        /** Indicates if the Policy ownership change is failed */
        isChangeOwnerFailed?: boolean;

        /** Object containing all policy information necessary to connect with Spontana */
        travelSettings?: WorkspaceTravelSettings;

        /** Indicates if the policy is pending an upgrade */
        isPendingUpgrade?: boolean;

        /** Max expense age for a Policy violation */
        maxExpenseAge?: number;

        /** Max expense amount for a policy violation */
        maxExpenseAmount?: number;

        /** Max amount for an expense with no receipt violation */
        maxExpenseAmountNoReceipt?: number;

        /** Whether GL codes are enabled */
        glCodes?: boolean;

        /** Is the auto-pay option for the policy enabled  */
        shouldShowAutoReimbursementLimitOption?: boolean;

        /** Policy MCC Group settings */
        mccGroup?: Record<string, MccGroup>;

        /** Workspace account ID configured for Expensify Card */
        workspaceAccountID?: number;
    } & Partial<PendingJoinRequestPolicy>,
    'addWorkspaceRoom' | keyof ACHAccount | keyof Attributes
>;

/** Stages of policy connection sync */
type PolicyConnectionSyncStage = ValueOf<typeof CONST.POLICY.CONNECTIONS.SYNC_STAGE_NAME>;

/** Names of policy connection services */
type PolicyConnectionName = ConnectionName;

/** Policy connection sync progress state */
type PolicyConnectionSyncProgress = {
    /** Current sync stage */
    stageInProgress: PolicyConnectionSyncStage;

    /** Name of the connected service */
    connectionName: ConnectionName;

    /** Timestamp of the connection */
    timestamp: string;
};

export default Policy;

export type {
    PolicyReportField,
    PolicyReportFieldType,
    Unit,
    CustomUnit,
    Attributes,
    Rate,
    TaxRateAttributes,
    TaxRate,
    TaxRates,
    TaxRatesWithDefault,
    CompanyAddress,
    IntegrationEntityMap,
    PolicyFeatureName,
    PolicyDetailsForNonMembers,
    PendingJoinRequestPolicy,
    PolicyConnectionName,
    PolicyConnectionSyncStage,
    PolicyConnectionSyncProgress,
    Connections,
    SageIntacctOfflineStateKeys,
    ConnectionName,
    AllConnectionName,
    Tenant,
    Account,
    QBONonReimbursableExportAccountType,
    QBOReimbursableExportAccountType,
    QBOConnectionConfig,
    XeroTrackingCategory,
    NetSuiteConnection,
    ConnectionLastSync,
    NetSuiteSubsidiary,
    NetSuiteCustomList,
    NetSuiteCustomSegment,
    NetSuiteCustomListSource,
    NetSuiteCustomFieldMapping,
    NetSuiteAccount,
    NetSuiteVendor,
    InvoiceItem,
    NetSuiteTaxAccount,
    NetSuiteCustomFormIDOptions,
    NetSuiteCustomFormID,
    SageIntacctMappingValue,
    SageIntacctMappingType,
    SageIntacctMappingName,
    SageIntacctDimension,
    SageIntacctDataElementWithValue,
    NetSuiteMappingValues,
    SageIntacctDataElement,
    SageIntacctConnectionsConfig,
    SageIntacctExportConfig,
    ACHAccount,
    ApprovalRule,
    ExpenseRule,
    NetSuiteConnectionConfig,
};<|MERGE_RESOLUTION|>--- conflicted
+++ resolved
@@ -439,13 +439,6 @@
     errorFields?: OnyxCommon.ErrorFields;
 }>;
 
-/**
- * Reimbursable account types exported from QuickBooks Online
- *
- * TODO: QBD remaining comments will be handled here (https://github.com/Expensify/App/issues/43033)
- */
-type QBDReimbursableExportAccountType = ValueOf<typeof CONST.QUICKBOOKS_REIMBURSABLE_ACCOUNT_TYPE>;
-
 /** Xero bill status values
  *
  * TODO: Xero remaining comments will be handled here (https://github.com/Expensify/App/issues/43033)
@@ -1233,12 +1226,9 @@
 
     /** Collections of vendors */
     vendors: Vendor[];
-<<<<<<< HEAD
 
     /** Collection of export destination accounts */
     accountPayable: Account[];
-=======
->>>>>>> 1c0d2fa3
 };
 
 /**
@@ -1256,22 +1246,6 @@
         /** Whether changes made in QuickBooks Online should be reflected into the app automatically */
         enabled: boolean;
     };
-<<<<<<< HEAD
-
-    /** Whether a check to be printed */
-    markChecksToBePrinted: boolean;
-
-    /** Whether Quickbooks Desktop locations should be imported */
-    syncLocations: IntegrationEntityMap;
-
-    /** Defines how reimbursable expenses are exported */
-    reimbursableExpensesExportDestination: QBDReimbursableExportAccountType;
-
-    /** Whether the taxes should be synchronized */
-    syncTax: boolean;
-
-    /** Account that receives the reimbursable expenses */
-    reimbursableExpensesAccount?: Account;
 
     /** Configuration of the export */
     export: {
@@ -1281,8 +1255,6 @@
 
     /** Collections of form field errors */
     errorFields?: OnyxCommon.ErrorFields;
-=======
->>>>>>> 1c0d2fa3
 }>;
 
 /** State of integration connection */
