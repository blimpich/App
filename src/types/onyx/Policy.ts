--- conflicted
+++ resolved
@@ -1555,11 +1555,7 @@
         /** Workspace account ID configured for Expensify Card */
         workspaceAccountID?: number;
     } & Partial<PendingJoinRequestPolicy>,
-<<<<<<< HEAD
-    'addWorkspaceRoom' | keyof ACHAccount
-=======
-    'generalSettings' | 'addWorkspaceRoom' | 'employeeList' | keyof ACHAccount | keyof Attributes
->>>>>>> 5e5bff36
+    'addWorkspaceRoom' | 'employeeList' | keyof ACHAccount | keyof Attributes
 >;
 
 /** Stages of policy connection sync */
