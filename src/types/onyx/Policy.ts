--- conflicted
+++ resolved
@@ -109,25 +109,11 @@
     /** The employee list of the policy */
     employeeList?: [];
 
-<<<<<<< HEAD
-    /** Whether tax tracking enabled for policy */
-    isTaxTrackingEnabled?: boolean;
-
-    /** List of fields which should disabled for the policy */
-    disabledFields?: Record<string, boolean>;
-
-    /** Whether or not the policy requires categories */
-    requiresCategory?: boolean;
-
-    /** Whether or not the policy requires tags */
-    requiresTag?: boolean;
-=======
     /** The reimbursement choice for policy */
     reimbursementChoice?: ValueOf<typeof CONST.POLICY.REIMBURSEMENT_CHOICES>;
 
     /** The maximum report total allowed to trigger auto reimbursement. */
     autoReimbursementLimit?: number;
->>>>>>> 7b955231
 
     /** Whether to leave the calling account as an admin on the policy */
     makeMeAdmin?: boolean;
