--- conflicted
+++ resolved
@@ -50,15 +50,7 @@
 
     /** An error message to display to the user */
     errors?: OnyxCommon.Errors;
-<<<<<<< HEAD
-
-    pendingFields?: {
-        enabled?: OnyxCommon.PendingAction;
-    };
-};
-=======
 }>;
->>>>>>> e94dde94
 
 type TaxRates = Record<string, TaxRate>;
 
