import type {ValueOf} from 'type-fest';
import type CONST from '@src/CONST';
import type * as OnyxCommon from './OnyxCommon';

type Unit = 'mi' | 'km';

type Rate = OnyxCommon.OnyxValueWithOfflineFeedback<{
    name?: string;
    rate?: number;
    currency?: string;
    customUnitRateID?: string;
    errors?: OnyxCommon.Errors;
    enabled?: boolean;
}>;

type Attributes = {
    unit: Unit;
};

type MileageRate = {
    unit: Unit;
    rate?: number;
    currency: string;
};

type CustomUnit = OnyxCommon.OnyxValueWithOfflineFeedback<{
    name: string;
    customUnitID: string;
    attributes: Attributes;
    rates: Record<string, Rate>;
    defaultCategory?: string;
    enabled?: boolean;
    errors?: OnyxCommon.Errors;
}>;

type DisabledFields = {
    defaultBillable?: boolean;
    reimbursable?: boolean;
};

type TaxRate = {
    /** Name of the a tax rate. */
    name: string;

    /** The value of the tax rate as percentage. */
    value: string;

    /** The code associated with the tax rate. */
    code: string;

    /** This contains the tax name and tax value as one name */
    modifiedName: string;

    /** Indicates if the tax rate is disabled. */
    isDisabled?: boolean;
};

type TaxRates = Record<string, TaxRate>;

type TaxRatesWithDefault = {
    /** Name of the tax */
    name: string;

    /** Default policy tax code */
    defaultExternalID: string;

    /** Default value of taxes */
    defaultValue: string;

    /** Default foreign policy tax code */
    foreignTaxDefault: string;

    /** List of tax names and values */
    taxes: TaxRates;
};

// These types are for the Integration connections for a policy (eg. Quickbooks, Xero, etc).
// This data is not yet used in the codebase which is why it is given a very generic type, but the data is being put into Onyx for future use.
// Once the data is being used, these types should be defined appropriately.
type ConnectionLastSync = Record<string, unknown>;
type ConnectionData = Record<string, unknown>;
type ConnectionConfig = Record<string, unknown>;
type Connection = {
    lastSync?: ConnectionLastSync;
    data: ConnectionData;
    config: ConnectionConfig;
};

type AutoReportingOffset = number | ValueOf<typeof CONST.POLICY.AUTO_REPORTING_OFFSET>;

type PendingJoinRequestPolicy = {
    isJoinRequestPending: boolean;
    policyDetailsForNonMembers: Record<
        string,
        OnyxCommon.OnyxValueWithOfflineFeedback<{
            name: string;
            ownerAccountID: number;
            ownerEmail: string;
            type: ValueOf<typeof CONST.POLICY.TYPE>;
            avatar?: string;
        }>
    >;
};

type Policy = OnyxCommon.OnyxValueWithOfflineFeedback<
    {
        /** The ID of the policy */
        id: string;

        /** The name of the policy */
        name: string;

        /** The current user's role in the policy */
        role: ValueOf<typeof CONST.POLICY.ROLE>;

        /** The policy type */
        type: ValueOf<typeof CONST.POLICY.TYPE>;

        /** The email of the policy owner */
        owner: string;

        /** The accountID of the policy owner */
        ownerAccountID?: number;

        /** The output currency for the policy */
        outputCurrency: string;

        /** The URL for the policy avatar */
        avatar?: string;

        /** Error objects keyed by field name containing errors keyed by microtime */
        errorFields?: OnyxCommon.ErrorFields;

        /** A list of errors keyed by microtime */
        errors?: OnyxCommon.Errors;

        /** Whether this policy was loaded from a policy summary, or loaded completely with all of its values */
        isFromFullPolicy?: boolean;

        /** When this policy was last modified */
        lastModified?: string;

        /** The custom units data for this policy */
        customUnits?: Record<string, CustomUnit>;

        /** Whether policy expense chats can be created and used on this policy. Enabled manually by CQ/JS snippet. Always true for free policies. */
        isPolicyExpenseChatEnabled: boolean;

        /** Whether the auto reporting is enabled */
        autoReporting?: boolean;

        /** The scheduled submit frequency set up on this policy */
        autoReportingFrequency?: ValueOf<typeof CONST.POLICY.AUTO_REPORTING_FREQUENCIES>;

        /** Whether the scheduled submit is enabled */
        harvesting?: {
            enabled: boolean;
        };

        /** @deprecated Whether the scheduled submit is enabled */
        isPreventSelfApprovalEnabled?: boolean;

        /** Whether the self approval or submitting is enabled */
        preventSelfApprovalEnabled?: boolean;

        /** When the monthly scheduled submit should happen */
        autoReportingOffset?: AutoReportingOffset;

        /** The accountID of manager who the employee submits their expenses to on paid policies */
        submitsTo?: number;

        /** The employee list of the policy */
        employeeList?: [];

        /** The reimbursement choice for policy */
        reimbursementChoice?: ValueOf<typeof CONST.POLICY.REIMBURSEMENT_CHOICES>;

        /** The maximum report total allowed to trigger auto reimbursement. */
        autoReimbursementLimit?: number;

        /** Whether to leave the calling account as an admin on the policy */
        makeMeAdmin?: boolean;

        /** Original file name which is used for the policy avatar */
        originalFileName?: string;

        /** Alert message for the policy */
        alertMessage?: string;

        /** Informative messages about which policy members were added with primary logins when invited with their secondary login */
        primaryLoginsInvited?: Record<string, string>;

        /** Whether policy is updating */
        isPolicyUpdating?: boolean;

        /** The approver of the policy */
        approver?: string;

        /** The approval mode set up on this policy */
        approvalMode?: ValueOf<typeof CONST.POLICY.APPROVAL_MODE>;

        /** Whether the auto approval is enabled */
        isAutoApprovalEnabled?: boolean;

        /** Whether transactions should be billable by default */
        defaultBillable?: boolean;

        /** The workspace description */
        description?: string;

        /** List of field names that are disabled */
        disabledFields?: DisabledFields;

        /** Whether new transactions need to be tagged */
        requiresTag?: boolean;

        /** Whether new transactions need to be categorized */
        requiresCategory?: boolean;

        /** Whether the workspace has multiple levels of tags enabled */
        hasMultipleTagLists?: boolean;

        /**
         * Whether or not the policy has tax tracking enabled
         *
         * @deprecated - use tax.trackingEnabled instead
         */
        isTaxTrackingEnabled?: boolean;

        /** Whether or not the policy has tax tracking enabled */
        tax?: {
            trackingEnabled: boolean;
        };

        /** Collection of tax rates attached to a policy */
        taxRates?: TaxRatesWithDefault;

        /** ReportID of the admins room for this workspace */
        chatReportIDAdmins?: number;

        /** ReportID of the announce room for this workspace */
        chatReportIDAnnounce?: number;

        /** All the integration connections attached to the policy */
        connections?: Record<string, Connection>;
<<<<<<< HEAD
    } & PendingJoinRequestPolicy,
=======

        /** Whether the Categories feature is enabled */
        areCategoriesEnabled?: boolean;

        /** Whether the Tags feature is enabled */
        areTagsEnabled?: boolean;

        /** Whether the Distance Rates feature is enabled */
        areDistanceRatesEnabled?: boolean;

        /** Whether the workflows feature is enabled */
        areWorkflowsEnabled?: boolean;

        /** Whether the Report Fields feature is enabled */
        areReportFieldsEnabled?: boolean;

        /** Whether the Connections feature is enabled */
        areConnectionsEnabled?: boolean;
    },
>>>>>>> 0cc58170
    'generalSettings' | 'addWorkspaceRoom'
>;

export default Policy;

<<<<<<< HEAD
export type {Unit, CustomUnit, Attributes, Rate, TaxRate, TaxRates, TaxRatesWithDefault, PendingJoinRequestPolicy};
=======
export type {Unit, CustomUnit, Attributes, Rate, TaxRate, TaxRates, TaxRatesWithDefault, MileageRate};
>>>>>>> 0cc58170
<|MERGE_RESOLUTION|>--- conflicted
+++ resolved
@@ -243,9 +243,6 @@
 
         /** All the integration connections attached to the policy */
         connections?: Record<string, Connection>;
-<<<<<<< HEAD
-    } & PendingJoinRequestPolicy,
-=======
 
         /** Whether the Categories feature is enabled */
         areCategoriesEnabled?: boolean;
@@ -264,15 +261,10 @@
 
         /** Whether the Connections feature is enabled */
         areConnectionsEnabled?: boolean;
-    },
->>>>>>> 0cc58170
+    } & PendingJoinRequestPolicy,
     'generalSettings' | 'addWorkspaceRoom'
 >;
 
 export default Policy;
 
-<<<<<<< HEAD
-export type {Unit, CustomUnit, Attributes, Rate, TaxRate, TaxRates, TaxRatesWithDefault, PendingJoinRequestPolicy};
-=======
-export type {Unit, CustomUnit, Attributes, Rate, TaxRate, TaxRates, TaxRatesWithDefault, MileageRate};
->>>>>>> 0cc58170
+export type {Unit, CustomUnit, Attributes, Rate, TaxRate, TaxRates, TaxRatesWithDefault, MileageRate, PendingJoinRequestPolicy};