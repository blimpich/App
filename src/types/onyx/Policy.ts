import type {ValueOf} from 'type-fest';
import type CONST from '@src/CONST';
import type {Country} from '@src/CONST';
import type * as OnyxTypes from '.';
import type * as OnyxCommon from './OnyxCommon';
import type {WorkspaceTravelSettings} from './TravelSettings';

/** Distance units */
type Unit = 'mi' | 'km';

/** Tax rate attributes of the policy distance rate */
type TaxRateAttributes = {
    /** Percentage of the tax that can be reclaimable */
    taxClaimablePercentage?: number;

    /** External ID associated to this tax rate */
    taxRateExternalID?: string;
};

/** Model of policy distance rate */
type Rate = OnyxCommon.OnyxValueWithOfflineFeedback<
    {
        /** Name of the distance rate */
        name?: string;

        /** Amount to be reimbursed per distance unit travelled */
        rate?: number;

        /** Currency used to pay the distance rate */
        currency?: string;

        /** Generated ID to identify the distance rate */
        customUnitRateID?: string;

        /** Whether this distance rate is currently enabled */
        enabled?: boolean;

        /** Error messages to show in UI */
        errors?: OnyxCommon.Errors;

        /** Form fields that triggered the errors */
        errorFields?: OnyxCommon.ErrorFields;

        /** Tax rate attributes of the policy */
        attributes?: TaxRateAttributes;
    },
    keyof TaxRateAttributes
>;

/** Custom unit attributes */
type Attributes = {
    /** Distance unit name */
    unit: Unit;

    /** Whether the tax tracking is enabled or not */
    taxEnabled?: boolean;
};

/** Policy custom unit */
type CustomUnit = OnyxCommon.OnyxValueWithOfflineFeedback<{
    /** Custom unit name */
    name: string;

    /** ID that identifies this custom unit */
    customUnitID: string;

    /** Contains custom attributes like unit, for this custom unit */
    attributes: Attributes;

    /** Distance rates using this custom unit */
    rates: Record<string, Rate>;

    /** The default category in which this custom unit is used */
    defaultCategory?: string;

    /** Whether this custom unit is enabled */
    enabled?: boolean;

    /** Error messages to show in UI */
    errors?: OnyxCommon.Errors;

    /** Form fields that triggered errors */
    errorFields?: OnyxCommon.ErrorFields;
}>;

/** Policy company address data */
type CompanyAddress = {
    /** Street address */
    addressStreet: string;

    /** City */
    city: string;

    /** State */
    state: string;

    /** Zip post code */
    zipCode: string;

    /** Country code */
    country: Country | '';
};

/** Policy disabled fields */
type DisabledFields = {
    /** Whether the default billable field is disabled */
    defaultBillable?: boolean;

    /** Whether the reimbursable field is disabled */
    reimbursable?: boolean;
};

/** Policy tax rate */
type TaxRate = OnyxCommon.OnyxValueWithOfflineFeedback<{
    /** Name of the tax rate. */
    name: string;

    /** The value of the tax rate. */
    value: string;

    /** The code associated with the tax rate. If a tax is created in old dot, code field is undefined */
    code?: string;

    /** This contains the tax name and tax value as one name */
    modifiedName?: string;

    /** Indicates if the tax rate is disabled. */
    isDisabled?: boolean;

    /** Indicates if the tax rate is selected. */
    isSelected?: boolean;

    /** An error message to display to the user */
    errors?: OnyxCommon.Errors;

    /** An error object keyed by field name containing errors keyed by microtime */
    errorFields?: OnyxCommon.ErrorFields;
}>;

/** Record of policy tax rates, indexed by id_{taxRateName} where taxRateName is the name of the tax rate in UPPER_SNAKE_CASE */
type TaxRates = Record<string, TaxRate>;

/** Policy tax rates with default tax rate */
type TaxRatesWithDefault = OnyxCommon.OnyxValueWithOfflineFeedback<{
    /** Name of the tax */
    name: string;

    /** Default policy tax code */
    defaultExternalID: string;

    /** Default value of taxes */
    defaultValue: string;

    /** Default foreign policy tax code */
    foreignTaxDefault: string;

    /** List of tax names and values */
    taxes: TaxRates;

    /** An error message to display to the user */
    errors?: OnyxCommon.Errors;

    /** Error objects keyed by field name containing errors keyed by microtime */
    errorFields?: OnyxCommon.ErrorFields;
}>;

/** Connection sync source values */
type JobSourceValues = 'DIRECT' | 'EXPENSIFYWEB' | 'EXPENSIFYAPI' | 'NEWEXPENSIFY' | 'AUTOSYNC' | 'AUTOAPPROVE';

/** Connection last synchronization state */
type ConnectionLastSync = {
    /** Date when the connection's last successful sync occurred */
    successfulDate?: string;

    /** Date when the connection's last failed sync occurred */
    errorDate?: string;

    /** Whether the connection's last sync was successful */
    isSuccessful: boolean;

    /** Where did the connection's last sync job come from */
    source: JobSourceValues;
};

/** Financial account (bank account, debit card, etc) */
type Account = {
    /** GL code assigned to the financial account */
    glCode?: string;

    /** Name of the financial account */
    name: string;

    /** Currency of the financial account */
    currency: string;

    /** ID assigned to the financial account */
    id: string;
};

/**
 * Model of QuickBooks Online employee data
 *
 * TODO: QBO remaining comments will be handled here (https://github.com/Expensify/App/issues/43033)
 */
type Employee = {
    /** ID assigned to the employee */
    id: string;

    /** Employee's first name */
    firstName?: string;

    /** Employee's last name */
    lastName?: string;

    /** Employee's display name */
    name: string;

    /** Employee's e-mail */
    email: string;
};

/**
 * Model of QuickBooks Online vendor data
 *
 * TODO: QBO remaining comments will be handled here (https://github.com/Expensify/App/issues/43033)
 */
type Vendor = {
    /** ID assigned to the vendor */
    id: string;

    /** Vendor's name */
    name: string;

    /** Vendor's currency */
    currency: string;

    /** Vendor's e-mail */
    email: string;
};

/**
 * Model of QuickBooks Online tax code data
 *
 * TODO: QBO remaining comments will be handled here (https://github.com/Expensify/App/issues/43033)
 */
type TaxCode = {
    /** TODO: Will be handled in another issue */
    totalTaxRateVal: string;

    /** TODO: Will be handled in another issue */
    simpleName: string;

    /** TODO: Will be handled in another issue */
    taxCodeRef: string;

    /** TODO: Will be handled in another issue */
    taxRateRefs: Record<string, string>;

    /** TODO: Will be handled in another issue */
    /** Name of the tax code */
    name: string;
};

/**
 * Data imported from QuickBooks Online.
 *
 * TODO: QBO remaining comments will be handled here (https://github.com/Expensify/App/issues/43033)
 */
type QBOConnectionData = {
    /** Country code */
    country: ValueOf<typeof CONST.COUNTRY>;

    /** TODO: Will be handled in another issue */
    edition: string;

    /** TODO: Will be handled in another issue */
    homeCurrency: string;

    /** TODO: Will be handled in another issue */
    isMultiCurrencyEnabled: boolean;

    /** Collection of journal entry accounts  */
    journalEntryAccounts: Account[];

    /** Collection of bank accounts */
    bankAccounts: Account[];

    /** Collection of credit cards */
    creditCards: Account[];

    /** Collection of export destination accounts */
    accountsReceivable: Account[];

    /** TODO: Will be handled in another issue */
    accountPayable: Account[];

    /** TODO: Will be handled in another issue */
    otherCurrentAssetAccounts: Account[];

    /** TODO: Will be handled in another issue */
    taxCodes: TaxCode[];

    /** TODO: Will be handled in another issue */
    employees: Employee[];

    /** Collections of vendors */
    vendors: Vendor[];
};

/** Sync entity names */
type IntegrationEntityMap = ValueOf<typeof CONST.INTEGRATION_ENTITY_MAP_TYPES>;

/**
 * Non reimbursable account types exported from QuickBooks Online
 *
 * TODO: QBO remaining comments will be handled here (https://github.com/Expensify/App/issues/43033)
 */
type QBONonReimbursableExportAccountType = ValueOf<typeof CONST.QUICKBOOKS_NON_REIMBURSABLE_EXPORT_ACCOUNT_TYPE>;

/**
 * Reimbursable account types exported from QuickBooks Online
 *
 * TODO: QBO remaining comments will be handled here (https://github.com/Expensify/App/issues/43033)
 */
type QBOReimbursableExportAccountType = ValueOf<typeof CONST.QUICKBOOKS_REIMBURSABLE_ACCOUNT_TYPE>;

/**
 * User configuration for the QuickBooks Online accounting integration.
 *
 * TODO: QBO remaining comments will be handled here (https://github.com/Expensify/App/issues/43033)
 */
type QBOConnectionConfig = OnyxCommon.OnyxValueWithOfflineFeedback<{
    /** TODO: Will be handled in another issue */
    realmId: string;

    /** TODO: Will be handled in another issue */
    companyName: string;

    /** Configuration of automatic synchronization from QuickBooks Online to the app */
    autoSync: {
        /** TODO: Will be handled in another issue */
        jobID: string;

        /** Whether changes made in QuickBooks Online should be reflected into the app automatically */
        enabled: boolean;
    };

    /** Whether employees can be invited */
    syncPeople: boolean;

    /** TODO: Will be handled in another issue */
    syncItems: boolean;

    /** TODO: Will be handled in another issue */
    markChecksToBePrinted: boolean;

    /** Defines how reimbursable expenses are exported */
    reimbursableExpensesExportDestination: QBOReimbursableExportAccountType;

    /** Defines how non reimbursable expenses are exported */
    nonReimbursableExpensesExportDestination: QBONonReimbursableExportAccountType;

    /** Default vendor of non reimbursable bill */
    nonReimbursableBillDefaultVendor: string;

    /** ID of the invoice collection account */
    collectionAccountID?: string;

    /** ID of the bill payment account */
    reimbursementAccountID?: string;

    /** Account that receives the reimbursable expenses */
    reimbursableExpensesAccount?: Account;

    /** Account that receives the non reimbursable expenses */
    nonReimbursableExpensesAccount?: Account;

    /** Account that receives the exported invoices */
    receivableAccount?: Account;

    /**
     * Whether a default vendor will be created and applied to all credit card
     * transactions upon import
     */
    autoCreateVendor: boolean;

    /** TODO: Will be handled in another issue */
    hasChosenAutoSyncOption: boolean;

    /** Whether Quickbooks Online classes should be imported */
    syncClasses: IntegrationEntityMap;

    /** Whether Quickbooks Online customers should be imported */
    syncCustomers: IntegrationEntityMap;

    /** Whether Quickbooks Online locations should be imported */
    syncLocations: IntegrationEntityMap;

    /** TODO: Will be handled in another issue */
    lastConfigurationTime: number;

    /** Whether the taxes should be synchronized */
    syncTax: boolean;

    /** Whether new categories are enabled in chart of accounts */
    enableNewCategories: boolean;

    /** TODO: Will be handled in another issue */
    errors?: OnyxCommon.Errors;

    /** TODO: Will be handled in another issue */
    exportDate: ValueOf<typeof CONST.QUICKBOOKS_EXPORT_DATE>;

    /** Configuration of the export */
    export: {
        /** E-mail of the exporter */
        exporter: string;
    };

    /** Collections of form field errors */
    errorFields?: OnyxCommon.ErrorFields;
}>;

/** Xero bill status values
 *
 * TODO: Xero remaining comments will be handled here (https://github.com/Expensify/App/issues/43033)
 */
type BillStatusValues = 'DRAFT' | 'AWT_APPROVAL' | 'AWT_PAYMENT';

/** Xero expense status values
 *
 *  TODO: Xero remaining comments will be handled here (https://github.com/Expensify/App/issues/43033)
 */
type ExpenseTypesValues = 'BILL' | 'BANK_TRANSACTION' | 'SALES_INVOICE' | 'NOTHING';

/** Xero bill date values
 *
 *  TODO: Xero remaining comments will be handled here (https://github.com/Expensify/App/issues/43033)
 */
type BillDateValues = 'REPORT_SUBMITTED' | 'REPORT_EXPORTED' | 'LAST_EXPENSE';

/**
 * Model of an organization in Xero
 *
 * TODO: Xero remaining comments will be handled here (https://github.com/Expensify/App/issues/43033)
 */
type Tenant = {
    /** ID of the organization */
    id: string;

    /** Name of the organization */
    name: string;

    /** TODO: Will be handled in another issue */
    value: string;
};

/** TODO: Xero remaining comments will be handled here (https://github.com/Expensify/App/issues/43033) */
type XeroTrackingCategory = {
    /** TODO: Will be handled in another issue */
    id: string;

    /** TODO: Will be handled in another issue */
    name: string;
};

/**
 * Data imported from Xero
 *
 * TODO: Xero remaining comments will be handled here (https://github.com/Expensify/App/issues/43033)
 */
type XeroConnectionData = {
    /** Collection of bank accounts */
    bankAccounts: Account[];

    /** TODO: Will be handled in another issue */
    countryCode: string;

    /** TODO: Will be handled in another issue */
    organisationID: string;

    /** TODO: Will be handled in another issue */
    revenueAccounts: Array<{
        /** TODO: Will be handled in another issue */
        id: string;

        /** TODO: Will be handled in another issue */
        name: string;
    }>;

    /** Collection of organizations */
    tenants: Tenant[];

    /** TODO: Will be handled in another issue */
    trackingCategories: XeroTrackingCategory[];
};

/** TODO: Xero remaining comments will be handled here (https://github.com/Expensify/App/issues/43033) */
type XeroMappingType = {
    /** TODO: Will be handled in another issue */
    customer: string;
} & {
    [key in `trackingCategory_${string}`]: string;
};

/**
 * User configuration for the Xero accounting integration.
 *
 * TODO: Xero remaining comments will be handled here (https://github.com/Expensify/App/issues/43033)
 */
type XeroConnectionConfig = OnyxCommon.OnyxValueWithOfflineFeedback<{
    /** Xero auto synchronization configs */
    autoSync: {
        /** Whether data should be automatically synched between the app and Xero */
        enabled: boolean;

        /** TODO: Will be handled in another issue */
        jobID: string;
    };

    /** TODO: Will be handled in another issue */
    enableNewCategories: boolean;

    /** Xero export configs */
    export: {
        /** Current bill status */
        billDate: BillDateValues;

        /** TODO: Will be handled in another issue */
        billStatus: {
            /** Current status of the purchase bill */
            purchase: BillStatusValues;

            /** Current status of the sales bill */
            sales: BillStatusValues;
        };

        /** TODO: Will be handled in another issue */
        billable: ExpenseTypesValues;

        /** The e-mail of the exporter */
        exporter: string;

        /** TODO: Will be handled in another issue */
        nonReimbursable: ExpenseTypesValues;

        /** TODO: Will be handled in another issue */
        nonReimbursableAccount: string;

        /** TODO: Will be handled in another issue */
        reimbursable: ExpenseTypesValues;
    };

    /** Whether customers should be imported from Xero */
    importCustomers: boolean;

    /** Whether tax rates should be imported from Xero */
    importTaxRates: boolean;

    /** Whether tracking categories should be imported from Xero */
    importTrackingCategories: boolean;

    /** TODO: Will be handled in another issue */
    isConfigured: boolean;

    /** TODO: Will be handled in another issue */
    mappings: XeroMappingType;

    /** TODO: Will be handled in another issue */
    sync: {
        /** TODO: Will be handled in another issue */
        hasChosenAutoSyncOption: boolean;

        /** TODO: Will be handled in another issue */
        hasChosenSyncReimbursedReportsOption: boolean;

        /** ID of the bank account for Xero invoice collections */
        invoiceCollectionsAccountID: string;

        /** ID of the bank account for Xero bill payment account */
        reimbursementAccountID: string;

        /** Whether the reimbursed reports should be synched */
        syncReimbursedReports: boolean;
    };

    /** ID of Xero organization */
    tenantID: string;

    /** TODO: Will be handled in another issue */
    errors?: OnyxCommon.Errors;

    /** Collection of form field errors  */
    errorFields?: OnyxCommon.ErrorFields;
}>;

/** Data stored about subsidiaries from NetSuite  */
type NetSuiteSubsidiary = {
    /** ID of the subsidiary */
    internalID: string;

    /** Country where subsidiary is present */
    country: string;

    /** Whether the subsidiary is an elimination subsidiary (a special type used to handle intercompany transaction) */
    isElimination: boolean;

    /** Name of the subsidiary */
    name: string;
};

/** NetSuite bank account type values imported by Expensify */
type AccountTypeValues = '_accountsPayable' | '_otherCurrentLiability' | '_creditCard' | '_bank' | '_otherCurrentAsset' | '_longTermLiability' | '_accountsReceivable' | '_expense';

/** NetSuite Financial account (bank account, debit card, etc) */
type NetSuiteAccount = {
    /** GL code assigned to the financial account */
    // eslint-disable-next-line @typescript-eslint/naming-convention
    'GL Code'?: string;

    /** Name of the account */
    name: string;

    /** ID assigned to the financial account in NetSuite */
    id: string;

    /** Type of the financial account */
    type: AccountTypeValues;
};

/** NetSuite Tax account */
type NetSuiteTaxAccount = {
    /** Name of the tax account */
    name: string;

    /** ID assigned to the tax account in NetSuite */
    externalID: string;

    /** Country of the tax account */
    country: string;
};

/** NetSuite Vendor Model */
type NetSuiteVendor = {
    /** ID of the vendor in NetSuite */
    id: string;

    /** Name of the vendor */
    name: string;

    /** E-mail of the vendor */
    email: string;
};

/** NetSuite Invoice Item Model */
type InvoiceItem = {
    /** ID of the invoice item in NetSuite */
    id: string;

    /** Name of the invoice item */
    name: string;
};

/** Data from the NetSuite accounting integration. */
type NetSuiteConnectionData = {
    /** Collection of the subsidiaries present in the NetSuite account */
    subsidiaryList: NetSuiteSubsidiary[];

    /** Collection of receivable accounts */
    receivableList?: NetSuiteAccount[];

    /** Collection of vendors */
    vendors?: NetSuiteVendor[];

    /** Collection of invoice items */
    items?: InvoiceItem[];

    /** Collection of the payable accounts */
    payableList: NetSuiteAccount[];

    /** Collection of tax accounts */
    taxAccountsList?: NetSuiteTaxAccount[];
};

/** NetSuite mapping values */
type NetSuiteMappingValues = 'NETSUITE_DEFAULT' | 'REPORT_FIELD' | 'TAG';

/** NetSuite invoice item preference values */
type NetSuiteInvoiceItemPreferenceValues = 'create' | 'select';

/** NetSuite export destination values */
type NetSuiteExportDestinationValues = 'EXPENSE_REPORT' | 'VENDOR_BILL' | 'JOURNAL_ENTRY';

/** NetSuite expense report approval level values */
type NetSuiteExpenseReportApprovalLevels = 'REPORTS_APPROVED_NONE' | 'REPORTS_SUPERVISOR_APPROVED' | 'REPORTS_ACCOUNTING_APPROVED' | 'REPORTS_APPROVED_BOTH';

/** NetSuite vendor bills approval level values */
type NetSuiteVendorBillApprovalLevels = 'VENDOR_BILLS_APPROVED_NONE' | 'VENDOR_BILLS_APPROVAL_PENDING' | 'VENDOR_BILLS_APPROVED';

/** NetSuite journal approval level values */
type NetSuiteJournalApprovalLevels = 'JOURNALS_APPROVED_NONE' | 'JOURNALS_APPROVAL_PENDING' | 'JOURNALS_APPROVED';

/** NetSuite export date values */
type NetSuiteExportDateOptions = 'SUBMITTED' | 'EXPORTED' | 'LAST_EXPENSE';

/** NetSuite journal posting preference values */
type NetSuiteJournalPostingPreferences = 'JOURNALS_POSTING_TOTAL_LINE' | 'JOURNALS_POSTING_INDIVIDUAL_LINE';

/** The custom form selection options for transactions (any one will be used at most) */
type NetSuiteCustomFormIDOptions = {
    /** If the option is expense report */
    expenseReport?: string;

    /** If the option is vendor bill */
    vendorBill?: string;

    /** If the option is journal entry */
    journalEntry?: string;
};

/** The custom form ID object */
type NetSuiteCustomFormID = {
    /** The custom form selections for reimbursable transactions */
    reimbursable: NetSuiteCustomFormIDOptions;

    /** The custom form selections for non-reimbursable transactions */
    nonReimbursable: NetSuiteCustomFormIDOptions;

    /** Whether we'll use the custom form selections upon export to NetSuite */
    enabled: boolean;
};

/** User configuration for the NetSuite accounting integration. */
type NetSuiteConnectionConfig = OnyxCommon.OnyxValueWithOfflineFeedback<{
    /** Invoice Item Preference */
    invoiceItemPreference?: NetSuiteInvoiceItemPreferenceValues;

    /** ID of the bank account for NetSuite invoice collections */
    receivableAccount?: string;

    /** ID of the bank account for NetSuite tax posting */
    taxPostingAccount?: string;

    /** Whether we should export to the most recent open period if the current one is closed  */
    exportToNextOpenPeriod: boolean;

    /** Whether we will include the original foreign amount of a transaction to NetSuite */
    allowForeignCurrency?: boolean;

    /** Where to export reimbursable expenses */
    reimbursableExpensesExportDestination: NetSuiteExportDestinationValues;

    /** The sub-entity within the NetSuite account for which this policy is connected */
    subsidiary: string;

    /** Configuration options pertaining to sync. This subset of configurations is a legacy object. New configurations should just go directly under the config */
    syncOptions: OnyxCommon.OnyxValueWithOfflineFeedback<{
        /** Different NetSuite records that can be mapped to either Report Fields or Tags in Expensify */
        mapping: OnyxCommon.OnyxValueWithOfflineFeedback<{
            /** A general type of classification category in NetSuite */
            classes: NetSuiteMappingValues;

            /** A type of classification category in NetSuite linked to projects */
            jobs: NetSuiteMappingValues;

            /** A type of classification category in NetSuite linked to locations */
            locations: NetSuiteMappingValues;

            /** A type of classification category in NetSuite linked to customers */
            customers: NetSuiteMappingValues;

            /** A type of classification category in NetSuite linked to departments within the company */
            departments: NetSuiteMappingValues;
        }>;

        /** Whether we want to import customers into NetSuite from across all subsidiaries */
        crossSubsidiaryCustomers: boolean;

        /** Whether we'll import employee supervisors and set them as managers in the Expensify approval workflow */
        syncApprovalWorkflow: boolean;

        /** Whether we import custom lists from NetSuite */
        syncCustomLists?: boolean;

        /** The approval level we set for an Expense Report record created in NetSuite */
        exportReportsTo: NetSuiteExpenseReportApprovalLevels;

        /** The approval level we set for a Vendor Bill record created in NetSuite */
        exportVendorBillsTo: NetSuiteVendorBillApprovalLevels;

        /** Whether or not we need to set the final approver in this policy via sync */
        setFinalApprover: boolean;

        /** Whether we sync report reimbursement status between Expensify and NetSuite */
        syncReimbursedReports: boolean;

        /** The relevant details of the custom segments we import into Expensify and code onto expenses */
        customSegments?: Array<{
            /** The name of the custom segment */
            segmentName: string;

            /** The ID of the custom segment in NetSuite */
            internalID: string;

            /** The ID of the transaction form field we'll code this segment onto during Export */
            scriptID: string;

            /** Whether we import this segment as a report field or tag */
            mapping: 'tag' | 'reportField';
        }>;

        /** Whether to import Employees from NetSuite into Expensify */
        syncPeople: boolean;

        /** Whether to enable a new Expense Category into Expensify */
        enableNewCategories?: boolean;

        /** A now unused configuration saying whether a customer had toggled AutoSync yet. */
        hasChosenAutoSyncOption: boolean;

        /** The final approver to be set in the Expensify approval workflow */
        finalApprover: string;

        /** Whether to import tax groups from NetSuite */
        syncTax?: boolean;

        /** Whether to import custom segments from NetSuite */
        syncCustomSegments?: boolean;

        /** The relevant details of the custom lists we import into Expensify and code onto expenses */
        customLists?: Array<{
            /** The name of the custom list in NetSuite */
            listName: string;

            /** The internalID of the custom list in NetSuite */
            internalID: string;

            /** The ID of the transaction form field we'll code the list option onto during Export */
            transactionFieldID: string;

            /** Whether we import this list as a report field or tag */
            mapping: 'tag' | 'reportField';
        }>;

        /** Whether we'll import Expense Categories into Expensify as categories */
        syncCategories: boolean;

        /** A now unused configuration saying whether a customer had toggled syncing reimbursement yet. */
        hasChosenSyncReimbursedReportsOption: boolean;

        /** The approval level we set for a Journal Entry record created in NetSuite */
        exportJournalsTo: NetSuiteJournalApprovalLevels;
    }>;

    /** Whther to automatically create employees and vendors upon export in NetSuite if they don't exist */
    autoCreateEntities: boolean;

    /** The account to run auto export */
    exporter: string;

    /** The transaction date to set upon export */
    exportDate?: NetSuiteExportDateOptions;

    /** The type of transaction in NetSuite we export non-reimbursable transactions to */
    nonreimbursableExpensesExportDestination: NetSuiteExportDestinationValues;

    /** Credit account for reimbursable transactions */
    reimbursablePayableAccount: string;

    /** Whether we post Journals as individual separate entries or a single unified entry */
    journalPostingPreference?: NetSuiteJournalPostingPreferences;

    /** The Item record to associate with lines on an invoice created via Expensify */
    invoiceItem?: string;

    /** The internaID of the selected subsidiary in NetSuite */
    subsidiaryID?: string;

    /** The default vendor to use for Transactions in NetSuite */
    defaultVendor?: string;

    /** The provincial tax account for tax line items in NetSuite (only for Canadian Subsidiaries) */
    provincialTaxPostingAccount?: string;

    /** The account used for reimbursement in NetSuite */
    reimbursementAccountID?: string;

    /** The account used for approvals in NetSuite */
    approvalAccount: string;

    /** Credit account for Non-reimbursables (not applicable to expense report entry) */
    payableAcct: string;

    /** Configurations for customer to set custom forms for which reimbursable and non-reimbursable transactions will export to in NetSuite */
    customFormIDOptions?: NetSuiteCustomFormID;

    /** The account to use for Invoices export to NetSuite */
    collectionAccount?: string;

    /** Whether this account is using the newer version of tax in NetSuite, SuiteTax */
    suiteTaxEnabled?: boolean;

    /** Collection of errors coming from BE */
    errors?: OnyxCommon.Errors;

    /** Collection of form field errors  */
    errorFields?: OnyxCommon.ErrorFields;
}>;

/** NetSuite connection model */
type NetSuiteConnection = {
    /** Account ID of the NetSuite Integration */
    accountID: string;

    /** Encrypted tokenID for authenticating to NetSuite */
    tokenID: string;

    /** Config and Data for the NetSuite connection */
    options: {
        /** Data imported from NetSuite */
        data: NetSuiteConnectionData;

        /** Configuration of the connection */
        config: NetSuiteConnectionConfig;
    };

    /** Whether the sync connection has been successful */
    verified: boolean;

    /** Date when the connection's last successful sync occurred */
    lastSyncDate: string;

    /** Date when the connection's last failed sync occurred */
    lastErrorSyncDate: string;

    /** Where did the connection's last sync came from */
    source: JobSourceValues;

    /** Config object used solely to store autosync settings */
    config: OnyxCommon.OnyxValueWithOfflineFeedback<{
        /** NetSuite auto synchronization configs */
        autoSync: {
            /** Whether data should be automatically synched between the app and NetSuite */
            enabled: boolean;

            /** The bedrock job associated with the NetSuite Auto Sync job */
            jobID: string;
        };

        /** Collection of errors coming from BE */
        errors?: OnyxCommon.Errors;

        /** Collection of form field errors  */
        errorFields?: OnyxCommon.ErrorFields;
    }>;

    /** Encrypted token secret for authenticating to NetSuite */
    tokenSecret: string;
};

/** One of the SageIntacctConnectionData object elements */
type SageIntacctDataElement = {
    /** Element ID */
    id: string;

    /** Element name */
    name: string;
};

/**
 * Connection data for Sage Intacct
 */
type SageIntacctConnectionData = {
    /** Collection of bank accounts */
    bankAccounts: SageIntacctDataElement[];
};

/** Configuration of automatic synchronization from Sage Intacct to the app */
type SageIntacctAutoSyncConfig = {
    /** Whether changes made in Sage Intacct should be reflected into the app automatically */
    enabled: boolean;
};

/** Sage Intacct sync */
type SageIntacctSyncConfig = {
    /** ID of the bank account for Sage Intacct bill payment account */
    reimbursementAccountID?: string;

    /** Whether the reimbursed reports should be synched */
    syncReimbursedReports: boolean | string;
};

/**
 * Connection config for Sage Intacct
 */
type SageIntacctConnectiosConfig = OnyxCommon.OnyxValueWithOfflineFeedback<
    {
        /** Sage Intacct credentials */
        credentials: {
            /** Sage Intacct companyID */
            companyID: string;

            /** Sage Intacct password */
            password: string;

            /** Sage Intacct userID */
            userID: string;
        };

        /** Whether employees should be imported from Sage Intacct */
        importEmployees: boolean;

        /** Sage Intacct approval mode */
        approvalMode: ValueOf<typeof CONST.SAGE_INTACCT.APPROVAL_MODE.APPROVAL_MANUAL> | null;

        /** Configuration of automatic synchronization from Sage Intacct to the app */
        autoSync: SageIntacctAutoSyncConfig;

        /** Sage Intacct sync */
        sync: SageIntacctSyncConfig;

        /** Collection of Sage Intacct config errors */
        errors?: OnyxCommon.Errors;

        /** Collection of form field errors  */
        errorFields?: OnyxCommon.ErrorFields;
    },
    keyof SageIntacctSyncConfig | keyof SageIntacctAutoSyncConfig
>;

/** State of integration connection */
type Connection<ConnectionData, ConnectionConfig> = {
    /** State of the last synchronization */
    lastSync?: ConnectionLastSync;

    /** Data imported from integration */
    data?: ConnectionData;

    /** Configuration of the connection */
    config: ConnectionConfig;
};

/** Available integration connections */
type Connections = {
    /** QuickBooks integration connection */
    quickbooksOnline: Connection<QBOConnectionData, QBOConnectionConfig>;

    /** Xero integration connection */
    xero: Connection<XeroConnectionData, XeroConnectionConfig>;

    /** NetSuite integration connection */
    netsuite: NetSuiteConnection;

    /** Sage Intacct integration connection */
    intacct: Connection<SageIntacctConnectionData, SageIntacctConnectiosConfig>;
};

/** Names of integration connections */
type ConnectionName = keyof Connections;

/** Model of verified reimbursement bank account linked to policy */
type ACHAccount = {
    /** ID of the bank account */
    bankAccountID: number;

    /** Bank account number */
    accountNumber: string;

    /** Routing number of bank account */
    routingNumber: string;

    /** Address name of the bank account */
    addressName: string;

    /** Name of the bank */
    bankName: string;

    /** E-mail of the reimburser */
    reimburser: string;
};

/** Day of the month to schedule submission  */
type AutoReportingOffset = number | ValueOf<typeof CONST.POLICY.AUTO_REPORTING_OFFSET>;

/** Types of policy report fields */
type PolicyReportFieldType = 'text' | 'date' | 'dropdown' | 'formula';

/** Model of policy report field */
type PolicyReportField = {
    /** Name of the field */
    name: string;

    /** Default value assigned to the field */
    defaultValue: string;

    /** Unique id of the field */
    fieldID: string;

    /** Position at which the field should show up relative to the other fields */
    orderWeight: number;

    /** Type of report field */
    type: PolicyReportFieldType;

    /** Tells if the field is required or not */
    deletable: boolean;

    /** Value of the field */
    value: string | null;

    /** Options to select from if field is of type dropdown */
    values: string[];

    /** Tax UDFs have keys holding the names of taxes (eg, VAT), values holding percentages (eg, 15%) and a value indicating the currently selected tax value (eg, 15%). */
    keys: string[];

    /** list of externalIDs, this are either imported from the integrations or auto generated by us, each externalID */
    externalIDs: string[];

    /** Collection of flags that state whether droplist field options are disabled */
    disabledOptions: boolean[];

    /** Is this a tax user defined report field */
    isTax: boolean;

    /** This is the selected externalID in an expense. */
    externalID?: string | null;

    /** Automated action or integration that added this report field */
    origin?: string | null;

    /** This is indicates which default value we should use. It was preferred using this over having defaultValue (which we have anyway for historical reasons), since the values are not unique we can't determine which key the defaultValue is referring too. It was also preferred over having defaultKey since the keys are user editable and can be changed. The externalIDs work effectively as an ID, which never changes even after changing the key, value or position of the option. */
    defaultExternalID?: string | null;
};

/** Names of policy features */
type PolicyFeatureName = ValueOf<typeof CONST.POLICY.MORE_FEATURES>;

/** Current user policy join request state */
type PendingJoinRequestPolicy = {
    /** Whether the current user requested to join the policy */
    isJoinRequestPending: boolean;

    /** Record of public policy details, indexed by policy ID */
    policyDetailsForNonMembers: Record<
        string,
        OnyxCommon.OnyxValueWithOfflineFeedback<{
            /** Name of the policy */
            name: string;

            /** Policy owner account ID */
            ownerAccountID: number;

            /** Policy owner e-mail */
            ownerEmail: string;

            /** Policy type */
            type: ValueOf<typeof CONST.POLICY.TYPE>;

            /** Policy avatar */
            avatar?: string;
        }>
    >;
};

/** Model of policy data */
type Policy = OnyxCommon.OnyxValueWithOfflineFeedback<
    {
        /** The ID of the policy */
        id: string;

        /** The name of the policy */
        name: string;

        /** The current user's role in the policy */
        role: ValueOf<typeof CONST.POLICY.ROLE>;

        /** The policy type */
        type: ValueOf<typeof CONST.POLICY.TYPE>;

        /** The email of the policy owner */
        owner: string;

        /** The accountID of the policy owner */
        ownerAccountID?: number;

        /** The output currency for the policy */
        outputCurrency: string;

        /** The address of the company */
        address?: CompanyAddress;

        /** The URL for the policy avatar */
        avatarURL?: string;

        /** Error objects keyed by field name containing errors keyed by microtime */
        errorFields?: OnyxCommon.ErrorFields;

        /** A list of errors keyed by microtime */
        errors?: OnyxCommon.Errors;

        /** Whether this policy was loaded from a policy summary, or loaded completely with all of its values */
        isFromFullPolicy?: boolean;

        /** When this policy was last modified */
        lastModified?: string;

        /** The custom units data for this policy */
        customUnits?: Record<string, CustomUnit>;

        /** Whether policy expense chats can be created and used on this policy. Enabled manually by CQ/JS snippet. Always true for free policies. */
        isPolicyExpenseChatEnabled: boolean;

        /** Whether the auto reporting is enabled */
        autoReporting?: boolean;

        /** The scheduled submit frequency set up on this policy */
        autoReportingFrequency?: ValueOf<typeof CONST.POLICY.AUTO_REPORTING_FREQUENCIES>;

        /** Scheduled submit data */
        harvesting?: {
            /** Whether the scheduled submit is enabled */
            enabled: boolean;
        };

        /** Whether the self approval or submitting is enabled */
        preventSelfApproval?: boolean;

        /** When the monthly scheduled submit should happen */
        autoReportingOffset?: AutoReportingOffset;

        /** The employee list of the policy */
        employeeList?: OnyxTypes.PolicyEmployeeList;

        /** The reimbursement choice for policy */
        reimbursementChoice?: ValueOf<typeof CONST.POLICY.REIMBURSEMENT_CHOICES>;

        /** The maximum report total allowed to trigger auto reimbursement. */
        autoReimbursementLimit?: number;

        /** Whether to leave the calling account as an admin on the policy */
        makeMeAdmin?: boolean;

        /** Original file name which is used for the policy avatar */
        originalFileName?: string;

        /** Alert message for the policy */
        alertMessage?: string;

        /** Informative messages about which policy members were added with primary logins when invited with their secondary login */
        primaryLoginsInvited?: Record<string, string>;

        /** Whether policy is updating */
        isPolicyUpdating?: boolean;

        /** The approver of the policy */
        approver?: string;

        /** The approval mode set up on this policy */
        approvalMode?: ValueOf<typeof CONST.POLICY.APPROVAL_MODE>;

        /** Whether transactions should be billable by default */
        defaultBillable?: boolean;

        /** The workspace description */
        description?: string;

        /** List of field names that are disabled */
        disabledFields?: DisabledFields;

        /** Whether new transactions need to be tagged */
        requiresTag?: boolean;

        /** Whether new transactions need to be categorized */
        requiresCategory?: boolean;

        /** Whether the workspace has multiple levels of tags enabled */
        hasMultipleTagLists?: boolean;

        /**
         * Whether or not the policy has tax tracking enabled
         *
         * @deprecated - use tax.trackingEnabled instead
         */
        isTaxTrackingEnabled?: boolean;

        /** Tax data */
        tax?: {
            /** Whether or not the policy has tax tracking enabled */
            trackingEnabled: boolean;
        };

        /** Collection of tax rates attached to a policy */
        taxRates?: TaxRatesWithDefault;

        /** ReportID of the admins room for this workspace */
        chatReportIDAdmins?: number;

        /** ReportID of the announce room for this workspace */
        chatReportIDAnnounce?: number;

        /** All the integration connections attached to the policy */
        connections?: Connections;

        /** Report fields attached to the policy */
        fieldList?: Record<string, OnyxCommon.OnyxValueWithOfflineFeedback<PolicyReportField>>;

        /** Whether the Categories feature is enabled */
        areCategoriesEnabled?: boolean;

        /** Whether the Tags feature is enabled */
        areTagsEnabled?: boolean;

        /** Whether the Accounting feature is enabled */
        areAccountingEnabled?: boolean;

        /** Whether the Distance Rates feature is enabled */
        areDistanceRatesEnabled?: boolean;

        /** Whether the Expensify Card feature is enabled */
        areExpensifyCardsEnabled?: boolean;

        /** Whether the workflows feature is enabled */
        areWorkflowsEnabled?: boolean;

        /** Whether the Report Fields feature is enabled */
        areReportFieldsEnabled?: boolean;

        /** Whether the Connections feature is enabled */
        areConnectionsEnabled?: boolean;

        /** The verified bank account linked to the policy */
        achAccount?: ACHAccount;

        /** Indicates if the Policy is in loading state */
        isLoading?: boolean;

        /** Indicates the Policy's SetWorkspaceReimbursement call loading state */
        isLoadingWorkspaceReimbursement?: boolean;

        /** Indicates if the Policy ownership change is successful */
        isChangeOwnerSuccessful?: boolean;

        /** Indicates if the Policy ownership change is failed */
        isChangeOwnerFailed?: boolean;

        /** Object containing all policy information necessary to connect with Spontana */
        travelSettings?: WorkspaceTravelSettings;

        /** Indicates if the policy is pending an upgrade */
        isPendingUpgrade?: boolean;

        /** Max expense age for a Policy violation */
        maxExpenseAge?: number;

        /** Max expense amount for a policy violation */
        maxExpenseAmount?: number;

        /** Max amount for an expense with no receipt violation */
        maxExpenseAmountNoReceipt?: number;

        /** Whether GL codes are enabled */
        glCodes?: boolean;
    } & Partial<PendingJoinRequestPolicy>,
    'generalSettings' | 'addWorkspaceRoom' | keyof ACHAccount
>;

/** Stages of policy connection sync */
type PolicyConnectionSyncStage = ValueOf<typeof CONST.POLICY.CONNECTIONS.SYNC_STAGE_NAME>;

/** Names of policy connection services */
type PolicyConnectionName = ValueOf<typeof CONST.POLICY.CONNECTIONS.NAME>;

/** Policy connection sync progress state */
type PolicyConnectionSyncProgress = {
    /** Current sync stage */
    stageInProgress: PolicyConnectionSyncStage;

    /** Name of the connected service */
    connectionName: PolicyConnectionName;

    /** Timestamp of the connection */
    timestamp: string;
};

export default Policy;

export type {
    PolicyReportField,
    PolicyReportFieldType,
    Unit,
    CustomUnit,
    Attributes,
    Rate,
    TaxRateAttributes,
    TaxRate,
    TaxRates,
    TaxRatesWithDefault,
    CompanyAddress,
    IntegrationEntityMap,
    PolicyFeatureName,
    PendingJoinRequestPolicy,
    PolicyConnectionName,
    PolicyConnectionSyncStage,
    PolicyConnectionSyncProgress,
    Connections,
    ConnectionName,
    Tenant,
    Account,
    QBONonReimbursableExportAccountType,
    QBOReimbursableExportAccountType,
    QBOConnectionConfig,
    XeroTrackingCategory,
    NetSuiteConnection,
    ConnectionLastSync,
    NetSuiteSubsidiary,
<<<<<<< HEAD
    SageIntacctDataElement,
    SageIntacctConnectiosConfig,
=======
    NetSuiteAccount,
    NetSuiteCustomFormIDOptions,
    NetSuiteCustomFormID,
>>>>>>> dd968523
};<|MERGE_RESOLUTION|>--- conflicted
+++ resolved
@@ -1414,12 +1414,9 @@
     NetSuiteConnection,
     ConnectionLastSync,
     NetSuiteSubsidiary,
-<<<<<<< HEAD
-    SageIntacctDataElement,
-    SageIntacctConnectiosConfig,
-=======
     NetSuiteAccount,
     NetSuiteCustomFormIDOptions,
     NetSuiteCustomFormID,
->>>>>>> dd968523
+    SageIntacctDataElement,
+    SageIntacctConnectiosConfig,
 };