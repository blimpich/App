import type {RequireExactlyOne, ValueOf} from 'type-fest';
import type CONST from '@src/CONST';
import type {Country} from '@src/CONST';
import type * as OnyxTypes from '.';
import type * as OnyxCommon from './OnyxCommon';
import type {WorkspaceTravelSettings} from './TravelSettings';

/** Distance units */
type Unit = 'mi' | 'km';

/** Tax rate attributes of the policy distance rate */
type TaxRateAttributes = {
    /** Percentage of the tax that can be reclaimable */
    taxClaimablePercentage?: number;

    /** External ID associated to this tax rate */
    taxRateExternalID?: string;
};

/** Model of policy distance rate */
type Rate = OnyxCommon.OnyxValueWithOfflineFeedback<
    {
        /** Name of the distance rate */
        name?: string;

        /** Amount to be reimbursed per distance unit travelled */
        rate?: number;

        /** Currency used to pay the distance rate */
        currency?: string;

        /** Generated ID to identify the distance rate */
        customUnitRateID?: string;

        /** Whether this distance rate is currently enabled */
        enabled?: boolean;

        /** Error messages to show in UI */
        errors?: OnyxCommon.Errors;

        /** Form fields that triggered the errors */
        errorFields?: OnyxCommon.ErrorFields;

        /** Tax rate attributes of the policy */
        attributes?: TaxRateAttributes;
    },
    keyof TaxRateAttributes
>;

/** Custom unit attributes */
type Attributes = {
    /** Distance unit name */
    unit: Unit;

    /** Whether the tax tracking is enabled or not */
    taxEnabled?: boolean;
};

/** Policy custom unit */
type CustomUnit = OnyxCommon.OnyxValueWithOfflineFeedback<{
    /** Custom unit name */
    name: string;

    /** ID that identifies this custom unit */
    customUnitID: string;

    /** Contains custom attributes like unit, for this custom unit */
    attributes: Attributes;

    /** Distance rates using this custom unit */
    rates: Record<string, Rate>;

    /** The default category in which this custom unit is used */
    defaultCategory?: string;

    /** Whether this custom unit is enabled */
    enabled?: boolean;

    /** Error messages to show in UI */
    errors?: OnyxCommon.Errors;

    /** Form fields that triggered errors */
    errorFields?: OnyxCommon.ErrorFields;
}>;

/** Policy company address data */
type CompanyAddress = {
    /** Street address */
    addressStreet: string;

    /** City */
    city: string;

    /** State */
    state: string;

    /** Zip post code */
    zipCode: string;

    /** Country code */
    country: Country | '';
};

/** Policy disabled fields */
type DisabledFields = {
    /** Whether the default billable field is disabled */
    defaultBillable?: boolean;

    /** Whether the reimbursable field is disabled */
    reimbursable?: boolean;
};

/** Policy tax rate */
type TaxRate = OnyxCommon.OnyxValueWithOfflineFeedback<{
    /** Name of the tax rate. */
    name: string;

    /** The value of the tax rate. */
    value: string;

    /** The code associated with the tax rate. If a tax is created in old dot, code field is undefined */
    code?: string;

    /** This contains the tax name and tax value as one name */
    modifiedName?: string;

    /** Indicates if the tax rate is disabled. */
    isDisabled?: boolean;

    /** Indicates if the tax rate is selected. */
    isSelected?: boolean;

    /** An error message to display to the user */
    errors?: OnyxCommon.Errors;

    /** An error object keyed by field name containing errors keyed by microtime */
    errorFields?: OnyxCommon.ErrorFields;
}>;

/** Record of policy tax rates, indexed by id_{taxRateName} where taxRateName is the name of the tax rate in UPPER_SNAKE_CASE */
type TaxRates = Record<string, TaxRate>;

/** Policy tax rates with default tax rate */
type TaxRatesWithDefault = OnyxCommon.OnyxValueWithOfflineFeedback<{
    /** Name of the tax */
    name: string;

    /** Default policy tax code */
    defaultExternalID: string;

    /** Default value of taxes */
    defaultValue: string;

    /** Default foreign policy tax code */
    foreignTaxDefault: string;

    /** List of tax names and values */
    taxes: TaxRates;

    /** An error message to display to the user */
    errors?: OnyxCommon.Errors;

    /** Error objects keyed by field name containing errors keyed by microtime */
    errorFields?: OnyxCommon.ErrorFields;
}>;

/** Connection sync source values */
type JobSourceValues = 'DIRECT' | 'EXPENSIFYWEB' | 'EXPENSIFYAPI' | 'NEWEXPENSIFY' | 'AUTOSYNC' | 'AUTOAPPROVE';

/** Connection last synchronization state */
type ConnectionLastSync = {
    /** Date when the connection's last successful sync occurred */
    successfulDate?: string;

    /** Date when the connection's last failed sync occurred */
    errorDate?: string;

    /** Whether the connection's last sync was successful */
    isSuccessful: boolean;

    /** Where did the connection's last sync job come from */
    source: JobSourceValues;
};

/** Financial account (bank account, debit card, etc) */
type Account = {
    /** GL code assigned to the financial account */
    glCode?: string;

    /** Name of the financial account */
    name: string;

    /** Currency of the financial account */
    currency: string;

    /** ID assigned to the financial account */
    id: string;
};

/**
 * Model of QuickBooks Online employee data
 *
 * TODO: QBO remaining comments will be handled here (https://github.com/Expensify/App/issues/43033)
 */
type Employee = {
    /** ID assigned to the employee */
    id: string;

    /** Employee's first name */
    firstName?: string;

    /** Employee's last name */
    lastName?: string;

    /** Employee's display name */
    name: string;

    /** Employee's e-mail */
    email: string;
};

/**
 * Model of QuickBooks Online vendor data
 *
 * TODO: QBO remaining comments will be handled here (https://github.com/Expensify/App/issues/43033)
 */
type Vendor = {
    /** ID assigned to the vendor */
    id: string;

    /** Vendor's name */
    name: string;

    /** Vendor's currency */
    currency: string;

    /** Vendor's e-mail */
    email: string;
};

/**
 * Model of QuickBooks Online tax code data
 *
 * TODO: QBO remaining comments will be handled here (https://github.com/Expensify/App/issues/43033)
 */
type TaxCode = {
    /** TODO: Will be handled in another issue */
    totalTaxRateVal: string;

    /** TODO: Will be handled in another issue */
    simpleName: string;

    /** TODO: Will be handled in another issue */
    taxCodeRef: string;

    /** TODO: Will be handled in another issue */
    taxRateRefs: Record<string, string>;

    /** TODO: Will be handled in another issue */
    /** Name of the tax code */
    name: string;
};

/**
 * Data imported from QuickBooks Online.
 *
 * TODO: QBO remaining comments will be handled here (https://github.com/Expensify/App/issues/43033)
 */
type QBOConnectionData = {
    /** Country code */
    country: ValueOf<typeof CONST.COUNTRY>;

    /** TODO: Will be handled in another issue */
    edition: string;

    /** TODO: Will be handled in another issue */
    homeCurrency: string;

    /** TODO: Will be handled in another issue */
    isMultiCurrencyEnabled: boolean;

    /** Collection of journal entry accounts  */
    journalEntryAccounts: Account[];

    /** Collection of bank accounts */
    bankAccounts: Account[];

    /** Collection of credit cards */
    creditCards: Account[];

    /** Collection of export destination accounts */
    accountsReceivable: Account[];

    /** TODO: Will be handled in another issue */
    accountPayable: Account[];

    /** TODO: Will be handled in another issue */
    otherCurrentAssetAccounts: Account[];

    /** TODO: Will be handled in another issue */
    taxCodes: TaxCode[];

    /** TODO: Will be handled in another issue */
    employees: Employee[];

    /** Collections of vendors */
    vendors: Vendor[];
};

/** Sync entity names */
type IntegrationEntityMap = ValueOf<typeof CONST.INTEGRATION_ENTITY_MAP_TYPES>;

/**
 * Non reimbursable account types exported from QuickBooks Online
 *
 * TODO: QBO remaining comments will be handled here (https://github.com/Expensify/App/issues/43033)
 */
type QBONonReimbursableExportAccountType = ValueOf<typeof CONST.QUICKBOOKS_NON_REIMBURSABLE_EXPORT_ACCOUNT_TYPE>;

/**
 * Reimbursable account types exported from QuickBooks Online
 *
 * TODO: QBO remaining comments will be handled here (https://github.com/Expensify/App/issues/43033)
 */
type QBOReimbursableExportAccountType = ValueOf<typeof CONST.QUICKBOOKS_REIMBURSABLE_ACCOUNT_TYPE>;

/**
 * User configuration for the QuickBooks Online accounting integration.
 *
 * TODO: QBO remaining comments will be handled here (https://github.com/Expensify/App/issues/43033)
 */
type QBOConnectionConfig = OnyxCommon.OnyxValueWithOfflineFeedback<{
    /** TODO: Will be handled in another issue */
    realmId: string;

    /** TODO: Will be handled in another issue */
    companyName: string;

    /** Configuration of automatic synchronization from QuickBooks Online to the app */
    autoSync: {
        /** TODO: Will be handled in another issue */
        jobID: string;

        /** Whether changes made in QuickBooks Online should be reflected into the app automatically */
        enabled: boolean;
    };

    /** Whether employees can be invited */
    syncPeople: boolean;

    /** TODO: Will be handled in another issue */
    syncItems: boolean;

    /** TODO: Will be handled in another issue */
    markChecksToBePrinted: boolean;

    /** Defines how reimbursable expenses are exported */
    reimbursableExpensesExportDestination: QBOReimbursableExportAccountType;

    /** Defines how non reimbursable expenses are exported */
    nonReimbursableExpensesExportDestination: QBONonReimbursableExportAccountType;

    /** Default vendor of non reimbursable bill */
    nonReimbursableBillDefaultVendor: string;

    /** ID of the invoice collection account */
    collectionAccountID?: string;

    /** ID of the bill payment account */
    reimbursementAccountID?: string;

    /** Account that receives the reimbursable expenses */
    reimbursableExpensesAccount?: Account;

    /** Account that receives the non reimbursable expenses */
    nonReimbursableExpensesAccount?: Account;

    /** Account that receives the exported invoices */
    receivableAccount?: Account;

    /**
     * Whether a default vendor will be created and applied to all credit card
     * transactions upon import
     */
    autoCreateVendor: boolean;

    /** TODO: Will be handled in another issue */
    hasChosenAutoSyncOption: boolean;

    /** Whether Quickbooks Online classes should be imported */
    syncClasses: IntegrationEntityMap;

    /** Whether Quickbooks Online customers should be imported */
    syncCustomers: IntegrationEntityMap;

    /** Whether Quickbooks Online locations should be imported */
    syncLocations: IntegrationEntityMap;

    /** TODO: Will be handled in another issue */
    lastConfigurationTime: number;

    /** Whether the taxes should be synchronized */
    syncTax: boolean;

    /** Whether new categories are enabled in chart of accounts */
    enableNewCategories: boolean;

    /** TODO: Will be handled in another issue */
    errors?: OnyxCommon.Errors;

    /** TODO: Will be handled in another issue */
    exportDate: ValueOf<typeof CONST.QUICKBOOKS_EXPORT_DATE>;

    /** Configuration of the export */
    export: {
        /** E-mail of the exporter */
        exporter: string;
    };

    /** Collections of form field errors */
    errorFields?: OnyxCommon.ErrorFields;
}>;

/** Xero bill status values
 *
 * TODO: Xero remaining comments will be handled here (https://github.com/Expensify/App/issues/43033)
 */
type BillStatusValues = 'DRAFT' | 'AWT_APPROVAL' | 'AWT_PAYMENT';

/** Xero expense status values
 *
 *  TODO: Xero remaining comments will be handled here (https://github.com/Expensify/App/issues/43033)
 */
type ExpenseTypesValues = 'BILL' | 'BANK_TRANSACTION' | 'SALES_INVOICE' | 'NOTHING';

/** Xero bill date values
 *
 *  TODO: Xero remaining comments will be handled here (https://github.com/Expensify/App/issues/43033)
 */
type BillDateValues = 'REPORT_SUBMITTED' | 'REPORT_EXPORTED' | 'LAST_EXPENSE';

/**
 * Model of an organization in Xero
 *
 * TODO: Xero remaining comments will be handled here (https://github.com/Expensify/App/issues/43033)
 */
type Tenant = {
    /** ID of the organization */
    id: string;

    /** Name of the organization */
    name: string;

    /** TODO: Will be handled in another issue */
    value: string;
};

/** TODO: Xero remaining comments will be handled here (https://github.com/Expensify/App/issues/43033) */
type XeroTrackingCategory = {
    /** TODO: Will be handled in another issue */
    id: string;

    /** TODO: Will be handled in another issue */
    name: string;
};

/**
 * Data imported from Xero
 *
 * TODO: Xero remaining comments will be handled here (https://github.com/Expensify/App/issues/43033)
 */
type XeroConnectionData = {
    /** Collection of bank accounts */
    bankAccounts: Account[];

    /** TODO: Will be handled in another issue */
    countryCode: string;

    /** TODO: Will be handled in another issue */
    organisationID: string;

    /** TODO: Will be handled in another issue */
    revenueAccounts: Array<{
        /** TODO: Will be handled in another issue */
        id: string;

        /** TODO: Will be handled in another issue */
        name: string;
    }>;

    /** Collection of organizations */
    tenants: Tenant[];

    /** TODO: Will be handled in another issue */
    trackingCategories: XeroTrackingCategory[];
};

/** TODO: Xero remaining comments will be handled here (https://github.com/Expensify/App/issues/43033) */
type XeroMappingType = {
    /** TODO: Will be handled in another issue */
    customer: string;
} & {
    [key in `trackingCategory_${string}`]: string;
};

/**
 * User configuration for the Xero accounting integration.
 *
 * TODO: Xero remaining comments will be handled here (https://github.com/Expensify/App/issues/43033)
 */
type XeroConnectionConfig = OnyxCommon.OnyxValueWithOfflineFeedback<{
    /** Xero auto synchronization configs */
    autoSync: {
        /** Whether data should be automatically synched between the app and Xero */
        enabled: boolean;

        /** TODO: Will be handled in another issue */
        jobID: string;
    };

    /** TODO: Will be handled in another issue */
    enableNewCategories: boolean;

    /** Xero export configs */
    export: {
        /** Current bill status */
        billDate: BillDateValues;

        /** TODO: Will be handled in another issue */
        billStatus: {
            /** Current status of the purchase bill */
            purchase: BillStatusValues;

            /** Current status of the sales bill */
            sales: BillStatusValues;
        };

        /** TODO: Will be handled in another issue */
        billable: ExpenseTypesValues;

        /** The e-mail of the exporter */
        exporter: string;

        /** TODO: Will be handled in another issue */
        nonReimbursable: ExpenseTypesValues;

        /** TODO: Will be handled in another issue */
        nonReimbursableAccount: string;

        /** TODO: Will be handled in another issue */
        reimbursable: ExpenseTypesValues;
    };

    /** Whether customers should be imported from Xero */
    importCustomers: boolean;

    /** Whether tax rates should be imported from Xero */
    importTaxRates: boolean;

    /** Whether tracking categories should be imported from Xero */
    importTrackingCategories: boolean;

    /** TODO: Will be handled in another issue */
    isConfigured: boolean;

    /** TODO: Will be handled in another issue */
    mappings: XeroMappingType;

    /** TODO: Will be handled in another issue */
    sync: {
        /** TODO: Will be handled in another issue */
        hasChosenAutoSyncOption: boolean;

        /** TODO: Will be handled in another issue */
        hasChosenSyncReimbursedReportsOption: boolean;

        /** ID of the bank account for Xero invoice collections */
        invoiceCollectionsAccountID: string;

        /** ID of the bank account for Xero bill payment account */
        reimbursementAccountID: string;

        /** Whether the reimbursed reports should be synched */
        syncReimbursedReports: boolean;
    };

    /** ID of Xero organization */
    tenantID: string;

    /** TODO: Will be handled in another issue */
    errors?: OnyxCommon.Errors;

    /** Collection of form field errors  */
    errorFields?: OnyxCommon.ErrorFields;
}>;

<<<<<<< HEAD
/** NetSuite Subsidiary */
type NetSuiteSubsidiary = {
=======
/** Data stored about subsidiaries from NetSuite  */
type Subsidiary = {
    /** ID of the subsidiary */
    internalID: string;

    /** Country where subsidiary is present */
    country: string;

    /** Whether the subsidiary is an elimination subsidiary (a special type used to handle intercompany transaction) */
    isElimination: boolean;

>>>>>>> 6dc6f81e
    /** Name of the subsidiary */
    name: string;
};

<<<<<<< HEAD
/**
 * Data imported from NetSuite
 *
 * This is only partial type
 */
type NetSuiteConnectionData = {
    /** List of subsidiaries */
    subsidiaryList: NetSuiteSubsidiary[];
};

/**
 * Config imported from NetSuite
 *
 * This is only partial type
 */
type NetSuiteConnectionConfig = {
    /** Name of the selected subsidiary */
    subsidiary: string;
};

/**
 * NetSuite Connection Type
 *
 * This is only partial type
 */
type NetSuiteConnection = {
    /** NetSuite connection data and config */
=======
/** NetSuite bank account type values imported by Expensify */
type AccountTypeValues = '_accountsPayable' | '_otherCurrentLiability' | '_creditCard' | '_bank' | '_otherCurrentAsset' | '_longTermLiability' | '_accountsReceivable' | '_expense';

/** NetSuite Financial account (bank account, debit card, etc) */
type NetSuiteAccount = {
    /** GL code assigned to the financial account */
    // eslint-disable-next-line @typescript-eslint/naming-convention
    'GL Code': string;

    /** Name of the account */
    name: string;

    /** ID assigned to the financial account in NetSuite */
    id: string;

    /** Type of the financial account */
    type: AccountTypeValues;
};

/** NetSuite Tax account */
type NetSuiteTaxAccount = {
    /** Name of the tax account */
    name: string;

    /** ID assigned to the tax account in NetSuite */
    externalID: string;

    /** Country of the tax account */
    country: string;
};

/** NetSuite Vendor Model */
type NetSuiteVendor = {
    /** ID of the vendor in NetSuite */
    id: string;

    /** Name of the vendor */
    name: string;

    /** E-mail of the vendor */
    email: string;
};

/** NetSuite Invoice Item Model */
type InvoiceItem = {
    /** ID of the invoice item in NetSuite */
    id: string;

    /** Name of the invoice item */
    name: string;
};

/** Data from the NetSuite accounting integration. */
type NetSuiteConnectionData = {
    /** Collection of the subsidiaries present in the NetSuite account */
    subsidiaryList: Subsidiary[];

    /** Collection of receivable accounts */
    receivableList: NetSuiteAccount[];

    /** Collection of vendors */
    vendors: NetSuiteVendor[];

    /** Collection of invoice items */
    items: InvoiceItem[];

    /** Collection of the payable accounts */
    payableList: NetSuiteAccount[];

    /** Collection of tax accounts */
    taxAccountsList: NetSuiteTaxAccount[];
};

/** NetSuite mapping values */
type NetSuiteMappingValues = 'NETSUITE_DEFAULT' | 'REPORT_FIELD' | 'TAG';

/** NetSuite invoice item preference values */
type NetSuiteInvoiceItemPreferenceValues = 'create' | 'select';

/** NetSuite export destination values */
type NetSuiteExportDestinationValues = 'EXPENSE_REPORT' | 'VENDOR_BILL' | 'JOURNAL_ENTRY';

/** NetSuite expense report approval level values */
type NetSuiteExpenseReportApprovalLevels = 'REPORTS_APPROVED_NONE' | 'REPORTS_SUPERVISOR_APPROVED' | 'REPORTS_ACCOUNTING_APPROVED' | 'REPORTS_APPROVED_BOTH';

/** NetSuite vendor bills approval level values */
type NetSuiteVendorBillApprovalLevels = 'VENDOR_BILLS_APPROVED_NONE' | 'VENDOR_BILLS_APPROVAL_PENDING' | 'VENDOR_BILLS_APPROVED';

/** NetSuite journal approval level values */
type NetSuiteJournalApprovalLevels = 'JOURNALS_APPROVED_NONE' | 'JOURNALS_APPROVAL_PENDING' | 'JOURNALS_APPROVED';

/** NetSuite export date values */
type NetSuiteExportDateOptions = 'SUBMITTED' | 'EXPORTED' | 'LAST_EXPENSE';

/** NetSuite journal posting preference values */
type NetSuiteJournalPostingPreferences = 'JOURNALS_POSTING_TOTAL_LINE' | 'JOURNALS_POSTING_INDIVIDUAL_LINE';

/** The custom form selection options for transactions (any one will be used at most) */
type NetSuiteCustomFormIDOptions = {
    /** If the option is expense report */
    expenseReport: string;

    /** If the option is vendor bill */
    vendorBill: string;

    /** If the option is journal entry */
    journalEntry: string;
};

/** User configuration for the NetSuite accounting integration. */
type NetSuiteConnectionConfig = OnyxCommon.OnyxValueWithOfflineFeedback<{
    /** Invoice Item Preference */
    invoiceItemPreference: NetSuiteInvoiceItemPreferenceValues;

    /** ID of the bank account for NetSuite invoice collections */
    receivableAccount: string;

    /** ID of the bank account for NetSuite tax posting */
    taxPostingAccount: string;

    /** Whether we should export to the most recent open period if the current one is closed  */
    exportToNextOpenPeriod: boolean;

    /** Whether we will include the original foreign amount of a transaction to NetSuite */
    allowForeignCurrency: boolean;

    /** Where to export reimbursable expenses */
    reimbursableExpensesExportDestination: NetSuiteExportDestinationValues;

    /** The sub-entity within the NetSuite account for which this policy is connected */
    subsidiary: string;

    /** Configuration options pertaining to sync. This subset of configurations is a legacy object. New configurations should just go directly under the config */
    syncOptions: {
        /** Different NetSuite records that can be mapped to either Report Fields or Tags in Expensify */
        mapping: {
            /** A general type of classification category in NetSuite */
            classes: NetSuiteMappingValues;

            /** A type of classification category in NetSuite linked to projects */
            jobs: NetSuiteMappingValues;

            /** A type of classification category in NetSuite linked to locations */
            locations: NetSuiteMappingValues;

            /** A type of classification category in NetSuite linked to customers */
            customers: NetSuiteMappingValues;

            /** A type of classification category in NetSuite linked to departments within the company */
            departments: NetSuiteMappingValues;
        };

        /** Whether we want to import customers into NetSuite from across all subsidiaries */
        crossSubsidiaryCustomers: boolean;

        /** Whether we'll import employee supervisors and set them as managers in the Expensify approval workflow */
        syncApprovalWorkflow: boolean;

        /** Whether we import custom lists from NetSuite */
        syncCustomLists: boolean;

        /** The approval level we set for an Expense Report record created in NetSuite */
        exportReportsTo: NetSuiteExpenseReportApprovalLevels;

        /** The approval level we set for a Vendor Bill record created in NetSuite */
        exportVendorBillsTo: NetSuiteVendorBillApprovalLevels;

        /** Whether or not we need to set the final approver in this policy via sync */
        setFinalApprover: boolean;

        /** Whether we sync report reimbursement status between Expensify and NetSuite */
        syncReimbursedReports: boolean;

        /** The relevant details of the custom segments we import into Expensify and code onto expenses */
        customSegments: Array<{
            /** The name of the custom segment */
            segmentName: string;

            /** The ID of the custom segment in NetSuite */
            internalID: string;

            /** The ID of the transaction form field we'll code this segment onto during Export */
            scriptID: string;

            /** Whether we import this segment as a report field or tag */
            mapping: 'tag' | 'reportField';
        }>;

        /** Whether to import Employees from NetSuite into Expensify */
        syncPeople: boolean;

        /** Whether to enable a new Expense Category into Expensify */
        enableNewCategories: boolean;

        /** A now unused configuration saying whether a customer had toggled AutoSync yet. */
        hasChosenAutoSyncOption: boolean;

        /** The final approver to be set in the Expensify approval workflow */
        finalApprover: string;

        /** Whether to import tax groups from NetSuite */
        syncTax: boolean;

        /** Whether to import custom segments from NetSuite */
        syncCustomSegments: boolean;

        /** The relevant details of the custom lists we import into Expensify and code onto expenses */
        customLists: Array<{
            /** The name of the custom list in NetSuite */
            listName: string;

            /** The internalID of the custom list in NetSuite */
            internalID: string;

            /** The ID of the transaction form field we'll code the list option onto during Export */
            transactionFieldID: string;

            /** Whether we import this list as a report field or tag */
            mapping: 'tag' | 'reportField';
        }>;

        /** Whether we'll import Expense Categories into Expensify as categories */
        syncCategories: boolean;

        /** A now unused configuration saying whether a customer had toggled syncing reimbursement yet. */
        hasChosenSyncReimbursedReportsOption: boolean;

        /** The approval level we set for a Journal Entry record created in NetSuite */
        exportJournalsTo: NetSuiteJournalApprovalLevels;
    };

    /** Whther to automatically create employees and vendors upon export in NetSuite if they don't exist */
    autoCreateEntities: boolean;

    /** The account to run auto export */
    exporter: string;

    /** The transaction date to set upon export */
    exportDate: NetSuiteExportDateOptions;

    /** The type of transaction in NetSuite we export non-reimbursable transactions to */
    nonreimbursableExpensesExportDestination: NetSuiteExportDestinationValues;

    /** Credit account for reimbursable transactions */
    reimbursablePayableAccount: string;

    /** Whether we post Journals as individual separate entries or a single unified entry */
    journalPostingPreference: NetSuiteJournalPostingPreferences;

    /** The Item record to associate with lines on an invoice created via Expensify */
    invoiceItem: string;

    /** The internaID of the selected subsidiary in NetSuite */
    subsidiaryID: string;

    /** The default vendor to use for Transactions in NetSuite */
    defaultVendor: string;

    /** The provincial tax account for tax line items in NetSuite (only for Canadian Subsidiaries) */
    provincialTaxPostingAccount: string;

    /** The account used for reimbursement in NetSuite */
    reimbursementAccountID: string;

    /** The account used for approvals in NetSuite */
    approvalAccount: string;

    /** Credit account for Non-reimbursables (not applicable to expense report entry) */
    payableAcct: string;

    /** Configurations for customer to set custom forms for which reimbursable and non-reimbursable transactions will export to in NetSuite */
    customFormIDOptions: {
        /** The custom form selections for reimbursable transactions */
        reimbursable: RequireExactlyOne<NetSuiteCustomFormIDOptions, 'expenseReport' | 'journalEntry' | 'vendorBill'>;

        /** The custom form selections for non-reimbursable transactions */
        nonReimbursable: RequireExactlyOne<NetSuiteCustomFormIDOptions, 'expenseReport' | 'journalEntry' | 'vendorBill'>;

        /** Whether we'll use the custom form selections upon export to NetSuite */
        enabled: boolean;
    };

    /** The account to use for Invoices export to NetSuite */
    collectionAccount: string;

    /** Whether this account is using the newer version of tax in NetSuite, SuiteTax */
    suiteTaxEnabled: boolean;

    /** Collection of errors coming from BE */
    errors?: OnyxCommon.Errors;

    /** Collection of form field errors  */
    errorFields?: OnyxCommon.ErrorFields;
}>;

/** NetSuite connection model */
type NetSuiteConnection = {
    /** Account ID of the NetSuite Integration */
    accountID: string;

    /** Encrypted tokenID for authenticating to NetSuite */
    tokenID: string;

    /** Config and Data for the NetSuite connection */
>>>>>>> 6dc6f81e
    options: {
        /** Data imported from NetSuite */
        data: NetSuiteConnectionData;

<<<<<<< HEAD
        /** Config imported from NetSuite */
        config: NetSuiteConnectionConfig;
    };
=======
        /** Configuration of the connection */
        config: NetSuiteConnectionConfig;
    };

    /** Whether the sync connection has been successful */
    verified: boolean;

    /** Date when the connection's last successful sync occurred */
    lastSyncDate: string;

    /** Date when the connection's last failed sync occurred */
    lastErrorSyncDate: string;

    /** Where did the connection's last sync came from */
    source: JobSourceValues;

    /** Config object used solely to store autosync settings */
    config: {
        /** NetSuite auto synchronization configs */
        autoSync: {
            /** Whether data should be automatically synched between the app and NetSuite */
            enabled: boolean;

            /** The bedrock job associated with the NetSuite Auto Sync job */
            jobID: string;
        };
    };

    /** Encrypted token secret for authenticating to NetSuite */
    tokenSecret: string;
>>>>>>> 6dc6f81e
};

/** State of integration connection */
type Connection<ConnectionData, ConnectionConfig> = {
    /** State of the last synchronization */
    lastSync?: ConnectionLastSync;

    /** Data imported from integration */
    data?: ConnectionData;

    /** Configuration of the connection */
    config: ConnectionConfig;
};

/** Available integration connections */
type Connections = {
    /** QuickBooks integration connection */
    quickbooksOnline: Connection<QBOConnectionData, QBOConnectionConfig>;

    /** Xero integration connection */
    xero: Connection<XeroConnectionData, XeroConnectionConfig>;

    /** NetSuite integration connection */
    netsuite: NetSuiteConnection;
};

/** Names of integration connections */
type ConnectionName = keyof Connections;

/** Model of verified reimbursement bank account linked to policy */
type ACHAccount = {
    /** ID of the bank account */
    bankAccountID: number;

    /** Bank account number */
    accountNumber: string;

    /** Routing number of bank account */
    routingNumber: string;

    /** Address name of the bank account */
    addressName: string;

    /** Name of the bank */
    bankName: string;

    /** E-mail of the reimburser */
    reimburser: string;
};

/** Day of the month to schedule submission  */
type AutoReportingOffset = number | ValueOf<typeof CONST.POLICY.AUTO_REPORTING_OFFSET>;

/** Types of policy report fields */
type PolicyReportFieldType = 'text' | 'date' | 'dropdown' | 'formula';

/** Model of policy report field */
type PolicyReportField = {
    /** Name of the field */
    name: string;

    /** Default value assigned to the field */
    defaultValue: string;

    /** Unique id of the field */
    fieldID: string;

    /** Position at which the field should show up relative to the other fields */
    orderWeight: number;

    /** Type of report field */
    type: PolicyReportFieldType;

    /** Tells if the field is required or not */
    deletable: boolean;

    /** Value of the field */
    value: string | null;

    /** Options to select from if field is of type dropdown */
    values: string[];

    /** Tax UDFs have keys holding the names of taxes (eg, VAT), values holding percentages (eg, 15%) and a value indicating the currently selected tax value (eg, 15%). */
    keys: string[];

    /** list of externalIDs, this are either imported from the integrations or auto generated by us, each externalID */
    externalIDs: string[];

    /** Collection of flags that state whether droplist field options are disabled */
    disabledOptions: boolean[];

    /** Is this a tax user defined report field */
    isTax: boolean;

    /** This is the selected externalID in an expense. */
    externalID?: string | null;

    /** Automated action or integration that added this report field */
    origin?: string | null;

    /** This is indicates which default value we should use. It was preferred using this over having defaultValue (which we have anyway for historical reasons), since the values are not unique we can't determine which key the defaultValue is referring too. It was also preferred over having defaultKey since the keys are user editable and can be changed. The externalIDs work effectively as an ID, which never changes even after changing the key, value or position of the option. */
    defaultExternalID?: string | null;
};

/** Names of policy features */
type PolicyFeatureName = ValueOf<typeof CONST.POLICY.MORE_FEATURES>;

/** Current user policy join request state */
type PendingJoinRequestPolicy = {
    /** Whether the current user requested to join the policy */
    isJoinRequestPending: boolean;

    /** Record of public policy details, indexed by policy ID */
    policyDetailsForNonMembers: Record<
        string,
        OnyxCommon.OnyxValueWithOfflineFeedback<{
            /** Name of the policy */
            name: string;

            /** Policy owner account ID */
            ownerAccountID: number;

            /** Policy owner e-mail */
            ownerEmail: string;

            /** Policy type */
            type: ValueOf<typeof CONST.POLICY.TYPE>;

            /** Policy avatar */
            avatar?: string;
        }>
    >;
};

/** Model of policy data */
type Policy = OnyxCommon.OnyxValueWithOfflineFeedback<
    {
        /** The ID of the policy */
        id: string;

        /** The name of the policy */
        name: string;

        /** The current user's role in the policy */
        role: ValueOf<typeof CONST.POLICY.ROLE>;

        /** The policy type */
        type: ValueOf<typeof CONST.POLICY.TYPE>;

        /** The email of the policy owner */
        owner: string;

        /** The accountID of the policy owner */
        ownerAccountID?: number;

        /** The output currency for the policy */
        outputCurrency: string;

        /** The address of the company */
        address?: CompanyAddress;

        /** The URL for the policy avatar */
        avatarURL?: string;

        /** Error objects keyed by field name containing errors keyed by microtime */
        errorFields?: OnyxCommon.ErrorFields;

        /** A list of errors keyed by microtime */
        errors?: OnyxCommon.Errors;

        /** Whether this policy was loaded from a policy summary, or loaded completely with all of its values */
        isFromFullPolicy?: boolean;

        /** When this policy was last modified */
        lastModified?: string;

        /** The custom units data for this policy */
        customUnits?: Record<string, CustomUnit>;

        /** Whether policy expense chats can be created and used on this policy. Enabled manually by CQ/JS snippet. Always true for free policies. */
        isPolicyExpenseChatEnabled: boolean;

        /** Whether the auto reporting is enabled */
        autoReporting?: boolean;

        /** The scheduled submit frequency set up on this policy */
        autoReportingFrequency?: ValueOf<typeof CONST.POLICY.AUTO_REPORTING_FREQUENCIES>;

        /** Scheduled submit data */
        harvesting?: {
            /** Whether the scheduled submit is enabled */
            enabled: boolean;
        };

        /** Whether the self approval or submitting is enabled */
        preventSelfApproval?: boolean;

        /** When the monthly scheduled submit should happen */
        autoReportingOffset?: AutoReportingOffset;

        /** The accountID of manager who the employee submits their expenses to on paid policies */
        submitsTo?: number;

        /** The employee list of the policy */
        employeeList?: OnyxTypes.PolicyEmployeeList;

        /** The reimbursement choice for policy */
        reimbursementChoice?: ValueOf<typeof CONST.POLICY.REIMBURSEMENT_CHOICES>;

        /** The maximum report total allowed to trigger auto reimbursement. */
        autoReimbursementLimit?: number;

        /** Whether to leave the calling account as an admin on the policy */
        makeMeAdmin?: boolean;

        /** Original file name which is used for the policy avatar */
        originalFileName?: string;

        /** Alert message for the policy */
        alertMessage?: string;

        /** Informative messages about which policy members were added with primary logins when invited with their secondary login */
        primaryLoginsInvited?: Record<string, string>;

        /** Whether policy is updating */
        isPolicyUpdating?: boolean;

        /** The approver of the policy */
        approver?: string;

        /** The approval mode set up on this policy */
        approvalMode?: ValueOf<typeof CONST.POLICY.APPROVAL_MODE>;

        /** Whether transactions should be billable by default */
        defaultBillable?: boolean;

        /** The workspace description */
        description?: string;

        /** List of field names that are disabled */
        disabledFields?: DisabledFields;

        /** Whether new transactions need to be tagged */
        requiresTag?: boolean;

        /** Whether new transactions need to be categorized */
        requiresCategory?: boolean;

        /** Whether the workspace has multiple levels of tags enabled */
        hasMultipleTagLists?: boolean;

        /**
         * Whether or not the policy has tax tracking enabled
         *
         * @deprecated - use tax.trackingEnabled instead
         */
        isTaxTrackingEnabled?: boolean;

        /** Tax data */
        tax?: {
            /** Whether or not the policy has tax tracking enabled */
            trackingEnabled: boolean;
        };

        /** Collection of tax rates attached to a policy */
        taxRates?: TaxRatesWithDefault;

        /** ReportID of the admins room for this workspace */
        chatReportIDAdmins?: number;

        /** ReportID of the announce room for this workspace */
        chatReportIDAnnounce?: number;

        /** All the integration connections attached to the policy */
        connections?: Connections;

        /** Report fields attached to the policy */
        fieldList?: Record<string, PolicyReportField>;

        /** Whether the Categories feature is enabled */
        areCategoriesEnabled?: boolean;

        /** Whether the Tags feature is enabled */
        areTagsEnabled?: boolean;

        /** Whether the Accounting feature is enabled */
        areAccountingEnabled?: boolean;

        /** Whether the Distance Rates feature is enabled */
        areDistanceRatesEnabled?: boolean;

        /** Whether the workflows feature is enabled */
        areWorkflowsEnabled?: boolean;

        /** Whether the Report Fields feature is enabled */
        areReportFieldsEnabled?: boolean;

        /** Whether the Connections feature is enabled */
        areConnectionsEnabled?: boolean;

        /** The verified bank account linked to the policy */
        achAccount?: ACHAccount;

        /** Indicates if the Policy is in loading state */
        isLoading?: boolean;

        /** Indicates the Policy's SetWorkspaceReimbursement call loading state */
        isLoadingWorkspaceReimbursement?: boolean;

        /** Indicates if the Policy ownership change is successful */
        isChangeOwnerSuccessful?: boolean;

        /** Indicates if the Policy ownership change is failed */
        isChangeOwnerFailed?: boolean;

        /** Object containing all policy information necessary to connect with Spontana */
        travelSettings?: WorkspaceTravelSettings;
    } & Partial<PendingJoinRequestPolicy>,
    'generalSettings' | 'addWorkspaceRoom' | keyof ACHAccount
>;

/** Stages of policy connection sync */
type PolicyConnectionSyncStage = ValueOf<typeof CONST.POLICY.CONNECTIONS.SYNC_STAGE_NAME>;

/** Names of policy connection services */
type PolicyConnectionName = ValueOf<typeof CONST.POLICY.CONNECTIONS.NAME>;

/** Policy connection sync progress state */
type PolicyConnectionSyncProgress = {
    /** Current sync stage */
    stageInProgress: PolicyConnectionSyncStage;

    /** Name of the connected service */
    connectionName: PolicyConnectionName;

    /** Timestamp of the connection */
    timestamp: string;
};

export default Policy;

export type {
    PolicyReportField,
    PolicyReportFieldType,
    Unit,
    CustomUnit,
    Attributes,
    Rate,
    TaxRateAttributes,
    TaxRate,
    TaxRates,
    TaxRatesWithDefault,
    CompanyAddress,
    IntegrationEntityMap,
    PolicyFeatureName,
    PendingJoinRequestPolicy,
    PolicyConnectionName,
    PolicyConnectionSyncStage,
    PolicyConnectionSyncProgress,
    Connections,
    ConnectionName,
    Tenant,
    Account,
    QBONonReimbursableExportAccountType,
    QBOReimbursableExportAccountType,
    QBOConnectionConfig,
    XeroTrackingCategory,
    NetSuiteSubsidiary,
};<|MERGE_RESOLUTION|>--- conflicted
+++ resolved
@@ -594,10 +594,6 @@
     errorFields?: OnyxCommon.ErrorFields;
 }>;
 
-<<<<<<< HEAD
-/** NetSuite Subsidiary */
-type NetSuiteSubsidiary = {
-=======
 /** Data stored about subsidiaries from NetSuite  */
 type Subsidiary = {
     /** ID of the subsidiary */
@@ -609,40 +605,10 @@
     /** Whether the subsidiary is an elimination subsidiary (a special type used to handle intercompany transaction) */
     isElimination: boolean;
 
->>>>>>> 6dc6f81e
     /** Name of the subsidiary */
     name: string;
 };
 
-<<<<<<< HEAD
-/**
- * Data imported from NetSuite
- *
- * This is only partial type
- */
-type NetSuiteConnectionData = {
-    /** List of subsidiaries */
-    subsidiaryList: NetSuiteSubsidiary[];
-};
-
-/**
- * Config imported from NetSuite
- *
- * This is only partial type
- */
-type NetSuiteConnectionConfig = {
-    /** Name of the selected subsidiary */
-    subsidiary: string;
-};
-
-/**
- * NetSuite Connection Type
- *
- * This is only partial type
- */
-type NetSuiteConnection = {
-    /** NetSuite connection data and config */
-=======
 /** NetSuite bank account type values imported by Expensify */
 type AccountTypeValues = '_accountsPayable' | '_otherCurrentLiability' | '_creditCard' | '_bank' | '_otherCurrentAsset' | '_longTermLiability' | '_accountsReceivable' | '_expense';
 
@@ -947,16 +913,10 @@
     tokenID: string;
 
     /** Config and Data for the NetSuite connection */
->>>>>>> 6dc6f81e
     options: {
         /** Data imported from NetSuite */
         data: NetSuiteConnectionData;
 
-<<<<<<< HEAD
-        /** Config imported from NetSuite */
-        config: NetSuiteConnectionConfig;
-    };
-=======
         /** Configuration of the connection */
         config: NetSuiteConnectionConfig;
     };
@@ -987,7 +947,6 @@
 
     /** Encrypted token secret for authenticating to NetSuite */
     tokenSecret: string;
->>>>>>> 6dc6f81e
 };
 
 /** State of integration connection */
