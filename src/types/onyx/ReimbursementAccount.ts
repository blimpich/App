import type {ValueOf} from 'type-fest';
import type CONST from '@src/CONST';
import type {Country} from '@src/CONST';
import type {ACHContractStepProps, BeneficialOwnersStepProps, CompanyStepProps, ReimbursementAccountProps, RequestorStepProps} from '@src/types/form/ReimbursementAccountForm';
import type INPUT_IDS from '@src/types/form/ReimbursementAccountForm';
import type {BankName} from './Bank';
import type * as OnyxCommon from './OnyxCommon';

/** Steps to setup a reimbursement bank account */
type BankAccountStep = ValueOf<typeof CONST.BANK_ACCOUNT.STEP>;

/** Substeps to setup a reimbursement bank account */
type BankAccountSubStep = ValueOf<typeof CONST.BANK_ACCOUNT.SUBSTEP>;

/** Model of Corpay data */
type Corpay = {
    /** Account holder address - country */
    [INPUT_IDS.ADDITIONAL_DATA.CORPAY.ACCOUNT_HOLDER_COUNTRY]: Country | '';
    /** Swift code */
    [INPUT_IDS.ADDITIONAL_DATA.CORPAY.SWIFT_BIC_CODE]: string;
    /** Bank name */
    [INPUT_IDS.ADDITIONAL_DATA.CORPAY.BANK_NAME]: string;
    /** Bank address - city */
    [INPUT_IDS.ADDITIONAL_DATA.CORPAY.BANK_CITY]: string;
    /** Bank address - street and zip code */
    [INPUT_IDS.ADDITIONAL_DATA.CORPAY.BANK_ADDRESS_LINE_1]: string;
    /** Bank region */
    [INPUT_IDS.ADDITIONAL_DATA.CORPAY.BANK_REGION]: string;
    /** Bank postal code */
    [INPUT_IDS.ADDITIONAL_DATA.CORPAY.BANK_POSTAL]: string;
    /** Bank country */
    [INPUT_IDS.ADDITIONAL_DATA.CORPAY.BANK_COUNTRY]: string;
    /** Bank currency */
    [INPUT_IDS.ADDITIONAL_DATA.CORPAY.BANK_CURRENCY]: string;
    /** Company name */
    [INPUT_IDS.ADDITIONAL_DATA.CORPAY.COMPANY_NAME]: string;
    /** Company address - street */
    [INPUT_IDS.ADDITIONAL_DATA.CORPAY.COMPANY_STREET]: string;
    /** Company address - city */
    [INPUT_IDS.ADDITIONAL_DATA.CORPAY.COMPANY_CITY]?: string;
    /** Company address - state (US and CA only) */
    [INPUT_IDS.ADDITIONAL_DATA.CORPAY.COMPANY_STATE]: string;
    /** Company address - zip code */
    [INPUT_IDS.ADDITIONAL_DATA.CORPAY.COMPANY_POSTAL_CODE]: string;
    /** Company address - zip code */
    [INPUT_IDS.ADDITIONAL_DATA.CORPAY.COMPANY_COUNTRY_CODE]: Country | '';
    /** Company phone number */
    [INPUT_IDS.ADDITIONAL_DATA.CORPAY.BUSINESS_CONTACT_NUMBER]: string;
    /** Company email address */
    [INPUT_IDS.ADDITIONAL_DATA.CORPAY.BUSINESS_CONFIRMATION_EMAIL]: string;
    /** Company country */
    [INPUT_IDS.ADDITIONAL_DATA.CORPAY.FORMATION_INCORPORATION_COUNTRY_CODE]: string;
    /** Company state (US and CA only) */
    [INPUT_IDS.ADDITIONAL_DATA.CORPAY.FORMATION_INCORPORATION_STATE]: string;
    /** Company registration number */
    [INPUT_IDS.ADDITIONAL_DATA.CORPAY.BUSINESS_REGISTRATION_INCORPORATION_NUMBER]: string;
    /** Company country code */
    [INPUT_IDS.ADDITIONAL_DATA.CORPAY.COUNTRY_CODE]: string;
    /** Company tax ID number */
    [INPUT_IDS.ADDITIONAL_DATA.CORPAY.TAX_ID_EIN_NUMBER]: string;
    /** Incorporation type */
    [INPUT_IDS.ADDITIONAL_DATA.CORPAY.APPLICANT_TYPE_ID]: string;
    /** Nature of business */
    [INPUT_IDS.ADDITIONAL_DATA.CORPAY.BUSINESS_CATEGORY]: string;
    /**  */
    [INPUT_IDS.ADDITIONAL_DATA.CORPAY.PURPOSE_OF_TRANSACTION_ID]: string;
    /** Currency */
    [INPUT_IDS.ADDITIONAL_DATA.CORPAY.CURRENCY_NEEDED]: string;
    /**  */
    [INPUT_IDS.ADDITIONAL_DATA.CORPAY.TRADE_VOLUME]: string;
    /** Annual volume */
    [INPUT_IDS.ADDITIONAL_DATA.CORPAY.ANNUAL_VOLUME]: string;
    /**  */
    [INPUT_IDS.ADDITIONAL_DATA.CORPAY.FUND_DESTINATION_COUNTRIES]: string;
    /**  */
    [INPUT_IDS.ADDITIONAL_DATA.CORPAY.FUND_SOURCE_COUNTRIES]: string;
    /** Is user also an owner */
    [INPUT_IDS.ADDITIONAL_DATA.CORPAY.OWNS_MORE_THAN_25_PERCENT]: boolean;
    /** Are the more owners */
    [INPUT_IDS.ADDITIONAL_DATA.CORPAY.ANY_INDIVIDUAL_OWN_25_PERCENT_OR_MORE]: boolean;
    /** Stringified array of owners data */
    [INPUT_IDS.ADDITIONAL_DATA.CORPAY.BENEFICIAL_OWNERS]?: string;
    /** Signer full name */
    [INPUT_IDS.ADDITIONAL_DATA.CORPAY.SIGNER_FULL_NAME]: string;
    /** Signer DOB */
    [INPUT_IDS.ADDITIONAL_DATA.CORPAY.SIGNER_DATE_OF_BIRTH]: string;
    /** Signer job title */
    [INPUT_IDS.ADDITIONAL_DATA.CORPAY.SIGNER_JOB_TITLE]: string;
    /** Signer email address */
    [INPUT_IDS.ADDITIONAL_DATA.CORPAY.SIGNER_EMAIL]: string;
    /** Signer full address */
    [INPUT_IDS.ADDITIONAL_DATA.CORPAY.SIGNER_COMPLETE_RESIDENTIAL_ADDRESS]: string;
    /** Checkbox - provided truthful information */
    [INPUT_IDS.ADDITIONAL_DATA.CORPAY.PROVIDE_TRUTHFUL_INFORMATION]: boolean;
    /** Checkbox - agrees to terms and conditions */
    [INPUT_IDS.ADDITIONAL_DATA.CORPAY.AGREE_TO_TERMS_AND_CONDITIONS]: boolean;
    /** Checkbox - consents to privacy notice */
    [INPUT_IDS.ADDITIONAL_DATA.CORPAY.CONSENT_TO_PRIVACY_NOTICE]: boolean;
    /** Checkbox - authorized to bind to client to agreement */
    [INPUT_IDS.ADDITIONAL_DATA.CORPAY.AUTHORIZED_TO_BIND_CLIENT_TO_AGREEMENT]: boolean;
    /** Is user also an owner */
    [INPUT_IDS.ADDITIONAL_DATA.CORPAY.OWNS_MORE_THAN_25_PERCENT]: boolean;
    /** Are the more owners */
    [INPUT_IDS.ADDITIONAL_DATA.CORPAY.ANY_INDIVIDUAL_OWN_25_PERCENT_OR_MORE]: boolean;
    /** Stringified array of owners data */
    [INPUT_IDS.ADDITIONAL_DATA.CORPAY.BENEFICIAL_OWNERS]?: string;
};

/** Model of ACH data */
type ACHData = Partial<BeneficialOwnersStepProps & CompanyStepProps & RequestorStepProps & ACHContractStepProps & ReimbursementAccountProps> & {
    /** Step of the setup flow that we are on. Determines which view is presented. */
    currentStep?: BankAccountStep;

    /** Optional subStep we would like the user to start back on */
    subStep?: BankAccountSubStep;

    /** Bank account state */
    state?: string;

    /** Bank account ID of the VBA that we are validating is required */
    bankAccountID?: number;

    /** Bank account routing number */
    routingNumber?: string;

    /** Bank account number */
    accountNumber?: string;

    /** Bank account name */
    bankName?: BankName;

    /** Policy ID of the workspace the bank account is being set up on */
    policyID?: string;

    /** Weather Onfido setup is complete */
    isOnfidoSetupComplete?: boolean;

    /** Last 4 digits of the account number */
    mask?: string;

    /** Unique identifier for this account in Plaid */
    plaidAccountID?: string;

    /** Bank Account setup type (plaid or manual) */
    setupType?: string;

    /** Account holder name - Corpay name */
    [INPUT_IDS.ADDITIONAL_DATA.ACCOUNT_HOLDER_NAME]?: string;
    /** Account holder name - BE name */
    [INPUT_IDS.ADDITIONAL_DATA.ADDRESS_NAME]?: string;

    /** Account holder street - Corpay name */
    [INPUT_IDS.ADDITIONAL_DATA.ACCOUNT_HOLDER_ADDRESS_1]?: string;
    /** Account holder street - BE name */
    [INPUT_IDS.ADDITIONAL_DATA.ADDRESS_STREET]?: string;

    /** Account holder city - Corpay name */
    [INPUT_IDS.ADDITIONAL_DATA.ACCOUNT_HOLDER_CITY]?: string;
    /** Account holder city - BE name */
    [INPUT_IDS.ADDITIONAL_DATA.ADDRESS_CITY]?: string;

    /** Account holder state (US and CA only) - Corpay name */
    [INPUT_IDS.ADDITIONAL_DATA.ACCOUNT_HOLDER_REGION]?: string;
    /** Account holder state (US and CA only) - BE name */
    [INPUT_IDS.ADDITIONAL_DATA.ADDRESS_STATE]?: string;

    /** Account holder zip code - Corpay name */
    [INPUT_IDS.ADDITIONAL_DATA.ACCOUNT_HOLDER_POSTAL]?: string;
    /** Account holder zip code - BE name */
    [INPUT_IDS.ADDITIONAL_DATA.ADDRESS_ZIP_CODE]?: string;

    /** Country user selects in first step */
    [INPUT_IDS.ADDITIONAL_DATA.COUNTRY]: Country | '';

    /** Corpay fields */
    corpay: Corpay;

    /** Date the corpay bank account was created */
    created?: string;
};

/** The step in an reimbursement account's ach data */
type ReimbursementAccountStep = BankAccountStep | '';

/** The sub step in an reimbursement account's ach data */
type ReimbursementAccountSubStep = BankAccountSubStep | '';

/** The ACHData for an reimbursement account */
type ACHDataReimbursementAccount = Omit<ACHData, 'subStep' | 'currentStep'> & {
    /** Step of the setup flow that we are on. Determines which view is presented. */
    currentStep?: ReimbursementAccountStep;

    /** Optional subStep we would like the user to start back on */
    subStep?: ReimbursementAccountSubStep;
};

/** Model of reimbursement account data */
type ReimbursementAccount = OnyxCommon.OnyxValueWithOfflineFeedback<{
    /** Whether we are loading the data via the API */
    isLoading?: boolean;

    /** Whether we create corpay bank account (non USD flow Step 2) */
    isCreateCorpayBankAccount?: boolean;

    /** Whether we are saving the company data via the API (non USD flow Step 3) */
    isSavingCorpayOnboardingCompanyFields?: boolean;

    /** Whether we are saving the beneficial owners data via the API (non USD flow Step 4) */
    isSavingCorpayOnboardingBeneficialOwnersFields?: boolean;

    /** Whether we are saving the signer info data via the API */
    isSavingCorpayOnboardingDirectorInformation?: boolean;

<<<<<<< HEAD
=======
    /** Whether we are saving agreements accepted by user via the API (non USD flow Step 6) */
    isFinishingCorpayBankAccountOnboarding?: boolean;

    /** Where the request is successful */
    isSuccess?: boolean;

>>>>>>> 92707c3a
    /** A date that indicates the user has been throttled */
    throttledDate?: string;

    /** Additional data for the account in setup */
    achData?: ACHDataReimbursementAccount;

    /** Disable validation button if max attempts exceeded */
    maxAttemptsReached?: boolean;

    /** Alert message to display above submit button */
    error?: string;

    /** Which field needs attention? */
    errorFields?: OnyxCommon.ErrorFields;

    /** Any additional error message to show */
    errors?: OnyxCommon.Errors;

    /** Draft step of the setup flow from Onyx */
    draftStep?: BankAccountStep;

    /** Should display modal to reset data */
    shouldShowResetModal?: boolean;
}>;

export default ReimbursementAccount;
export type {Corpay, BankAccountStep, BankAccountSubStep, ACHData, ReimbursementAccountStep, ReimbursementAccountSubStep, ACHDataReimbursementAccount};<|MERGE_RESOLUTION|>--- conflicted
+++ resolved
@@ -211,15 +211,9 @@
     /** Whether we are saving the signer info data via the API */
     isSavingCorpayOnboardingDirectorInformation?: boolean;
 
-<<<<<<< HEAD
-=======
     /** Whether we are saving agreements accepted by user via the API (non USD flow Step 6) */
     isFinishingCorpayBankAccountOnboarding?: boolean;
 
-    /** Where the request is successful */
-    isSuccess?: boolean;
-
->>>>>>> 92707c3a
     /** A date that indicates the user has been throttled */
     throttledDate?: string;
 
