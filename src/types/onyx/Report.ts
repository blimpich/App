import {ValueOf} from 'type-fest';
import CONST from '@src/CONST';
import * as OnyxCommon from './OnyxCommon';
import PersonalDetails from './PersonalDetails';

type NotificationPreference = ValueOf<typeof CONST.REPORT.NOTIFICATION_PREFERENCE>;

type WriteCapability = ValueOf<typeof CONST.REPORT.WRITE_CAPABILITIES>;

type Note = {
    note: string;
    errors?: OnyxCommon.Errors;
    pendingAction?: OnyxCommon.PendingAction;
};

type Report = {
    /** The specific type of chat */
    chatType?: ValueOf<typeof CONST.REPORT.CHAT_TYPE>;

    /** Whether the report has a child that is an outstanding money request that is awaiting action from the current user */
    hasOutstandingChildRequest?: boolean;

    /** List of icons for report participants */
    icons?: OnyxCommon.Icon[];

    /** Whether the user is not an admin of policyExpenseChat chat */
    isOwnPolicyExpenseChat?: boolean;

    /** Whether the report is policyExpenseChat */
    isPolicyExpenseChat?: boolean;

    /** Indicates if the report is pinned to the LHN or not */
    isPinned?: boolean;

    /** The text of the last message on the report */
    lastMessageText?: string;

    /** The timestamp of the last message on the report */
    lastMessageTimestamp?: number;

    /** The time of the last message on the report */
    lastVisibleActionCreated?: string;

    /** The time of the last read of the report */
    lastReadCreated?: string;

    /** The last time the report was visited */
    lastReadTime?: string;

    /** The sequence number of the last report visit */
    lastReadSequenceNumber?: number;

    /** The time of the last mention of the report */
    lastMentionedTime?: string | null;

    /** The current user's notification preference for this report */
    notificationPreference?: NotificationPreference;

    /** The policy name to use */
    policyName?: string | null;

    /** The policy name to use for an archived report */
    oldPolicyName?: string;

    /** Whether the report has parent access */
    hasParentAccess?: boolean;

    /** Description of the report */
    description?: string;

    /** Whether the parent action was deleted */
    isDeletedParentAction?: boolean;

    /** Linked policy's ID */
    policyID?: string;

    /** Name of the report */
    reportName?: string;

    /** ID of the report */
    reportID: string;

    /** ID of the chat report */
    chatReportID?: string;

    /** The state of the report */
    state?: ValueOf<typeof CONST.REPORT.STATE>;

    /** The state that the report is currently in */
    stateNum?: ValueOf<typeof CONST.REPORT.STATE_NUM>;

    /** The status of the current report */
    statusNum?: ValueOf<typeof CONST.REPORT.STATUS>;

    /** Which user role is capable of posting messages on the report */
    writeCapability?: WriteCapability;

    /** The report type */
    type?: string;

    /** If the admin room should be opened */
    openOnAdminRoom?: boolean;

    /** The report visibility */
    visibility?: ValueOf<typeof CONST.REPORT.VISIBILITY>;

    /** Report cached total */
    cachedTotal?: string;

    lastMessageTranslationKey?: string;
    parentReportID?: string;
    parentReportActionID?: string;
    isOptimisticReport?: boolean;
    hasDraft?: boolean;
    managerID?: number;
    lastVisibleActionLastModified?: string;
    displayName?: string;
    lastMessageHtml?: string;
    welcomeMessage?: string;
    lastActorAccountID?: number;
    ownerAccountID?: number;
    participantAccountIDs?: number[];
    total?: number;
    currency?: string;
    errors?: OnyxCommon.Errors;
    errorFields?: OnyxCommon.ErrorFields;
    parentReportActionIDs?: number[];

    /** Whether the report is waiting on a bank account */
    isWaitingOnBankAccount?: boolean;

    /** Whether the report is cancelled */
    isCancelledIOU?: boolean;

    /** Whether the last message was deleted */
    isLastMessageDeletedParentAction?: boolean;

    /** The ID of the IOU report */
    iouReportID?: string;

    /** Total amount of money owed for IOU report */
    iouReportAmount?: number;

    /** Is this action pending? */
    pendingAction?: OnyxCommon.PendingAction;

    /** Pending fields for the report */
    pendingFields?: Record<string, OnyxCommon.PendingAction>;

    /** The ID of the preexisting report (it is possible that we optimistically created a Report for which a report already exists) */
    preexistingReportID?: string;

    /** If the report contains nonreimbursable expenses, send the nonreimbursable total */
    nonReimbursableTotal?: number;
    isHidden?: boolean;
    isChatRoom?: boolean;
    participantsList?: Array<Partial<PersonalDetails>>;
    text?: string;
    privateNotes?: Record<number, Note>;
    isLoadingPrivateNotes?: boolean;
<<<<<<< HEAD
    selected?: boolean;
=======

    /** If the report contains reportFields, save the field id and its value */
    reportFields?: Record<string, string>;
>>>>>>> 2f7c2b2c
};

export default Report;

export type {NotificationPreference, WriteCapability};<|MERGE_RESOLUTION|>--- conflicted
+++ resolved
@@ -158,13 +158,10 @@
     text?: string;
     privateNotes?: Record<number, Note>;
     isLoadingPrivateNotes?: boolean;
-<<<<<<< HEAD
     selected?: boolean;
-=======
 
     /** If the report contains reportFields, save the field id and its value */
     reportFields?: Record<string, string>;
->>>>>>> 2f7c2b2c
 };
 
 export default Report;
