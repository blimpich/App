--- conflicted
+++ resolved
@@ -183,14 +183,12 @@
         pendingChatMembers?: PendingChatMember[];
 
         /** If the report contains reportFields, save the field id and its value */
-<<<<<<< HEAD
         reportFields?: Record<string, PolicyReportField>;
 
         /** The ID of the single transaction thread report associated with this report, if one exists */
         transactionThreadReportID?: string;
-=======
+
         fieldList?: Record<string, PolicyReportField>;
->>>>>>> 68a96ed9
     },
     PolicyReportField['fieldID']
 >;
