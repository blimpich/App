--- conflicted
+++ resolved
@@ -146,7 +146,6 @@
 
     /** Pending fields for the report */
     pendingFields?: Record<string, OnyxCommon.PendingAction>;
-    pendingAction?: OnyxCommon.PendingAction;
 
     /** The ID of the preexisting report (it is possible that we optimistically created a Report for which a report already exists) */
     preexistingReportID?: string;
@@ -159,12 +158,9 @@
     text?: string;
     privateNotes?: Record<number, Note>;
     isLoadingPrivateNotes?: boolean;
-<<<<<<< HEAD
-=======
 
     /** If the report contains reportFields, save the field id and its value */
     reportFields?: Record<string, string>;
->>>>>>> 573f6b70
 };
 
 export default Report;
