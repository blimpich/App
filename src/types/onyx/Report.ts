import {ValueOf} from 'type-fest';
import CONST from '@src/CONST';
import * as OnyxCommon from './OnyxCommon';
import PersonalDetails from './PersonalDetails';

type Report = {
    /** The specific type of chat */
    chatType?: ValueOf<typeof CONST.REPORT.CHAT_TYPE>;

    /** Whether there is an outstanding amount in IOU */
    hasOutstandingIOU?: boolean;

    /** Whether the report has a child that is an outstanding money request that is awaiting action from the current user */
    hasOutstandingChildRequest?: boolean;

    /** List of icons for report participants */
    icons?: OnyxCommon.Icon[];

    /** Whether the user is not an admin of policyExpenseChat chat */
    isOwnPolicyExpenseChat?: boolean;

    /** Whether the report is policyExpenseChat */
    isPolicyExpenseChat?: boolean;

    /** Indicates if the report is pinned to the LHN or not */
    isPinned?: boolean;

    /** The text of the last message on the report */
    lastMessageText?: string;

    /** The timestamp of the last message on the report */
    lastMessageTimestamp?: number;

    /** The time of the last message on the report */
    lastVisibleActionCreated?: string;

    /** The time of the last read of the report */
    lastReadCreated?: string;

    /** The last time the report was visited */
    lastReadTime?: string;

    /** The sequence number of the last report visit */
    lastReadSequenceNumber?: number;

    /** The time of the last mention of the report */
    lastMentionedTime?: string | null;

    /** The current user's notification preference for this report */
    notificationPreference?: string | number;

    /** The policy name to use */
    policyName?: string | null;

    /** The policy name to use for an archived report */
    oldPolicyName?: string;

    /** Whether the report has parent access */
    hasParentAccess?: boolean;

    /** Description of the report */
    description?: string;

    /** Whether the parent action was deleted */
    isDeletedParentAction?: boolean;

    /** PayPalMe address of the submitter */
    submitterPayPalMeAddress?: string;

    /** Linked policy's ID */
    policyID?: string;

    /** Name of the report */
    reportName?: string;

    /** ID of the report */
    reportID: string;

    /** ID of the chat report */
    chatReportID?: string;

    /** The state of the report */
    state?: ValueOf<typeof CONST.REPORT.STATE>;

    /** The state that the report is currently in */
    stateNum?: ValueOf<typeof CONST.REPORT.STATE_NUM>;

    /** The status of the current report */
    statusNum?: ValueOf<typeof CONST.REPORT.STATUS>;

    /** Which user role is capable of posting messages on the report */
    writeCapability?: ValueOf<typeof CONST.REPORT.WRITE_CAPABILITIES>;

    /** The report type */
    type?: string;

    /** The report visibility */
    visibility?: ValueOf<typeof CONST.REPORT.VISIBILITY>;

    /** Report cached total */
    cachedTotal?: string;

    lastMessageTranslationKey?: string;
    parentReportID?: string;
    parentReportActionID?: string;
    isOptimisticReport?: boolean;
    hasDraft?: boolean;
    managerID?: number;
    lastVisibleActionLastModified?: string;
    displayName?: string;
    lastMessageHtml?: string;
    welcomeMessage?: string;
    lastActorAccountID?: number;
    ownerAccountID?: number;
    participantAccountIDs?: number[];
    total?: number;
    currency?: string;
<<<<<<< HEAD
    errors?: OnyxCommon.Errors;
    errorFields?: OnyxCommon.ErrorFields;
    lastMessageTranslationKey?: string;
    isWaitingOnBankAccount?: boolean;
    iouReportID?: string | number;
    pendingFields?: OnyxCommon.ErrorFields;
=======
    parentReportActionIDs?: number[];
    errorFields?: OnyxCommon.ErrorFields;

    /** Whether the report is waiting on a bank account */
    isWaitingOnBankAccount?: boolean;

    /** Whether the report is cancelled */
    isCancelledIOU?: boolean;

    /** Whether the last message was deleted */
    isLastMessageDeletedParentAction?: boolean;

    /** The ID of the IOU report */
    iouReportID?: string;

    /** Total amount of money owed for IOU report */
    iouReportAmount?: number;

    /** Pending fields for the report */
    pendingFields?: Record<string, OnyxCommon.PendingAction>;

    /** The ID of the preexisting report (it is possible that we optimistically created a Report for which a report already exists) */
    preexistingReportID?: string;

    /** If the report contains nonreimbursable expenses, send the nonreimbursable total */
    nonReimbursableTotal?: number;
    isHidden?: boolean;
    isChatRoom?: boolean;
    participantsList?: Array<Partial<PersonalDetails>>;
    text?: string;
    privateNotes?: Record<string, {note: string}>;
>>>>>>> 9dbf39df
};

export default Report;<|MERGE_RESOLUTION|>--- conflicted
+++ resolved
@@ -115,16 +115,9 @@
     participantAccountIDs?: number[];
     total?: number;
     currency?: string;
-<<<<<<< HEAD
     errors?: OnyxCommon.Errors;
     errorFields?: OnyxCommon.ErrorFields;
-    lastMessageTranslationKey?: string;
-    isWaitingOnBankAccount?: boolean;
-    iouReportID?: string | number;
-    pendingFields?: OnyxCommon.ErrorFields;
-=======
     parentReportActionIDs?: number[];
-    errorFields?: OnyxCommon.ErrorFields;
 
     /** Whether the report is waiting on a bank account */
     isWaitingOnBankAccount?: boolean;
@@ -154,7 +147,6 @@
     participantsList?: Array<Partial<PersonalDetails>>;
     text?: string;
     privateNotes?: Record<string, {note: string}>;
->>>>>>> 9dbf39df
 };
 
 export default Report;