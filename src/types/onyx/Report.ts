import type {ValueOf} from 'type-fest';
import type CONST from '@src/CONST';
import type ONYXKEYS from '@src/ONYXKEYS';
import type CollectionDataSet from '@src/types/utils/CollectionDataSet';
import type * as OnyxCommon from './OnyxCommon';
import type PersonalDetails from './PersonalDetails';
import type {PolicyReportField} from './Policy';

/** Preference that defines how regular the chat notifications are sent to the user */
type NotificationPreference = ValueOf<typeof CONST.REPORT.NOTIFICATION_PREFERENCE>;

/** Defines who's able to write messages in the chat */
type WriteCapability = ValueOf<typeof CONST.REPORT.WRITE_CAPABILITIES>;

/** Defines which users have access to the chat */
type RoomVisibility = ValueOf<typeof CONST.REPORT.VISIBILITY>;

/** Model of report private note */
type Note = OnyxCommon.OnyxValueWithOfflineFeedback<{
    /** Content of the note */
    note: string;

    /** Collection of errors to show to the user */
    errors?: OnyxCommon.Errors;
}>;

/** The pending member of report */
type PendingChatMember = {
    /** Account ID of the pending member */
    accountID: string;

    /** Action to be applied to the pending member of report */
    pendingAction: OnyxCommon.PendingAction;

    /** Collection of errors to show to the user */
    errors?: OnyxCommon.Errors;
};

/** Report participant properties */
type Participant = OnyxCommon.OnyxValueWithOfflineFeedback<{
    /** Whether the participant is visible in the report */
    notificationPreference: NotificationPreference;

    /** What is the role of the participant in the report */
    role?: 'admin' | 'member';
}>;

/** Types of invoice receivers in a report */
type InvoiceReceiver =
    | {
          /** An individual */
          type: typeof CONST.REPORT.INVOICE_RECEIVER_TYPE.INDIVIDUAL;

          /** Account ID of the user */
          accountID: number;
      }
    | {
          /** A business */
          type: typeof CONST.REPORT.INVOICE_RECEIVER_TYPE.BUSINESS;

          /** ID of the policy */
          policyID: string;
      };

/** Record of report participants, indexed by their accountID */
type Participants = Record<number, Participant>;

/** Model of report data */
type Report = OnyxCommon.OnyxValueWithOfflineFeedback<
    {
        /** The URL of the Group Chat report custom avatar */
        avatarUrl?: string;

        /** The specific type of chat */
        chatType?: ValueOf<typeof CONST.REPORT.CHAT_TYPE>;

        /** Whether the report has a child that is an outstanding expense that is awaiting action from the current user */
        hasOutstandingChildRequest?: boolean;

        /** Whether the report has a child task that is awaiting action from the current user */
        hasOutstandingChildTask?: boolean;

        /** List of icons for report participants */
        icons?: OnyxCommon.Icon[];

        /** Whether the user is not an admin of policyExpenseChat chat */
        isOwnPolicyExpenseChat?: boolean;

        /** Whether the report is policyExpenseChat */
        isPolicyExpenseChat?: boolean;

        /** Indicates if the report is pinned to the LHN or not */
        isPinned?: boolean;

        /** The text of the last message on the report */
        lastMessageText?: string;

        /** The timestamp of the last message on the report */
        lastMessageTimestamp?: number;

        /** The time of the last message on the report */
        lastVisibleActionCreated?: string;

        /** The time of the last read of the report */
        lastReadCreated?: string;

        /** The time when user read the last message */
        lastReadTime?: string;

        /** The sequence number of the last report visit */
        lastReadSequenceNumber?: number;

        /** The time of the last mention of the report */
        lastMentionedTime?: string | null;

<<<<<<< HEAD
=======
        /** The current user's notification preference for this report */
        notificationPreference?: NotificationPreference;

        /** The policy avatar to use, if any */
        policyAvatar?: string | null;

>>>>>>> 088fa632
        /** The policy name to use */
        policyName?: string | null;

        /** The policy name to use for an archived report */
        oldPolicyName?: string;

        /** Whether the report has parent access */
        hasParentAccess?: boolean;

        /** Description of the report */
        description?: string;

        /** Whether the parent action was deleted */
        isDeletedParentAction?: boolean;

        /** Linked policy's ID */
        policyID?: string;

        /** Name of the report */
        reportName?: string;

        /** ID of the report */
        reportID: string;

        /** ID of the report action */
        reportActionID?: string;

        /** ID of the chat report */
        chatReportID?: string;

        /** The state that the report is currently in */
        stateNum?: ValueOf<typeof CONST.REPORT.STATE_NUM>;

        /** The status of the current report */
        statusNum?: ValueOf<typeof CONST.REPORT.STATUS_NUM>;

        /** Which user role is capable of posting messages on the report */
        writeCapability?: WriteCapability;

        /** The report type */
        type?: string;

        /** If the admin room should be opened */
        openOnAdminRoom?: boolean;

        /** The report visibility */
        visibility?: RoomVisibility;

        /** Report cached total */
        cachedTotal?: string;

        /** Invoice room receiver data */
        invoiceReceiver?: InvoiceReceiver;

        /** Translation key of the last message in the report */
        lastMessageTranslationKey?: string;

        /** ID of the parent report of the current report, if it exists */
        parentReportID?: string;

        /** ID of the parent report action of the current report, if it exists */
        parentReportActionID?: string;

        /** Whether the current report is optimistic */
        isOptimisticReport?: boolean;

        /** Account ID of the report manager */
        managerID?: number;

        /** When was the last visible action last modified */
        lastVisibleActionLastModified?: string;

        /** Display name of the report, shown in options and mentions */
        displayName?: string;

        /** HTML content of the last message in the report */
        lastMessageHtml?: string;

        /** Account ID of the user that sent the last message */
        lastActorAccountID?: number;

        /** The type of the last action */
        lastActionType?: ValueOf<typeof CONST.REPORT.ACTIONS.TYPE>;

        /** Account ID of the report owner */
        ownerAccountID?: number;

        /** E-mail of the report owner */
        ownerEmail?: string;

        /** Collection of report participants, indexed by their accountID */
        participants?: Participants;

        /** For expense reports, this is the total amount approved */
        total?: number;

        /** For expense reports, this is the total amount requested */
        unheldTotal?: number;

        /** For expense reports, this is the currency of the expense */
        currency?: string;

        /** Collection of errors to be shown to the user */
        errors?: OnyxCommon.Errors;

        /** Collection of errors that exist in report fields */
        errorFields?: OnyxCommon.ErrorFields;

        /** Whether the report is waiting on a bank account */
        isWaitingOnBankAccount?: boolean;

        /** Whether the report is cancelled */
        isCancelledIOU?: boolean;

        /** Whether the last message was deleted */
        isLastMessageDeletedParentAction?: boolean;

        /** The ID of the IOU report */
        iouReportID?: string;

        /** Total amount of money owed for IOU report */
        iouReportAmount?: number;

        /** The ID of the preexisting report (it is possible that we optimistically created a Report for which a report already exists) */
        preexistingReportID?: string;

        /** If the report contains nonreimbursable expenses, send the nonreimbursable total */
        nonReimbursableTotal?: number;

        /** Whether the report is hidden from options list */
        isHidden?: boolean;

        /** Whether the report is a chat room */
        isChatRoom?: boolean;

        /** Collection of participants personal details */
        participantsList?: PersonalDetails[];

        /** Text to be displayed in options list, which matches reportName by default */
        text?: string;

        /** Collection of participant private notes, indexed by their accountID */
        privateNotes?: Record<number, Note>;

        /** Whether participants private notes are being currently loaded */
        isLoadingPrivateNotes?: boolean;

        /** Whether the report is currently selected in the options list */
        selected?: boolean;

        /** Pending members of the report */
        pendingChatMembers?: PendingChatMember[];

        /** The ID of the single transaction thread report associated with this report, if one exists */
        transactionThreadReportID?: string;

        /** Collection of policy report fields, indexed by their fieldID */
        fieldList?: Record<string, PolicyReportField>;

        /** Collection of report permissions granted to the current user */
        permissions?: Array<ValueOf<typeof CONST.REPORT.PERMISSIONS>>;

        /** The trip data for a trip room */
        tripData?: {
            /** The start date of a trip */
            startDate: string;

            /** The end date of a trip */
            endDate: string;

            /** The trip ID in spotnana */
            tripID: string;
        };

        /** Whether the report is archived */
        // eslint-disable-next-line @typescript-eslint/naming-convention
        private_isArchived?: string;
    },
    PolicyReportField['fieldID']
>;

/** Collection of reports, indexed by report_{reportID} */
type ReportCollectionDataSet = CollectionDataSet<typeof ONYXKEYS.COLLECTION.REPORT>;

export default Report;

export type {NotificationPreference, RoomVisibility, WriteCapability, Note, ReportCollectionDataSet, PendingChatMember, Participant, Participants};<|MERGE_RESOLUTION|>--- conflicted
+++ resolved
@@ -113,15 +113,9 @@
         /** The time of the last mention of the report */
         lastMentionedTime?: string | null;
 
-<<<<<<< HEAD
-=======
-        /** The current user's notification preference for this report */
-        notificationPreference?: NotificationPreference;
-
         /** The policy avatar to use, if any */
         policyAvatar?: string | null;
-
->>>>>>> 088fa632
+  
         /** The policy name to use */
         policyName?: string | null;
 
