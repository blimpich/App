import type {ValueOf} from 'type-fest';
import type CONST from '@src/CONST';
import type * as OnyxCommon from './OnyxCommon';
import type PersonalDetails from './PersonalDetails';
import type {PolicyReportField} from './PolicyReportField';

type NotificationPreference = ValueOf<typeof CONST.REPORT.NOTIFICATION_PREFERENCE>;

type WriteCapability = ValueOf<typeof CONST.REPORT.WRITE_CAPABILITIES>;

type Note = {
    note: string;
    errors?: OnyxCommon.Errors;
    pendingAction?: OnyxCommon.PendingAction;
};

type Participant = {
    hidden: boolean;
    role?: 'admin' | 'member';
};

type Participants = Record<number, Participant>;

type PendingAccount = {
    errors?: OnyxCommon.Errors;
    pendingAction?: OnyxCommon.PendingAction | null;
};

type Report = {
    /** The specific type of chat */
    chatType?: ValueOf<typeof CONST.REPORT.CHAT_TYPE>;

    /** Whether the report has a child that is an outstanding money request that is awaiting action from the current user */
    hasOutstandingChildRequest?: boolean;

    /** List of icons for report participants */
    icons?: OnyxCommon.Icon[];

    /** Whether the user is not an admin of policyExpenseChat chat */
    isOwnPolicyExpenseChat?: boolean;

    /** Whether the report is policyExpenseChat */
    isPolicyExpenseChat?: boolean;

    /** Indicates if the report is pinned to the LHN or not */
    isPinned?: boolean;

    /** The text of the last message on the report */
    lastMessageText?: string;

    /** The timestamp of the last message on the report */
    lastMessageTimestamp?: number;

    /** The time of the last message on the report */
    lastVisibleActionCreated?: string;

    /** The time of the last read of the report */
    lastReadCreated?: string;

    /** The time when user read the last message */
    lastReadTime?: string;

    /** The sequence number of the last report visit */
    lastReadSequenceNumber?: number;

    /** The time of the last mention of the report */
    lastMentionedTime?: string | null;

    /** The current user's notification preference for this report */
    notificationPreference?: NotificationPreference;

    /** The policy name to use */
    policyName?: string | null;

    /** The policy name to use for an archived report */
    oldPolicyName?: string;

    /** Whether the report has parent access */
    hasParentAccess?: boolean;

    /** Description of the report */
    description?: string;

    /** Whether the parent action was deleted */
    isDeletedParentAction?: boolean;

    /** Linked policy's ID */
    policyID?: string;

    /** Name of the report */
    reportName?: string;

    /** ID of the report */
    reportID: string;

    /** ID of the chat report */
    chatReportID?: string;

    /** The state that the report is currently in */
    stateNum?: ValueOf<typeof CONST.REPORT.STATE_NUM>;

    /** The status of the current report */
    statusNum?: ValueOf<typeof CONST.REPORT.STATUS_NUM>;

    /** Which user role is capable of posting messages on the report */
    writeCapability?: WriteCapability;

    /** The report type */
    type?: string;

    /** If the admin room should be opened */
    openOnAdminRoom?: boolean;

    /** The report visibility */
    visibility?: ValueOf<typeof CONST.REPORT.VISIBILITY>;

    /** Report cached total */
    cachedTotal?: string;

    lastMessageTranslationKey?: string;
    parentReportID?: string;
    parentReportActionID?: string;
    isOptimisticReport?: boolean;
    hasDraft?: boolean;
    managerID?: number;
    lastVisibleActionLastModified?: string;
    displayName?: string;
    lastMessageHtml?: string;
    welcomeMessage?: string;
    lastActorAccountID?: number;
    ownerAccountID?: number;
    ownerEmail?: string;
    participants?: Participants;
    participantAccountIDs?: number[];
    visibleChatMemberAccountIDs?: number[];
    total?: number;
    currency?: string;
    errors?: OnyxCommon.Errors;
    managerEmail?: string;
    parentReportActionIDs?: number[];
    errorFields?: OnyxCommon.ErrorFields;

    /** Whether the report is waiting on a bank account */
    isWaitingOnBankAccount?: boolean;

    /** Whether the report is cancelled */
    isCancelledIOU?: boolean;

    /** Whether the last message was deleted */
    isLastMessageDeletedParentAction?: boolean;

    /** The ID of the IOU report */
    iouReportID?: string;

    /** Total amount of money owed for IOU report */
    iouReportAmount?: number;

    /** Is this action pending? */
    pendingAction?: OnyxCommon.PendingAction;

    /** Pending fields for the report */
    pendingFields?: Record<string, OnyxCommon.PendingAction>;

    /** The ID of the preexisting report (it is possible that we optimistically created a Report for which a report already exists) */
    preexistingReportID?: string;

    /** If the report contains nonreimbursable expenses, send the nonreimbursable total */
    nonReimbursableTotal?: number;
    isHidden?: boolean;
    isChatRoom?: boolean;
    participantsList?: PersonalDetails[];
    text?: string;
    updateReportInLHN?: boolean;
    privateNotes?: Record<number, Note>;
    isLoadingPrivateNotes?: boolean;
    selected?: boolean;

    /** If the report contains reportFields, save the field id and its value */
<<<<<<< HEAD
    reportFields?: Record<string, string>;

    pendingAccounts?: Record<string, PendingAccount>;
=======
    reportFields?: Record<string, PolicyReportField>;
>>>>>>> 0ae07bec
};

export default Report;

export type {NotificationPreference, WriteCapability, Note, PendingAccount};<|MERGE_RESOLUTION|>--- conflicted
+++ resolved
@@ -176,13 +176,9 @@
     selected?: boolean;
 
     /** If the report contains reportFields, save the field id and its value */
-<<<<<<< HEAD
-    reportFields?: Record<string, string>;
+    reportFields?: Record<string, PolicyReportField>;
 
     pendingAccounts?: Record<string, PendingAccount>;
-=======
-    reportFields?: Record<string, PolicyReportField>;
->>>>>>> 0ae07bec
 };
 
 export default Report;
