--- conflicted
+++ resolved
@@ -10,11 +10,6 @@
     authToken?: string;
     encryptedAuthToken?: string;
     message?: string;
-<<<<<<< HEAD
-
-    /** Short-lived authToken to sign in a user */
-=======
->>>>>>> da2c79e5
     shortLivedAuthToken?: string;
 };
 
