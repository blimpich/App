--- conflicted
+++ resolved
@@ -15,13 +15,10 @@
     authToken?: string;
     encryptedAuthToken?: string;
     message?: string;
-<<<<<<< HEAD
     title?: string;
     data?: Data;
     type?: string;
-=======
     shortLivedAuthToken?: string;
->>>>>>> 9862a3e6
 };
 
 export default Response;