import type {ValueOf} from 'type-fest';
import type {SearchStatus} from '@components/Search/types';
import type ChatListItem from '@components/SelectionList/ChatListItem';
import type ReportListItem from '@components/SelectionList/Search/ReportListItem';
import type TransactionListItem from '@components/SelectionList/Search/TransactionListItem';
import type {ReportActionListItemType, ReportListItemType, TransactionListItemType} from '@components/SelectionList/types';
import type CONST from '@src/CONST';
import type ONYXKEYS from '@src/ONYXKEYS';
import type {ACHAccount, ApprovalRule, ExpenseRule} from './Policy';
import type {InvoiceReceiver, Participants} from './Report';
import type ReportActionName from './ReportActionName';
import type ReportNameValuePairs from './ReportNameValuePairs';

/** Types of search data */
type SearchDataTypes = ValueOf<typeof CONST.SEARCH.DATA_TYPES>;

/** Model of search result list item */
type ListItemType<C extends SearchDataTypes, T extends SearchStatus> = C extends typeof CONST.SEARCH.DATA_TYPES.CHAT
    ? typeof ChatListItem
    : T extends typeof CONST.SEARCH.STATUS.EXPENSE.ALL
    ? typeof TransactionListItem
    : typeof ReportListItem;

/** Model of search list item data type */
type ListItemDataType<C extends SearchDataTypes, T extends SearchStatus> = C extends typeof CONST.SEARCH.DATA_TYPES.CHAT
    ? ReportActionListItemType[]
    : T extends typeof CONST.SEARCH.STATUS.EXPENSE.ALL
    ? TransactionListItemType[]
    : ReportListItemType[];

/** Model of columns to show for search results */
type ColumnsToShow = {
    /** Whether the category column should be shown */
    shouldShowCategoryColumn: boolean;

    /** Whether the tag column should be shown */
    shouldShowTagColumn: boolean;

    /** Whether the tax column should be shown */
    shouldShowTaxColumn: boolean;
};

/** Model of search result state */
type SearchResultsInfo = {
    /** Current search results offset/cursor */
    offset: number;

    /** Type of search */
    type: SearchDataTypes;

    /** The status filter for the current search */
    status: SearchStatus;

    /** Whether the user can fetch more search results */
    hasMoreResults: boolean;

    /** Whether the user has any valid data on the current search type, for instance,
     * whether they have created any invoice yet when the search type is invoice */
    hasResults: boolean;

    /** Whether the search results are currently loading */
    isLoading: boolean;

    /** The optional columns that should be shown according to policy settings */
    columnsToShow: ColumnsToShow;
};

/** Model of personal details search result */
type SearchPersonalDetails = {
    /** ID of user account */
    accountID: number;

    /** User's avatar URL */
    avatar: string;

    /** User's display name */
    displayName?: string;

    /** User's email */
    login?: string;
};

/** The action that can be performed for the transaction */
type SearchTransactionAction = ValueOf<typeof CONST.SEARCH.ACTION_TYPES>;

/** Model of report search result */
type SearchReport = {
    /** The ID of the report */
    reportID: string;

    /** ID of the chat report */
    chatReportID?: string;

    /** The name of the report */
    reportName?: string;

    /** The report total amount */
    total?: number;

    /** The report currency */
    currency?: string;

    /** The report type */
    type?: ValueOf<typeof CONST.REPORT.TYPE>;

    /** The accountID of the report manager */
    managerID?: number;

    /** The accountID of the user who created the report  */
    accountID?: number;

    /** The policyID of the report */
    policyID?: string;

    /** The date the report was created */
    created?: string;

    /** The action that can be performed for the report */
    action?: SearchTransactionAction;

    /** The type of chat if this is a chat report */
    chatType?: ValueOf<typeof CONST.REPORT.CHAT_TYPE>;

    /** Invoice room receiver data */
    invoiceReceiver?: InvoiceReceiver;

    /** Whether the report has a single transaction */
    isOneTransactionReport?: boolean;

    /** Whether the report is policyExpenseChat */
    isPolicyExpenseChat?: boolean;

    /** Whether the report is waiting on a bank account */
    isWaitingOnBankAccount?: boolean;

    /** If the report contains nonreimbursable expenses, send the nonreimbursable total */
    nonReimbursableTotal?: number;

    /** Account ID of the report owner */
    ownerAccountID?: number;

    /** The state that the report is currently in */
    stateNum?: ValueOf<typeof CONST.REPORT.STATE_NUM>;

    /** The status of the current report */
    statusNum?: ValueOf<typeof CONST.REPORT.STATUS_NUM>;

    /** For expense reports, this is the total amount requested */
    unheldTotal?: number;

    /** Whether the report is archived */
    // eslint-disable-next-line @typescript-eslint/naming-convention
    private_isArchived?: string;

    /** Whether the action is loading */
    isActionLoading?: boolean;

<<<<<<< HEAD
    /** Collection of report participants, indexed by their accountID */
    participants?: Participants;
=======
    /** Whether the report has violations or errors */
    hasError?: boolean;
>>>>>>> b9b82081
};

/** Model of report action search result */
type SearchReportAction = {
    /** The report action sender ID */
    accountID: number;

    /** The name (or type) of the action */
    actionName: ReportActionName;

    /** The report action created date */
    created: string;

    /** report action message */
    message: Array<{
        /** The type of the action item fragment. Used to render a corresponding component */
        type: string;

        /** The text content of the fragment. */
        text: string;

        /** The html content of the fragment. */
        html: string;

        /** Collection of accountIDs of users mentioned in message */
        whisperedTo?: number[];
    }>;

    /** The ID of the report action */
    reportActionID: string;

    /** The ID of the report */
    reportID: string;
};

/** Model of policy search result */
type SearchPolicy = {
    /** The policy type */
    type: ValueOf<typeof CONST.POLICY.TYPE>;

    /** Whether the auto reporting is enabled */
    autoReporting?: boolean;

    /**
     * The scheduled submit frequency set up on this policy.
     * Note that manual does not exist in the DB and thus should not exist in Onyx, only as a param for the API.
     * "manual" really means "immediate" (aka "daily") && harvesting.enabled === false
     */
    autoReportingFrequency?: Exclude<ValueOf<typeof CONST.POLICY.AUTO_REPORTING_FREQUENCIES>, typeof CONST.POLICY.AUTO_REPORTING_FREQUENCIES.MANUAL>;

    /** The approval mode set up on this policy */
    approvalMode?: ValueOf<typeof CONST.POLICY.APPROVAL_MODE>;

    /** The reimbursement choice for policy */
    reimbursementChoice?: ValueOf<typeof CONST.POLICY.REIMBURSEMENT_CHOICES>;

    /** The maximum report total allowed to trigger auto reimbursement */
    autoReimbursementLimit?: number;

    /** The verified bank account linked to the policy */
    achAccount?: ACHAccount;

    /** The current user's role in the policy */
    role: ValueOf<typeof CONST.POLICY.ROLE>;

    /** The employee list of the policy */
    employeeList?: Record<string, Record<string, string>>;

    /** Detailed settings for the autoReimbursement */
    autoReimbursement?: {
        /** The auto reimbursement limit */
        limit: number;
    };

    /** Whether the self approval or submitting is enabled */
    preventSelfApproval?: boolean;

    /** The email of the policy owner */
    owner: string;

    /** The approver of the policy */
    approver?: string;

    /** A set of rules related to the workpsace */
    rules?: {
        /** A set of rules related to the workpsace approvals */
        approvalRules?: ApprovalRule[];

        /** A set of rules related to the workpsace expenses */
        expenseRules?: ExpenseRule[];
    };
};

/** Model of transaction search result */
type SearchTransaction = {
    /** The ID of the transaction */
    transactionID: string;

    /** The transaction created date */
    created: string;

    /** The edited transaction created date */
    modifiedCreated: string;

    /** The transaction amount */
    amount: number;

    /** If the transaction can be deleted */
    canDelete: boolean;

    /** If the transaction can be put on hold */
    canHold: boolean;

    /** If the transaction can be removed from hold */
    canUnhold: boolean;

    /** The edited transaction amount */
    modifiedAmount: number;

    /** The transaction currency */
    currency: string;

    /** The edited transaction currency */
    modifiedCurrency: string;

    /** The transaction merchant */
    merchant: string;

    /** The edited transaction merchant */
    modifiedMerchant: string;

    /** The receipt object */
    receipt?: {
        /** Source of the receipt */
        source?: string;

        /** State of the receipt */
        state?: ValueOf<typeof CONST.IOU.RECEIPT_STATE>;
    };

    /** The transaction tag */
    tag: string;

    /** The transaction description */
    comment?: {
        /** Content of the transaction description */
        comment?: string;
    };

    /** The transaction category */
    category: string;

    /** The type of request */
    transactionType: ValueOf<typeof CONST.SEARCH.TRANSACTION_TYPE>;

    /** The type of report the transaction is associated with */
    reportType: string;

    /** The ID of the policy the transaction is associated with */
    policyID: string;

    /** The ID of the parent of the transaction */
    parentTransactionID?: string;

    /** If the transaction has an Ereceipt */
    hasEReceipt?: boolean;

    /** The transaction description */
    description?: string;

    /** The transaction sender ID */
    accountID: number;

    /** The transaction recipient ID */
    managerID: number;

    /** If the transaction has violations */
    hasViolation?: boolean;

    /** The transaction tax amount */
    taxAmount?: number;

    /** The ID of the report the transaction is associated with */
    reportID: string;

    /** The report ID of the transaction thread associated with the transaction */
    transactionThreadReportID: string;

    /** The action that can be performed for the transaction */
    action: SearchTransactionAction;

    /** The MCC Group associated with the transaction */
    mccGroup?: ValueOf<typeof CONST.MCC_GROUPS>;

    /** The modified MCC Group associated with the transaction */
    modifiedMCCGroup?: ValueOf<typeof CONST.MCC_GROUPS>;

    /** The ID of the money request reportAction associated with the transaction */
    moneyRequestReportActionID?: string;

    /** Whether the transaction report has only a single transaction */
    isFromOneTransactionReport?: boolean;

    /** Whether the action is loading */
    isActionLoading?: boolean;

    /** Whether the transaction has violations or errors */
    hasError?: boolean;
};

/** Types of searchable transactions */
type SearchTransactionType = ValueOf<typeof CONST.SEARCH.TRANSACTION_TYPE>;

/**
 * A utility type that creates a record where all keys are strings that start with a specified prefix.
 */
type PrefixedRecord<Prefix extends string, ValueType> = {
    [Key in `${Prefix}${string}`]: ValueType;
};

/** Model of search results */
type SearchResults = {
    /** Current search results state */
    search: SearchResultsInfo;

    /** Search results data */
    data: PrefixedRecord<typeof ONYXKEYS.COLLECTION.TRANSACTION, SearchTransaction> &
        Record<typeof ONYXKEYS.PERSONAL_DETAILS_LIST, Record<string, SearchPersonalDetails>> &
        PrefixedRecord<typeof ONYXKEYS.COLLECTION.REPORT_ACTIONS, Record<string, SearchReportAction>> &
        PrefixedRecord<typeof ONYXKEYS.COLLECTION.REPORT, SearchReport> &
        PrefixedRecord<typeof ONYXKEYS.COLLECTION.POLICY, SearchPolicy> &
        PrefixedRecord<typeof ONYXKEYS.COLLECTION.REPORT_NAME_VALUE_PAIRS, ReportNameValuePairs>;

    /** Whether search data is being fetched from server */
    isLoading?: boolean;
};

export default SearchResults;

export type {
    ListItemType,
    ListItemDataType,
    SearchTransaction,
    SearchTransactionType,
    SearchTransactionAction,
    SearchPersonalDetails,
    SearchDataTypes,
    SearchReport,
    SearchReportAction,
    SearchPolicy,
};<|MERGE_RESOLUTION|>--- conflicted
+++ resolved
@@ -155,13 +155,11 @@
     /** Whether the action is loading */
     isActionLoading?: boolean;
 
-<<<<<<< HEAD
+    /** Whether the report has violations or errors */
+    hasError?: boolean;
+
     /** Collection of report participants, indexed by their accountID */
     participants?: Participants;
-=======
-    /** Whether the report has violations or errors */
-    hasError?: boolean;
->>>>>>> b9b82081
 };
 
 /** Model of report action search result */
