--- conflicted
+++ resolved
@@ -20,13 +20,9 @@
 
 type Transaction = {
     amount: number;
-<<<<<<< HEAD
-    category?: string;
-=======
     category: string;
     currency: string;
     reportID: string;
->>>>>>> b00e8a03
     comment: Comment;
     created: string;
     currency: string;
@@ -45,11 +41,8 @@
     };
     reportID: string;
     routes?: Routes;
-<<<<<<< HEAD
     transactionID: string;
-=======
     tag: string;
->>>>>>> b00e8a03
 };
 
 export default Transaction;