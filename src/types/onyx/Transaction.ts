import type {KeysOfUnion, ValueOf} from 'type-fest';
import type {IOURequestType} from '@libs/actions/IOU';
import type CONST from '@src/CONST';
import type ONYXKEYS from '@src/ONYXKEYS';
import type CollectionDataSet from '@src/types/utils/CollectionDataSet';
import type {Participant, Split} from './IOU';
import type * as OnyxCommon from './OnyxCommon';
import type RecentWaypoint from './RecentWaypoint';
import type ReportAction from './ReportAction';

type Waypoint = {
    /** The name associated with the address of the waypoint */
    name?: string;

    /** The full address of the waypoint */
    address?: string;

    /** The lattitude of the waypoint */
    lat?: number;

    /** The longitude of the waypoint */
    lng?: number;

    /** Address city */
    city?: string;

    /** Address state */
    state?: string;

    /** Address zip code */
    zipCode?: string;

    /** Address country */
    country?: string;

    /** Address street line 1 */
    street?: string;

    /** Address street line 2 */
    street2?: string;

    /** A unique key for waypoint is required for correct draggable list rendering */
    keyForList?: string;
};

type WaypointCollection = Record<string, RecentWaypoint | Waypoint>;

type Comment = {
    comment?: string;
    hold?: string;
    waypoints?: WaypointCollection;
    isLoading?: boolean;
    type?: string;
    customUnit?: TransactionCustomUnit;
    source?: string;
    originalTransactionID?: string;
    splits?: Split[];
};

type TransactionCustomUnit = {
    customUnitID?: string;
    customUnitRateID?: string;
    quantity?: number;
    name?: string;
    defaultP2PRate?: number;
};

type GeometryType = 'LineString';

type Geometry = {
    coordinates: number[][] | null;
    type?: GeometryType;
};

type ReceiptSource = string;

type Receipt = {
    receiptID?: number;
    path?: string;
    name?: string;
    source?: ReceiptSource;
    filename?: string;
    state?: ValueOf<typeof CONST.IOU.RECEIPT_STATE>;
    type?: string;
    reservationList?: Reservation[];
};

type Route = {
    distance: number | null;
    geometry: Geometry;
};

type Routes = Record<string, Route>;

type ReceiptError = {error?: string; source: string; filename: string};

type ReceiptErrors = Record<string, ReceiptError>;

type TaxRateData = {
    name: string;
    value: string;
    code?: string;
};

type TaxRate = {
    text: string;
    keyForList: string;
    searchText: string;
    tooltipText: string;
    isDisabled?: boolean;
    data?: TaxRateData;
};

type Reservation = {
    reservationID?: string;
    start: ReservationTimeDetails;
    end: ReservationTimeDetails;
    type: ReservationType;
    company?: Company;
    confirmations?: ReservationConfirmation[];
    numPassengers?: number;
    numberOfRooms?: number;
    route?: {
        airlineCode: string;
<<<<<<< HEAD
=======
        class?: string;
>>>>>>> a67be2f7
        number: string;
    };
    vendor?: string;
    carInfo?: CarInfo;
};

<<<<<<< HEAD
type CarInfo = {
    engine: string;
    name: string;
};

type ReservationTimeDetails = {
    date: string;
    address?: string;
    longName?: string;
    shortName?: string;
    cityName?: string;
    timezoneOffset?: number;
    location?: string;
=======
type ReservationTimeDetails = {
    date: string;
    address?: string;
    location?: string;
    longName?: string;
    shortName?: string;
    timezoneOffset?: string;
>>>>>>> a67be2f7
};

type Company = {
    longName: string;
    shortName?: string;
    phone?: string;
};

type ReservationConfirmation = {
    name: string;
    value: string;
};

<<<<<<< HEAD
type ReservationType = ValueOf<typeof CONST.RESERVATION_TYPE>;
=======
type CarInfo = {
    name?: string;
    engine?: string;
};

type ReservationType = ValueOf<typeof CONST.RESERVATION_TYPE>;

>>>>>>> a67be2f7
type SplitShare = {
    amount: number;
    isModified?: boolean;
};

type SplitShares = Record<number, SplitShare | null>;

type Transaction = OnyxCommon.OnyxValueWithOfflineFeedback<
    {
        /** The original transaction amount */
        amount: number;

        /** The transaction tax amount */
        taxAmount?: number;

        /** The transaction tax code */
        taxCode?: string;

        /** Whether the expense is billable */
        billable?: boolean;

        /** The category name */
        category?: string;

        /** The comment object on the transaction */
        comment: Comment;

        /** Date that the expense was created */
        created: string;

        /** The original currency of the transaction */
        currency: string;

        /** Any additional error message to show */
        errors?: OnyxCommon.Errors | ReceiptErrors;

        /** Server side errors keyed by microtime */
        errorFields?: OnyxCommon.ErrorFields<'route'>;

        /** The name of the file used for a receipt (formerly receiptFilename) */
        filename?: string;

        /** Used during the creation flow before the transaction is saved to the server */
        iouRequestType?: IOURequestType;

        /** The original merchant name */
        merchant: string;

        /** The edited transaction amount */
        modifiedAmount?: number;

        /** The edited transaction date */
        modifiedCreated?: string;

        /** The edited currency of the transaction */
        modifiedCurrency?: string;

        /** The edited merchant name */
        modifiedMerchant?: string;

        /** The edited waypoints for the distance expense */
        modifiedWaypoints?: WaypointCollection;

        /**
         * Used during the creation flow before the transaction is saved to the server and helps dictate where
         * the user is navigated to when pressing the back button on the confirmation step
         */
        participantsAutoAssigned?: boolean;

        /** Selected participants */
        participants?: Participant[];

        /** The receipt object associated with the transaction */
        receipt?: Receipt;

        /** The iouReportID associated with the transaction */
        reportID: string;

        /** Existing routes */
        routes?: Routes;

        /** The transaction id */
        transactionID: string;

        /** The transaction tag */
        tag?: string;

        /** Whether the transaction was created globally */
        isFromGlobalCreate?: boolean;

        /** The transaction tax rate */
        taxRate?: TaxRate;

        /** Card Transactions */

        /** The parent transaction id */
        parentTransactionID?: string;

        /** Whether the expense is reimbursable or not */
        reimbursable?: boolean;

        /** The CC for this transaction */
        cardID?: number;

        /** If the transaction is pending or posted */
        status?: ValueOf<typeof CONST.TRANSACTION.STATUS>;

        /** If an EReceipt should be generated for this transaction */
        hasEReceipt?: boolean;

        /** The MCC Group for this transaction */
        mccGroup?: ValueOf<typeof CONST.MCC_GROUPS>;

        /** Modified MCC Group */
        modifiedMCCGroup?: ValueOf<typeof CONST.MCC_GROUPS>;

        /** If the transaction was made in a foreign currency, we send the original amount and currency */
        originalAmount?: number;

        /** The original currency of the transaction */
        originalCurrency?: string;

        /** Indicates transaction loading */
        isLoading?: boolean;

        /** Holds individual shares of a split keyed by accountID, only used locally */
        splitShares?: SplitShares;

        /** Holds the accountIDs of accounts who paid the split, for now only supports a single payer */
        splitPayerAccountIDs?: number[];

        /** Whether the user input should be kept */
        shouldShowOriginalAmount?: boolean;

        /** The actionable report action ID associated with the transaction */
        actionableWhisperReportActionID?: string;

        /** The linked reportAction id for the tracked expense */
        linkedTrackedExpenseReportAction?: ReportAction;

        /** The linked report id for the tracked expense */
        linkedTrackedExpenseReportID?: string;
    },
    keyof Comment
>;

type TransactionPendingFieldsKey = KeysOfUnion<Transaction['pendingFields']>;

type AdditionalTransactionChanges = {
    comment?: string;
    waypoints?: WaypointCollection;
    oldAmount?: number;
    oldCurrency?: string;
};

type TransactionChanges = Partial<Transaction> & AdditionalTransactionChanges;

type TransactionCollectionDataSet = CollectionDataSet<typeof ONYXKEYS.COLLECTION.TRANSACTION>;

export default Transaction;
export type {
    WaypointCollection,
    Comment,
    Receipt,
    Waypoint,
    Routes,
    ReceiptError,
    ReceiptErrors,
    TransactionPendingFieldsKey,
    TransactionChanges,
    TaxRate,
    Reservation,
    ReservationTimeDetails,
    ReservationType,
    ReceiptSource,
    Reservation,
    ReservationType,
    TransactionCollectionDataSet,
    SplitShare,
    SplitShares,
};<|MERGE_RESOLUTION|>--- conflicted
+++ resolved
@@ -122,31 +122,13 @@
     numberOfRooms?: number;
     route?: {
         airlineCode: string;
-<<<<<<< HEAD
-=======
         class?: string;
->>>>>>> a67be2f7
         number: string;
     };
     vendor?: string;
     carInfo?: CarInfo;
 };
 
-<<<<<<< HEAD
-type CarInfo = {
-    engine: string;
-    name: string;
-};
-
-type ReservationTimeDetails = {
-    date: string;
-    address?: string;
-    longName?: string;
-    shortName?: string;
-    cityName?: string;
-    timezoneOffset?: number;
-    location?: string;
-=======
 type ReservationTimeDetails = {
     date: string;
     address?: string;
@@ -154,7 +136,6 @@
     longName?: string;
     shortName?: string;
     timezoneOffset?: string;
->>>>>>> a67be2f7
 };
 
 type Company = {
@@ -168,9 +149,6 @@
     value: string;
 };
 
-<<<<<<< HEAD
-type ReservationType = ValueOf<typeof CONST.RESERVATION_TYPE>;
-=======
 type CarInfo = {
     name?: string;
     engine?: string;
@@ -178,7 +156,6 @@
 
 type ReservationType = ValueOf<typeof CONST.RESERVATION_TYPE>;
 
->>>>>>> a67be2f7
 type SplitShare = {
     amount: number;
     isModified?: boolean;
@@ -350,9 +327,7 @@
     TransactionPendingFieldsKey,
     TransactionChanges,
     TaxRate,
-    Reservation,
     ReservationTimeDetails,
-    ReservationType,
     ReceiptSource,
     Reservation,
     ReservationType,
