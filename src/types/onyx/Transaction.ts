import type {KeysOfUnion, ValueOf} from 'type-fest';
import type CONST from '@src/CONST';
import type ONYXKEYS from '@src/ONYXKEYS';
import type CollectionDataSet from '@src/types/utils/CollectionDataSet';
import type {Participant, Split} from './IOU';
import type * as OnyxCommon from './OnyxCommon';
import type RecentWaypoint from './RecentWaypoint';

type Waypoint = {
    /** The name associated with the address of the waypoint */
    name?: string;

    /** The full address of the waypoint */
    address?: string;

    /** The lattitude of the waypoint */
    lat?: number;

    /** The longitude of the waypoint */
    lng?: number;

    /** Address city */
    city?: string;

    /** Address state */
    state?: string;

    /** Address zip code */
    zipCode?: string;

    /** Address country */
    country?: string;

    /** Address street line 1 */
    street?: string;

    /** Address street line 2 */
    street2?: string;
};

type WaypointCollection = Record<string, RecentWaypoint | Waypoint>;

type Comment = {
    comment?: string;
    hold?: string;
    waypoints?: WaypointCollection;
    isLoading?: boolean;
    type?: string;
    customUnit?: Record<string, unknown>;
    source?: string;
    originalTransactionID?: string;
    splits?: Split[];
};

type GeometryType = 'LineString';

type Geometry = {
    coordinates: number[][] | null;
    type?: GeometryType;
};

type ReceiptSource = string;

type Receipt = {
    receiptID?: number;
    path?: string;
    name?: string;
    source?: ReceiptSource;
    filename?: string;
    state?: ValueOf<typeof CONST.IOU.RECEIPT_STATE>;
    type?: string;
};

type Route = {
    distance: number | null;
    geometry: Geometry;
};

type Routes = Record<string, Route>;

type ReceiptError = {error?: string; source: string; filename: string};

type ReceiptErrors = Record<string, ReceiptError>;

type TaxRateData = {
    name: string;
    value: string;
    code?: string;
};

type TaxRate = {
    text: string;
    keyForList: string;
    searchText: string;
    tooltipText: string;
    isDisabled?: boolean;
    data?: TaxRateData;
};

type Transaction = OnyxCommon.OnyxValueWithOfflineFeedback<
    {
        /** The original transaction amount */
        amount: number;

<<<<<<< HEAD
        /** Whether the expense is billable */
=======
        /** The transaction tax amount */
        taxAmount?: number;

        /** The transaction tax code */
        taxCode?: string;

        /** Whether the request is billable */
>>>>>>> 94b9b331
        billable?: boolean;

        /** The category name */
        category?: string;

        /** The comment object on the transaction */
        comment: Comment;

        /** Date that the expense was created */
        created: string;

        /** The original currency of the transaction */
        currency: string;

        /** Any additional error message to show */
        errors?: OnyxCommon.Errors | ReceiptErrors;

        /** Server side errors keyed by microtime */
        errorFields?: OnyxCommon.ErrorFields<'route'>;

        /** The name of the file used for a receipt (formerly receiptFilename) */
        filename?: string;

        /** Used during the creation flow before the transaction is saved to the server */
        iouRequestType?: ValueOf<typeof CONST.IOU.REQUEST_TYPE>;

        /** The original merchant name */
        merchant: string;

        /** The edited transaction amount */
        modifiedAmount?: number;

        /** The edited transaction date */
        modifiedCreated?: string;

        /** The edited currency of the transaction */
        modifiedCurrency?: string;

        /** The edited merchant name */
        modifiedMerchant?: string;

        /** The edited waypoints for the distance expense */
        modifiedWaypoints?: WaypointCollection;

        /**
         * Used during the creation flow before the transaction is saved to the server and helps dictate where
         * the user is navigated to when pressing the back button on the confirmation step
         */
        participantsAutoAssigned?: boolean;

        /** Selected participants */
        participants?: Participant[];

        /** The receipt object associated with the transaction */
        receipt?: Receipt;

        /** The iouReportID associated with the transaction */
        reportID: string;

        /** Existing routes */
        routes?: Routes;

        /** The transaction id */
        transactionID: string;

        /** The transaction tag */
        tag?: string;

        /** Whether the transaction was created globally */
        isFromGlobalCreate?: boolean;

        /** The transaction tax rate */
        taxRate?: TaxRate;

        /** Card Transactions */

        /** The parent transaction id */
        parentTransactionID?: string;

        /** Whether the expense is reimbursable or not */
        reimbursable?: boolean;

        /** The CC for this transaction */
        cardID?: number;

        /** If the transaction is pending or posted */
        status?: ValueOf<typeof CONST.TRANSACTION.STATUS>;

        /** If an EReceipt should be generated for this transaction */
        hasEReceipt?: boolean;

        /** The MCC Group for this transaction */
        mccGroup?: ValueOf<typeof CONST.MCC_GROUPS>;

        /** Modified MCC Group */
        modifiedMCCGroup?: ValueOf<typeof CONST.MCC_GROUPS>;

        /** If the transaction was made in a foreign currency, we send the original amount and currency */
        originalAmount?: number;

        /** The original currency of the transaction */
        originalCurrency?: string;

        /** Indicates transaction loading */
        isLoading?: boolean;
    },
    keyof Comment
>;

type TransactionPendingFieldsKey = KeysOfUnion<Transaction['pendingFields']>;

type AdditionalTransactionChanges = {
    comment?: string;
    waypoints?: WaypointCollection;
    oldAmount?: number;
    oldCurrency?: string;
};

type TransactionChanges = Partial<Transaction> & AdditionalTransactionChanges;

type TransactionCollectionDataSet = CollectionDataSet<typeof ONYXKEYS.COLLECTION.TRANSACTION>;

export default Transaction;
export type {
    WaypointCollection,
    Comment,
    Receipt,
    Waypoint,
    ReceiptError,
    ReceiptErrors,
    TransactionPendingFieldsKey,
    TransactionChanges,
    TaxRate,
    ReceiptSource,
    TransactionCollectionDataSet,
};<|MERGE_RESOLUTION|>--- conflicted
+++ resolved
@@ -102,17 +102,13 @@
         /** The original transaction amount */
         amount: number;
 
-<<<<<<< HEAD
-        /** Whether the expense is billable */
-=======
         /** The transaction tax amount */
         taxAmount?: number;
 
         /** The transaction tax code */
         taxCode?: string;
 
-        /** Whether the request is billable */
->>>>>>> 94b9b331
+        /** Whether the expense is billable */
         billable?: boolean;
 
         /** The category name */
