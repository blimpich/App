import type {ValueOf} from 'type-fest';
import type CONST from '@src/CONST';
import type {Participant, Split} from './IOU';
import type * as OnyxCommon from './OnyxCommon';
import type RecentWaypoint from './RecentWaypoint';

type Waypoint = {
    /** The name associated with the address of the waypoint */
    name?: string;

    /** The full address of the waypoint */
    address?: string;

    /** The lattitude of the waypoint */
    lat?: number;

    /** The longitude of the waypoint */
    lng?: number;
};

type WaypointCollection = Record<string, RecentWaypoint | Waypoint>;

type Comment = {
    comment?: string;
    waypoints?: WaypointCollection;
    isLoading?: boolean;
    type?: string;
    customUnit?: Record<string, unknown>;
    source?: string;
    originalTransactionID?: string;
    splits?: Split[];
};

type GeometryType = 'LineString';

type Geometry = {
    coordinates: number[][] | null;
    type?: GeometryType;
};

type ReceiptSource = string | number;

type Receipt = {
    receiptID?: number;
    path?: string;
    name?: string;
    source?: ReceiptSource;
    filename?: string;
    state?: ValueOf<typeof CONST.IOU.RECEIPT_STATE>;
};

type Route = {
    distance: number | null;
    geometry: Geometry;
};

type Routes = Record<string, Route>;

type TransactionPendingFieldsKey = keyof Transaction | keyof Comment;

type ReceiptError = {error?: string; source: string; filename: string};

type ReceiptErrors = Record<string, ReceiptError>;

type TaxRateData = {
    name: string;
    value: string;
    code?: string;
};

type TaxRate = {
    text: string;
    keyForList: string;
    searchText: string;
    tooltipText: string;
    isDisabled?: boolean;
    data?: TaxRateData;
};

type Transaction = {
    /** The original transaction amount */
    amount: number;
<<<<<<< HEAD
    taxAmount?: number;
    taxCode?: string;
    billable: boolean;
    category: string;
=======

    /** Whether the request is billable */
    billable?: boolean;

    /** The category name */
    category?: string;

    /** The comment object on the transaction */
>>>>>>> 7f84a75a
    comment: Comment;

    /** Date that the request was created */
    created: string;

    /** The original currency of the transaction */
    currency: string;

    /** Any additional error message to show */
    errors?: OnyxCommon.Errors | ReceiptErrors;

    /** Server side errors keyed by microtime */
    errorFields?: OnyxCommon.ErrorFields<'route'>;

    /** The name of the file used for a receipt (formerly receiptFilename) */
    filename?: string;

    /** Used during the creation flow before the transaction is saved to the server */
    iouRequestType?: ValueOf<typeof CONST.IOU.REQUEST_TYPE>;

    /** The original merchant name */
    merchant: string;

    /** The edited transaction amount */
    modifiedAmount?: number;

    /** The edited transaction date */
    modifiedCreated?: string;

    /** The edited currency of the transaction */
    modifiedCurrency?: string;

    /** The edited merchant name */
    modifiedMerchant?: string;

    /** The edited waypoints for the distance request */
    modifiedWaypoints?: WaypointCollection;

    /**
     * Used during the creation flow before the transaction is saved to the server and helps dictate where
     * the user is navigated to when pressing the back button on the confirmation step
     */
    participantsAutoAssigned?: boolean;

    /** Selected participants */
    participants?: Participant[];

    /** The type of action that's pending  */
    pendingAction?: OnyxCommon.PendingAction;

    /** The receipt object associated with the transaction */
    receipt?: Receipt;

    /** The iouReportID associated with the transaction */
    reportID: string;

    /** Existing routes */
    routes?: Routes;

    /** The transaction id */
    transactionID: string;

    /** The transaction tag */
    tag?: string;

    /** Whether the transaction was created globally */
    isFromGlobalCreate?: boolean;

    /** The transaction tax rate */
    taxRate?: TaxRate;

    /** Tax amount */
    taxAmount?: number;

    /** Pending fields for the transaction */
    pendingFields?: Partial<{[K in TransactionPendingFieldsKey]: ValueOf<typeof CONST.RED_BRICK_ROAD_PENDING_ACTION>}>;

    /** Card Transactions */

    /** The parent transaction id */
    parentTransactionID?: string;

    /** Whether the expense is reimbursable or not */
    reimbursable?: boolean;

    /** The CC for this transaction */
    cardID?: number;

    /** If the transaction is pending or posted */
    status?: ValueOf<typeof CONST.TRANSACTION.STATUS>;

    /** If an EReceipt should be generated for this transaction */
    hasEReceipt?: boolean;

    /** The MCC Group for this transaction */
    mccGroup?: ValueOf<typeof CONST.MCC_GROUPS>;

    /** Modified MCC Group */
    modifiedMCCGroup?: ValueOf<typeof CONST.MCC_GROUPS>;

    /** If the transaction was made in a foreign currency, we send the original amount and currency */
    originalAmount?: number;

    /** The original currency of the transaction */
    originalCurrency?: string;
<<<<<<< HEAD
    taxRate?: {
        text: string;
    };
=======

    /** Indicates transaction loading */
    isLoading?: boolean;
};

type AdditionalTransactionChanges = {
    comment?: string;
    waypoints?: WaypointCollection;
    oldAmount?: number;
    oldCurrency?: string;
>>>>>>> 7f84a75a
};

type TransactionChanges = Partial<Transaction> & AdditionalTransactionChanges;

export default Transaction;
export type {WaypointCollection, Comment, Receipt, Waypoint, ReceiptError, ReceiptErrors, TransactionPendingFieldsKey, TransactionChanges, TaxRate, ReceiptSource};<|MERGE_RESOLUTION|>--- conflicted
+++ resolved
@@ -80,12 +80,12 @@
 type Transaction = {
     /** The original transaction amount */
     amount: number;
-<<<<<<< HEAD
+
+    /** The transaction tax amount */
     taxAmount?: number;
+
+    /** The transaction tax code */
     taxCode?: string;
-    billable: boolean;
-    category: string;
-=======
 
     /** Whether the request is billable */
     billable?: boolean;
@@ -94,7 +94,6 @@
     category?: string;
 
     /** The comment object on the transaction */
->>>>>>> 7f84a75a
     comment: Comment;
 
     /** Date that the request was created */
@@ -166,9 +165,6 @@
     /** The transaction tax rate */
     taxRate?: TaxRate;
 
-    /** Tax amount */
-    taxAmount?: number;
-
     /** Pending fields for the transaction */
     pendingFields?: Partial<{[K in TransactionPendingFieldsKey]: ValueOf<typeof CONST.RED_BRICK_ROAD_PENDING_ACTION>}>;
 
@@ -200,11 +196,6 @@
 
     /** The original currency of the transaction */
     originalCurrency?: string;
-<<<<<<< HEAD
-    taxRate?: {
-        text: string;
-    };
-=======
 
     /** Indicates transaction loading */
     isLoading?: boolean;
@@ -215,7 +206,6 @@
     waypoints?: WaypointCollection;
     oldAmount?: number;
     oldCurrency?: string;
->>>>>>> 7f84a75a
 };
 
 type TransactionChanges = Partial<Transaction> & AdditionalTransactionChanges;
