import type {KeysOfUnion, ValueOf} from 'type-fest';
import type {IOURequestType} from '@libs/actions/IOU';
import type CONST from '@src/CONST';
import type ONYXKEYS from '@src/ONYXKEYS';
import type CollectionDataSet from '@src/types/utils/CollectionDataSet';
import type {Participant, Split} from './IOU';
import type * as OnyxCommon from './OnyxCommon';
import type RecentWaypoint from './RecentWaypoint';
import type ReportAction from './ReportAction';
import type {ViolationName} from './TransactionViolation';

type Waypoint = {
    /** The name associated with the address of the waypoint */
    name?: string;

    /** The full address of the waypoint */
    address?: string;

    /** The lattitude of the waypoint */
    lat?: number;

    /** The longitude of the waypoint */
    lng?: number;

    /** Address city */
    city?: string;

    /** Address state */
    state?: string;

    /** Address zip code */
    zipCode?: string;

    /** Address country */
    country?: string;

    /** Address street line 1 */
    street?: string;

    /** Address street line 2 */
    street2?: string;

    /** A unique key for waypoint is required for correct draggable list rendering */
    keyForList?: string;
};

type WaypointCollection = Record<string, RecentWaypoint | Waypoint>;

type Comment = {
    comment?: string;
    hold?: string;
    waypoints?: WaypointCollection;
    isLoading?: boolean;
    type?: string;
    customUnit?: TransactionCustomUnit;
    source?: string;
    originalTransactionID?: string;
    splits?: Split[];
<<<<<<< HEAD
    dismissedViolations?: Record<ViolationName, Record<string, string | number>>;
=======
    dismissedViolations?: Record<ViolationName, Record<string, string>>;
>>>>>>> b94ccf33
};

type TransactionCustomUnit = {
    customUnitID?: string;
    customUnitRateID?: string;
    quantity?: number;
    name?: string;
    defaultP2PRate?: number;
};

type GeometryType = 'LineString';

type Geometry = {
    coordinates: number[][] | null;
    type?: GeometryType;
};

type ReceiptSource = string;

type Receipt = {
    receiptID?: number;
    path?: string;
    name?: string;
    source?: ReceiptSource;
    filename?: string;
    state?: ValueOf<typeof CONST.IOU.RECEIPT_STATE>;
    type?: string;
    reservationList?: Reservation[];
};

type Route = {
    distance: number | null;
    geometry: Geometry;
};

type Routes = Record<string, Route>;

type ReceiptError = {error?: string; source: string; filename: string};

type ReceiptErrors = Record<string, ReceiptError>;

type TaxRateData = {
    name: string;
    value: string;
    code?: string;
};

type TaxRate = {
    text: string;
    keyForList: string;
    searchText: string;
    tooltipText: string;
    isDisabled?: boolean;
    data?: TaxRateData;
};

type Reservation = {
    reservationID?: string;
    start: ReservationTimeDetails;
    end: ReservationTimeDetails;
    type: ReservationType;
    company?: Company;
    confirmations?: ReservationConfirmation[];
    numPassengers?: number;
    numberOfRooms?: number;
    route?: {
        airlineCode: string;
        class?: string;
        number: string;
    };
    vendor?: string;
    carInfo?: CarInfo;
};

type ReservationTimeDetails = {
    date: string;
    address?: string;
    location?: string;
    longName?: string;
    shortName?: string;
    timezoneOffset?: string;
};

type Company = {
    longName: string;
    shortName?: string;
    phone?: string;
};

type ReservationConfirmation = {
    name: string;
    value: string;
};

type CarInfo = {
    name?: string;
    engine?: string;
};

type ReservationType = ValueOf<typeof CONST.RESERVATION_TYPE>;

type SplitShare = {
    amount: number;
    isModified?: boolean;
};

type SplitShares = Record<number, SplitShare | null>;

type Transaction = OnyxCommon.OnyxValueWithOfflineFeedback<
    {
        /** The original transaction amount */
        amount: number;

        /** The transaction tax amount */
        taxAmount?: number;

        /** The transaction tax code */
        taxCode?: string;

        /** Whether the expense is billable */
        billable?: boolean;

        /** The category name */
        category?: string;

        /** The comment object on the transaction */
        comment: Comment;

        /** Date that the expense was created */
        created: string;

        /** The original currency of the transaction */
        currency: string;

        /** Any additional error message to show */
        errors?: OnyxCommon.Errors | ReceiptErrors;

        /** Server side errors keyed by microtime */
        errorFields?: OnyxCommon.ErrorFields<'route'>;

        /** The name of the file used for a receipt (formerly receiptFilename) */
        filename?: string;

        /** Used during the creation flow before the transaction is saved to the server */
        iouRequestType?: IOURequestType;

        /** The original merchant name */
        merchant: string;

        /** The edited transaction amount */
        modifiedAmount?: number;

        /** The edited transaction date */
        modifiedCreated?: string;

        /** The edited currency of the transaction */
        modifiedCurrency?: string;

        /** The edited merchant name */
        modifiedMerchant?: string;

        /** The edited waypoints for the distance expense */
        modifiedWaypoints?: WaypointCollection;

        /**
         * Used during the creation flow before the transaction is saved to the server and helps dictate where
         * the user is navigated to when pressing the back button on the confirmation step
         */
        participantsAutoAssigned?: boolean;

        /** Selected participants */
        participants?: Participant[];

        /** The receipt object associated with the transaction */
        receipt?: Receipt;

        /** The iouReportID associated with the transaction */
        reportID: string;

        /** Existing routes */
        routes?: Routes;

        /** The transaction id */
        transactionID: string;

        /** The transaction tag */
        tag?: string;

        /** Whether the transaction was created globally */
        isFromGlobalCreate?: boolean;

        /** The transaction tax rate */
        taxRate?: TaxRate;

        /** Card Transactions */

        /** The parent transaction id */
        parentTransactionID?: string;

        /** Whether the expense is reimbursable or not */
        reimbursable?: boolean;

        /** The CC for this transaction */
        cardID?: number;

        /** If the transaction is pending or posted */
        status?: ValueOf<typeof CONST.TRANSACTION.STATUS>;

        /** If an EReceipt should be generated for this transaction */
        hasEReceipt?: boolean;

        /** The MCC Group for this transaction */
        mccGroup?: ValueOf<typeof CONST.MCC_GROUPS>;

        /** Modified MCC Group */
        modifiedMCCGroup?: ValueOf<typeof CONST.MCC_GROUPS>;

        /** If the transaction was made in a foreign currency, we send the original amount and currency */
        originalAmount?: number;

        /** The original currency of the transaction */
        originalCurrency?: string;

        /** Indicates transaction loading */
        isLoading?: boolean;

        /** Holds individual shares of a split keyed by accountID, only used locally */
        splitShares?: SplitShares;

        /** Holds the accountIDs of accounts who paid the split, for now only supports a single payer */
        splitPayerAccountIDs?: number[];

        /** Whether the user input should be kept */
        shouldShowOriginalAmount?: boolean;

        /** The actionable report action ID associated with the transaction */
        actionableWhisperReportActionID?: string;

        /** The linked reportAction id for the tracked expense */
        linkedTrackedExpenseReportAction?: ReportAction;

        /** The linked report id for the tracked expense */
        linkedTrackedExpenseReportID?: string;
    },
    keyof Comment
>;

type TransactionPendingFieldsKey = KeysOfUnion<Transaction['pendingFields']>;

type AdditionalTransactionChanges = {
    comment?: string;
    waypoints?: WaypointCollection;
    oldAmount?: number;
    oldCurrency?: string;
};

type TransactionChanges = Partial<Transaction> & AdditionalTransactionChanges;

type TransactionCollectionDataSet = CollectionDataSet<typeof ONYXKEYS.COLLECTION.TRANSACTION>;

export default Transaction;
export type {
    WaypointCollection,
    Comment,
    Receipt,
    Waypoint,
    Routes,
    ReceiptError,
    ReceiptErrors,
    TransactionPendingFieldsKey,
    TransactionChanges,
    TaxRate,
    Reservation,
    ReservationTimeDetails,
    ReservationType,
    ReceiptSource,
    TransactionCollectionDataSet,
    SplitShare,
    SplitShares,
};<|MERGE_RESOLUTION|>--- conflicted
+++ resolved
@@ -56,11 +56,7 @@
     source?: string;
     originalTransactionID?: string;
     splits?: Split[];
-<<<<<<< HEAD
-    dismissedViolations?: Record<ViolationName, Record<string, string | number>>;
-=======
     dismissedViolations?: Record<ViolationName, Record<string, string>>;
->>>>>>> b94ccf33
 };
 
 type TransactionCustomUnit = {
