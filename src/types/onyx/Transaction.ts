--- conflicted
+++ resolved
@@ -177,9 +177,6 @@
     data?: TaxRateData;
 };
 
-<<<<<<< HEAD
-/** Participant split data */
-=======
 type Reservation = {
     reservationID?: string;
     start: ReservationTimeDetails;
@@ -225,7 +222,7 @@
 
 type ReservationType = ValueOf<typeof CONST.RESERVATION_TYPE>;
 
->>>>>>> a67be2f7
+/** Participant split data */
 type SplitShare = {
     /** Amount to be split with participant */
     amount: number;
