import type {KeysOfUnion, ValueOf} from 'type-fest';
import type {CreateTrackExpenseParams, IOURequestType, ReplaceReceipt, RequestMoneyInformation, StartSplitBilActionParams} from '@libs/actions/IOU';
import type CONST from '@src/CONST';
import type ONYXKEYS from '@src/ONYXKEYS';
import type CollectionDataSet from '@src/types/utils/CollectionDataSet';
import type {Accountant, Attendee, Participant, Split} from './IOU';
import type * as OnyxCommon from './OnyxCommon';
import type {Unit} from './Policy';
import type RecentWaypoint from './RecentWaypoint';
import type ReportAction from './ReportAction';
import type {ViolationName} from './TransactionViolation';

/** Model of waypoint */
type Waypoint = {
    /** The name associated with the address of the waypoint */
    name?: string;

    /** The full address of the waypoint */
    address?: string;

    /** The lattitude of the waypoint */
    lat?: number;

    /** The longitude of the waypoint */
    lng?: number;

    /** Address city */
    city?: string;

    /** Address state */
    state?: string;

    /** Address zip code */
    zipCode?: string;

    /** Address country */
    country?: string;

    /** Address street line 1 */
    street?: string;

    /** Address street line 2 */
    street2?: string;

    /** A unique key for waypoint is required for correct draggable list rendering */
    keyForList?: string;
};

/**
 * Collection of waypoints, indexed by `waypoint${index}`
 * where `index` corresponds to the position of the waypoint in the list
 */
type WaypointCollection = Record<string, RecentWaypoint | Waypoint>;

/** Model of transaction comment */
type Comment = {
    /** Selected attendees */
    attendees?: Attendee[];

    /** Content of the transaction comment */
    comment?: string;

    /** Whether the transaction is on hold */
    hold?: string;

    /** Collection of waypoints associated with the transaction */
    waypoints?: WaypointCollection;

    /** Whether the transaction comment is loading */
    isLoading?: boolean;

    /** Type of the transaction */
    type?: ValueOf<typeof CONST.TRANSACTION.TYPE>;

    /** In custom unit transactions this holds the information of the custom unit */
    customUnit?: TransactionCustomUnit;

    /** Source of the transaction which when specified matches `split` */
    source?: string;

    /** ID of the original transaction */
    originalTransactionID?: string;

    /** In split transactions this is a collection of participant split data */
    splits?: Split[];

    /** Violations that were dismissed */
    dismissedViolations?: Partial<Record<ViolationName, Record<string, string | number>>>;

    /** Defines the type of liability for the transaction */
    liabilityType?: ValueOf<typeof CONST.TRANSACTION.LIABILITY_TYPE>;
};

/** Model of transaction custom unit */
type TransactionCustomUnit = {
    /** Attributes related to custom unit */
    attributes?: {
        /** Duration of the custom unit for per diem */
        dates: {
            /** Start date of the custom unit */
            start: string;

            /** End date of the custom unit */
            end: string;
        };
    };

    /** ID of the custom unit */
    customUnitID?: string;

    /** ID of the custom unit rate */
    customUnitRateID?: string;

    /** Custom unit amount */
    quantity?: number | null;

    /** Name of the custom unit */
    name?: ValueOf<typeof CONST.CUSTOM_UNITS>;

    /** Default rate for custom unit */
    defaultP2PRate?: number | null;

    /** The unit for the distance/quantity */
    distanceUnit?: Unit;

    /** Sub Rates for the custom unit */
    subRates?: Array<{
        /** Key of the sub rate */
        key?: string;

        /** ID of the custom unit sub rate */
        id: string;

        /** Custom unit amount */
        quantity: number;

        /** Custom unit name */
        name: string;

        /** Custom unit rate */
        rate: number;
    }>;
};

/** Types of geometry */
type GeometryType = 'LineString';

/** Geometry data */
type Geometry = {
    /** Matrix of points, indexed by their coordinates */
    coordinates: number[][] | null;

    /** Type of connections between coordinates */
    type?: GeometryType;
};

/** Accepted receipt paths */
type ReceiptSource = string;

/** Model of receipt */
type Receipt = {
    /** Name of receipt file */
    name?: string;

    /** ID of receipt file */
    receiptID?: number;

    /** Path of the receipt file */
    source?: ReceiptSource;

    /** Name of receipt file */
    filename?: string;

    /** Current receipt scan state */
    state?: ValueOf<typeof CONST.IOU.RECEIPT_STATE>;

    /** Type of the receipt file */
    type?: string;

    /** Collection of reservations */
    reservationList?: Reservation[];

    /** Receipt is manager_mctest@expensify.com testing receipt */
    isTestReceipt?: true;
};

/** Model of route */
type Route = {
    /** Distance amount of the route */
    distance: number | null;

    /** Route geometry data */
    geometry: Geometry;
};

/** Collection of routes, indexed by `route${index}` where `index` is the position of the route in the list */
type Routes = Record<string, Route>;

/** Model of receipt error */
type ReceiptError = {
    /** Path of the receipt file */
    source: string;

    /** Name of the receipt file */
    filename: string;

    /** Action that caused the error */
    action: string;

    /** Parameters required to retry the failed action */
    retryParams: StartSplitBilActionParams | CreateTrackExpenseParams | RequestMoneyInformation | ReplaceReceipt;
};

/** Collection of receipt errors, indexed by a UNIX timestamp of when the error occurred */
type ReceiptErrors = Record<string, ReceiptError>;

/** Tax rate data */
type TaxRateData = {
    /** Tax rate percentage */
    value: string;

    /** Tax rate code */
    code?: string;
};

/** Model of tax rate */
type TaxRate = {
    /** Default name of the tax rate */
    text: string;

    /** Key of the tax rate to index it on options list */
    keyForList: string;

    /** Data of the tax rate */
    data?: TaxRateData;
};

/** This represents the details of the traveler */
type TravelerPersonalDetails = {
    /** Email of the traveler */
    email: string;

    /** Name of the traveler */
    name: string;
};

/** Model of reservation */
type Reservation = {
    /** ID of the reservation */
    reservationID?: string;

    /** Details about the start of the reservation */
    start: ReservationTimeDetails;

    /** Details about the end of the reservation */
    end: ReservationTimeDetails;

    /** Type of reservation */
    type: ReservationType;

    /** In flight reservations, this represents the details of the airline company */
    company?: Company;

    /** In car and hotel reservations, this represents the cancellation policy */
    cancellationPolicy?: string;

    /** In car and hotel reservations, this represents the cancellation deadline */
    cancellationDeadline?: string;

    /** Collection of passenger confirmations */
    confirmations?: ReservationConfirmation[];

    /** In flight and car reservations, this represents the number of passengers */
    numPassengers?: number;

    /** In flight reservations, this represents the flight duration in seconds */
    duration: number;

    /** In hotel reservations, this represents the number of rooms reserved */
    numberOfRooms?: number;

    /** In hotel reservations, this represents the room class */
    roomClass?: string;

    /** In flight reservations, this represents the details of the route */
    route?: {
        /** Route airline code */
        airlineCode: string;

        /** Passenger class */
        class?: string;

        /** Passenger seat number */
        number: string;

        /** Rail route name */
        name?: string;
    };

    /** In car reservations, this represents the car dealership name */
    vendor?: string;

    /** In car reservations, this represents the details of the car */
    carInfo?: CarInfo;

    /** Payment type of the reservation */
    paymentType?: string;

    /** Arrival gate details */
    arrivalGate?: {
        /** Arrival terminal number */
        terminal: string;
    };

    /** Coach number for rail */
    coachNumber?: string;

    /** Seat number for rail */
    seatNumber?: string;

    /** This represents the details of the traveler */
    travelerPersonalInfo?: TravelerPersonalDetails;
};

/** Model of trip reservation time details */
type ReservationTimeDetails = {
    /** Date timestamp */
    date: string;

    /** In hotel reservations, this is the address of the hotel */
    address?: string;

    /** In car reservations, this is the location of the car dealership */
    location?: string;

    /** In flight reservations, this is the long name of the airport */
    longName?: string;

    /** In flight reservations, this is the short name of the airport */
    shortName?: string;

    /** Timezone offset */
    timezoneOffset?: string;

    /** City name */
    cityName?: string;
};

/** Model of airline company details */
type Company = {
    /** Long name of airline company */
    longName: string;

    /** Short name of airline company */
    shortName?: string;

    /** Phone number of airline company support */
    phone?: string;
};

/** Model of reservation confirmation */
type ReservationConfirmation = {
    /** Passenger name */
    name: string;

    /** Reservation code */
    value: string;
};

/** Model of car details */
type CarInfo = {
    /** Name of the car */
    name?: string;

    /** Engine type */
    engine?: string;
};

/** Types of reservations */
type ReservationType = ValueOf<typeof CONST.RESERVATION_TYPE>;

/** Participant split data */
type SplitShare = {
    /** Amount to be split with participant */
    amount: number;

    /** Whether the split was modified */
    isModified?: boolean;
};

/** Record of participant split data, indexed by their `accountID` */
type SplitShares = Record<number, SplitShare | null>;

/** Model of transaction */
type Transaction = OnyxCommon.OnyxValueWithOfflineFeedback<
    {
        /** The original transaction amount */
        amount: number;

<<<<<<< HEAD
        /** Selected attendees */
        attendees?: Attendee[];

        /** Selected accountant */
        accountant?: Accountant;

=======
>>>>>>> fe09a3ae
        /** The transaction tax amount */
        taxAmount?: number;

        /** The transaction tax code */
        taxCode?: string;

        /** Whether the expense is billable */
        billable?: boolean;

        /** The category name */
        category?: string;

        /** The comment object on the transaction */
        comment?: Comment;

        /** Date that the expense was created */
        created: string;

        /** The original currency of the transaction */
        currency: string;

        /** Any additional error message to show */
        errors?: OnyxCommon.Errors | ReceiptErrors;

        /** Server side errors keyed by microtime */
        errorFields?: OnyxCommon.ErrorFields;

        /** The name of the file used for a receipt (formerly receiptFilename) */
        filename?: string;

        /** Used during the creation flow before the transaction is saved to the server */
        iouRequestType?: IOURequestType;

        /** The original merchant name */
        merchant: string;

        /** The edited transaction amount */
        modifiedAmount?: number;

        /** The edited attendees list */
        modifiedAttendees?: Attendee[];

        /** The edited transaction date */
        modifiedCreated?: string;

        /** The edited currency of the transaction */
        modifiedCurrency?: string;

        /** The edited merchant name */
        modifiedMerchant?: string;

        /** The edited waypoints for the distance expense */
        modifiedWaypoints?: WaypointCollection;

        /**
         * Used during the creation flow before the transaction is saved to the server and helps dictate where
         * the user is navigated to when pressing the back button on the confirmation step
         */
        participantsAutoAssigned?: boolean;

        /** Selected participants */
        participants?: Participant[];

        /** The receipt object associated with the transaction */
        receipt?: Receipt;

        /** The iouReportID associated with the transaction */
        reportID: string | undefined;

        /** Existing routes */
        routes?: Routes;

        /** The transaction id */
        transactionID: string;

        /** The transaction tag */
        tag?: string;

        /** Whether the transaction was created globally */
        isFromGlobalCreate?: boolean;

        /** The transaction tax rate */
        taxRate?: TaxRate;

        /** Card Transactions */

        /** The parent transaction id */
        parentTransactionID?: string;

        /** Whether the expense is reimbursable or not */
        reimbursable?: boolean;

        /** The CC for this transaction */
        cardID?: number;

        /** If the transaction is pending or posted */
        status?: ValueOf<typeof CONST.TRANSACTION.STATUS>;

        /** If an EReceipt should be generated for this transaction */
        hasEReceipt?: boolean;

        /** The MCC Group for this transaction */
        mccGroup?: ValueOf<typeof CONST.MCC_GROUPS>;

        /** Modified MCC Group */
        modifiedMCCGroup?: ValueOf<typeof CONST.MCC_GROUPS>;

        /** If the transaction was made in a foreign currency, we send the original amount and currency */
        originalAmount?: number;

        /** The original currency of the transaction */
        originalCurrency?: string;

        /** Indicates transaction loading */
        isLoading?: boolean;

        /** Holds individual shares of a split keyed by accountID, only used locally */
        splitShares?: SplitShares;

        /** Holds the accountIDs of accounts who paid the split, for now only supports a single payer */
        splitPayerAccountIDs?: number[];

        /** Whether the user input should be kept */
        shouldShowOriginalAmount?: boolean;

        /** The actionable report action ID associated with the transaction */
        actionableWhisperReportActionID?: string;

        /** The linked reportAction id for the tracked expense */
        linkedTrackedExpenseReportAction?: ReportAction;

        /** The linked report id for the tracked expense */
        linkedTrackedExpenseReportID?: string;

        /** The bank of the purchaser card, if any */
        bank?: string;

        /** The display name of the purchaser card, if any */
        cardName?: string;

        /** The masked PAN of the purchaser card, if any */
        cardNumber?: string;

        /** Whether the transaction is linked to a managed card */
        managedCard?: boolean;

        /** The card transaction's posted date */
        posted?: string;

        /** The inserted time of the transaction */
        inserted?: string;
    },
    keyof Comment | keyof TransactionCustomUnit | 'attendees'
>;

/** Keys of pending transaction fields */
type TransactionPendingFieldsKey = KeysOfUnion<Transaction['pendingFields']>;

/** Additional transaction changes data */
type AdditionalTransactionChanges = {
    /** Content of modified comment */
    comment?: string;

    /** Collection of modified waypoints */
    waypoints?: WaypointCollection;

    /** Collection of modified attendees */
    attendees?: Attendee[];

    /** The ID of the distance rate */
    customUnitRateID?: string;

    /** Previous amount before changes */
    oldAmount?: number;

    /** Previous currency before changes */
    oldCurrency?: string;
};

/** Model of transaction changes  */
type TransactionChanges = Partial<Transaction> & AdditionalTransactionChanges;

/** Collection of mock transactions, indexed by `transactions_${transactionID}` */
type TransactionCollectionDataSet = CollectionDataSet<typeof ONYXKEYS.COLLECTION.TRANSACTION>;

export default Transaction;
export type {
    WaypointCollection,
    Comment,
    Receipt,
    Waypoint,
    Routes,
    ReceiptError,
    ReceiptErrors,
    TransactionPendingFieldsKey,
    TransactionChanges,
    TaxRate,
    Reservation,
    ReservationTimeDetails,
    ReservationType,
    ReceiptSource,
    TransactionCollectionDataSet,
    SplitShare,
    SplitShares,
    TransactionCustomUnit,
};<|MERGE_RESOLUTION|>--- conflicted
+++ resolved
@@ -397,15 +397,9 @@
         /** The original transaction amount */
         amount: number;
 
-<<<<<<< HEAD
-        /** Selected attendees */
-        attendees?: Attendee[];
-
         /** Selected accountant */
         accountant?: Accountant;
 
-=======
->>>>>>> fe09a3ae
         /** The transaction tax amount */
         taxAmount?: number;
 
