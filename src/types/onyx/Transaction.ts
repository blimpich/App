--- conflicted
+++ resolved
@@ -232,16 +232,14 @@
         /** Indicates transaction loading */
         isLoading?: boolean;
 
-<<<<<<< HEAD
+        /** Holds individual shares of a split keyed by accountID, only used locally */
+        splitShares?: SplitShares;
+
+        /** Holds the accountIDs of accounts who paid the split, for now only supports a single payer */
+        splitPayerAccountIDs?: number[];
+
         /** Whether the user input should be kept */
         shouldShowOriginalAmount?: boolean;
-=======
-        /** Holds individual shares of a split keyed by accountID, only used locally */
-        splitShares?: SplitShares;
-
-        /** Holds the accountIDs of accounts who paid the split, for now only supports a single payer */
-        splitPayerAccountIDs?: number[];
->>>>>>> e0b6a06d
 
         /** The actionable report action ID associated with the transaction */
         actionableWhisperReportActionID?: string;
