--- conflicted
+++ resolved
@@ -56,7 +56,7 @@
     routes?: Routes;
     transactionID: string;
     tag: string;
-<<<<<<< HEAD
+    pendingFields?: Partial<{[K in keyof Transaction]: ValueOf<typeof CONST.RED_BRICK_ROAD_PENDING_ACTION>}>;
 
     /** Card Transactions */
 
@@ -73,9 +73,6 @@
     /** If the transaction was made in a foreign currency, we send the original amount and currency */
     originalAmount?: number;
     originalCurrency?: string;
-=======
-    pendingFields?: Partial<{[K in keyof Transaction]: ValueOf<typeof CONST.RED_BRICK_ROAD_PENDING_ACTION>}>;
->>>>>>> 7f063c7b
 };
 
 export default Transaction;
