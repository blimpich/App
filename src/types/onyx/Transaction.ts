<<<<<<< HEAD
import {ImageSourcePropType} from 'react-native';
import {ValueOf} from 'type-fest';
import CONST from '@src/CONST';
import {Participant} from './IOU';
import * as OnyxCommon from './OnyxCommon';
import RecentWaypoint from './RecentWaypoint';
=======
import type {ValueOf} from 'type-fest';
import type CONST from '@src/CONST';
import type * as OnyxCommon from './OnyxCommon';
import type RecentWaypoint from './RecentWaypoint';
>>>>>>> d4c3e639

type Waypoint = {
    /** The name associated with the address of the waypoint */
    name?: string;

    /** The full address of the waypoint */
    address?: string;

    /** The lattitude of the waypoint */
    lat?: number;

    /** The longitude of the waypoint */
    lng?: number;
};

type WaypointCollection = Record<string, RecentWaypoint | Waypoint>;

type Comment = {
    comment?: string;
    waypoints?: WaypointCollection;
    isLoading?: boolean;
    type?: string;
    customUnit?: Record<string, unknown>;
    source?: string;
    originalTransactionID?: string;
    splits?: Participant[];
};

type GeometryType = 'LineString';

type Geometry = {
    coordinates: number[][] | null;
    type?: GeometryType;
};

type Receipt = {
    receiptID?: number;
    path?: string;
    name?: string;
    source?: ImageSourcePropType;
    state?: ValueOf<typeof CONST.IOU.RECEIPT_STATE>;
};

type Route = {
    distance: number | null;
    geometry: Geometry;
};

type Routes = Record<string, Route>;

type Transaction = {
    amount: number;
    billable: boolean;
    category: string;
    comment: Comment;
    created: string;
    currency: string;
    errors?: OnyxCommon.Errors;
    errorFields?: OnyxCommon.ErrorFields<'route'>;
    // The name of the file used for a receipt (formerly receiptFilename)
    filename?: string;
    // Used during the creation flow before the transaction is saved to the server
    iouRequestType?: ValueOf<typeof CONST.IOU.REQUEST_TYPE>;
    merchant: string;
    modifiedAmount?: number;
    modifiedCreated?: string;
    modifiedCurrency?: string;
    modifiedMerchant?: string;
    modifiedWaypoints?: WaypointCollection;
    // Used during the creation flow before the transaction is saved to the server and helps dictate where the user is navigated to when pressing the back button on the confirmation step
    participantsAutoAssigned?: boolean;
    participants?: Participant[];
    pendingAction: OnyxCommon.PendingAction;
    receipt?: Receipt;
    reportID: string;
    routes?: Routes;
    transactionID: string;
    tag: string;
    pendingFields?: Partial<{[K in keyof Transaction | keyof Comment]: ValueOf<typeof CONST.RED_BRICK_ROAD_PENDING_ACTION>}>;

    /** Card Transactions */

    parentTransactionID?: string;
    reimbursable?: boolean;
    /** The CC for this transaction */
    cardID?: number;
    /** If the transaction is pending or posted */
    status?: ValueOf<typeof CONST.TRANSACTION.STATUS>;
    /** If an EReceipt should be generated for this transaction */
    hasEReceipt?: boolean;
    /** The MCC Group for this transaction */
    mccGroup?: ValueOf<typeof CONST.MCC_GROUPS>;
    modifiedMCCGroup?: ValueOf<typeof CONST.MCC_GROUPS>;
    /** If the transaction was made in a foreign currency, we send the original amount and currency */
    originalAmount?: number;
    originalCurrency?: string;
};

type TransactionDraft = Partial<Transaction> & {
    isFromGlobalCreate?: boolean;
};

type AdditionalTransactionChanges = {comment?: string; waypoints?: WaypointCollection};

type TransactionChanges = Partial<Transaction> & AdditionalTransactionChanges;

export default Transaction;
export type {WaypointCollection, Comment, Receipt, Waypoint, TransactionDraft, TransactionChanges};<|MERGE_RESOLUTION|>--- conflicted
+++ resolved
@@ -1,16 +1,9 @@
-<<<<<<< HEAD
 import {ImageSourcePropType} from 'react-native';
-import {ValueOf} from 'type-fest';
-import CONST from '@src/CONST';
-import {Participant} from './IOU';
-import * as OnyxCommon from './OnyxCommon';
-import RecentWaypoint from './RecentWaypoint';
-=======
 import type {ValueOf} from 'type-fest';
 import type CONST from '@src/CONST';
+import {Participant} from './IOU';
 import type * as OnyxCommon from './OnyxCommon';
 import type RecentWaypoint from './RecentWaypoint';
->>>>>>> d4c3e639
 
 type Waypoint = {
     /** The name associated with the address of the waypoint */
