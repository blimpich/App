--- conflicted
+++ resolved
@@ -11,10 +11,6 @@
 import type Download from './Download';
 import type {
     AddDebitCardForm,
-<<<<<<< HEAD
-    CloseAccountForm,
-=======
->>>>>>> d5eba656
     DateOfBirthForm,
     DisplayNameForm,
     IKnowATeacherForm,
@@ -22,10 +18,8 @@
     NewRoomForm,
     PrivateNotesForm,
     ReportFieldEditForm,
-<<<<<<< HEAD
-=======
     WorkspaceSettingsForm,
->>>>>>> d5eba656
+    CloseAccountForm,
 } from './Form';
 import type Form from './Form';
 import type FrequentlyUsedEmoji from './FrequentlyUsedEmoji';
