--- conflicted
+++ resolved
@@ -10,25 +10,6 @@
 import type Currency from './Currency';
 import type CustomStatusDraft from './CustomStatusDraft';
 import type Download from './Download';
-<<<<<<< HEAD
-import type {
-    AddDebitCardForm,
-    CloseAccountForm,
-    DateOfBirthForm,
-    DisplayNameForm,
-    EditTaskForm,
-    GetPhysicalCardForm,
-    IKnowATeacherForm,
-    IntroSchoolPrincipalForm,
-    NewRoomForm,
-    PrivateNotesForm,
-    ReportFieldEditForm,
-    RoomNameForm,
-    WorkspaceSettingsForm,
-} from './Form';
-import type Form from './Form';
-=======
->>>>>>> 756f8468
 import type FrequentlyUsedEmoji from './FrequentlyUsedEmoji';
 import type {FundList} from './Fund';
 import type Fund from './Fund';
@@ -101,11 +82,6 @@
     Currency,
     CustomStatusDraft,
     Download,
-<<<<<<< HEAD
-    EditTaskForm,
-    Form,
-=======
->>>>>>> 756f8468
     FrequentlyUsedEmoji,
     Fund,
     FundList,
