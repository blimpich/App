--- conflicted
+++ resolved
@@ -216,9 +216,6 @@
     StripeCustomerID,
     BillingStatus,
     CancellationDetails,
-<<<<<<< HEAD
+    ApprovalWorkflow,
     WorkspaceTooltip,
-=======
-    ApprovalWorkflow,
->>>>>>> 67493ab0
 };