--- conflicted
+++ resolved
@@ -9,11 +9,7 @@
 import type Currency from './Currency';
 import type CustomStatusDraft from './CustomStatusDraft';
 import type Download from './Download';
-<<<<<<< HEAD
-import type {AddDebitCardForm, DateOfBirthForm, DisplayNameForm, IKnowATeacherForm, IntroSchoolPrincipalForm, NewRoomForm, PrivateNotesForm, RoomNameForm} from './Form';
-=======
-import type {AddDebitCardForm, DateOfBirthForm, DisplayNameForm, IKnowATeacherForm, IntroSchoolPrincipalForm, NewRoomForm, PrivateNotesForm, ReportFieldEditForm} from './Form';
->>>>>>> b6363778
+import type {AddDebitCardForm, DateOfBirthForm, DisplayNameForm, IKnowATeacherForm, IntroSchoolPrincipalForm, NewRoomForm, PrivateNotesForm, ReportFieldEditForm, RoomNameForm} from './Form';
 import type Form from './Form';
 import type FrequentlyUsedEmoji from './FrequentlyUsedEmoji';
 import type {FundList} from './Fund';
@@ -155,9 +151,6 @@
     IKnowATeacherForm,
     IntroSchoolPrincipalForm,
     PrivateNotesForm,
-<<<<<<< HEAD
+    ReportFieldEditForm,
     RoomNameForm,
-=======
-    ReportFieldEditForm,
->>>>>>> b6363778
 };