--- conflicted
+++ resolved
@@ -16,12 +16,8 @@
 import type {AddNewCompanyCardFeed, CompanyCardFeed} from './CardFeeds';
 import type CardOnWaitlist from './CardOnWaitlist';
 import type {CapturedLogs, Log} from './Console';
-<<<<<<< HEAD
 import type {CorpayFields, CorpayFormField} from './CorpayFields';
-=======
-import type CorpayFields from './CorpayFields';
 import type CorpayOnboardingFields from './CorpayOnboardingFields';
->>>>>>> 92b3967b
 import type Credentials from './Credentials';
 import type Currency from './Currency';
 import type {CurrencyList} from './Currency';
@@ -131,11 +127,7 @@
     CardList,
     CardOnWaitlist,
     Credentials,
-<<<<<<< HEAD
-=======
-    CorpayFields,
     CorpayOnboardingFields,
->>>>>>> 92b3967b
     Currency,
     CurrencyList,
     CustomStatusDraft,
