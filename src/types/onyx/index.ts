--- conflicted
+++ resolved
@@ -216,9 +216,6 @@
     StripeCustomerID,
     BillingStatus,
     CancellationDetails,
-<<<<<<< HEAD
+    ApprovalWorkflow,
     MobileSelectionMode,
-=======
-    ApprovalWorkflow,
->>>>>>> 98d8a5ae
 };