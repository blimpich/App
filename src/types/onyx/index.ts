--- conflicted
+++ resolved
@@ -21,11 +21,7 @@
 import PersonalDetails from './PersonalDetails';
 import PlaidData from './PlaidData';
 import Policy from './Policy';
-<<<<<<< HEAD
 import {PolicyCategories, PolicyCategory} from './PolicyCategory';
-=======
-import PolicyCategory, {PolicyCategories} from './PolicyCategory';
->>>>>>> 74b80dff
 import PolicyMember, {PolicyMembers} from './PolicyMember';
 import {PolicyTag, PolicyTags} from './PolicyTag';
 import PrivatePersonalDetails from './PrivatePersonalDetails';
@@ -46,11 +42,7 @@
 import Session from './Session';
 import Task from './Task';
 import Transaction from './Transaction';
-<<<<<<< HEAD
-import {TransactionViolation, ViolationName, ViolationType} from './TransactionViolation';
-=======
 import {TransactionViolation, ViolationName} from './TransactionViolation';
->>>>>>> 74b80dff
 import User from './User';
 import UserLocation from './UserLocation';
 import UserWallet from './UserWallet';
@@ -117,10 +109,6 @@
     User,
     UserWallet,
     ViolationName,
-<<<<<<< HEAD
-    ViolationType,
-=======
->>>>>>> 74b80dff
     WalletAdditionalDetails,
     WalletOnfido,
     WalletStatement,
