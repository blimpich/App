--- conflicted
+++ resolved
@@ -50,13 +50,10 @@
         errors: unknown;
         isWaitingOnBankAccount: unknown;
         isCancelledIOU: unknown;
-<<<<<<< HEAD
         hasReportBeenRetracted: unknown;
-=======
         hasReportBeenReopened: unknown;
         isExportedToIntegration: unknown;
         hasExportError: unknown;
->>>>>>> d5c64495
         iouReportID: unknown;
         preexistingReportID: unknown;
         nonReimbursableTotal: unknown;
