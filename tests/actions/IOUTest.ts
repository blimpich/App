--- conflicted
+++ resolved
@@ -48,11 +48,8 @@
     dismissModal: jest.fn(),
     dismissModalWithReport: jest.fn(),
     goBack: jest.fn(),
-<<<<<<< HEAD
     getTopmostReportId: jest.fn(() => topMostReportID),
-=======
     setNavigationActionToMicrotaskQueue: jest.fn(),
->>>>>>> 9ac63569
 }));
 
 jest.mock('@src/libs/actions/Report', () => {
