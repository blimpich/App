import {format} from 'date-fns';
import isEqual from 'lodash/isEqual';
import type {OnyxCollection, OnyxEntry, OnyxInputValue} from 'react-native-onyx';
import Onyx from 'react-native-onyx';
import {
    cancelPayment,
    deleteMoneyRequest,
    payMoneyRequest,
    putOnHold,
    requestMoney,
    resolveDuplicates,
    sendInvoice,
    setDraftSplitTransaction,
    setMoneyRequestCategory,
    splitBill,
    submitReport,
    trackExpense,
    unholdRequest,
    updateMoneyRequestAmountAndCurrency,
    updateMoneyRequestCategory,
} from '@libs/actions/IOU';
import {createWorkspace, generatePolicyID, setWorkspaceApprovalMode} from '@libs/actions/Policy/Policy';
import {addComment, deleteReport, notifyNewAction, openReport} from '@libs/actions/Report';
import {clearAllRelatedReportActionErrors} from '@libs/actions/ReportActions';
import {subscribeToUserEvents} from '@libs/actions/User';
import {WRITE_COMMANDS} from '@libs/API/types';
import type {ApiCommand} from '@libs/API/types';
import {translateLocal} from '@libs/Localize';
import {rand64} from '@libs/NumberUtils';
import {getLoginsByAccountIDs} from '@libs/PersonalDetailsUtils';
import {
    getOriginalMessage,
    getReportActionHtml,
    getReportActionMessage,
    getReportActionText,
    getReportPreviewAction,
    getSortedReportActions,
    isActionableTrackExpense,
    isActionOfType,
    isMoneyRequestAction,
} from '@libs/ReportActionsUtils';
import {buildOptimisticIOUReport, buildOptimisticIOUReportAction, buildTransactionThread, createDraftTransactionAndNavigateToParticipantSelector, isIOUReport} from '@libs/ReportUtils';
import type {OptimisticChatReport} from '@libs/ReportUtils';
import {buildOptimisticTransaction, getValidWaypoints, isDistanceRequest as isDistanceRequestUtil} from '@libs/TransactionUtils';
import CONST from '@src/CONST';
import type {IOUAction} from '@src/CONST';
import OnyxUpdateManager from '@src/libs/actions/OnyxUpdateManager';
import * as API from '@src/libs/API';
import DateUtils from '@src/libs/DateUtils';
import ONYXKEYS from '@src/ONYXKEYS';
import ROUTES from '@src/ROUTES';
import type {Policy, Report} from '@src/types/onyx';
import type {Participant, ReportCollectionDataSet} from '@src/types/onyx/Report';
import type {ReportActions, ReportActionsCollectionDataSet} from '@src/types/onyx/ReportAction';
import type ReportAction from '@src/types/onyx/ReportAction';
import type {TransactionCollectionDataSet} from '@src/types/onyx/Transaction';
import type Transaction from '@src/types/onyx/Transaction';
import {toCollectionDataSet} from '@src/types/utils/CollectionDataSet';
import {isEmptyObject} from '@src/types/utils/EmptyObject';
import * as InvoiceData from '../data/Invoice';
import type {InvoiceTestData} from '../data/Invoice';
import createRandomPolicy, {createCategoryTaxExpenseRules} from '../utils/collections/policies';
import createRandomPolicyCategories from '../utils/collections/policyCategory';
import createRandomReport from '../utils/collections/reports';
import createRandomTransaction from '../utils/collections/transaction';
import PusherHelper from '../utils/PusherHelper';
import {getGlobalFetchMock, getOnyxData, setPersonalDetails, signInWithTestUser} from '../utils/TestHelper';
import type {MockFetch} from '../utils/TestHelper';
import waitForBatchedUpdates from '../utils/waitForBatchedUpdates';
import waitForNetworkPromises from '../utils/waitForNetworkPromises';

const topMostReportID = '23423423';
jest.mock('@src/libs/Navigation/Navigation', () => ({
    navigate: jest.fn(),
    dismissModal: jest.fn(),
    dismissModalWithReport: jest.fn(),
    goBack: jest.fn(),
    getTopmostReportId: jest.fn(() => topMostReportID),
    setNavigationActionToMicrotaskQueue: jest.fn(),
}));

jest.mock('@src/libs/actions/Report', () => {
    // eslint-disable-next-line @typescript-eslint/no-unsafe-assignment
    const originalModule = jest.requireActual('@src/libs/actions/Report');
    // eslint-disable-next-line @typescript-eslint/no-unsafe-return
    return {
        ...originalModule,
        notifyNewAction: jest.fn(),
    };
});
jest.mock('@src/libs/Navigation/isSearchTopmostCentralPane', () => jest.fn());

const CARLOS_EMAIL = 'cmartins@expensifail.com';
const CARLOS_ACCOUNT_ID = 1;
const CARLOS_PARTICIPANT: Participant = {notificationPreference: CONST.REPORT.NOTIFICATION_PREFERENCE.ALWAYS, role: 'member'};
const JULES_EMAIL = 'jules@expensifail.com';
const JULES_ACCOUNT_ID = 2;
const JULES_PARTICIPANT: Participant = {notificationPreference: CONST.REPORT.NOTIFICATION_PREFERENCE.ALWAYS, role: 'member'};
const RORY_EMAIL = 'rory@expensifail.com';
const RORY_ACCOUNT_ID = 3;
const RORY_PARTICIPANT: Participant = {notificationPreference: CONST.REPORT.NOTIFICATION_PREFERENCE.ALWAYS, role: 'admin'};
const VIT_EMAIL = 'vit@expensifail.com';
const VIT_ACCOUNT_ID = 4;
const VIT_PARTICIPANT: Participant = {notificationPreference: CONST.REPORT.NOTIFICATION_PREFERENCE.ALWAYS, role: 'member'};

OnyxUpdateManager();
describe('actions/IOU', () => {
    beforeAll(() => {
        Onyx.init({
            keys: ONYXKEYS,
            initialKeyStates: {
                [ONYXKEYS.SESSION]: {accountID: RORY_ACCOUNT_ID, email: RORY_EMAIL},
                [ONYXKEYS.PERSONAL_DETAILS_LIST]: {[RORY_ACCOUNT_ID]: {accountID: RORY_ACCOUNT_ID, login: RORY_EMAIL}},
            },
        });
    });

    let mockFetch: MockFetch;
    beforeEach(() => {
        jest.clearAllTimers();
        global.fetch = getGlobalFetchMock();
        mockFetch = fetch as MockFetch;
        return Onyx.clear().then(waitForBatchedUpdates);
    });
    describe('trackExpense', () => {
        it('category a distance expense of selfDM report', async () => {
            /*
             * This step simulates the following steps:
             *   - Go to self DM
             *   - Track a distance expense
             *   - Go to Troubleshoot > Clear cache and restart > Reset and refresh
             *   - Go to self DM
             *   - Click Categorize it (click Upgrade if there is no workspace)
             *   - Select category and submit the expense to the workspace
             */

            // Given a participant of the report
            const participant = {login: CARLOS_EMAIL, accountID: CARLOS_ACCOUNT_ID};

            // Given valid waypoints of the transaction
            const fakeWayPoints = {
                waypoint0: {
                    keyForList: '88 Kearny Street_1735023533854',
                    lat: 37.7886378,
                    lng: -122.4033442,
                    address: '88 Kearny Street, San Francisco, CA, USA',
                    name: '88 Kearny Street',
                },
                waypoint1: {
                    keyForList: 'Golden Gate Bridge Vista Point_1735023537514',
                    lat: 37.8077876,
                    lng: -122.4752007,
                    address: 'Golden Gate Bridge Vista Point, San Francisco, CA, USA',
                    name: 'Golden Gate Bridge Vista Point',
                },
            };

            // Given a selfDM report
            const selfDMReport = {
                ...createRandomReport(1),
                chatType: CONST.REPORT.CHAT_TYPE.SELF_DM,
            };

            // Given a policyExpenseChat report
            const expenseReport = {
                ...createRandomReport(1),
                chatType: CONST.REPORT.CHAT_TYPE.POLICY_EXPENSE_CHAT,
            };

            // Given policy categories and a policy
            const fakeCategories = createRandomPolicyCategories(3);
            const fakePolicy = createRandomPolicy(1);

            // Given a transaction with a distance request type and valid waypoints
            const fakeTransaction = {
                ...createRandomTransaction(1),
                iouRequestType: CONST.IOU.REQUEST_TYPE.DISTANCE,
                comment: {
                    ...createRandomTransaction(1).comment,
                    type: CONST.TRANSACTION.TYPE.CUSTOM_UNIT,
                    customUnit: {
                        name: CONST.CUSTOM_UNITS.NAME_DISTANCE,
                    },
                    waypoints: fakeWayPoints,
                },
            };

            // When the transaction is saved to draft before being submitted
            await Onyx.set(`${ONYXKEYS.COLLECTION.TRANSACTION_DRAFT}${fakeTransaction.transactionID}`, fakeTransaction);
            mockFetch?.pause?.();

            // When the user submits the transaction to the selfDM report
<<<<<<< HEAD
            IOU.trackExpense({
                report: selfDMReport,
                amount: fakeTransaction.amount,
                currency: fakeTransaction.currency,
                created: format(new Date(), CONST.DATE.FNS_FORMAT_STRING),
                merchant: fakeTransaction.merchant,
                payeeEmail: participant.login,
                payeeAccountID: participant.accountID,
=======
            trackExpense(
                selfDMReport,
                fakeTransaction.amount,
                fakeTransaction.currency,
                format(new Date(), CONST.DATE.FNS_FORMAT_STRING),
                fakeTransaction.merchant,
                participant.login,
                participant.accountID,
>>>>>>> 14663690
                participant,
                comment: '',
                isDraftPolicy: true,
                receipt: undefined,
                category: '',
                tag: undefined,
                taxCode: '',
                taxAmount: 0,
                billable: false,
                policy: undefined,
                policyTagList: undefined,
                policyCategories: undefined,
                gpsPoints: undefined,
                validWaypoints: fakeWayPoints,
                action: CONST.IOU.ACTION.CREATE,
                actionableWhisperReportActionID: fakeTransaction?.actionableWhisperReportActionID,
                linkedTrackedExpenseReportAction: fakeTransaction?.linkedTrackedExpenseReportAction,
                linkedTrackedExpenseReportID: fakeTransaction?.linkedTrackedExpenseReportID,
                customUnitRateID: CONST.CUSTOM_UNITS.FAKE_P2P_ID,
            });
            await waitForBatchedUpdates();
            await mockFetch?.resume?.();

            // Given transaction after tracked expense
            const transaction = await new Promise<OnyxEntry<Transaction>>((resolve) => {
                const connection = Onyx.connect({
                    key: ONYXKEYS.COLLECTION.TRANSACTION,
                    waitForCollectionCallback: true,
                    callback: (transactions) => {
                        Onyx.disconnect(connection);
                        const trackedExpenseTransaction = Object.values(transactions ?? {}).at(0);

                        // Then the transaction must remain a distance request
                        const isDistanceRequest = isDistanceRequestUtil(trackedExpenseTransaction);
                        expect(isDistanceRequest).toBe(true);
                        resolve(trackedExpenseTransaction);
                    },
                });
            });

            // Given all report actions of the selfDM report
            const allReportActions = await new Promise<OnyxCollection<ReportActions>>((resolve) => {
                const connection = Onyx.connect({
                    key: ONYXKEYS.COLLECTION.REPORT_ACTIONS,
                    waitForCollectionCallback: true,
                    callback: (reportActions) => {
                        Onyx.disconnect(connection);
                        resolve(reportActions);
                    },
                });
            });

            // Then the selfDM report should have an actionable track expense whisper action and an IOU action
            const selfDMReportActions = allReportActions?.[`${ONYXKEYS.COLLECTION.REPORT_ACTIONS}${selfDMReport.reportID}`];
            expect(Object.values(selfDMReportActions ?? {}).length).toBe(2);

            // When the cache is cleared before categorizing the tracked expense
            await Onyx.merge(`${ONYXKEYS.COLLECTION.TRANSACTION}${transaction?.transactionID}`, {
                iouRequestType: null,
            });

            // When the transaction is saved to draft by selecting a category in the selfDM report
            const reportActionableTrackExpense = Object.values(selfDMReportActions ?? {}).find((reportAction) => isActionableTrackExpense(reportAction));
            createDraftTransactionAndNavigateToParticipantSelector(
                transaction?.transactionID,
                selfDMReport.reportID,
                CONST.IOU.ACTION.CATEGORIZE,
                reportActionableTrackExpense?.reportActionID,
            );
            await waitForBatchedUpdates();

            // Then the transaction draft should be saved successfully
            const allTransactionsDraft = await new Promise<OnyxCollection<Transaction>>((resolve) => {
                const connection = Onyx.connect({
                    key: ONYXKEYS.COLLECTION.TRANSACTION_DRAFT,
                    waitForCollectionCallback: true,
                    callback: (transactionDrafts) => {
                        Onyx.disconnect(connection);
                        resolve(transactionDrafts);
                    },
                });
            });
            const transactionDraft = allTransactionsDraft?.[`${ONYXKEYS.COLLECTION.TRANSACTION_DRAFT}${transaction?.transactionID}`];

            // When the user confirms the category for the tracked expense
<<<<<<< HEAD
            IOU.trackExpense({
                report: expenseReport,
                amount: transactionDraft?.amount ?? fakeTransaction.amount,
                currency: transactionDraft?.currency ?? fakeTransaction.currency,
                created: format(new Date(), CONST.DATE.FNS_FORMAT_STRING),
                merchant: transactionDraft?.merchant ?? fakeTransaction.merchant,
                payeeEmail: participant.login,
                payeeAccountID: participant.accountID,
                participant: {...participant, isPolicyExpenseChat: true},
                comment: '',
                isDraftPolicy: false,
                receipt: undefined,
                category: Object.keys(fakeCategories).at(0) ?? '',
                tag: '',
                taxCode: '',
                taxAmount: 0,
                billable: undefined,
                policy: fakePolicy,
                policyTagList: undefined,
                policyCategories: fakeCategories,
                gpsPoints: undefined,
                validWaypoints: Object.keys(transactionDraft?.comment?.waypoints ?? {}).length ? TransactionUtils.getValidWaypoints(transactionDraft?.comment?.waypoints, true) : undefined,
                action: CONST.IOU.ACTION.CATEGORIZE,
                actionableWhisperReportActionID: transactionDraft?.actionableWhisperReportActionID,
                linkedTrackedExpenseReportAction: transactionDraft?.linkedTrackedExpenseReportAction,
                linkedTrackedExpenseReportID: transactionDraft?.linkedTrackedExpenseReportID,
                customUnitRateID: CONST.CUSTOM_UNITS.FAKE_P2P_ID,
            });
=======
            trackExpense(
                expenseReport,
                transactionDraft?.amount ?? fakeTransaction.amount,
                transactionDraft?.currency ?? fakeTransaction.currency,
                format(new Date(), CONST.DATE.FNS_FORMAT_STRING),
                transactionDraft?.merchant ?? fakeTransaction.merchant,
                participant.login,
                participant.accountID,
                {...participant, isPolicyExpenseChat: true},
                '',
                false,
                undefined,
                Object.keys(fakeCategories).at(0) ?? '',
                '',
                '',
                0,
                undefined,
                fakePolicy,
                undefined,
                fakeCategories,
                undefined,
                Object.keys(transactionDraft?.comment?.waypoints ?? {}).length ? getValidWaypoints(transactionDraft?.comment?.waypoints, true) : undefined,
                CONST.IOU.ACTION.CATEGORIZE,
                transactionDraft?.actionableWhisperReportActionID,
                transactionDraft?.linkedTrackedExpenseReportAction,
                transactionDraft?.linkedTrackedExpenseReportID,
                CONST.CUSTOM_UNITS.FAKE_P2P_ID,
            );
>>>>>>> 14663690
            await waitForBatchedUpdates();
            await mockFetch?.resume?.();

            // Then the expense should be categorized successfully
            await new Promise<void>((resolve) => {
                const connection = Onyx.connect({
                    key: ONYXKEYS.COLLECTION.TRANSACTION,
                    waitForCollectionCallback: true,
                    callback: (transactions) => {
                        Onyx.disconnect(connection);
                        const categorizedTransaction = transactions?.[`${ONYXKEYS.COLLECTION.TRANSACTION}${transaction?.transactionID}`];

                        // Then the transaction must remain a distance request, ensuring that the optimistic data is correctly built and the transaction type remains accurate.
                        const isDistanceRequest = isDistanceRequestUtil(categorizedTransaction);
                        expect(isDistanceRequest).toBe(true);

                        // Then the transaction category must match the original category
                        expect(categorizedTransaction?.category).toBe(Object.keys(fakeCategories).at(0) ?? '');
                        resolve();
                    },
                });
            });
        });
    });

    describe('requestMoney', () => {
        it('creates new chat if needed', () => {
            const amount = 10000;
            const comment = 'Giv money plz';
            const merchant = 'KFC';
            let iouReportID: string | undefined;
            let createdAction: OnyxEntry<ReportAction>;
            let iouAction: OnyxEntry<ReportAction<typeof CONST.REPORT.ACTIONS.TYPE.IOU>>;
            let transactionID: string | undefined;
            let transactionThread: OnyxEntry<Report>;
            let transactionThreadCreatedAction: OnyxEntry<ReportAction>;
            mockFetch?.pause?.();
            requestMoney({
                report: {reportID: ''},
                participantParams: {
                    payeeEmail: RORY_EMAIL,
                    payeeAccountID: RORY_ACCOUNT_ID,
                    participant: {login: CARLOS_EMAIL, accountID: CARLOS_ACCOUNT_ID},
                },
                transactionParams: {
                    amount,
                    attendees: [],
                    currency: CONST.CURRENCY.USD,
                    created: '',
                    merchant,
                    comment,
                },
            });
            return waitForBatchedUpdates()
                .then(
                    () =>
                        new Promise<void>((resolve) => {
                            const connection = Onyx.connect({
                                key: ONYXKEYS.COLLECTION.REPORT,
                                waitForCollectionCallback: true,
                                callback: (allReports) => {
                                    Onyx.disconnect(connection);

                                    // A chat report, a transaction thread, and an iou report should be created
                                    const chatReports = Object.values(allReports ?? {}).filter((report) => report?.type === CONST.REPORT.TYPE.CHAT);
                                    const iouReports = Object.values(allReports ?? {}).filter((report) => report?.type === CONST.REPORT.TYPE.IOU);
                                    expect(Object.keys(chatReports).length).toBe(2);
                                    expect(Object.keys(iouReports).length).toBe(1);
                                    const chatReport = chatReports.at(0);
                                    const transactionThreadReport = chatReports.at(1);
                                    const iouReport = iouReports.at(0);
                                    iouReportID = iouReport?.reportID;
                                    transactionThread = transactionThreadReport;

                                    expect(iouReport?.participants).toEqual({
                                        [RORY_ACCOUNT_ID]: {notificationPreference: CONST.REPORT.NOTIFICATION_PREFERENCE.HIDDEN},
                                        [CARLOS_ACCOUNT_ID]: {notificationPreference: CONST.REPORT.NOTIFICATION_PREFERENCE.HIDDEN},
                                    });

                                    // They should be linked together
                                    expect(chatReport?.participants).toEqual({[RORY_ACCOUNT_ID]: RORY_PARTICIPANT, [CARLOS_ACCOUNT_ID]: CARLOS_PARTICIPANT});
                                    expect(chatReport?.iouReportID).toBe(iouReport?.reportID);

                                    resolve();
                                },
                            });
                        }),
                )
                .then(
                    () =>
                        new Promise<void>((resolve) => {
                            const connection = Onyx.connect({
                                key: `${ONYXKEYS.COLLECTION.REPORT_ACTIONS}${iouReportID}`,
                                waitForCollectionCallback: false,
                                callback: (reportActionsForIOUReport) => {
                                    Onyx.disconnect(connection);

                                    // The IOU report should have a CREATED action and IOU action
                                    expect(Object.values(reportActionsForIOUReport ?? {}).length).toBe(2);
                                    const createdActions = Object.values(reportActionsForIOUReport ?? {}).filter(
                                        (reportAction) => reportAction?.actionName === CONST.REPORT.ACTIONS.TYPE.CREATED,
                                    );
                                    const iouActions = Object.values(reportActionsForIOUReport ?? {}).filter(
                                        (reportAction): reportAction is ReportAction<typeof CONST.REPORT.ACTIONS.TYPE.IOU> => isMoneyRequestAction(reportAction),
                                    );
                                    expect(Object.values(createdActions).length).toBe(1);
                                    expect(Object.values(iouActions).length).toBe(1);
                                    createdAction = createdActions?.at(0);
                                    iouAction = iouActions?.at(0);
                                    const originalMessage = isMoneyRequestAction(iouAction) ? getOriginalMessage(iouAction) : undefined;

                                    // The CREATED action should not be created after the IOU action
                                    expect(Date.parse(createdAction?.created ?? '')).toBeLessThan(Date.parse(iouAction?.created ?? ''));

                                    // The IOUReportID should be correct
                                    expect(originalMessage?.IOUReportID).toBe(iouReportID);

                                    // The comment should be included in the IOU action
                                    expect(originalMessage?.comment).toBe(comment);

                                    // The amount in the IOU action should be correct
                                    expect(originalMessage?.amount).toBe(amount);

                                    // The IOU type should be correct
                                    expect(originalMessage?.type).toBe(CONST.IOU.REPORT_ACTION_TYPE.CREATE);

                                    // Both actions should be pending
                                    expect(createdAction?.pendingAction).toBe(CONST.RED_BRICK_ROAD_PENDING_ACTION.ADD);
                                    expect(iouAction?.pendingAction).toBe(CONST.RED_BRICK_ROAD_PENDING_ACTION.ADD);

                                    resolve();
                                },
                            });
                        }),
                )
                .then(
                    () =>
                        new Promise<void>((resolve) => {
                            const connection = Onyx.connect({
                                key: `${ONYXKEYS.COLLECTION.REPORT_ACTIONS}${transactionThread?.reportID}`,
                                waitForCollectionCallback: false,
                                callback: (reportActionsForTransactionThread) => {
                                    Onyx.disconnect(connection);

                                    // The transaction thread should have a CREATED action
                                    expect(Object.values(reportActionsForTransactionThread ?? {}).length).toBe(1);
                                    const createdActions = Object.values(reportActionsForTransactionThread ?? {}).filter(
                                        (reportAction) => reportAction?.actionName === CONST.REPORT.ACTIONS.TYPE.CREATED,
                                    );
                                    expect(Object.values(createdActions).length).toBe(1);
                                    transactionThreadCreatedAction = createdActions.at(0);

                                    expect(transactionThreadCreatedAction?.pendingAction).toBe(CONST.RED_BRICK_ROAD_PENDING_ACTION.ADD);
                                    resolve();
                                },
                            });
                        }),
                )
                .then(
                    () =>
                        new Promise<void>((resolve) => {
                            const connection = Onyx.connect({
                                key: ONYXKEYS.COLLECTION.TRANSACTION,
                                waitForCollectionCallback: true,
                                callback: (allTransactions) => {
                                    Onyx.disconnect(connection);

                                    // There should be one transaction
                                    expect(Object.values(allTransactions ?? {}).length).toBe(1);
                                    const transaction = Object.values(allTransactions ?? []).find((t) => !isEmptyObject(t));
                                    transactionID = transaction?.transactionID;

                                    // The transaction should be attached to the IOU report
                                    expect(transaction?.reportID).toBe(iouReportID);

                                    // Its amount should match the amount of the expense
                                    expect(transaction?.amount).toBe(amount);

                                    // The comment should be correct
                                    expect(transaction?.comment?.comment).toBe(comment);

                                    // It should be pending
                                    expect(transaction?.pendingAction).toBe(CONST.RED_BRICK_ROAD_PENDING_ACTION.ADD);

                                    // The transactionID on the iou action should match the one from the transactions collection
                                    expect(iouAction && getOriginalMessage(iouAction)?.IOUTransactionID).toBe(transactionID);

                                    expect(transaction?.merchant).toBe(merchant);

                                    resolve();
                                },
                            });
                        }),
                )
                .then(mockFetch?.resume)
                .then(
                    () =>
                        new Promise<void>((resolve) => {
                            const connection = Onyx.connect({
                                key: `${ONYXKEYS.COLLECTION.REPORT_ACTIONS}${iouReportID}`,
                                waitForCollectionCallback: false,
                                callback: (reportActionsForIOUReport) => {
                                    Onyx.disconnect(connection);
                                    expect(Object.values(reportActionsForIOUReport ?? {}).length).toBe(2);
                                    Object.values(reportActionsForIOUReport ?? {}).forEach((reportAction) => expect(reportAction?.pendingAction).toBeFalsy());
                                    resolve();
                                },
                            });
                        }),
                )
                .then(
                    () =>
                        new Promise<void>((resolve) => {
                            const connection = Onyx.connect({
                                key: `${ONYXKEYS.COLLECTION.TRANSACTION}${transactionID}`,
                                waitForCollectionCallback: false,
                                callback: (transaction) => {
                                    Onyx.disconnect(connection);
                                    expect(transaction?.pendingAction).toBeFalsy();
                                    resolve();
                                },
                            });
                        }),
                );
        });

        it('updates existing chat report if there is one', () => {
            const amount = 10000;
            const comment = 'Giv money plz';
            let chatReport: Report = {
                reportID: '1234',
                type: CONST.REPORT.TYPE.CHAT,
                participants: {[RORY_ACCOUNT_ID]: RORY_PARTICIPANT, [CARLOS_ACCOUNT_ID]: CARLOS_PARTICIPANT},
            };
            const createdAction: ReportAction = {
                reportActionID: rand64(),
                actionName: CONST.REPORT.ACTIONS.TYPE.CREATED,
                created: DateUtils.getDBTime(),
            };
            let iouReportID: string | undefined;
            let iouAction: OnyxEntry<ReportAction<typeof CONST.REPORT.ACTIONS.TYPE.IOU>>;
            let iouCreatedAction: OnyxEntry<ReportAction>;
            let transactionID: string | undefined;
            mockFetch?.pause?.();
            return Onyx.set(`${ONYXKEYS.COLLECTION.REPORT}${chatReport.reportID}`, chatReport)
                .then(() =>
                    Onyx.set(`${ONYXKEYS.COLLECTION.REPORT_ACTIONS}${chatReport.reportID}`, {
                        [createdAction.reportActionID]: createdAction,
                    }),
                )
                .then(() => {
                    requestMoney({
                        report: chatReport,
                        participantParams: {
                            payeeEmail: RORY_EMAIL,
                            payeeAccountID: RORY_ACCOUNT_ID,
                            participant: {login: CARLOS_EMAIL, accountID: CARLOS_ACCOUNT_ID},
                        },
                        transactionParams: {
                            amount,
                            attendees: [],
                            currency: CONST.CURRENCY.USD,
                            created: '',
                            merchant: '',
                            comment,
                        },
                    });
                    return waitForBatchedUpdates();
                })
                .then(
                    () =>
                        new Promise<void>((resolve) => {
                            const connection = Onyx.connect({
                                key: ONYXKEYS.COLLECTION.REPORT,
                                waitForCollectionCallback: true,
                                callback: (allReports) => {
                                    Onyx.disconnect(connection);

                                    // The same chat report should be reused, a transaction thread and an IOU report should be created
                                    expect(Object.values(allReports ?? {}).length).toBe(3);
                                    expect(Object.values(allReports ?? {}).find((report) => report?.type === CONST.REPORT.TYPE.CHAT)?.reportID).toBe(chatReport.reportID);
                                    chatReport = Object.values(allReports ?? {}).find((report) => report?.type === CONST.REPORT.TYPE.CHAT) ?? chatReport;
                                    const iouReport = Object.values(allReports ?? {}).find((report) => report?.type === CONST.REPORT.TYPE.IOU);
                                    iouReportID = iouReport?.reportID;

                                    expect(iouReport?.participants).toEqual({
                                        [RORY_ACCOUNT_ID]: {notificationPreference: CONST.REPORT.NOTIFICATION_PREFERENCE.HIDDEN},
                                        [CARLOS_ACCOUNT_ID]: {notificationPreference: CONST.REPORT.NOTIFICATION_PREFERENCE.HIDDEN},
                                    });

                                    // They should be linked together
                                    expect(chatReport.iouReportID).toBe(iouReportID);

                                    resolve();
                                },
                            });
                        }),
                )
                .then(
                    () =>
                        new Promise<void>((resolve) => {
                            const connection = Onyx.connect({
                                key: `${ONYXKEYS.COLLECTION.REPORT_ACTIONS}${iouReportID}`,
                                waitForCollectionCallback: false,
                                callback: (allIOUReportActions) => {
                                    Onyx.disconnect(connection);

                                    iouCreatedAction = Object.values(allIOUReportActions ?? {}).find((reportAction) => reportAction.actionName === CONST.REPORT.ACTIONS.TYPE.CREATED);
                                    iouAction = Object.values(allIOUReportActions ?? {}).find((reportAction): reportAction is ReportAction<typeof CONST.REPORT.ACTIONS.TYPE.IOU> =>
                                        isMoneyRequestAction(reportAction),
                                    );
                                    const originalMessage = iouAction ? getOriginalMessage(iouAction) : null;

                                    // The CREATED action should not be created after the IOU action
                                    expect(Date.parse(iouCreatedAction?.created ?? '')).toBeLessThan(Date.parse(iouAction?.created ?? ''));

                                    // The IOUReportID should be correct
                                    expect(originalMessage?.IOUReportID).toBe(iouReportID);

                                    // The comment should be included in the IOU action
                                    expect(originalMessage?.comment).toBe(comment);

                                    // The amount in the IOU action should be correct
                                    expect(originalMessage?.amount).toBe(amount);

                                    // The IOU action type should be correct
                                    expect(originalMessage?.type).toBe(CONST.IOU.REPORT_ACTION_TYPE.CREATE);

                                    // The IOU action should be pending
                                    expect(iouAction?.pendingAction).toBe(CONST.RED_BRICK_ROAD_PENDING_ACTION.ADD);

                                    resolve();
                                },
                            });
                        }),
                )
                .then(
                    () =>
                        new Promise<void>((resolve) => {
                            const connection = Onyx.connect({
                                key: ONYXKEYS.COLLECTION.TRANSACTION,
                                waitForCollectionCallback: true,
                                callback: (allTransactions) => {
                                    Onyx.disconnect(connection);

                                    // There should be one transaction
                                    expect(Object.values(allTransactions ?? {}).length).toBe(1);
                                    const transaction = Object.values(allTransactions ?? {}).find((t) => !isEmptyObject(t));
                                    transactionID = transaction?.transactionID;
                                    const originalMessage = iouAction ? getOriginalMessage(iouAction) : null;

                                    // The transaction should be attached to the IOU report
                                    expect(transaction?.reportID).toBe(iouReportID);

                                    // Its amount should match the amount of the expense
                                    expect(transaction?.amount).toBe(amount);

                                    // The comment should be correct
                                    expect(transaction?.comment?.comment).toBe(comment);

                                    expect(transaction?.merchant).toBe(CONST.TRANSACTION.PARTIAL_TRANSACTION_MERCHANT);

                                    // It should be pending
                                    expect(transaction?.pendingAction).toBe(CONST.RED_BRICK_ROAD_PENDING_ACTION.ADD);

                                    // The transactionID on the iou action should match the one from the transactions collection
                                    expect(originalMessage?.IOUTransactionID).toBe(transactionID);

                                    resolve();
                                },
                            });
                        }),
                )
                .then(mockFetch?.resume)
                .then(waitForBatchedUpdates)
                .then(
                    () =>
                        new Promise<void>((resolve) => {
                            const connection = Onyx.connect({
                                key: `${ONYXKEYS.COLLECTION.REPORT_ACTIONS}${iouReportID}`,
                                waitForCollectionCallback: false,
                                callback: (reportActionsForIOUReport) => {
                                    Onyx.disconnect(connection);
                                    expect(Object.values(reportActionsForIOUReport ?? {}).length).toBe(2);
                                    Object.values(reportActionsForIOUReport ?? {}).forEach((reportAction) => expect(reportAction?.pendingAction).toBeFalsy());
                                    resolve();
                                },
                            });
                        }),
                )
                .then(
                    () =>
                        new Promise<void>((resolve) => {
                            const connection = Onyx.connect({
                                key: `${ONYXKEYS.COLLECTION.TRANSACTION}${transactionID}`,
                                callback: (transaction) => {
                                    Onyx.disconnect(connection);
                                    expect(transaction?.pendingAction).toBeFalsy();
                                    resolve();
                                },
                            });
                        }),
                );
        });

        it('updates existing IOU report if there is one', () => {
            const amount = 10000;
            const comment = 'Giv money plz';
            const chatReportID = '1234';
            const iouReportID = '5678';
            let chatReport: OnyxEntry<Report> = {
                reportID: chatReportID,
                type: CONST.REPORT.TYPE.CHAT,
                iouReportID,
                participants: {[RORY_ACCOUNT_ID]: RORY_PARTICIPANT, [CARLOS_ACCOUNT_ID]: CARLOS_PARTICIPANT},
            };
            const createdAction: ReportAction = {
                reportActionID: rand64(),
                actionName: CONST.REPORT.ACTIONS.TYPE.CREATED,
                created: DateUtils.getDBTime(),
            };
            const existingTransaction: Transaction = {
                transactionID: rand64(),
                attendees: [{email: 'text@expensify.com'}],
                amount: 1000,
                comment: {
                    comment: 'Existing transaction',
                },
                created: DateUtils.getDBTime(),
                currency: CONST.CURRENCY.USD,
                merchant: '',
                reportID: '',
            };
            let iouReport: OnyxEntry<Report> = {
                reportID: iouReportID,
                chatReportID,
                type: CONST.REPORT.TYPE.IOU,
                ownerAccountID: RORY_ACCOUNT_ID,
                managerID: CARLOS_ACCOUNT_ID,
                currency: CONST.CURRENCY.USD,
                total: existingTransaction.amount,
            };
            const iouAction: OnyxEntry<ReportAction<typeof CONST.REPORT.ACTIONS.TYPE.IOU>> = {
                reportActionID: rand64(),
                actionName: CONST.REPORT.ACTIONS.TYPE.IOU,
                actorAccountID: RORY_ACCOUNT_ID,
                created: DateUtils.getDBTime(),
                originalMessage: {
                    IOUReportID: iouReportID,
                    IOUTransactionID: existingTransaction.transactionID,
                    amount: existingTransaction.amount,
                    currency: CONST.CURRENCY.USD,
                    type: CONST.IOU.REPORT_ACTION_TYPE.CREATE,
                    participantAccountIDs: [RORY_ACCOUNT_ID, CARLOS_ACCOUNT_ID],
                },
            };
            let newIOUAction: OnyxEntry<ReportAction<typeof CONST.REPORT.ACTIONS.TYPE.IOU>>;
            let newTransaction: OnyxEntry<Transaction>;
            mockFetch?.pause?.();
            return Onyx.set(`${ONYXKEYS.COLLECTION.REPORT}${chatReportID}`, chatReport)
                .then(() => Onyx.set(`${ONYXKEYS.COLLECTION.REPORT}${iouReportID}`, iouReport ?? null))
                .then(() =>
                    Onyx.set(`${ONYXKEYS.COLLECTION.REPORT_ACTIONS}${iouReportID}`, {
                        [createdAction.reportActionID]: createdAction,
                        [iouAction.reportActionID]: iouAction,
                    }),
                )
                .then(() => Onyx.set(`${ONYXKEYS.COLLECTION.TRANSACTION}${existingTransaction.transactionID}`, existingTransaction))
                .then(() => {
                    if (chatReport) {
                        requestMoney({
                            report: chatReport,
                            participantParams: {
                                payeeEmail: RORY_EMAIL,
                                payeeAccountID: RORY_ACCOUNT_ID,
                                participant: {login: CARLOS_EMAIL, accountID: CARLOS_ACCOUNT_ID},
                            },
                            transactionParams: {
                                amount,
                                attendees: [],
                                currency: CONST.CURRENCY.USD,
                                created: '',
                                merchant: '',
                                comment,
                            },
                        });
                    }
                    return waitForBatchedUpdates();
                })
                .then(
                    () =>
                        new Promise<void>((resolve) => {
                            const connection = Onyx.connect({
                                key: ONYXKEYS.COLLECTION.REPORT,
                                waitForCollectionCallback: true,
                                callback: (allReports) => {
                                    Onyx.disconnect(connection);

                                    // No new reports should be created
                                    expect(Object.values(allReports ?? {}).length).toBe(3);
                                    expect(Object.values(allReports ?? {}).find((report) => report?.reportID === chatReportID)).toBeTruthy();
                                    expect(Object.values(allReports ?? {}).find((report) => report?.reportID === iouReportID)).toBeTruthy();

                                    chatReport = Object.values(allReports ?? {}).find((report) => report?.type === CONST.REPORT.TYPE.CHAT);
                                    iouReport = Object.values(allReports ?? {}).find((report) => report?.type === CONST.REPORT.TYPE.IOU);

                                    // The total on the iou report should be updated
                                    expect(iouReport?.total).toBe(11000);

                                    resolve();
                                },
                            });
                        }),
                )
                .then(
                    () =>
                        new Promise<void>((resolve) => {
                            const connection = Onyx.connect({
                                key: `${ONYXKEYS.COLLECTION.REPORT_ACTIONS}${iouReportID}`,
                                waitForCollectionCallback: false,
                                callback: (reportActionsForIOUReport) => {
                                    Onyx.disconnect(connection);

                                    expect(Object.values(reportActionsForIOUReport ?? {}).length).toBe(3);
                                    newIOUAction = Object.values(reportActionsForIOUReport ?? {}).find(
                                        (reportAction): reportAction is ReportAction<typeof CONST.REPORT.ACTIONS.TYPE.IOU> =>
                                            reportAction?.reportActionID !== createdAction.reportActionID && reportAction?.reportActionID !== iouAction?.reportActionID,
                                    );

                                    const newOriginalMessage = newIOUAction ? getOriginalMessage(newIOUAction) : null;

                                    // The IOUReportID should be correct
                                    expect(getOriginalMessage(iouAction)?.IOUReportID).toBe(iouReportID);

                                    // The comment should be included in the IOU action
                                    expect(newOriginalMessage?.comment).toBe(comment);

                                    // The amount in the IOU action should be correct
                                    expect(newOriginalMessage?.amount).toBe(amount);

                                    // The type of the IOU action should be correct
                                    expect(newOriginalMessage?.type).toBe(CONST.IOU.REPORT_ACTION_TYPE.CREATE);

                                    // The IOU action should be pending
                                    expect(newIOUAction?.pendingAction).toBe(CONST.RED_BRICK_ROAD_PENDING_ACTION.ADD);

                                    resolve();
                                },
                            });
                        }),
                )
                .then(
                    () =>
                        new Promise<void>((resolve) => {
                            const connection = Onyx.connect({
                                key: ONYXKEYS.COLLECTION.TRANSACTION,
                                waitForCollectionCallback: true,
                                callback: (allTransactions) => {
                                    Onyx.disconnect(connection);

                                    // There should be two transactions
                                    expect(Object.values(allTransactions ?? {}).length).toBe(2);

                                    newTransaction = Object.values(allTransactions ?? {}).find((transaction) => transaction?.transactionID !== existingTransaction.transactionID);

                                    expect(newTransaction?.reportID).toBe(iouReportID);
                                    expect(newTransaction?.amount).toBe(amount);
                                    expect(newTransaction?.comment?.comment).toBe(comment);
                                    expect(newTransaction?.merchant).toBe(CONST.TRANSACTION.PARTIAL_TRANSACTION_MERCHANT);
                                    expect(newTransaction?.pendingAction).toBe(CONST.RED_BRICK_ROAD_PENDING_ACTION.ADD);

                                    // The transactionID on the iou action should match the one from the transactions collection
                                    expect(isMoneyRequestAction(newIOUAction) ? getOriginalMessage(newIOUAction)?.IOUTransactionID : undefined).toBe(newTransaction?.transactionID);

                                    resolve();
                                },
                            });
                        }),
                )
                .then(mockFetch?.resume)
                .then(waitForNetworkPromises)
                .then(
                    () =>
                        new Promise<void>((resolve) => {
                            const connection = Onyx.connect({
                                key: `${ONYXKEYS.COLLECTION.REPORT_ACTIONS}${iouReportID}`,
                                waitForCollectionCallback: false,
                                callback: (reportActionsForIOUReport) => {
                                    Onyx.disconnect(connection);
                                    expect(Object.values(reportActionsForIOUReport ?? {}).length).toBe(3);
                                    Object.values(reportActionsForIOUReport ?? {}).forEach((reportAction) => expect(reportAction?.pendingAction).toBeFalsy());
                                    resolve();
                                },
                            });
                        }),
                )
                .then(
                    () =>
                        new Promise<void>((resolve) => {
                            const connection = Onyx.connect({
                                key: ONYXKEYS.COLLECTION.TRANSACTION,
                                waitForCollectionCallback: true,
                                callback: (allTransactions) => {
                                    Onyx.disconnect(connection);
                                    Object.values(allTransactions ?? {}).forEach((transaction) => expect(transaction?.pendingAction).toBeFalsy());
                                    resolve();
                                },
                            });
                        }),
                );
        });

        it('correctly implements RedBrickRoad error handling', () => {
            const amount = 10000;
            const comment = 'Giv money plz';
            let chatReportID: string | undefined;
            let iouReportID: string | undefined;
            let createdAction: OnyxEntry<ReportAction>;
            let iouAction: OnyxEntry<ReportAction<typeof CONST.REPORT.ACTIONS.TYPE.IOU>>;
            let transactionID: string | undefined;
            let transactionThreadReport: OnyxEntry<Report>;
            let transactionThreadAction: OnyxEntry<ReportAction>;
            mockFetch?.pause?.();
            requestMoney({
                report: {reportID: ''},
                participantParams: {
                    payeeEmail: RORY_EMAIL,
                    payeeAccountID: RORY_ACCOUNT_ID,
                    participant: {login: CARLOS_EMAIL, accountID: CARLOS_ACCOUNT_ID},
                },
                transactionParams: {
                    amount,
                    attendees: [],
                    currency: CONST.CURRENCY.USD,
                    created: '',
                    merchant: '',
                    comment,
                },
            });
            return (
                waitForBatchedUpdates()
                    .then(
                        () =>
                            new Promise<void>((resolve) => {
                                const connection = Onyx.connect({
                                    key: ONYXKEYS.COLLECTION.REPORT,
                                    waitForCollectionCallback: true,
                                    callback: (allReports) => {
                                        Onyx.disconnect(connection);

                                        // A chat report, transaction thread and an iou report should be created
                                        const chatReports = Object.values(allReports ?? {}).filter((report) => report?.type === CONST.REPORT.TYPE.CHAT);
                                        const iouReports = Object.values(allReports ?? {}).filter((report) => report?.type === CONST.REPORT.TYPE.IOU);
                                        expect(Object.values(chatReports).length).toBe(2);
                                        expect(Object.values(iouReports).length).toBe(1);
                                        const chatReport = chatReports.at(0);
                                        chatReportID = chatReport?.reportID;
                                        transactionThreadReport = chatReports.at(1);

                                        const iouReport = iouReports.at(0);
                                        iouReportID = iouReport?.reportID;

                                        expect(chatReport?.participants).toStrictEqual({[RORY_ACCOUNT_ID]: RORY_PARTICIPANT, [CARLOS_ACCOUNT_ID]: CARLOS_PARTICIPANT});

                                        // They should be linked together
                                        expect(chatReport?.participants).toStrictEqual({[RORY_ACCOUNT_ID]: RORY_PARTICIPANT, [CARLOS_ACCOUNT_ID]: CARLOS_PARTICIPANT});
                                        expect(chatReport?.iouReportID).toBe(iouReport?.reportID);

                                        resolve();
                                    },
                                });
                            }),
                    )
                    .then(
                        () =>
                            new Promise<void>((resolve) => {
                                const connection = Onyx.connect({
                                    key: `${ONYXKEYS.COLLECTION.REPORT_ACTIONS}${iouReportID}`,
                                    waitForCollectionCallback: false,
                                    callback: (reportActionsForIOUReport) => {
                                        Onyx.disconnect(connection);

                                        // The chat report should have a CREATED action and IOU action
                                        expect(Object.values(reportActionsForIOUReport ?? {}).length).toBe(2);
                                        const createdActions =
                                            Object.values(reportActionsForIOUReport ?? {}).filter((reportAction) => reportAction?.actionName === CONST.REPORT.ACTIONS.TYPE.CREATED) ?? null;
                                        const iouActions =
                                            Object.values(reportActionsForIOUReport ?? {}).filter((reportAction): reportAction is ReportAction<typeof CONST.REPORT.ACTIONS.TYPE.IOU> =>
                                                isMoneyRequestAction(reportAction),
                                            ) ?? null;
                                        expect(Object.values(createdActions).length).toBe(1);
                                        expect(Object.values(iouActions).length).toBe(1);
                                        createdAction = createdActions.at(0);
                                        iouAction = iouActions.at(0);
                                        const originalMessage = getOriginalMessage(iouAction);

                                        // The CREATED action should not be created after the IOU action
                                        expect(Date.parse(createdAction?.created ?? '')).toBeLessThan(Date.parse(iouAction?.created ?? ''));

                                        // The IOUReportID should be correct
                                        expect(originalMessage?.IOUReportID).toBe(iouReportID);

                                        // The comment should be included in the IOU action
                                        expect(originalMessage?.comment).toBe(comment);

                                        // The amount in the IOU action should be correct
                                        expect(originalMessage?.amount).toBe(amount);

                                        // The type should be correct
                                        expect(originalMessage?.type).toBe(CONST.IOU.REPORT_ACTION_TYPE.CREATE);

                                        // Both actions should be pending
                                        expect(createdAction?.pendingAction).toBe(CONST.RED_BRICK_ROAD_PENDING_ACTION.ADD);
                                        expect(iouAction?.pendingAction).toBe(CONST.RED_BRICK_ROAD_PENDING_ACTION.ADD);

                                        resolve();
                                    },
                                });
                            }),
                    )
                    .then(
                        () =>
                            new Promise<void>((resolve) => {
                                const connection = Onyx.connect({
                                    key: ONYXKEYS.COLLECTION.TRANSACTION,
                                    waitForCollectionCallback: true,
                                    callback: (allTransactions) => {
                                        Onyx.disconnect(connection);

                                        // There should be one transaction
                                        expect(Object.values(allTransactions ?? {}).length).toBe(1);
                                        const transaction = Object.values(allTransactions ?? {}).find((t) => !isEmptyObject(t));
                                        transactionID = transaction?.transactionID;

                                        expect(transaction?.reportID).toBe(iouReportID);
                                        expect(transaction?.amount).toBe(amount);
                                        expect(transaction?.comment?.comment).toBe(comment);
                                        expect(transaction?.merchant).toBe(CONST.TRANSACTION.PARTIAL_TRANSACTION_MERCHANT);
                                        expect(transaction?.pendingAction).toBe(CONST.RED_BRICK_ROAD_PENDING_ACTION.ADD);

                                        // The transactionID on the iou action should match the one from the transactions collection
                                        expect(iouAction && getOriginalMessage(iouAction)?.IOUTransactionID).toBe(transactionID);

                                        resolve();
                                    },
                                });
                            }),
                    )
                    .then((): Promise<unknown> => {
                        mockFetch?.fail?.();
                        return mockFetch?.resume?.() as Promise<unknown>;
                    })
                    .then(
                        () =>
                            new Promise<void>((resolve) => {
                                const connection = Onyx.connect({
                                    key: `${ONYXKEYS.COLLECTION.REPORT_ACTIONS}${iouReportID}`,
                                    waitForCollectionCallback: false,
                                    callback: (reportActionsForIOUReport) => {
                                        Onyx.disconnect(connection);
                                        expect(Object.values(reportActionsForIOUReport ?? {}).length).toBe(2);
                                        iouAction = Object.values(reportActionsForIOUReport ?? {}).find((reportAction): reportAction is ReportAction<typeof CONST.REPORT.ACTIONS.TYPE.IOU> =>
                                            isMoneyRequestAction(reportAction),
                                        );
                                        expect(iouAction?.pendingAction).toBe(CONST.RED_BRICK_ROAD_PENDING_ACTION.ADD);
                                        resolve();
                                    },
                                });
                            }),
                    )
                    .then(
                        () =>
                            new Promise<void>((resolve) => {
                                const connection = Onyx.connect({
                                    key: ONYXKEYS.COLLECTION.REPORT_ACTIONS,
                                    waitForCollectionCallback: true,
                                    callback: (reportActionsForTransactionThread) => {
                                        Onyx.disconnect(connection);
                                        expect(Object.values(reportActionsForTransactionThread ?? {}).length).toBe(3);
                                        transactionThreadAction = Object.values(
                                            reportActionsForTransactionThread?.[`${ONYXKEYS.COLLECTION.REPORT_ACTIONS}${transactionThreadReport?.reportID}`] ?? {},
                                        ).find((reportAction) => reportAction.actionName === CONST.REPORT.ACTIONS.TYPE.CREATED);
                                        expect(transactionThreadAction?.pendingAction).toBe(CONST.RED_BRICK_ROAD_PENDING_ACTION.ADD);
                                        resolve();
                                    },
                                });
                            }),
                    )
                    .then(
                        () =>
                            new Promise<void>((resolve) => {
                                const connection = Onyx.connect({
                                    key: `${ONYXKEYS.COLLECTION.TRANSACTION}${transactionID}`,
                                    waitForCollectionCallback: false,
                                    callback: (transaction) => {
                                        Onyx.disconnect(connection);
                                        expect(transaction?.pendingAction).toBe(CONST.RED_BRICK_ROAD_PENDING_ACTION.ADD);
                                        expect(transaction?.errors).toBeTruthy();
                                        expect(Object.values(transaction?.errors ?? {}).at(0)).toEqual(translateLocal('iou.error.genericCreateFailureMessage'));
                                        resolve();
                                    },
                                });
                            }),
                    )

                    // If the user clears the errors on the IOU action
                    .then(
                        () =>
                            new Promise<void>((resolve) => {
                                if (iouReportID) {
                                    clearAllRelatedReportActionErrors(iouReportID, iouAction ?? null);
                                }
                                resolve();
                            }),
                    )

                    // Then the reportAction from chat report should be removed from Onyx
                    .then(
                        () =>
                            new Promise<void>((resolve) => {
                                const connection = Onyx.connect({
                                    key: `${ONYXKEYS.COLLECTION.REPORT_ACTIONS}${chatReportID}`,
                                    waitForCollectionCallback: false,
                                    callback: (reportActionsForReport) => {
                                        Onyx.disconnect(connection);
                                        iouAction = Object.values(reportActionsForReport ?? {}).find((reportAction): reportAction is ReportAction<typeof CONST.REPORT.ACTIONS.TYPE.IOU> =>
                                            isMoneyRequestAction(reportAction),
                                        );
                                        expect(iouAction).toBeFalsy();
                                        resolve();
                                    },
                                });
                            }),
                    )

                    // Then the reportAction from iou report should be removed from Onyx
                    .then(
                        () =>
                            new Promise<void>((resolve) => {
                                const connection = Onyx.connect({
                                    key: `${ONYXKEYS.COLLECTION.REPORT_ACTIONS}${iouReportID}`,
                                    waitForCollectionCallback: false,
                                    callback: (reportActionsForReport) => {
                                        Onyx.disconnect(connection);
                                        iouAction = Object.values(reportActionsForReport ?? {}).find((reportAction): reportAction is ReportAction<typeof CONST.REPORT.ACTIONS.TYPE.IOU> =>
                                            isMoneyRequestAction(reportAction),
                                        );
                                        expect(iouAction).toBeFalsy();
                                        resolve();
                                    },
                                });
                            }),
                    )

                    // Then the reportAction from transaction report should be removed from Onyx
                    .then(
                        () =>
                            new Promise<void>((resolve) => {
                                const connection = Onyx.connect({
                                    key: `${ONYXKEYS.COLLECTION.REPORT_ACTIONS}${transactionThreadReport?.reportID}`,
                                    waitForCollectionCallback: false,
                                    callback: (reportActionsForReport) => {
                                        Onyx.disconnect(connection);
                                        expect(reportActionsForReport).toMatchObject({});
                                        resolve();
                                    },
                                });
                            }),
                    )

                    // Along with the associated transaction
                    .then(
                        () =>
                            new Promise<void>((resolve) => {
                                const connection = Onyx.connect({
                                    key: `${ONYXKEYS.COLLECTION.TRANSACTION}${transactionID}`,
                                    waitForCollectionCallback: false,
                                    callback: (transaction) => {
                                        Onyx.disconnect(connection);
                                        expect(transaction).toBeFalsy();
                                        resolve();
                                    },
                                });
                            }),
                    )

                    // If a user clears the errors on the CREATED action (which, technically are just errors on the report)
                    .then(
                        () =>
                            new Promise<void>((resolve) => {
                                if (chatReportID) {
                                    deleteReport(chatReportID);
                                }
                                if (transactionThreadReport?.reportID) {
                                    deleteReport(transactionThreadReport?.reportID);
                                }
                                resolve();
                            }),
                    )

                    // Then the report should be deleted
                    .then(
                        () =>
                            new Promise<void>((resolve) => {
                                const connection = Onyx.connect({
                                    key: ONYXKEYS.COLLECTION.REPORT,
                                    waitForCollectionCallback: true,
                                    callback: (allReports) => {
                                        Onyx.disconnect(connection);
                                        Object.values(allReports ?? {}).forEach((report) => expect(report).toBeFalsy());
                                        resolve();
                                    },
                                });
                            }),
                    )

                    // All reportActions should also be deleted
                    .then(
                        () =>
                            new Promise<void>((resolve) => {
                                const connection = Onyx.connect({
                                    key: ONYXKEYS.COLLECTION.REPORT_ACTIONS,
                                    waitForCollectionCallback: false,
                                    callback: (allReportActions) => {
                                        Onyx.disconnect(connection);
                                        Object.values(allReportActions ?? {}).forEach((reportAction) => expect(reportAction).toBeFalsy());
                                        resolve();
                                    },
                                });
                            }),
                    )

                    // All transactions should also be deleted
                    .then(
                        () =>
                            new Promise<void>((resolve) => {
                                const connection = Onyx.connect({
                                    key: ONYXKEYS.COLLECTION.TRANSACTION,
                                    waitForCollectionCallback: true,
                                    callback: (allTransactions) => {
                                        Onyx.disconnect(connection);
                                        Object.values(allTransactions ?? {}).forEach((transaction) => expect(transaction).toBeFalsy());
                                        resolve();
                                    },
                                });
                            }),
                    )

                    // Cleanup
                    .then(mockFetch?.succeed)
            );
        });
    });

    describe('split expense', () => {
        it('creates and updates new chats and IOUs as needed', () => {
            jest.setTimeout(10 * 1000);
            /*
             * Given that:
             *   - Rory and Carlos have chatted before
             *   - Rory and Jules have chatted before and have an active IOU report
             *   - Rory and Vit have never chatted together before
             *   - There is no existing group chat with the four of them
             */
            const amount = 400;
            const comment = 'Yes, I am splitting a bill for $4 USD';
            const merchant = 'Yema Kitchen';
            let carlosChatReport: OnyxEntry<Report> = {
                reportID: rand64(),
                type: CONST.REPORT.TYPE.CHAT,
                participants: {[RORY_ACCOUNT_ID]: RORY_PARTICIPANT, [CARLOS_ACCOUNT_ID]: CARLOS_PARTICIPANT},
            };
            const carlosCreatedAction: OnyxEntry<ReportAction> = {
                reportActionID: rand64(),
                actionName: CONST.REPORT.ACTIONS.TYPE.CREATED,
                created: DateUtils.getDBTime(),
                reportID: carlosChatReport.reportID,
            };
            const julesIOUReportID = rand64();
            let julesChatReport: OnyxEntry<Report> = {
                reportID: rand64(),
                type: CONST.REPORT.TYPE.CHAT,
                iouReportID: julesIOUReportID,
                participants: {[RORY_ACCOUNT_ID]: RORY_PARTICIPANT, [JULES_ACCOUNT_ID]: JULES_PARTICIPANT},
            };
            const julesChatCreatedAction: OnyxEntry<ReportAction> = {
                reportActionID: rand64(),
                actionName: CONST.REPORT.ACTIONS.TYPE.CREATED,
                created: DateUtils.getDBTime(),
                reportID: julesChatReport.reportID,
            };
            const julesCreatedAction: OnyxEntry<ReportAction> = {
                reportActionID: rand64(),
                actionName: CONST.REPORT.ACTIONS.TYPE.CREATED,
                created: DateUtils.getDBTime(),
                reportID: julesIOUReportID,
            };
            jest.advanceTimersByTime(200);
            const julesExistingTransaction: OnyxEntry<Transaction> = {
                transactionID: rand64(),
                attendees: [{email: 'text@expensify.com'}],
                amount: 1000,
                comment: {
                    comment: 'This is an existing transaction',
                },
                created: DateUtils.getDBTime(),
                currency: '',
                merchant: '',
                reportID: '',
            };
            let julesIOUReport: OnyxEntry<Report> = {
                reportID: julesIOUReportID,
                chatReportID: julesChatReport.reportID,
                type: CONST.REPORT.TYPE.IOU,
                ownerAccountID: RORY_ACCOUNT_ID,
                managerID: JULES_ACCOUNT_ID,
                currency: CONST.CURRENCY.USD,
                total: julesExistingTransaction?.amount,
            };
            const julesExistingIOUAction: OnyxEntry<ReportAction> = {
                reportActionID: rand64(),
                actionName: CONST.REPORT.ACTIONS.TYPE.IOU,
                actorAccountID: RORY_ACCOUNT_ID,
                created: DateUtils.getDBTime(),
                originalMessage: {
                    IOUReportID: julesIOUReportID,
                    IOUTransactionID: julesExistingTransaction?.transactionID,
                    amount: julesExistingTransaction?.amount ?? 0,
                    currency: CONST.CURRENCY.USD,
                    type: CONST.IOU.REPORT_ACTION_TYPE.CREATE,
                    participantAccountIDs: [RORY_ACCOUNT_ID, JULES_ACCOUNT_ID],
                },
                reportID: julesIOUReportID,
            };

            let carlosIOUReport: OnyxEntry<Report>;
            let carlosIOUAction: OnyxEntry<ReportAction<typeof CONST.REPORT.ACTIONS.TYPE.IOU>>;
            let carlosIOUCreatedAction: OnyxEntry<ReportAction>;
            let carlosTransaction: OnyxEntry<Transaction>;

            let julesIOUAction: OnyxEntry<ReportAction<typeof CONST.REPORT.ACTIONS.TYPE.IOU>>;
            let julesIOUCreatedAction: OnyxEntry<ReportAction>;
            let julesTransaction: OnyxEntry<Transaction>;

            let vitChatReport: OnyxEntry<Report>;
            let vitIOUReport: OnyxEntry<Report>;
            let vitCreatedAction: OnyxEntry<ReportAction>;
            let vitIOUAction: OnyxEntry<ReportAction<typeof CONST.REPORT.ACTIONS.TYPE.IOU>>;
            let vitTransaction: OnyxEntry<Transaction>;

            let groupChat: OnyxEntry<Report>;
            let groupCreatedAction: OnyxEntry<ReportAction>;
            let groupIOUAction: OnyxEntry<ReportAction<typeof CONST.REPORT.ACTIONS.TYPE.IOU>>;
            let groupTransaction: OnyxEntry<Transaction>;

            const reportCollectionDataSet = toCollectionDataSet(ONYXKEYS.COLLECTION.REPORT, [carlosChatReport, julesChatReport, julesIOUReport], (item) => item.reportID);

            const carlosActionsCollectionDataSet = toCollectionDataSet(
                `${ONYXKEYS.COLLECTION.REPORT_ACTIONS}`,
                [
                    {
                        [carlosCreatedAction.reportActionID]: carlosCreatedAction,
                    },
                ],
                (item) => item[carlosCreatedAction.reportActionID].reportID,
            );

            const julesActionsCollectionDataSet = toCollectionDataSet(
                `${ONYXKEYS.COLLECTION.REPORT_ACTIONS}`,
                [
                    {
                        [julesCreatedAction.reportActionID]: julesCreatedAction,
                        [julesExistingIOUAction.reportActionID]: julesExistingIOUAction,
                    },
                ],
                (item) => item[julesCreatedAction.reportActionID].reportID,
            );

            const julesCreatedActionsCollectionDataSet = toCollectionDataSet(
                `${ONYXKEYS.COLLECTION.REPORT_ACTIONS}`,
                [
                    {
                        [julesChatCreatedAction.reportActionID]: julesChatCreatedAction,
                    },
                ],
                (item) => item[julesChatCreatedAction.reportActionID].reportID,
            );

            return Onyx.mergeCollection(ONYXKEYS.COLLECTION.REPORT, {
                ...reportCollectionDataSet,
            })
                .then(() =>
                    Onyx.mergeCollection(ONYXKEYS.COLLECTION.REPORT_ACTIONS, {
                        ...carlosActionsCollectionDataSet,
                        ...julesCreatedActionsCollectionDataSet,
                        ...julesActionsCollectionDataSet,
                    }),
                )
                .then(() => Onyx.set(`${ONYXKEYS.COLLECTION.TRANSACTION}${julesExistingTransaction?.transactionID}`, julesExistingTransaction))
                .then(() => {
                    // When we split a bill offline
                    mockFetch?.pause?.();
                    splitBill(
                        // TODO: Migrate after the backend accepts accountIDs
                        {
                            participants: [
                                [CARLOS_EMAIL, String(CARLOS_ACCOUNT_ID)],
                                [JULES_EMAIL, String(JULES_ACCOUNT_ID)],
                                [VIT_EMAIL, String(VIT_ACCOUNT_ID)],
                            ].map(([email, accountID]) => ({login: email, accountID: Number(accountID)})),
                            currentUserLogin: RORY_EMAIL,
                            currentUserAccountID: RORY_ACCOUNT_ID,
                            amount,
                            comment,
                            currency: CONST.CURRENCY.USD,
                            merchant,
                            created: '',
                            tag: '',
                            existingSplitChatReportID: '',
                        },
                    );
                    return waitForBatchedUpdates();
                })
                .then(
                    () =>
                        new Promise<void>((resolve) => {
                            const connection = Onyx.connect({
                                key: ONYXKEYS.COLLECTION.REPORT,
                                waitForCollectionCallback: true,
                                callback: (allReports) => {
                                    Onyx.disconnect(connection);

                                    // There should now be 10 reports
                                    expect(Object.values(allReports ?? {}).length).toBe(10);

                                    // 1. The chat report with Rory + Carlos
                                    carlosChatReport = Object.values(allReports ?? {}).find((report) => report?.reportID === carlosChatReport?.reportID);
                                    expect(isEmptyObject(carlosChatReport)).toBe(false);
                                    expect(carlosChatReport?.pendingFields).toBeFalsy();

                                    // 2. The IOU report with Rory + Carlos (new)
                                    carlosIOUReport = Object.values(allReports ?? {}).find((report) => report?.type === CONST.REPORT.TYPE.IOU && report.managerID === CARLOS_ACCOUNT_ID);
                                    expect(isEmptyObject(carlosIOUReport)).toBe(false);
                                    expect(carlosIOUReport?.total).toBe(amount / 4);

                                    // 3. The chat report with Rory + Jules
                                    julesChatReport = Object.values(allReports ?? {}).find((report) => report?.reportID === julesChatReport?.reportID);
                                    expect(isEmptyObject(julesChatReport)).toBe(false);
                                    expect(julesChatReport?.pendingFields).toBeFalsy();

                                    // 4. The IOU report with Rory + Jules
                                    julesIOUReport = Object.values(allReports ?? {}).find((report) => report?.reportID === julesIOUReport?.reportID);
                                    expect(isEmptyObject(julesIOUReport)).toBe(false);
                                    expect(julesChatReport?.pendingFields).toBeFalsy();
                                    expect(julesIOUReport?.total).toBe((julesExistingTransaction?.amount ?? 0) + amount / 4);

                                    // 5. The chat report with Rory + Vit (new)
                                    vitChatReport = Object.values(allReports ?? {}).find(
                                        (report) =>
                                            report?.type === CONST.REPORT.TYPE.CHAT && isEqual(report.participants, {[RORY_ACCOUNT_ID]: RORY_PARTICIPANT, [VIT_ACCOUNT_ID]: VIT_PARTICIPANT}),
                                    );
                                    expect(isEmptyObject(vitChatReport)).toBe(false);
                                    expect(vitChatReport?.pendingFields).toStrictEqual({createChat: CONST.RED_BRICK_ROAD_PENDING_ACTION.ADD});

                                    // 6. The IOU report with Rory + Vit (new)
                                    vitIOUReport = Object.values(allReports ?? {}).find((report) => report?.type === CONST.REPORT.TYPE.IOU && report.managerID === VIT_ACCOUNT_ID);
                                    expect(isEmptyObject(vitIOUReport)).toBe(false);
                                    expect(vitIOUReport?.total).toBe(amount / 4);

                                    // 7. The group chat with everyone
                                    groupChat = Object.values(allReports ?? {}).find(
                                        (report) =>
                                            report?.type === CONST.REPORT.TYPE.CHAT &&
                                            isEqual(report.participants, {
                                                [CARLOS_ACCOUNT_ID]: CARLOS_PARTICIPANT,
                                                [JULES_ACCOUNT_ID]: JULES_PARTICIPANT,
                                                [VIT_ACCOUNT_ID]: VIT_PARTICIPANT,
                                                [RORY_ACCOUNT_ID]: RORY_PARTICIPANT,
                                            }),
                                    );
                                    expect(isEmptyObject(groupChat)).toBe(false);
                                    expect(groupChat?.pendingFields).toStrictEqual({createChat: CONST.RED_BRICK_ROAD_PENDING_ACTION.ADD});

                                    // The 1:1 chat reports and the IOU reports should be linked together
                                    expect(carlosChatReport?.iouReportID).toBe(carlosIOUReport?.reportID);
                                    expect(carlosIOUReport?.chatReportID).toBe(carlosChatReport?.reportID);
                                    Object.values(carlosIOUReport?.participants ?? {}).forEach((participant) => {
                                        expect(participant.notificationPreference).toBe(CONST.REPORT.NOTIFICATION_PREFERENCE.HIDDEN);
                                    });

                                    expect(julesChatReport?.iouReportID).toBe(julesIOUReport?.reportID);
                                    expect(julesIOUReport?.chatReportID).toBe(julesChatReport?.reportID);

                                    expect(vitChatReport?.iouReportID).toBe(vitIOUReport?.reportID);
                                    expect(vitIOUReport?.chatReportID).toBe(vitChatReport?.reportID);

                                    resolve();
                                },
                            });
                        }),
                )
                .then(
                    () =>
                        new Promise<void>((resolve) => {
                            const connection = Onyx.connect({
                                key: ONYXKEYS.COLLECTION.REPORT_ACTIONS,
                                waitForCollectionCallback: true,
                                callback: (allReportActions) => {
                                    Onyx.disconnect(connection);

                                    // There should be reportActions on all 7 chat reports + 3 IOU reports in each 1:1 chat
                                    expect(Object.values(allReportActions ?? {}).length).toBe(10);

                                    const carlosReportActions = allReportActions?.[`${ONYXKEYS.COLLECTION.REPORT_ACTIONS}${carlosChatReport?.iouReportID}`];
                                    const julesReportActions = allReportActions?.[`${ONYXKEYS.COLLECTION.REPORT_ACTIONS}${julesChatReport?.iouReportID}`];
                                    const vitReportActions = allReportActions?.[`${ONYXKEYS.COLLECTION.REPORT_ACTIONS}${vitChatReport?.iouReportID}`];
                                    const groupReportActions = allReportActions?.[`${ONYXKEYS.COLLECTION.REPORT_ACTIONS}${groupChat?.reportID}`];

                                    // Carlos DM should have two reportActions – the existing CREATED action and a pending IOU action
                                    expect(Object.values(carlosReportActions ?? {}).length).toBe(2);
                                    carlosIOUCreatedAction = Object.values(carlosReportActions ?? {}).find(
                                        (reportAction): reportAction is ReportAction<typeof CONST.REPORT.ACTIONS.TYPE.IOU> => reportAction.actionName === CONST.REPORT.ACTIONS.TYPE.CREATED,
                                    );
                                    carlosIOUAction = Object.values(carlosReportActions ?? {}).find((reportAction): reportAction is ReportAction<typeof CONST.REPORT.ACTIONS.TYPE.IOU> =>
                                        isMoneyRequestAction(reportAction),
                                    );
                                    const carlosOriginalMessage = carlosIOUAction ? getOriginalMessage(carlosIOUAction) : undefined;

                                    expect(carlosIOUAction?.pendingAction).toBe(CONST.RED_BRICK_ROAD_PENDING_ACTION.ADD);
                                    expect(carlosOriginalMessage?.IOUReportID).toBe(carlosIOUReport?.reportID);
                                    expect(carlosOriginalMessage?.amount).toBe(amount / 4);
                                    expect(carlosOriginalMessage?.comment).toBe(comment);
                                    expect(carlosOriginalMessage?.type).toBe(CONST.IOU.REPORT_ACTION_TYPE.CREATE);
                                    expect(Date.parse(carlosIOUCreatedAction?.created ?? '')).toBeLessThan(Date.parse(carlosIOUAction?.created ?? ''));

                                    // Jules DM should have three reportActions, the existing CREATED action, the existing IOU action, and a new pending IOU action
                                    expect(Object.values(julesReportActions ?? {}).length).toBe(3);
                                    expect(julesReportActions?.[julesCreatedAction.reportActionID]).toStrictEqual(julesCreatedAction);
                                    julesIOUCreatedAction = Object.values(julesReportActions ?? {}).find(
                                        (reportAction): reportAction is ReportAction<typeof CONST.REPORT.ACTIONS.TYPE.IOU> => reportAction.actionName === CONST.REPORT.ACTIONS.TYPE.CREATED,
                                    );
                                    julesIOUAction = Object.values(julesReportActions ?? {}).find(
                                        (reportAction): reportAction is ReportAction<typeof CONST.REPORT.ACTIONS.TYPE.IOU> =>
                                            reportAction.reportActionID !== julesCreatedAction.reportActionID && reportAction.reportActionID !== julesExistingIOUAction.reportActionID,
                                    );
                                    const julesOriginalMessage = julesIOUAction ? getOriginalMessage(julesIOUAction) : undefined;

                                    expect(julesIOUAction?.pendingAction).toBe(CONST.RED_BRICK_ROAD_PENDING_ACTION.ADD);
                                    expect(julesOriginalMessage?.IOUReportID).toBe(julesIOUReport?.reportID);
                                    expect(julesOriginalMessage?.amount).toBe(amount / 4);
                                    expect(julesOriginalMessage?.comment).toBe(comment);
                                    expect(julesOriginalMessage?.type).toBe(CONST.IOU.REPORT_ACTION_TYPE.CREATE);
                                    expect(Date.parse(julesIOUCreatedAction?.created ?? '')).toBeLessThan(Date.parse(julesIOUAction?.created ?? ''));

                                    // Vit DM should have two reportActions – a pending CREATED action and a pending IOU action
                                    expect(Object.values(vitReportActions ?? {}).length).toBe(2);
                                    vitCreatedAction = Object.values(vitReportActions ?? {}).find(
                                        (reportAction): reportAction is ReportAction<typeof CONST.REPORT.ACTIONS.TYPE.IOU> => reportAction.actionName === CONST.REPORT.ACTIONS.TYPE.CREATED,
                                    );
                                    vitIOUAction = Object.values(vitReportActions ?? {}).find((reportAction): reportAction is ReportAction<typeof CONST.REPORT.ACTIONS.TYPE.IOU> =>
                                        isMoneyRequestAction(reportAction),
                                    );
                                    const vitOriginalMessage = vitIOUAction ? getOriginalMessage(vitIOUAction) : undefined;

                                    expect(vitCreatedAction?.pendingAction).toBe(CONST.RED_BRICK_ROAD_PENDING_ACTION.ADD);
                                    expect(vitIOUAction?.pendingAction).toBe(CONST.RED_BRICK_ROAD_PENDING_ACTION.ADD);
                                    expect(vitOriginalMessage?.IOUReportID).toBe(vitIOUReport?.reportID);
                                    expect(vitOriginalMessage?.amount).toBe(amount / 4);
                                    expect(vitOriginalMessage?.comment).toBe(comment);
                                    expect(vitOriginalMessage?.type).toBe(CONST.IOU.REPORT_ACTION_TYPE.CREATE);
                                    expect(Date.parse(vitCreatedAction?.created ?? '')).toBeLessThan(Date.parse(vitIOUAction?.created ?? ''));

                                    // Group chat should have two reportActions – a pending CREATED action and a pending IOU action w/ type SPLIT
                                    expect(Object.values(groupReportActions ?? {}).length).toBe(2);
                                    groupCreatedAction = Object.values(groupReportActions ?? {}).find((reportAction) => reportAction.actionName === CONST.REPORT.ACTIONS.TYPE.CREATED);
                                    groupIOUAction = Object.values(groupReportActions ?? {}).find((reportAction): reportAction is ReportAction<typeof CONST.REPORT.ACTIONS.TYPE.IOU> =>
                                        isMoneyRequestAction(reportAction),
                                    );
                                    const groupOriginalMessage = groupIOUAction ? getOriginalMessage(groupIOUAction) : undefined;

                                    expect(groupCreatedAction?.pendingAction).toBe(CONST.RED_BRICK_ROAD_PENDING_ACTION.ADD);
                                    expect(groupIOUAction?.pendingAction).toBe(CONST.RED_BRICK_ROAD_PENDING_ACTION.ADD);
                                    expect(groupOriginalMessage).not.toHaveProperty('IOUReportID');
                                    expect(groupOriginalMessage?.type).toBe(CONST.IOU.REPORT_ACTION_TYPE.SPLIT);
                                    expect(Date.parse(groupCreatedAction?.created ?? '')).toBeLessThanOrEqual(Date.parse(groupIOUAction?.created ?? ''));

                                    resolve();
                                },
                            });
                        }),
                )
                .then(
                    () =>
                        new Promise<void>((resolve) => {
                            const connection = Onyx.connect({
                                key: ONYXKEYS.COLLECTION.TRANSACTION,
                                waitForCollectionCallback: true,
                                callback: (allTransactions) => {
                                    Onyx.disconnect(connection);

                                    /* There should be 5 transactions
                                     *   – one existing one with Jules
                                     *   - one for each of the three IOU reports
                                     *   - one on the group chat w/ deleted report
                                     */
                                    expect(Object.values(allTransactions ?? {}).length).toBe(5);
                                    expect(allTransactions?.[`${ONYXKEYS.COLLECTION.TRANSACTION}${julesExistingTransaction?.transactionID}`]).toBeTruthy();

                                    carlosTransaction = Object.values(allTransactions ?? {}).find(
                                        (transaction) => carlosIOUAction && transaction?.transactionID === getOriginalMessage(carlosIOUAction)?.IOUTransactionID,
                                    );
                                    julesTransaction = Object.values(allTransactions ?? {}).find(
                                        (transaction) => julesIOUAction && transaction?.transactionID === getOriginalMessage(julesIOUAction)?.IOUTransactionID,
                                    );
                                    vitTransaction = Object.values(allTransactions ?? {}).find(
                                        (transaction) => vitIOUAction && transaction?.transactionID === getOriginalMessage(vitIOUAction)?.IOUTransactionID,
                                    );
                                    groupTransaction = Object.values(allTransactions ?? {}).find((transaction) => transaction?.reportID === CONST.REPORT.SPLIT_REPORTID);

                                    expect(carlosTransaction?.reportID).toBe(carlosIOUReport?.reportID);
                                    expect(julesTransaction?.reportID).toBe(julesIOUReport?.reportID);
                                    expect(vitTransaction?.reportID).toBe(vitIOUReport?.reportID);
                                    expect(groupTransaction).toBeTruthy();

                                    expect(carlosTransaction?.amount).toBe(amount / 4);
                                    expect(julesTransaction?.amount).toBe(amount / 4);
                                    expect(vitTransaction?.amount).toBe(amount / 4);
                                    expect(groupTransaction?.amount).toBe(amount);

                                    expect(carlosTransaction?.comment?.comment).toBe(comment);
                                    expect(julesTransaction?.comment?.comment).toBe(comment);
                                    expect(vitTransaction?.comment?.comment).toBe(comment);
                                    expect(groupTransaction?.comment?.comment).toBe(comment);

                                    expect(carlosTransaction?.merchant).toBe(merchant);
                                    expect(julesTransaction?.merchant).toBe(merchant);
                                    expect(vitTransaction?.merchant).toBe(merchant);
                                    expect(groupTransaction?.merchant).toBe(merchant);

                                    expect(carlosTransaction?.comment?.source).toBe(CONST.IOU.TYPE.SPLIT);
                                    expect(julesTransaction?.comment?.source).toBe(CONST.IOU.TYPE.SPLIT);
                                    expect(vitTransaction?.comment?.source).toBe(CONST.IOU.TYPE.SPLIT);

                                    expect(carlosTransaction?.comment?.originalTransactionID).toBe(groupTransaction?.transactionID);
                                    expect(julesTransaction?.comment?.originalTransactionID).toBe(groupTransaction?.transactionID);
                                    expect(vitTransaction?.comment?.originalTransactionID).toBe(groupTransaction?.transactionID);

                                    expect(carlosTransaction?.pendingAction).toBe(CONST.RED_BRICK_ROAD_PENDING_ACTION.ADD);
                                    expect(julesTransaction?.pendingAction).toBe(CONST.RED_BRICK_ROAD_PENDING_ACTION.ADD);
                                    expect(vitTransaction?.pendingAction).toBe(CONST.RED_BRICK_ROAD_PENDING_ACTION.ADD);
                                    expect(groupTransaction?.pendingAction).toBe(CONST.RED_BRICK_ROAD_PENDING_ACTION.ADD);

                                    resolve();
                                },
                            });
                        }),
                )
                .then(
                    () =>
                        new Promise<void>((resolve) => {
                            const connection = Onyx.connect({
                                key: ONYXKEYS.PERSONAL_DETAILS_LIST,
                                waitForCollectionCallback: false,
                                callback: (allPersonalDetails) => {
                                    Onyx.disconnect(connection);
                                    expect(allPersonalDetails).toMatchObject({
                                        [VIT_ACCOUNT_ID]: {
                                            accountID: VIT_ACCOUNT_ID,
                                            displayName: VIT_EMAIL,
                                            login: VIT_EMAIL,
                                        },
                                    });
                                    resolve();
                                },
                            });
                        }),
                )
                .then(mockFetch?.resume)
                .then(waitForNetworkPromises)
                .then(
                    () =>
                        new Promise<void>((resolve) => {
                            const connection = Onyx.connect({
                                key: ONYXKEYS.COLLECTION.REPORT,
                                waitForCollectionCallback: true,
                                callback: (allReports) => {
                                    Onyx.disconnect(connection);
                                    Object.values(allReports ?? {}).forEach((report) => {
                                        if (!report?.pendingFields) {
                                            return;
                                        }
                                        Object.values(report?.pendingFields).forEach((pendingField) => expect(pendingField).toBeFalsy());
                                    });
                                    resolve();
                                },
                            });
                        }),
                )
                .then(
                    () =>
                        new Promise<void>((resolve) => {
                            const connection = Onyx.connect({
                                key: ONYXKEYS.COLLECTION.REPORT_ACTIONS,
                                waitForCollectionCallback: true,
                                callback: (allReportActions) => {
                                    Onyx.disconnect(connection);
                                    Object.values(allReportActions ?? {}).forEach((reportAction) => expect(reportAction?.pendingAction).toBeFalsy());
                                    resolve();
                                },
                            });
                        }),
                )
                .then(
                    () =>
                        new Promise<void>((resolve) => {
                            const connection = Onyx.connect({
                                key: ONYXKEYS.COLLECTION.TRANSACTION,
                                waitForCollectionCallback: true,
                                callback: (allTransactions) => {
                                    Onyx.disconnect(connection);
                                    Object.values(allTransactions ?? {}).forEach((transaction) => expect(transaction?.pendingAction).toBeFalsy());
                                    resolve();
                                },
                            });
                        }),
                );
        });
    });

    describe('payMoneyRequestElsewhere', () => {
        it('clears outstanding IOUReport', () => {
            const amount = 10000;
            const comment = 'Giv money plz';
            let chatReport: OnyxEntry<Report>;
            let iouReport: OnyxEntry<Report>;
            let createIOUAction: OnyxEntry<ReportAction<typeof CONST.REPORT.ACTIONS.TYPE.IOU>>;
            let payIOUAction: OnyxEntry<ReportAction>;
            let transaction: OnyxEntry<Transaction>;
            requestMoney({
                report: {reportID: ''},
                participantParams: {
                    payeeEmail: RORY_EMAIL,
                    payeeAccountID: RORY_ACCOUNT_ID,
                    participant: {login: CARLOS_EMAIL, accountID: CARLOS_ACCOUNT_ID},
                },
                transactionParams: {
                    amount,
                    attendees: [],
                    currency: CONST.CURRENCY.USD,
                    created: '',
                    merchant: '',
                    comment,
                },
            });
            return waitForBatchedUpdates()
                .then(
                    () =>
                        new Promise<void>((resolve) => {
                            const connection = Onyx.connect({
                                key: ONYXKEYS.COLLECTION.REPORT,
                                waitForCollectionCallback: true,
                                callback: (allReports) => {
                                    Onyx.disconnect(connection);

                                    expect(Object.values(allReports ?? {}).length).toBe(3);

                                    const chatReports = Object.values(allReports ?? {}).filter((report) => report?.type === CONST.REPORT.TYPE.CHAT);
                                    chatReport = chatReports.at(0);
                                    expect(chatReport).toBeTruthy();
                                    expect(chatReport).toHaveProperty('reportID');
                                    expect(chatReport).toHaveProperty('iouReportID');

                                    iouReport = Object.values(allReports ?? {}).find((report) => report?.type === CONST.REPORT.TYPE.IOU);
                                    expect(iouReport).toBeTruthy();
                                    expect(iouReport).toHaveProperty('reportID');
                                    expect(iouReport).toHaveProperty('chatReportID');

                                    expect(chatReport?.iouReportID).toBe(iouReport?.reportID);
                                    expect(iouReport?.chatReportID).toBe(chatReport?.reportID);

                                    expect(chatReport?.pendingFields).toBeFalsy();
                                    expect(iouReport?.pendingFields).toBeFalsy();

                                    resolve();
                                },
                            });
                        }),
                )
                .then(
                    () =>
                        new Promise<void>((resolve) => {
                            const connection = Onyx.connect({
                                key: ONYXKEYS.COLLECTION.REPORT_ACTIONS,
                                waitForCollectionCallback: true,
                                callback: (allReportActions) => {
                                    Onyx.disconnect(connection);

                                    const reportActionsForIOUReport = allReportActions?.[`${ONYXKEYS.COLLECTION.REPORT_ACTIONS}${chatReport?.iouReportID}`];

                                    createIOUAction = Object.values(reportActionsForIOUReport ?? {}).find(
                                        (reportAction): reportAction is ReportAction<typeof CONST.REPORT.ACTIONS.TYPE.IOU> => isMoneyRequestAction(reportAction),
                                    );
                                    expect(createIOUAction).toBeTruthy();
                                    expect(createIOUAction && getOriginalMessage(createIOUAction)?.IOUReportID).toBe(iouReport?.reportID);

                                    resolve();
                                },
                            });
                        }),
                )
                .then(
                    () =>
                        new Promise<void>((resolve) => {
                            const connection = Onyx.connect({
                                key: ONYXKEYS.COLLECTION.TRANSACTION,
                                waitForCollectionCallback: true,
                                callback: (allTransactions) => {
                                    Onyx.disconnect(connection);
                                    expect(Object.values(allTransactions ?? {}).length).toBe(1);
                                    transaction = Object.values(allTransactions ?? {}).find((t) => t);
                                    expect(transaction).toBeTruthy();
                                    expect(transaction?.amount).toBe(amount);
                                    expect(transaction?.reportID).toBe(iouReport?.reportID);
                                    expect(createIOUAction && getOriginalMessage(createIOUAction)?.IOUTransactionID).toBe(transaction?.transactionID);
                                    resolve();
                                },
                            });
                        }),
                )
                .then(() => {
                    mockFetch?.pause?.();
                    if (chatReport && iouReport) {
                        payMoneyRequest(CONST.IOU.PAYMENT_TYPE.ELSEWHERE, chatReport, iouReport);
                    }
                    return waitForBatchedUpdates();
                })
                .then(
                    () =>
                        new Promise<void>((resolve) => {
                            const connection = Onyx.connect({
                                key: ONYXKEYS.COLLECTION.REPORT,
                                waitForCollectionCallback: true,
                                callback: (allReports) => {
                                    Onyx.disconnect(connection);

                                    expect(Object.values(allReports ?? {}).length).toBe(3);

                                    chatReport = Object.values(allReports ?? {}).find((r) => r?.type === CONST.REPORT.TYPE.CHAT);
                                    iouReport = Object.values(allReports ?? {}).find((r) => r?.type === CONST.REPORT.TYPE.IOU);

                                    expect(chatReport?.iouReportID).toBeFalsy();

                                    // expect(iouReport.status).toBe(CONST.REPORT.STATUS_NUM.REIMBURSED);
                                    // expect(iouReport.stateNum).toBe(CONST.REPORT.STATE_NUM.APPROVED);

                                    resolve();
                                },
                            });
                        }),
                )
                .then(
                    () =>
                        new Promise<void>((resolve) => {
                            const connection = Onyx.connect({
                                key: ONYXKEYS.COLLECTION.REPORT_ACTIONS,
                                waitForCollectionCallback: true,
                                callback: (allReportActions) => {
                                    Onyx.disconnect(connection);

                                    const reportActionsForIOUReport = allReportActions?.[`${ONYXKEYS.COLLECTION.REPORT_ACTIONS}${iouReport?.reportID}`];
                                    expect(Object.values(reportActionsForIOUReport ?? {}).length).toBe(3);

                                    payIOUAction = Object.values(reportActionsForIOUReport ?? {}).find(
                                        (reportAction) => isMoneyRequestAction(reportAction) && getOriginalMessage(reportAction)?.type === CONST.IOU.REPORT_ACTION_TYPE.PAY,
                                    );
                                    expect(payIOUAction).toBeTruthy();
                                    expect(payIOUAction?.pendingAction).toBe(CONST.RED_BRICK_ROAD_PENDING_ACTION.ADD);

                                    resolve();
                                },
                            });
                        }),
                )
                .then(mockFetch?.resume)
                .then(
                    () =>
                        new Promise<void>((resolve) => {
                            const connection = Onyx.connect({
                                key: ONYXKEYS.COLLECTION.REPORT,
                                waitForCollectionCallback: true,
                                callback: (allReports) => {
                                    Onyx.disconnect(connection);

                                    expect(Object.values(allReports ?? {}).length).toBe(3);

                                    chatReport = Object.values(allReports ?? {}).find((r) => r?.type === CONST.REPORT.TYPE.CHAT);
                                    iouReport = Object.values(allReports ?? {}).find((r) => r?.type === CONST.REPORT.TYPE.IOU);

                                    expect(chatReport?.iouReportID).toBeFalsy();

                                    // expect(iouReport.status).toBe(CONST.REPORT.STATUS_NUM.REIMBURSED);
                                    // expect(iouReport.stateNum).toBe(CONST.REPORT.STATE_NUM.APPROVED);

                                    resolve();
                                },
                            });
                        }),
                )
                .then(
                    () =>
                        new Promise<void>((resolve) => {
                            const connection = Onyx.connect({
                                key: ONYXKEYS.COLLECTION.REPORT_ACTIONS,
                                waitForCollectionCallback: true,
                                callback: (allReportActions) => {
                                    Onyx.disconnect(connection);

                                    const reportActionsForIOUReport = allReportActions?.[`${ONYXKEYS.COLLECTION.REPORT_ACTIONS}${iouReport?.reportID}`];
                                    expect(Object.values(reportActionsForIOUReport ?? {}).length).toBe(3);

                                    payIOUAction = Object.values(reportActionsForIOUReport ?? {}).find(
                                        (reportAction) => isMoneyRequestAction(reportAction) && getOriginalMessage(reportAction)?.type === CONST.IOU.REPORT_ACTION_TYPE.PAY,
                                    );
                                    expect(payIOUAction).toBeTruthy();

                                    resolve();
                                },
                            });
                        }),
                );
        });
    });

    describe('pay expense report via ACH', () => {
        const amount = 10000;
        const comment = '💸💸💸💸';
        const merchant = 'NASDAQ';

        afterEach(() => {
            mockFetch?.resume?.();
        });

        it('updates the expense request and expense report when paid while offline', () => {
            let expenseReport: OnyxEntry<Report>;
            let chatReport: OnyxEntry<Report>;

            mockFetch?.pause?.();
            Onyx.set(ONYXKEYS.SESSION, {email: CARLOS_EMAIL, accountID: CARLOS_ACCOUNT_ID});
            return waitForBatchedUpdates()
                .then(() => {
                    createWorkspace(CARLOS_EMAIL, true, "Carlos's Workspace");
                    return waitForBatchedUpdates();
                })
                .then(
                    () =>
                        new Promise<void>((resolve) => {
                            const connection = Onyx.connect({
                                key: ONYXKEYS.COLLECTION.REPORT,
                                waitForCollectionCallback: true,
                                callback: (allReports) => {
                                    Onyx.disconnect(connection);
                                    chatReport = Object.values(allReports ?? {}).find((report) => report?.chatType === CONST.REPORT.CHAT_TYPE.POLICY_EXPENSE_CHAT);

                                    resolve();
                                },
                            });
                        }),
                )
                .then(() => {
                    if (chatReport) {
                        requestMoney({
                            report: chatReport,
                            participantParams: {
                                payeeEmail: RORY_EMAIL,
                                payeeAccountID: RORY_ACCOUNT_ID,
                                participant: {login: CARLOS_EMAIL, accountID: CARLOS_ACCOUNT_ID},
                            },
                            transactionParams: {
                                amount,
                                attendees: [],
                                currency: CONST.CURRENCY.USD,
                                created: '',
                                merchant,
                                comment,
                            },
                        });
                    }
                    return waitForBatchedUpdates();
                })
                .then(
                    () =>
                        new Promise<void>((resolve) => {
                            const connection = Onyx.connect({
                                key: ONYXKEYS.COLLECTION.REPORT,
                                waitForCollectionCallback: true,
                                callback: (allReports) => {
                                    Onyx.disconnect(connection);
                                    expenseReport = Object.values(allReports ?? {}).find((report) => report?.type === CONST.REPORT.TYPE.IOU);

                                    resolve();
                                },
                            });
                        }),
                )
                .then(() => {
                    if (chatReport && expenseReport) {
                        payMoneyRequest(CONST.IOU.PAYMENT_TYPE.VBBA, chatReport, expenseReport);
                    }
                    return waitForBatchedUpdates();
                })
                .then(
                    () =>
                        new Promise<void>((resolve) => {
                            const connection = Onyx.connect({
                                key: `${ONYXKEYS.COLLECTION.REPORT_ACTIONS}${expenseReport?.reportID}`,
                                waitForCollectionCallback: false,
                                callback: (allActions) => {
                                    Onyx.disconnect(connection);
                                    expect(Object.values(allActions ?? {})).toEqual(
                                        expect.arrayContaining([
                                            expect.objectContaining({
                                                message: expect.arrayContaining([
                                                    expect.objectContaining({
                                                        html: `paid $${amount / 100}.00 with Expensify`,
                                                        text: `paid $${amount / 100}.00 with Expensify`,
                                                    }),
                                                ]),
                                                originalMessage: expect.objectContaining({
                                                    amount,
                                                    paymentType: CONST.IOU.PAYMENT_TYPE.VBBA,
                                                    type: 'pay',
                                                }),
                                            }),
                                        ]),
                                    );
                                    resolve();
                                },
                            });
                        }),
                )
                .then(
                    () =>
                        new Promise<void>((resolve) => {
                            const connection = Onyx.connect({
                                key: ONYXKEYS.COLLECTION.REPORT,
                                waitForCollectionCallback: true,
                                callback: (allReports) => {
                                    Onyx.disconnect(connection);
                                    const updatedIOUReport = Object.values(allReports ?? {}).find((report) => report?.type === CONST.REPORT.TYPE.IOU);
                                    const updatedChatReport = Object.values(allReports ?? {}).find((report) => report?.reportID === expenseReport?.chatReportID);
                                    expect(updatedIOUReport).toEqual(
                                        expect.objectContaining({
                                            lastMessageHtml: `paid $${amount / 100}.00 with Expensify`,
                                            lastMessageText: `paid $${amount / 100}.00 with Expensify`,
                                            statusNum: CONST.REPORT.STATUS_NUM.REIMBURSED,
                                            stateNum: CONST.REPORT.STATE_NUM.SUBMITTED,
                                        }),
                                    );
                                    expect(updatedChatReport).toEqual(
                                        expect.objectContaining({
                                            lastMessageHtml: `paid $${amount / 100}.00 with Expensify`,
                                            lastMessageText: `paid $${amount / 100}.00 with Expensify`,
                                        }),
                                    );
                                    resolve();
                                },
                            });
                        }),
                );
        });

        it('shows an error when paying results in an error', () => {
            let expenseReport: OnyxEntry<Report>;
            let chatReport: OnyxEntry<Report>;

            Onyx.set(ONYXKEYS.SESSION, {email: CARLOS_EMAIL, accountID: CARLOS_ACCOUNT_ID});
            return waitForBatchedUpdates()
                .then(() => {
                    createWorkspace(CARLOS_EMAIL, true, "Carlos's Workspace");
                    return waitForBatchedUpdates();
                })
                .then(
                    () =>
                        new Promise<void>((resolve) => {
                            const connection = Onyx.connect({
                                key: ONYXKEYS.COLLECTION.REPORT,
                                waitForCollectionCallback: true,
                                callback: (allReports) => {
                                    Onyx.disconnect(connection);
                                    chatReport = Object.values(allReports ?? {}).find((report) => report?.chatType === CONST.REPORT.CHAT_TYPE.POLICY_EXPENSE_CHAT);

                                    resolve();
                                },
                            });
                        }),
                )
                .then(() => {
                    if (chatReport) {
                        requestMoney({
                            report: chatReport,
                            participantParams: {
                                payeeEmail: RORY_EMAIL,
                                payeeAccountID: RORY_ACCOUNT_ID,
                                participant: {login: CARLOS_EMAIL, accountID: CARLOS_ACCOUNT_ID},
                            },
                            transactionParams: {
                                amount,
                                attendees: [],
                                currency: CONST.CURRENCY.USD,
                                created: '',
                                merchant,
                                comment,
                            },
                        });
                    }
                    return waitForBatchedUpdates();
                })
                .then(
                    () =>
                        new Promise<void>((resolve) => {
                            const connection = Onyx.connect({
                                key: ONYXKEYS.COLLECTION.REPORT,
                                waitForCollectionCallback: true,
                                callback: (allReports) => {
                                    Onyx.disconnect(connection);
                                    expenseReport = Object.values(allReports ?? {}).find((report) => report?.type === CONST.REPORT.TYPE.IOU);

                                    resolve();
                                },
                            });
                        }),
                )
                .then(() => {
                    mockFetch?.fail?.();
                    if (chatReport && expenseReport) {
                        payMoneyRequest('ACH', chatReport, expenseReport);
                    }
                    return waitForBatchedUpdates();
                })
                .then(
                    () =>
                        new Promise<void>((resolve) => {
                            const connection = Onyx.connect({
                                key: `${ONYXKEYS.COLLECTION.REPORT_ACTIONS}${expenseReport?.reportID}`,
                                waitForCollectionCallback: false,
                                callback: (allActions) => {
                                    Onyx.disconnect(connection);
                                    const erroredAction = Object.values(allActions ?? {}).find((action) => !isEmptyObject(action?.errors));
                                    expect(Object.values(erroredAction?.errors ?? {}).at(0)).toEqual(translateLocal('iou.error.other'));
                                    resolve();
                                },
                            });
                        }),
                );
        });
    });

    describe('payMoneyRequest', () => {
        it('should apply optimistic data correctly', async () => {
            // Given an outstanding IOU report
            const chatReport = {
                ...createRandomReport(0),
                lastReadTime: DateUtils.getDBTime(),
                lastVisibleActionCreated: DateUtils.getDBTime(),
            };
            const iouReport = {
                ...createRandomReport(1),
                chatType: undefined,
                type: CONST.REPORT.TYPE.IOU,
                total: 10,
            };
            mockFetch?.pause?.();

            jest.advanceTimersByTime(10);

            // When paying the IOU report
            payMoneyRequest(CONST.IOU.PAYMENT_TYPE.ELSEWHERE, chatReport, iouReport);

            await waitForBatchedUpdates();

            // Then the optimistic data should be applied correctly
            const payReportAction = await new Promise<ReportAction | undefined>((resolve) => {
                const connection = Onyx.connect({
                    key: `${ONYXKEYS.COLLECTION.REPORT_ACTIONS}${iouReport.reportID}`,
                    callback: (reportActions) => {
                        Onyx.disconnect(connection);
                        resolve(Object.values(reportActions ?? {}).pop());
                    },
                });
            });

            await new Promise<void>((resolve) => {
                const connection = Onyx.connect({
                    key: `${ONYXKEYS.COLLECTION.REPORT}${chatReport.reportID}`,
                    callback: (report) => {
                        Onyx.disconnect(connection);
                        expect(report?.lastVisibleActionCreated).toBe(chatReport.lastVisibleActionCreated);
                        expect(report?.hasOutstandingChildRequest).toBe(false);
                        expect(report?.iouReportID).toBeUndefined();
                        expect(new Date(report?.lastReadTime ?? '').getTime()).toBeGreaterThan(new Date(chatReport?.lastReadTime ?? '').getTime());
                        expect(report?.lastMessageText).toBe(getReportActionText(payReportAction));
                        expect(report?.lastMessageHtml).toBe(getReportActionHtml(payReportAction));
                        resolve();
                    },
                });
            });

            await new Promise<void>((resolve) => {
                const connection = Onyx.connect({
                    key: `${ONYXKEYS.COLLECTION.REPORT}${iouReport.reportID}`,
                    callback: (report) => {
                        Onyx.disconnect(connection);
                        expect(report?.hasOutstandingChildRequest).toBe(false);
                        expect(report?.statusNum).toBe(CONST.REPORT.STATUS_NUM.REIMBURSED);
                        expect(report?.lastVisibleActionCreated).toBe(payReportAction?.created);
                        expect(report?.lastMessageText).toBe(getReportActionText(payReportAction));
                        expect(report?.lastMessageHtml).toBe(getReportActionHtml(payReportAction));
                        expect(report?.pendingFields).toEqual({
                            preview: CONST.RED_BRICK_ROAD_PENDING_ACTION.UPDATE,
                            reimbursed: CONST.RED_BRICK_ROAD_PENDING_ACTION.UPDATE,
                        });
                        resolve();
                    },
                });
            });

            mockFetch?.resume?.();
        });

        it('calls notifyNewAction for the top most report', () => {
            // Given two expenses in an iou report where one of them held
            const iouReport = buildOptimisticIOUReport(1, 2, 100, '1', 'USD');
            const transaction1 = buildOptimisticTransaction({
                transactionParams: {
                    amount: 100,
                    currency: 'USD',
                    reportID: iouReport.reportID,
                },
            });
            const transaction2 = buildOptimisticTransaction({
                transactionParams: {
                    amount: 100,
                    currency: 'USD',
                    reportID: iouReport.reportID,
                },
            });
            const transactionCollectionDataSet: TransactionCollectionDataSet = {
                [`${ONYXKEYS.COLLECTION.TRANSACTION}${transaction1.transactionID}`]: transaction1,
                [`${ONYXKEYS.COLLECTION.TRANSACTION}${transaction2.transactionID}`]: transaction2,
            };
            const iouActions: ReportAction[] = [];
            [transaction1, transaction2].forEach((transaction) =>
                iouActions.push(buildOptimisticIOUReportAction(CONST.IOU.REPORT_ACTION_TYPE.CREATE, transaction.amount, transaction.currency, '', [], transaction.transactionID)),
            );
            const actions: OnyxInputValue<ReportActions> = {};
            iouActions.forEach((iouAction) => (actions[`${ONYXKEYS.COLLECTION.REPORT_ACTIONS}${iouAction.reportActionID}`] = iouAction));
            const actionCollectionDataSet: ReportActionsCollectionDataSet = {[`${ONYXKEYS.COLLECTION.REPORT_ACTIONS}${iouReport.reportID}`]: actions};

            return waitForBatchedUpdates()
                .then(() => Onyx.multiSet({...transactionCollectionDataSet, ...actionCollectionDataSet}))
                .then(() => {
                    putOnHold(transaction1.transactionID, 'comment', iouReport.reportID);
                    return waitForBatchedUpdates();
                })
                .then(() => {
                    // When partially paying  an iou report from the chat report via the report preview
                    payMoneyRequest(CONST.IOU.PAYMENT_TYPE.ELSEWHERE, {reportID: topMostReportID}, iouReport, false);
                    return waitForBatchedUpdates();
                })
                .then(() => {
                    // Then notifyNewAction should be called on the top most report.
                    expect(notifyNewAction).toHaveBeenCalledWith(topMostReportID, expect.anything());
                });
        });
    });

    describe('a workspace chat with a cancelled payment', () => {
        const amount = 10000;
        const comment = '💸💸💸💸';
        const merchant = 'NASDAQ';

        afterEach(() => {
            mockFetch?.resume?.();
        });

        it("has an iouReportID of the cancelled payment's expense report", () => {
            let expenseReport: OnyxEntry<Report>;
            let chatReport: OnyxEntry<Report>;

            // Given a signed in account, which owns a workspace, and has a policy expense chat
            Onyx.set(ONYXKEYS.SESSION, {email: CARLOS_EMAIL, accountID: CARLOS_ACCOUNT_ID});
            return waitForBatchedUpdates()
                .then(() => {
                    // Which owns a workspace
                    createWorkspace(CARLOS_EMAIL, true, "Carlos's Workspace");
                    return waitForBatchedUpdates();
                })
                .then(() =>
                    getOnyxData({
                        key: ONYXKEYS.COLLECTION.REPORT,
                        waitForCollectionCallback: true,
                        callback: (allReports) => {
                            chatReport = Object.values(allReports ?? {}).find((report) => report?.chatType === CONST.REPORT.CHAT_TYPE.POLICY_EXPENSE_CHAT);
                        },
                    }),
                )
                .then(() => {
                    if (chatReport) {
                        // When an IOU expense is submitted to that policy expense chat
                        requestMoney({
                            report: chatReport,
                            participantParams: {
                                payeeEmail: RORY_EMAIL,
                                payeeAccountID: RORY_ACCOUNT_ID,
                                participant: {login: CARLOS_EMAIL, accountID: CARLOS_ACCOUNT_ID},
                            },
                            transactionParams: {
                                amount,
                                attendees: [],
                                currency: CONST.CURRENCY.USD,
                                created: '',
                                merchant,
                                comment,
                            },
                        });
                    }
                    return waitForBatchedUpdates();
                })
                .then(() =>
                    // And given an expense report has now been created which holds the IOU
                    getOnyxData({
                        key: ONYXKEYS.COLLECTION.REPORT,
                        waitForCollectionCallback: true,
                        callback: (allReports) => {
                            expenseReport = Object.values(allReports ?? {}).find((report) => report?.type === CONST.REPORT.TYPE.IOU);
                        },
                    }),
                )
                .then(() => {
                    // When the expense report is paid elsewhere (but really, any payment option would work)
                    if (chatReport && expenseReport) {
                        payMoneyRequest(CONST.IOU.PAYMENT_TYPE.ELSEWHERE, chatReport, expenseReport);
                    }
                    return waitForBatchedUpdates();
                })
                .then(() => {
                    if (chatReport && expenseReport) {
                        // And when the payment is cancelled
                        cancelPayment(expenseReport, chatReport);
                    }
                    return waitForBatchedUpdates();
                })
                .then(() =>
                    getOnyxData({
                        key: ONYXKEYS.COLLECTION.REPORT,
                        waitForCollectionCallback: true,
                        callback: (allReports) => {
                            const chatReportData = allReports?.[`${ONYXKEYS.COLLECTION.REPORT}${chatReport?.reportID}`];
                            // Then the policy expense chat report has the iouReportID of the IOU expense report
                            expect(chatReportData?.iouReportID).toBe(expenseReport?.reportID);
                        },
                    }),
                );
        });
    });

    describe('deleteMoneyRequest', () => {
        const amount = 10000;
        const comment = 'Send me money please';
        let chatReport: OnyxEntry<Report>;
        let iouReport: OnyxEntry<Report>;
        let createIOUAction: OnyxEntry<ReportAction<typeof CONST.REPORT.ACTIONS.TYPE.IOU>>;
        let transaction: OnyxEntry<Transaction>;
        let thread: OptimisticChatReport;
        const TEST_USER_ACCOUNT_ID = 1;
        const TEST_USER_LOGIN = 'test@test.com';
        let IOU_REPORT_ID: string | undefined;
        let reportActionID;
        const REPORT_ACTION: OnyxEntry<ReportAction> = {
            actionName: CONST.REPORT.ACTIONS.TYPE.ADD_COMMENT,
            actorAccountID: TEST_USER_ACCOUNT_ID,
            automatic: false,
            avatar: 'https://d2k5nsl2zxldvw.cloudfront.net/images/avatars/avatar_3.png',
            message: [{type: 'COMMENT', html: 'Testing a comment', text: 'Testing a comment', translationKey: ''}],
            person: [{type: 'TEXT', style: 'strong', text: 'Test User'}],
            shouldShow: true,
            created: DateUtils.getDBTime(),
            reportActionID: '1',
            originalMessage: {
                html: '',
                whisperedTo: [],
            },
        };

        let reportActions: OnyxCollection<ReportAction>;

        beforeEach(async () => {
            // Given mocks are cleared and helpers are set up
            jest.clearAllMocks();
            PusherHelper.setup();

            // Given a test user is signed in with Onyx setup and some initial data
            await signInWithTestUser(TEST_USER_ACCOUNT_ID, TEST_USER_LOGIN);
            subscribeToUserEvents();
            await waitForBatchedUpdates();
            await setPersonalDetails(TEST_USER_LOGIN, TEST_USER_ACCOUNT_ID);

            // When a submit IOU expense is made
            requestMoney({
                report: chatReport,
                participantParams: {
                    payeeEmail: TEST_USER_LOGIN,
                    payeeAccountID: TEST_USER_ACCOUNT_ID,
                    participant: {login: RORY_EMAIL, accountID: RORY_ACCOUNT_ID},
                },
                transactionParams: {
                    amount,
                    attendees: [],
                    currency: CONST.CURRENCY.USD,
                    created: '',
                    merchant: '',
                    comment,
                },
            });
            await waitForBatchedUpdates();

            // When fetching all reports from Onyx
            const allReports = await new Promise<OnyxCollection<Report>>((resolve) => {
                const connection = Onyx.connect({
                    key: ONYXKEYS.COLLECTION.REPORT,
                    waitForCollectionCallback: true,
                    callback: (reports) => {
                        Onyx.disconnect(connection);
                        resolve(reports);
                    },
                });
            });

            // Then we should have exactly 3 reports
            expect(Object.values(allReports ?? {}).length).toBe(3);

            // Then one of them should be a chat report with relevant properties
            chatReport = Object.values(allReports ?? {}).find((report) => report?.type === CONST.REPORT.TYPE.CHAT);
            expect(chatReport).toBeTruthy();
            expect(chatReport).toHaveProperty('reportID');
            expect(chatReport).toHaveProperty('iouReportID');

            // Then one of them should be an IOU report with relevant properties
            iouReport = Object.values(allReports ?? {}).find((report) => report?.type === CONST.REPORT.TYPE.IOU);
            expect(iouReport).toBeTruthy();
            expect(iouReport).toHaveProperty('reportID');
            expect(iouReport).toHaveProperty('chatReportID');

            // Then their IDs should reference each other
            expect(chatReport?.iouReportID).toBe(iouReport?.reportID);
            expect(iouReport?.chatReportID).toBe(chatReport?.reportID);

            // Storing IOU Report ID for further reference
            IOU_REPORT_ID = chatReport?.iouReportID;

            await waitForBatchedUpdates();

            // When fetching all report actions from Onyx
            const allReportActions = await new Promise<OnyxCollection<ReportActions>>((resolve) => {
                const connection = Onyx.connect({
                    key: ONYXKEYS.COLLECTION.REPORT_ACTIONS,
                    waitForCollectionCallback: true,
                    callback: (actions) => {
                        Onyx.disconnect(connection);
                        resolve(actions);
                    },
                });
            });

            // Then we should find an IOU action with specific properties
            const reportActionsForIOUReport = allReportActions?.[`${ONYXKEYS.COLLECTION.REPORT_ACTIONS}${chatReport?.iouReportID}`];
            createIOUAction = Object.values(reportActionsForIOUReport ?? {}).find((reportAction): reportAction is ReportAction<typeof CONST.REPORT.ACTIONS.TYPE.IOU> =>
                isMoneyRequestAction(reportAction),
            );
            expect(createIOUAction).toBeTruthy();
            expect(createIOUAction && getOriginalMessage(createIOUAction)?.IOUReportID).toBe(iouReport?.reportID);

            // When fetching all transactions from Onyx
            const allTransactions = await new Promise<OnyxCollection<Transaction>>((resolve) => {
                const connection = Onyx.connect({
                    key: ONYXKEYS.COLLECTION.TRANSACTION,
                    waitForCollectionCallback: true,
                    callback: (transactions) => {
                        Onyx.disconnect(connection);
                        resolve(transactions);
                    },
                });
            });

            // Then we should find a specific transaction with relevant properties
            transaction = Object.values(allTransactions ?? {}).find((t) => t);
            expect(transaction).toBeTruthy();
            expect(transaction?.amount).toBe(amount);
            expect(transaction?.reportID).toBe(iouReport?.reportID);
            expect(createIOUAction && getOriginalMessage(createIOUAction)?.IOUTransactionID).toBe(transaction?.transactionID);
        });

        afterEach(PusherHelper.teardown);

        it('delete an expense (IOU Action and transaction) successfully', async () => {
            // Given the fetch operations are paused and an expense is initiated
            mockFetch?.pause?.();

            if (transaction && createIOUAction) {
                // When the expense is deleted
                deleteMoneyRequest(transaction?.transactionID, createIOUAction, true);
            }
            await waitForBatchedUpdates();

            // Then we check if the IOU report action is removed from the report actions collection
            let reportActionsForReport = await new Promise<OnyxCollection<ReportAction>>((resolve) => {
                const connection = Onyx.connect({
                    key: `${ONYXKEYS.COLLECTION.REPORT_ACTIONS}${iouReport?.reportID}`,
                    waitForCollectionCallback: false,
                    callback: (actionsForReport) => {
                        Onyx.disconnect(connection);
                        resolve(actionsForReport);
                    },
                });
            });

            createIOUAction = Object.values(reportActionsForReport ?? {}).find((reportAction): reportAction is ReportAction<typeof CONST.REPORT.ACTIONS.TYPE.IOU> =>
                isMoneyRequestAction(reportAction),
            );
            // Then the IOU Action should be truthy for offline support.
            expect(createIOUAction).toBeTruthy();

            // Then we check if the transaction is removed from the transactions collection
            const t = await new Promise<OnyxEntry<Transaction>>((resolve) => {
                const connection = Onyx.connect({
                    key: `${ONYXKEYS.COLLECTION.TRANSACTION}${transaction?.transactionID}`,
                    waitForCollectionCallback: false,
                    callback: (transactionResult) => {
                        Onyx.disconnect(connection);
                        resolve(transactionResult);
                    },
                });
            });

            expect(t).toBeFalsy();

            // Given fetch operations are resumed
            mockFetch?.resume?.();
            await waitForBatchedUpdates();

            // Then we recheck the IOU report action from the report actions collection
            reportActionsForReport = await new Promise<OnyxCollection<ReportAction>>((resolve) => {
                const connection = Onyx.connect({
                    key: `${ONYXKEYS.COLLECTION.REPORT_ACTIONS}${iouReport?.reportID}`,
                    waitForCollectionCallback: false,
                    callback: (actionsForReport) => {
                        Onyx.disconnect(connection);
                        resolve(actionsForReport);
                    },
                });
            });

            createIOUAction = Object.values(reportActionsForReport ?? {}).find((reportAction): reportAction is ReportAction<typeof CONST.REPORT.ACTIONS.TYPE.IOU> =>
                isMoneyRequestAction(reportAction),
            );
            expect(createIOUAction).toBeFalsy();

            // Then we recheck the transaction from the transactions collection
            const tr = await new Promise<OnyxEntry<Transaction>>((resolve) => {
                const connection = Onyx.connect({
                    key: `${ONYXKEYS.COLLECTION.TRANSACTION}${transaction?.transactionID}`,
                    waitForCollectionCallback: false,
                    callback: (transactionResult) => {
                        Onyx.disconnect(connection);
                        resolve(transactionResult);
                    },
                });
            });

            expect(tr).toBeFalsy();
        });

        it('delete the IOU report when there are no visible comments left in the IOU report', async () => {
            // Given an IOU report and a paused fetch state
            mockFetch?.pause?.();

            if (transaction && createIOUAction) {
                // When the IOU expense is deleted
                deleteMoneyRequest(transaction?.transactionID, createIOUAction, true);
            }
            await waitForBatchedUpdates();

            let report = await new Promise<OnyxEntry<Report>>((resolve) => {
                const connection = Onyx.connect({
                    key: `${ONYXKEYS.COLLECTION.REPORT}${iouReport?.reportID}`,
                    waitForCollectionCallback: false,
                    callback: (res) => {
                        Onyx.disconnect(connection);
                        resolve(res);
                    },
                });
            });

            // Then the report should be truthy for offline support
            expect(report).toBeTruthy();

            // Given the resumed fetch state
            mockFetch?.resume?.();
            await waitForBatchedUpdates();

            report = await new Promise<OnyxEntry<Report>>((resolve) => {
                const connection = Onyx.connect({
                    key: `${ONYXKEYS.COLLECTION.REPORT}${iouReport?.reportID}`,
                    waitForCollectionCallback: false,
                    callback: (res) => {
                        Onyx.disconnect(connection);
                        resolve(res);
                    },
                });
            });

            // Then the report should be falsy so that there is no trace of the expense.
            expect(report).toBeFalsy();
        });

        it('does not delete the IOU report when there are visible comments left in the IOU report', async () => {
            // Given the initial setup is completed
            await waitForBatchedUpdates();

            Onyx.connect({
                key: `${ONYXKEYS.COLLECTION.REPORT_ACTIONS}${IOU_REPORT_ID}`,
                callback: (val) => (reportActions = val),
            });
            await waitForBatchedUpdates();

            jest.advanceTimersByTime(10);

            // When a comment is added to the IOU report
            if (IOU_REPORT_ID) {
                addComment(IOU_REPORT_ID, 'Testing a comment');
            }
            await waitForBatchedUpdates();

            // Then verify that the comment is correctly added
            const resultAction = Object.values(reportActions ?? {}).find((reportAction) => reportAction?.actionName === CONST.REPORT.ACTIONS.TYPE.ADD_COMMENT);
            reportActionID = resultAction?.reportActionID;

            expect(resultAction?.message).toEqual(REPORT_ACTION.message);
            expect(resultAction?.person).toEqual(REPORT_ACTION.person);
            expect(resultAction?.pendingAction).toBeUndefined();

            await waitForBatchedUpdates();

            // Verify there are three actions (created + iou + addcomment) and our optimistic comment has been removed
            expect(Object.values(reportActions ?? {}).length).toBe(3);

            // Then check the loading state of our action
            const resultActionAfterUpdate = reportActionID ? reportActions?.[reportActionID] : undefined;
            expect(resultActionAfterUpdate?.pendingAction).toBeUndefined();

            // When we attempt to delete an expense from the IOU report
            mockFetch?.pause?.();
            if (transaction && createIOUAction) {
                deleteMoneyRequest(transaction?.transactionID, createIOUAction, false);
            }
            await waitForBatchedUpdates();

            // Then expect that the IOU report still exists
            let allReports = await new Promise<OnyxCollection<Report>>((resolve) => {
                const connection = Onyx.connect({
                    key: ONYXKEYS.COLLECTION.REPORT,
                    waitForCollectionCallback: true,
                    callback: (reports) => {
                        Onyx.disconnect(connection);
                        resolve(reports);
                    },
                });
            });

            await waitForBatchedUpdates();

            iouReport = Object.values(allReports ?? {}).find((report) => isIOUReport(report));
            expect(iouReport).toBeTruthy();
            expect(iouReport).toHaveProperty('reportID');
            expect(iouReport).toHaveProperty('chatReportID');

            // Given the resumed fetch state
            mockFetch?.resume?.();

            allReports = await new Promise<OnyxCollection<Report>>((resolve) => {
                const connection = Onyx.connect({
                    key: ONYXKEYS.COLLECTION.REPORT,
                    waitForCollectionCallback: true,
                    callback: (reports) => {
                        Onyx.disconnect(connection);
                        resolve(reports);
                    },
                });
            });
            // Then expect that the IOU report still exists
            iouReport = Object.values(allReports ?? {}).find((report) => isIOUReport(report));
            expect(iouReport).toBeTruthy();
            expect(iouReport).toHaveProperty('reportID');
            expect(iouReport).toHaveProperty('chatReportID');
        });

        it('delete the transaction thread if there are no visible comments in the thread', async () => {
            // Given all promises are resolved
            await waitForBatchedUpdates();
            jest.advanceTimersByTime(10);

            // Given a transaction thread
            thread = buildTransactionThread(createIOUAction, iouReport);

            expect(thread.participants).toStrictEqual({[CARLOS_ACCOUNT_ID]: {notificationPreference: CONST.REPORT.NOTIFICATION_PREFERENCE.HIDDEN, role: CONST.REPORT.ROLE.ADMIN}});

            Onyx.connect({
                key: `${ONYXKEYS.COLLECTION.REPORT_ACTIONS}${thread.reportID}`,
                callback: (val) => (reportActions = val),
            });

            await waitForBatchedUpdates();

            jest.advanceTimersByTime(10);

            // Given User logins from the participant accounts
            const participantAccountIDs = Object.keys(thread.participants ?? {}).map(Number);
            const userLogins = getLoginsByAccountIDs(participantAccountIDs);

            // When Opening a thread report with the given details
            openReport(thread.reportID, '', userLogins, thread, createIOUAction?.reportActionID);
            await waitForBatchedUpdates();

            // Then The iou action has the transaction report id as a child report ID
            const allReportActions = await new Promise<OnyxCollection<ReportActions>>((resolve) => {
                const connection = Onyx.connect({
                    key: ONYXKEYS.COLLECTION.REPORT_ACTIONS,
                    waitForCollectionCallback: true,
                    callback: (actions) => {
                        Onyx.disconnect(connection);
                        resolve(actions);
                    },
                });
            });
            const reportActionsForIOUReport = allReportActions?.[`${ONYXKEYS.COLLECTION.REPORT_ACTIONS}${chatReport?.iouReportID}`];
            createIOUAction = Object.values(reportActionsForIOUReport ?? {}).find((reportAction): reportAction is ReportAction<typeof CONST.REPORT.ACTIONS.TYPE.IOU> =>
                isMoneyRequestAction(reportAction),
            );
            expect(createIOUAction?.childReportID).toBe(thread.reportID);

            await waitForBatchedUpdates();

            // Given Fetch is paused and timers have advanced
            mockFetch?.pause?.();
            jest.advanceTimersByTime(10);

            if (transaction && createIOUAction) {
                // When Deleting an expense
                deleteMoneyRequest(transaction?.transactionID, createIOUAction, false);
            }
            await waitForBatchedUpdates();

            // Then The report for the given thread ID does not exist
            let report = await new Promise<OnyxEntry<Report>>((resolve) => {
                const connection = Onyx.connect({
                    key: `${ONYXKEYS.COLLECTION.REPORT}${thread.reportID}`,
                    waitForCollectionCallback: false,
                    callback: (reportData) => {
                        Onyx.disconnect(connection);
                        resolve(reportData);
                    },
                });
            });

            expect(report?.reportID).toBeFalsy();
            mockFetch?.resume?.();

            // Then After resuming fetch, the report for the given thread ID still does not exist
            report = await new Promise<OnyxEntry<Report>>((resolve) => {
                const connection = Onyx.connect({
                    key: `${ONYXKEYS.COLLECTION.REPORT}${thread.reportID}`,
                    waitForCollectionCallback: false,
                    callback: (reportData) => {
                        Onyx.disconnect(connection);
                        resolve(reportData);
                    },
                });
            });

            expect(report?.reportID).toBeFalsy();
        });

        it('delete the transaction thread if there are only changelogs (i.e. MODIFIED_EXPENSE actions) in the thread', async () => {
            // Given all promises are resolved
            await waitForBatchedUpdates();
            jest.advanceTimersByTime(10);

            // Given a transaction thread
            thread = buildTransactionThread(createIOUAction, iouReport);

            Onyx.connect({
                key: `${ONYXKEYS.COLLECTION.REPORT_ACTIONS}${thread.reportID}`,
                callback: (val) => (reportActions = val),
            });

            await waitForBatchedUpdates();

            jest.advanceTimersByTime(10);

            // Given User logins from the participant accounts
            const participantAccountIDs = Object.keys(thread.participants ?? {}).map(Number);
            const userLogins = getLoginsByAccountIDs(participantAccountIDs);

            // When Opening a thread report with the given details
            openReport(thread.reportID, '', userLogins, thread, createIOUAction?.reportActionID);
            await waitForBatchedUpdates();

            // Then The iou action has the transaction report id as a child report ID
            const allReportActions = await new Promise<OnyxCollection<ReportActions>>((resolve) => {
                const connection = Onyx.connect({
                    key: ONYXKEYS.COLLECTION.REPORT_ACTIONS,
                    waitForCollectionCallback: true,
                    callback: (actions) => {
                        Onyx.disconnect(connection);
                        resolve(actions);
                    },
                });
            });
            const reportActionsForIOUReport = allReportActions?.[`${ONYXKEYS.COLLECTION.REPORT_ACTIONS}${chatReport?.iouReportID}`];
            createIOUAction = Object.values(reportActionsForIOUReport ?? {}).find((reportAction): reportAction is ReportAction<typeof CONST.REPORT.ACTIONS.TYPE.IOU> =>
                isMoneyRequestAction(reportAction),
            );
            expect(createIOUAction?.childReportID).toBe(thread.reportID);

            await waitForBatchedUpdates();

            jest.advanceTimersByTime(10);
            if (transaction && createIOUAction) {
                updateMoneyRequestAmountAndCurrency({
                    transactionID: transaction.transactionID,
                    transactionThreadReportID: thread.reportID,
                    amount: 20000,
                    currency: CONST.CURRENCY.USD,
                    taxAmount: 0,
                    taxCode: '',
                    policy: {
                        id: '123',
                        role: 'user',
                        type: CONST.POLICY.TYPE.TEAM,
                        name: '',
                        owner: '',
                        outputCurrency: '',
                        isPolicyExpenseChatEnabled: false,
                    },
                    policyTagList: {},
                    policyCategories: {},
                });
            }
            await waitForBatchedUpdates();

            // Verify there are two actions (created + changelog)
            expect(Object.values(reportActions ?? {}).length).toBe(2);

            // Fetch the updated IOU Action from Onyx
            await new Promise<void>((resolve) => {
                const connection = Onyx.connect({
                    key: `${ONYXKEYS.COLLECTION.REPORT_ACTIONS}${iouReport?.reportID}`,
                    waitForCollectionCallback: false,
                    callback: (reportActionsForReport) => {
                        Onyx.disconnect(connection);
                        createIOUAction = Object.values(reportActionsForReport ?? {}).find((reportAction): reportAction is ReportAction<typeof CONST.REPORT.ACTIONS.TYPE.IOU> =>
                            isMoneyRequestAction(reportAction),
                        );
                        resolve();
                    },
                });
            });

            if (transaction && createIOUAction) {
                // When Deleting an expense
                deleteMoneyRequest(transaction?.transactionID, createIOUAction, false);
            }
            await waitForBatchedUpdates();

            // Then, the report for the given thread ID does not exist
            const report = await new Promise<OnyxEntry<Report>>((resolve) => {
                const connection = Onyx.connect({
                    key: `${ONYXKEYS.COLLECTION.REPORT}${thread.reportID}`,
                    waitForCollectionCallback: false,
                    callback: (reportData) => {
                        Onyx.disconnect(connection);
                        resolve(reportData);
                    },
                });
            });

            expect(report?.reportID).toBeFalsy();
        });

        it('does not delete the transaction thread if there are visible comments in the thread', async () => {
            // Given initial environment is set up
            await waitForBatchedUpdates();

            // Given a transaction thread
            thread = buildTransactionThread(createIOUAction, iouReport);

            expect(thread.participants).toEqual({[CARLOS_ACCOUNT_ID]: {notificationPreference: CONST.REPORT.NOTIFICATION_PREFERENCE.HIDDEN, role: CONST.REPORT.ROLE.ADMIN}});

            const participantAccountIDs = Object.keys(thread.participants ?? {}).map(Number);
            const userLogins = getLoginsByAccountIDs(participantAccountIDs);
            jest.advanceTimersByTime(10);
            openReport(thread.reportID, '', userLogins, thread, createIOUAction?.reportActionID);
            await waitForBatchedUpdates();

            Onyx.connect({
                key: `${ONYXKEYS.COLLECTION.REPORT_ACTIONS}${thread.reportID}`,
                callback: (val) => (reportActions = val),
            });
            await waitForBatchedUpdates();

            await new Promise<void>((resolve) => {
                const connection = Onyx.connect({
                    key: `${ONYXKEYS.COLLECTION.REPORT}${thread.reportID}`,
                    callback: (report) => {
                        Onyx.disconnect(connection);
                        expect(report).toBeTruthy();
                        resolve();
                    },
                });
            });

            jest.advanceTimersByTime(10);

            // When a comment is added
            addComment(thread.reportID, 'Testing a comment');
            await waitForBatchedUpdates();

            // Then comment details should match the expected report action
            const resultAction = Object.values(reportActions ?? {}).find((reportAction) => reportAction?.actionName === CONST.REPORT.ACTIONS.TYPE.ADD_COMMENT);
            reportActionID = resultAction?.reportActionID;
            expect(resultAction?.message).toEqual(REPORT_ACTION.message);
            expect(resultAction?.person).toEqual(REPORT_ACTION.person);

            await waitForBatchedUpdates();

            // Then the report should have 2 actions
            expect(Object.values(reportActions ?? {}).length).toBe(2);
            const resultActionAfter = reportActionID ? reportActions?.[reportActionID] : undefined;
            expect(resultActionAfter?.pendingAction).toBeUndefined();

            mockFetch?.pause?.();

            if (transaction && createIOUAction) {
                // When deleting expense
                deleteMoneyRequest(transaction?.transactionID, createIOUAction, false);
            }
            await waitForBatchedUpdates();

            // Then the transaction thread report should still exist
            await new Promise<void>((resolve) => {
                const connection = Onyx.connect({
                    key: `${ONYXKEYS.COLLECTION.REPORT}${thread.reportID}`,
                    waitForCollectionCallback: false,
                    callback: (report) => {
                        Onyx.disconnect(connection);
                        expect(report).toBeTruthy();
                        resolve();
                    },
                });
            });

            // When fetch resumes
            // Then the transaction thread report should still exist
            mockFetch?.resume?.();
            await new Promise<void>((resolve) => {
                const connection = Onyx.connect({
                    key: `${ONYXKEYS.COLLECTION.REPORT}${thread.reportID}`,
                    callback: (report) => {
                        Onyx.disconnect(connection);
                        expect(report).toBeTruthy();
                        resolve();
                    },
                });
            });
        });

        it('update the moneyRequestPreview to show [Deleted expense] when appropriate', async () => {
            await waitForBatchedUpdates();

            // Given a thread report

            jest.advanceTimersByTime(10);
            thread = buildTransactionThread(createIOUAction, iouReport);

            expect(thread.participants).toStrictEqual({[CARLOS_ACCOUNT_ID]: {notificationPreference: CONST.REPORT.NOTIFICATION_PREFERENCE.HIDDEN, role: CONST.REPORT.ROLE.ADMIN}});

            Onyx.connect({
                key: `${ONYXKEYS.COLLECTION.REPORT_ACTIONS}${thread.reportID}`,
                callback: (val) => (reportActions = val),
            });
            await waitForBatchedUpdates();

            jest.advanceTimersByTime(10);
            const participantAccountIDs = Object.keys(thread.participants ?? {}).map(Number);
            const userLogins = getLoginsByAccountIDs(participantAccountIDs);
            openReport(thread.reportID, '', userLogins, thread, createIOUAction?.reportActionID);

            await waitForBatchedUpdates();

            const allReportActions = await new Promise<OnyxCollection<ReportActions>>((resolve) => {
                const connection = Onyx.connect({
                    key: ONYXKEYS.COLLECTION.REPORT_ACTIONS,
                    waitForCollectionCallback: true,
                    callback: (actions) => {
                        Onyx.disconnect(connection);
                        resolve(actions);
                    },
                });
            });

            const reportActionsForIOUReport = allReportActions?.[`${ONYXKEYS.COLLECTION.REPORT_ACTIONS}${chatReport?.iouReportID}`];
            createIOUAction = Object.values(reportActionsForIOUReport ?? {}).find((reportAction): reportAction is ReportAction<typeof CONST.REPORT.ACTIONS.TYPE.IOU> =>
                isMoneyRequestAction(reportAction),
            );
            expect(createIOUAction?.childReportID).toBe(thread.reportID);

            await waitForBatchedUpdates();

            // Given an added comment to the thread report

            jest.advanceTimersByTime(10);

            addComment(thread.reportID, 'Testing a comment');
            await waitForBatchedUpdates();

            // Fetch the updated IOU Action from Onyx due to addition of comment to transaction thread.
            // This needs to be fetched as `deleteMoneyRequest` depends on `childVisibleActionCount` in `createIOUAction`.
            await new Promise<void>((resolve) => {
                const connection = Onyx.connect({
                    key: `${ONYXKEYS.COLLECTION.REPORT_ACTIONS}${iouReport?.reportID}`,
                    waitForCollectionCallback: false,
                    callback: (reportActionsForReport) => {
                        Onyx.disconnect(connection);
                        createIOUAction = Object.values(reportActionsForReport ?? {}).find((reportAction): reportAction is ReportAction<typeof CONST.REPORT.ACTIONS.TYPE.IOU> =>
                            isMoneyRequestAction(reportAction),
                        );
                        resolve();
                    },
                });
            });

            let resultAction = Object.values(reportActions ?? {}).find((reportAction) => reportAction?.actionName === CONST.REPORT.ACTIONS.TYPE.ADD_COMMENT);
            reportActionID = resultAction?.reportActionID;

            expect(resultAction?.message).toEqual(REPORT_ACTION.message);
            expect(resultAction?.person).toEqual(REPORT_ACTION.person);
            expect(resultAction?.pendingAction).toBeUndefined();

            await waitForBatchedUpdates();

            // Verify there are three actions (created + addcomment) and our optimistic comment has been removed
            expect(Object.values(reportActions ?? {}).length).toBe(2);

            let resultActionAfterUpdate = reportActionID ? reportActions?.[reportActionID] : undefined;

            // Verify that our action is no longer in the loading state
            expect(resultActionAfterUpdate?.pendingAction).toBeUndefined();

            await waitForBatchedUpdates();

            // Given an added comment to the IOU report

            Onyx.connect({
                key: `${ONYXKEYS.COLLECTION.REPORT_ACTIONS}${IOU_REPORT_ID}`,
                callback: (val) => (reportActions = val),
            });
            await waitForBatchedUpdates();

            jest.advanceTimersByTime(10);

            if (IOU_REPORT_ID) {
                addComment(IOU_REPORT_ID, 'Testing a comment');
            }
            await waitForBatchedUpdates();

            resultAction = Object.values(reportActions ?? {}).find((reportAction) => reportAction?.actionName === CONST.REPORT.ACTIONS.TYPE.ADD_COMMENT);
            reportActionID = resultAction?.reportActionID;

            expect(resultAction?.message).toEqual(REPORT_ACTION.message);
            expect(resultAction?.person).toEqual(REPORT_ACTION.person);
            expect(resultAction?.pendingAction).toBeUndefined();

            await waitForBatchedUpdates();

            // Verify there are three actions (created + iou + addcomment) and our optimistic comment has been removed
            expect(Object.values(reportActions ?? {}).length).toBe(3);

            resultActionAfterUpdate = reportActionID ? reportActions?.[reportActionID] : undefined;

            // Verify that our action is no longer in the loading state
            expect(resultActionAfterUpdate?.pendingAction).toBeUndefined();

            mockFetch?.pause?.();
            if (transaction && createIOUAction) {
                // When we delete the expense
                deleteMoneyRequest(transaction.transactionID, createIOUAction, false);
            }
            await waitForBatchedUpdates();

            // Then we expect the moneyRequestPreview to show [Deleted expense]

            await new Promise<void>((resolve) => {
                const connection = Onyx.connect({
                    key: `${ONYXKEYS.COLLECTION.REPORT_ACTIONS}${iouReport?.reportID}`,
                    waitForCollectionCallback: false,
                    callback: (reportActionsForReport) => {
                        Onyx.disconnect(connection);
                        createIOUAction = Object.values(reportActionsForReport ?? {}).find((reportAction): reportAction is ReportAction<typeof CONST.REPORT.ACTIONS.TYPE.IOU> =>
                            isMoneyRequestAction(reportAction),
                        );
                        expect(getReportActionMessage(createIOUAction)?.isDeletedParentAction).toBeTruthy();
                        resolve();
                    },
                });
            });

            // When we resume fetch
            mockFetch?.resume?.();

            // Then we expect the moneyRequestPreview to show [Deleted expense]

            await new Promise<void>((resolve) => {
                const connection = Onyx.connect({
                    key: `${ONYXKEYS.COLLECTION.REPORT_ACTIONS}${iouReport?.reportID}`,
                    waitForCollectionCallback: false,
                    callback: (reportActionsForReport) => {
                        Onyx.disconnect(connection);
                        createIOUAction = Object.values(reportActionsForReport ?? {}).find((reportAction): reportAction is ReportAction<typeof CONST.REPORT.ACTIONS.TYPE.IOU> =>
                            isMoneyRequestAction(reportAction),
                        );
                        expect(getReportActionMessage(createIOUAction)?.isDeletedParentAction).toBeTruthy();
                        resolve();
                    },
                });
            });
        });

        it('update IOU report and reportPreview with new totals and messages if the IOU report is not deleted', async () => {
            await waitForBatchedUpdates();
            Onyx.connect({
                key: `${ONYXKEYS.COLLECTION.REPORT}${iouReport?.reportID}`,
                callback: (val) => (iouReport = val),
            });
            await waitForBatchedUpdates();

            // Given a second expense in addition to the first one

            jest.advanceTimersByTime(10);
            const amount2 = 20000;
            const comment2 = 'Send me money please 2';
            if (chatReport) {
                requestMoney({
                    report: chatReport,
                    participantParams: {
                        payeeEmail: TEST_USER_LOGIN,
                        payeeAccountID: TEST_USER_ACCOUNT_ID,
                        participant: {login: RORY_EMAIL, accountID: RORY_ACCOUNT_ID},
                    },
                    transactionParams: {
                        amount: amount2,
                        attendees: [],
                        currency: CONST.CURRENCY.USD,
                        created: '',
                        merchant: '',
                        comment: comment2,
                    },
                });
            }

            await waitForBatchedUpdates();

            // Then we expect the IOU report and reportPreview to update with new totals

            expect(iouReport).toBeTruthy();
            expect(iouReport).toHaveProperty('reportID');
            expect(iouReport).toHaveProperty('chatReportID');
            expect(iouReport?.total).toBe(30000);

            const ioupreview = chatReport?.reportID && iouReport?.reportID ? getReportPreviewAction(chatReport.reportID, iouReport.reportID) : undefined;
            expect(ioupreview).toBeTruthy();
            expect(getReportActionText(ioupreview)).toBe('rory@expensifail.com owes $300.00');

            // When we delete the first expense
            mockFetch?.pause?.();
            jest.advanceTimersByTime(10);
            if (transaction && createIOUAction) {
                deleteMoneyRequest(transaction.transactionID, createIOUAction, false);
            }
            await waitForBatchedUpdates();

            // Then we expect the IOU report and reportPreview to update with new totals

            expect(iouReport).toBeTruthy();
            expect(iouReport).toHaveProperty('reportID');
            expect(iouReport).toHaveProperty('chatReportID');
            expect(iouReport?.total).toBe(20000);

            // When we resume
            mockFetch?.resume?.();

            // Then we expect the IOU report and reportPreview to update with new totals
            expect(iouReport).toBeTruthy();
            expect(iouReport).toHaveProperty('reportID');
            expect(iouReport).toHaveProperty('chatReportID');
            expect(iouReport?.total).toBe(20000);
        });

        it('navigate the user correctly to the iou Report when appropriate', async () => {
            await waitForBatchedUpdates();

            Onyx.connect({
                key: `${ONYXKEYS.COLLECTION.REPORT_ACTIONS}${IOU_REPORT_ID}`,
                callback: (val) => (reportActions = val),
            });
            await waitForBatchedUpdates();

            // Given an added comment to the iou report

            jest.advanceTimersByTime(10);

            if (IOU_REPORT_ID) {
                addComment(IOU_REPORT_ID, 'Testing a comment');
            }
            await waitForBatchedUpdates();

            const resultAction = Object.values(reportActions ?? {}).find((reportAction) => reportAction?.actionName === CONST.REPORT.ACTIONS.TYPE.ADD_COMMENT);
            reportActionID = resultAction?.reportActionID;

            expect(resultAction?.message).toEqual(REPORT_ACTION.message);
            expect(resultAction?.person).toEqual(REPORT_ACTION.person);

            await waitForBatchedUpdates();

            // Verify there are three actions (created + iou + addcomment) and our optimistic comment has been removed
            expect(Object.values(reportActions ?? {}).length).toBe(3);

            await waitForBatchedUpdates();

            // Given a thread report

            jest.advanceTimersByTime(10);
            thread = buildTransactionThread(createIOUAction, iouReport);

            expect(thread.participants).toStrictEqual({[CARLOS_ACCOUNT_ID]: {notificationPreference: CONST.REPORT.NOTIFICATION_PREFERENCE.HIDDEN, role: CONST.REPORT.ROLE.ADMIN}});

            Onyx.connect({
                key: `${ONYXKEYS.COLLECTION.REPORT_ACTIONS}${thread.reportID}`,
                callback: (val) => (reportActions = val),
            });
            await waitForBatchedUpdates();

            jest.advanceTimersByTime(10);
            const participantAccountIDs = Object.keys(thread.participants ?? {}).map(Number);
            const userLogins = getLoginsByAccountIDs(participantAccountIDs);
            openReport(thread.reportID, '', userLogins, thread, createIOUAction?.reportActionID);
            await waitForBatchedUpdates();

            const allReportActions = await new Promise<OnyxCollection<ReportActions>>((resolve) => {
                const connection = Onyx.connect({
                    key: ONYXKEYS.COLLECTION.REPORT_ACTIONS,
                    waitForCollectionCallback: true,
                    callback: (actions) => {
                        Onyx.disconnect(connection);
                        resolve(actions);
                    },
                });
            });

            const reportActionsForIOUReport = allReportActions?.[`${ONYXKEYS.COLLECTION.REPORT_ACTIONS}${chatReport?.iouReportID}`];
            createIOUAction = Object.values(reportActionsForIOUReport ?? {}).find((reportAction): reportAction is ReportAction<typeof CONST.REPORT.ACTIONS.TYPE.IOU> =>
                isMoneyRequestAction(reportAction),
            );
            expect(createIOUAction?.childReportID).toBe(thread.reportID);

            await waitForBatchedUpdates();

            // When we delete the expense in SingleTransactionView and we should not delete the IOU report

            mockFetch?.pause?.();

            let navigateToAfterDelete;
            if (transaction && createIOUAction) {
                navigateToAfterDelete = deleteMoneyRequest(transaction.transactionID, createIOUAction, true);
            }
            await waitForBatchedUpdates();

            let allReports = await new Promise<OnyxCollection<Report>>((resolve) => {
                const connection = Onyx.connect({
                    key: ONYXKEYS.COLLECTION.REPORT,
                    waitForCollectionCallback: true,
                    callback: (reports) => {
                        Onyx.disconnect(connection);
                        resolve(reports);
                    },
                });
            });

            await waitForBatchedUpdates();

            iouReport = Object.values(allReports ?? {}).find((report) => isIOUReport(report));
            expect(iouReport).toBeTruthy();
            expect(iouReport).toHaveProperty('reportID');
            expect(iouReport).toHaveProperty('chatReportID');

            mockFetch?.resume?.();

            allReports = await new Promise<OnyxCollection<Report>>((resolve) => {
                const connection = Onyx.connect({
                    key: ONYXKEYS.COLLECTION.REPORT,
                    waitForCollectionCallback: true,
                    callback: (reports) => {
                        Onyx.disconnect(connection);
                        resolve(reports);
                    },
                });
            });

            iouReport = Object.values(allReports ?? {}).find((report) => isIOUReport(report));
            expect(iouReport).toBeTruthy();
            expect(iouReport).toHaveProperty('reportID');
            expect(iouReport).toHaveProperty('chatReportID');

            // Then we expect to navigate to the iou report

            expect(IOU_REPORT_ID).not.toBeUndefined();
            if (IOU_REPORT_ID) {
                expect(navigateToAfterDelete).toEqual(ROUTES.REPORT_WITH_ID.getRoute(IOU_REPORT_ID));
            }
        });

        it('navigate the user correctly to the chat Report when appropriate', () => {
            let navigateToAfterDelete;
            if (transaction && createIOUAction) {
                // When we delete the expense and we should delete the IOU report
                navigateToAfterDelete = deleteMoneyRequest(transaction.transactionID, createIOUAction, false);
            }
            // Then we expect to navigate to the chat report
            expect(chatReport?.reportID).not.toBeUndefined();

            if (chatReport?.reportID) {
                expect(navigateToAfterDelete).toEqual(ROUTES.REPORT_WITH_ID.getRoute(chatReport?.reportID));
            }
        });
    });

    describe('submitReport', () => {
        it('correctly submits a report', () => {
            const amount = 10000;
            const comment = '💸💸💸💸';
            const merchant = 'NASDAQ';
            let expenseReport: OnyxEntry<Report>;
            let chatReport: OnyxEntry<Report>;
            return waitForBatchedUpdates()
                .then(() => {
                    const policyID = generatePolicyID();
                    createWorkspace(CARLOS_EMAIL, true, "Carlos's Workspace", policyID);

                    // Change the approval mode for the policy since default is Submit and Close
                    setWorkspaceApprovalMode(policyID, CARLOS_EMAIL, CONST.POLICY.APPROVAL_MODE.BASIC);
                    return waitForBatchedUpdates();
                })
                .then(
                    () =>
                        new Promise<void>((resolve) => {
                            const connection = Onyx.connect({
                                key: ONYXKEYS.COLLECTION.REPORT,
                                waitForCollectionCallback: true,
                                callback: (allReports) => {
                                    Onyx.disconnect(connection);
                                    chatReport = Object.values(allReports ?? {}).find((report) => report?.chatType === CONST.REPORT.CHAT_TYPE.POLICY_EXPENSE_CHAT);

                                    resolve();
                                },
                            });
                        }),
                )
                .then(() => {
                    if (chatReport) {
                        requestMoney({
                            report: chatReport,
                            participantParams: {
                                payeeEmail: RORY_EMAIL,
                                payeeAccountID: RORY_ACCOUNT_ID,
                                participant: {login: CARLOS_EMAIL, accountID: CARLOS_ACCOUNT_ID, isPolicyExpenseChat: true, reportID: chatReport.reportID},
                            },
                            transactionParams: {
                                amount,
                                attendees: [],
                                currency: CONST.CURRENCY.USD,
                                created: '',
                                merchant,
                                comment,
                            },
                        });
                    }
                    return waitForBatchedUpdates();
                })
                .then(
                    () =>
                        new Promise<void>((resolve) => {
                            const connection = Onyx.connect({
                                key: ONYXKEYS.COLLECTION.REPORT,
                                waitForCollectionCallback: true,
                                callback: (allReports) => {
                                    Onyx.disconnect(connection);
                                    expenseReport = Object.values(allReports ?? {}).find((report) => report?.type === CONST.REPORT.TYPE.EXPENSE);
                                    Onyx.merge(`report_${expenseReport?.reportID}`, {
                                        statusNum: 0,
                                        stateNum: 0,
                                    });
                                    resolve();
                                },
                            });
                        }),
                )
                .then(
                    () =>
                        new Promise<void>((resolve) => {
                            const connection = Onyx.connect({
                                key: ONYXKEYS.COLLECTION.REPORT,
                                waitForCollectionCallback: true,
                                callback: (allReports) => {
                                    Onyx.disconnect(connection);
                                    expenseReport = Object.values(allReports ?? {}).find((report) => report?.type === CONST.REPORT.TYPE.EXPENSE);

                                    // Verify report is a draft
                                    expect(expenseReport?.stateNum).toBe(0);
                                    expect(expenseReport?.statusNum).toBe(0);
                                    resolve();
                                },
                            });
                        }),
                )
                .then(() => {
                    if (expenseReport) {
                        submitReport(expenseReport);
                    }
                    return waitForBatchedUpdates();
                })
                .then(
                    () =>
                        new Promise<void>((resolve) => {
                            const connection = Onyx.connect({
                                key: ONYXKEYS.COLLECTION.REPORT,
                                waitForCollectionCallback: true,
                                callback: (allReports) => {
                                    Onyx.disconnect(connection);
                                    expenseReport = Object.values(allReports ?? {}).find((report) => report?.type === CONST.REPORT.TYPE.EXPENSE);
                                    // Report was submitted correctly
                                    expect(expenseReport?.stateNum).toBe(1);
                                    expect(expenseReport?.statusNum).toBe(1);
                                    resolve();
                                },
                            });
                        }),
                );
        });
        it('correctly submits a report with Submit and Close approval mode', () => {
            const amount = 10000;
            const comment = '💸💸💸💸';
            const merchant = 'NASDAQ';
            let expenseReport: OnyxEntry<Report>;
            let chatReport: OnyxEntry<Report>;
            return waitForBatchedUpdates()
                .then(() => {
                    createWorkspace(CARLOS_EMAIL, true, "Carlos's Workspace");
                    return waitForBatchedUpdates();
                })
                .then(
                    () =>
                        new Promise<void>((resolve) => {
                            const connection = Onyx.connect({
                                key: ONYXKEYS.COLLECTION.REPORT,
                                waitForCollectionCallback: true,
                                callback: (allReports) => {
                                    Onyx.disconnect(connection);
                                    chatReport = Object.values(allReports ?? {}).find((report) => report?.chatType === CONST.REPORT.CHAT_TYPE.POLICY_EXPENSE_CHAT);

                                    resolve();
                                },
                            });
                        }),
                )
                .then(() => {
                    if (chatReport) {
                        requestMoney({
                            report: chatReport,
                            participantParams: {
                                payeeEmail: RORY_EMAIL,
                                payeeAccountID: RORY_ACCOUNT_ID,
                                participant: {login: CARLOS_EMAIL, accountID: CARLOS_ACCOUNT_ID, isPolicyExpenseChat: true, reportID: chatReport.reportID},
                            },
                            transactionParams: {
                                amount,
                                attendees: [],
                                currency: CONST.CURRENCY.USD,
                                created: '',
                                merchant,
                                comment,
                            },
                        });
                    }
                    return waitForBatchedUpdates();
                })
                .then(
                    () =>
                        new Promise<void>((resolve) => {
                            const connection = Onyx.connect({
                                key: ONYXKEYS.COLLECTION.REPORT,
                                waitForCollectionCallback: true,
                                callback: (allReports) => {
                                    Onyx.disconnect(connection);
                                    expenseReport = Object.values(allReports ?? {}).find((report) => report?.type === CONST.REPORT.TYPE.EXPENSE);
                                    Onyx.merge(`report_${expenseReport?.reportID}`, {
                                        statusNum: 0,
                                        stateNum: 0,
                                    });
                                    resolve();
                                },
                            });
                        }),
                )
                .then(
                    () =>
                        new Promise<void>((resolve) => {
                            const connection = Onyx.connect({
                                key: ONYXKEYS.COLLECTION.REPORT,
                                waitForCollectionCallback: true,
                                callback: (allReports) => {
                                    Onyx.disconnect(connection);
                                    expenseReport = Object.values(allReports ?? {}).find((report) => report?.type === CONST.REPORT.TYPE.EXPENSE);

                                    // Verify report is a draft
                                    expect(expenseReport?.stateNum).toBe(0);
                                    expect(expenseReport?.statusNum).toBe(0);
                                    resolve();
                                },
                            });
                        }),
                )
                .then(() => {
                    if (expenseReport) {
                        submitReport(expenseReport);
                    }
                    return waitForBatchedUpdates();
                })
                .then(
                    () =>
                        new Promise<void>((resolve) => {
                            const connection = Onyx.connect({
                                key: ONYXKEYS.COLLECTION.REPORT,
                                waitForCollectionCallback: true,
                                callback: (allReports) => {
                                    Onyx.disconnect(connection);
                                    expenseReport = Object.values(allReports ?? {}).find((report) => report?.type === CONST.REPORT.TYPE.EXPENSE);

                                    // Report is closed since the default policy settings is Submit and Close
                                    expect(expenseReport?.stateNum).toBe(2);
                                    expect(expenseReport?.statusNum).toBe(2);
                                    resolve();
                                },
                            });
                        }),
                );
        });
        it('correctly implements error handling', () => {
            const amount = 10000;
            const comment = '💸💸💸💸';
            const merchant = 'NASDAQ';
            let expenseReport: OnyxEntry<Report>;
            let chatReport: OnyxEntry<Report>;
            return waitForBatchedUpdates()
                .then(() => {
                    createWorkspace(CARLOS_EMAIL, true, "Carlos's Workspace");
                    return waitForBatchedUpdates();
                })
                .then(
                    () =>
                        new Promise<void>((resolve) => {
                            const connection = Onyx.connect({
                                key: ONYXKEYS.COLLECTION.REPORT,
                                waitForCollectionCallback: true,
                                callback: (allReports) => {
                                    Onyx.disconnect(connection);
                                    chatReport = Object.values(allReports ?? {}).find((report) => report?.chatType === CONST.REPORT.CHAT_TYPE.POLICY_EXPENSE_CHAT);

                                    resolve();
                                },
                            });
                        }),
                )
                .then(() => {
                    if (chatReport) {
                        requestMoney({
                            report: chatReport,
                            participantParams: {
                                payeeEmail: RORY_EMAIL,
                                payeeAccountID: RORY_ACCOUNT_ID,
                                participant: {login: CARLOS_EMAIL, accountID: CARLOS_ACCOUNT_ID, isPolicyExpenseChat: true, reportID: chatReport.reportID},
                            },
                            transactionParams: {
                                amount,
                                attendees: [],
                                currency: CONST.CURRENCY.USD,
                                created: '',
                                merchant,
                                comment,
                            },
                        });
                    }
                    return waitForBatchedUpdates();
                })
                .then(
                    () =>
                        new Promise<void>((resolve) => {
                            const connection = Onyx.connect({
                                key: ONYXKEYS.COLLECTION.REPORT,
                                waitForCollectionCallback: true,
                                callback: (allReports) => {
                                    Onyx.disconnect(connection);
                                    expenseReport = Object.values(allReports ?? {}).find((report) => report?.type === CONST.REPORT.TYPE.EXPENSE);
                                    Onyx.merge(`report_${expenseReport?.reportID}`, {
                                        statusNum: 0,
                                        stateNum: 0,
                                    });
                                    resolve();
                                },
                            });
                        }),
                )
                .then(
                    () =>
                        new Promise<void>((resolve) => {
                            const connection = Onyx.connect({
                                key: ONYXKEYS.COLLECTION.REPORT,
                                waitForCollectionCallback: true,
                                callback: (allReports) => {
                                    Onyx.disconnect(connection);
                                    expenseReport = Object.values(allReports ?? {}).find((report) => report?.type === CONST.REPORT.TYPE.EXPENSE);

                                    // Verify report is a draft
                                    expect(expenseReport?.stateNum).toBe(0);
                                    expect(expenseReport?.statusNum).toBe(0);
                                    resolve();
                                },
                            });
                        }),
                )
                .then(() => {
                    mockFetch?.fail?.();
                    if (expenseReport) {
                        submitReport(expenseReport);
                    }
                    return waitForBatchedUpdates();
                })
                .then(
                    () =>
                        new Promise<void>((resolve) => {
                            const connection = Onyx.connect({
                                key: ONYXKEYS.COLLECTION.REPORT,
                                waitForCollectionCallback: true,
                                callback: (allReports) => {
                                    Onyx.disconnect(connection);
                                    expenseReport = Object.values(allReports ?? {}).find((report) => report?.type === CONST.REPORT.TYPE.EXPENSE);

                                    // Report was submitted with some fail
                                    expect(expenseReport?.stateNum).toBe(0);
                                    expect(expenseReport?.statusNum).toBe(0);
                                    resolve();
                                },
                            });
                        }),
                );
        });
    });

    describe('resolveDuplicate', () => {
        test('Resolving duplicates of two transaction by keeping one of them should properly set the other one on hold even if the transaction thread reports do not exist in onyx', () => {
            // Given two duplicate transactions
            const iouReport = buildOptimisticIOUReport(1, 2, 100, '1', 'USD');
            const transaction1 = buildOptimisticTransaction({
                transactionParams: {
                    amount: 100,
                    currency: 'USD',
                    reportID: iouReport.reportID,
                },
            });
            const transaction2 = buildOptimisticTransaction({
                transactionParams: {
                    amount: 100,
                    currency: 'USD',
                    reportID: iouReport.reportID,
                },
            });
            const transactionCollectionDataSet: TransactionCollectionDataSet = {
                [`${ONYXKEYS.COLLECTION.TRANSACTION}${transaction1.transactionID}`]: transaction1,
                [`${ONYXKEYS.COLLECTION.TRANSACTION}${transaction2.transactionID}`]: transaction2,
            };
            const iouActions: ReportAction[] = [];
            [transaction1, transaction2].forEach((transaction) =>
                iouActions.push(buildOptimisticIOUReportAction(CONST.IOU.REPORT_ACTION_TYPE.CREATE, transaction.amount, transaction.currency, '', [], transaction.transactionID)),
            );
            const actions: OnyxInputValue<ReportActions> = {};
            iouActions.forEach((iouAction) => (actions[`${ONYXKEYS.COLLECTION.REPORT_ACTIONS}${iouAction.reportActionID}`] = iouAction));
            const actionCollectionDataSet: ReportActionsCollectionDataSet = {[`${ONYXKEYS.COLLECTION.REPORT_ACTIONS}${iouReport.reportID}`]: actions};

            return waitForBatchedUpdates()
                .then(() => Onyx.multiSet({...transactionCollectionDataSet, ...actionCollectionDataSet}))
                .then(() => {
                    // When resolving duplicates with transaction thread reports no existing in onyx
                    resolveDuplicates({
                        ...transaction1,
                        receiptID: 1,
                        category: '',
                        comment: '',
                        billable: false,
                        reimbursable: true,
                        tag: '',
                        transactionIDList: [transaction2.transactionID],
                    });
                    return waitForBatchedUpdates();
                })
                .then(() => {
                    return new Promise<void>((resolve) => {
                        const connection = Onyx.connect({
                            key: `${ONYXKEYS.COLLECTION.TRANSACTION}${transaction2.transactionID}`,
                            callback: (transaction) => {
                                Onyx.disconnect(connection);
                                // Then the duplicate transaction should correctly be set on hold.
                                expect(transaction?.comment?.hold).toBeDefined();
                                resolve();
                            },
                        });
                    });
                });
        });
    });

    describe('putOnHold', () => {
        test("should update the transaction thread report's lastVisibleActionCreated to the optimistically added hold comment report action created timestamp", () => {
            const iouReport = buildOptimisticIOUReport(1, 2, 100, '1', 'USD');
            const transaction = buildOptimisticTransaction({
                transactionParams: {
                    amount: 100,
                    currency: 'USD',
                    reportID: iouReport.reportID,
                },
            });

            const transactionCollectionDataSet: TransactionCollectionDataSet = {
                [`${ONYXKEYS.COLLECTION.TRANSACTION}${transaction.transactionID}`]: transaction,
            };
            const iouAction: ReportAction = buildOptimisticIOUReportAction(CONST.IOU.REPORT_ACTION_TYPE.CREATE, transaction.amount, transaction.currency, '', [], transaction.transactionID);
            const transactionThread = buildTransactionThread(iouAction, iouReport);

            const actions: OnyxInputValue<ReportActions> = {[`${ONYXKEYS.COLLECTION.REPORT_ACTIONS}${iouAction.reportActionID}`]: iouAction};
            const reportCollectionDataSet: ReportCollectionDataSet = {
                [`${ONYXKEYS.COLLECTION.REPORT}${transactionThread.reportID}`]: transactionThread,
                [`${ONYXKEYS.COLLECTION.REPORT}${iouReport.reportID}`]: iouReport,
            };
            const actionCollectionDataSet: ReportActionsCollectionDataSet = {[`${ONYXKEYS.COLLECTION.REPORT_ACTIONS}${iouReport.reportID}`]: actions};
            const comment = 'hold reason';

            return waitForBatchedUpdates()
                .then(() => Onyx.multiSet({...reportCollectionDataSet, ...transactionCollectionDataSet, ...actionCollectionDataSet}))
                .then(() => {
                    // When an expense is put on hold
                    putOnHold(transaction.transactionID, comment, transactionThread.reportID);
                    return waitForBatchedUpdates();
                })
                .then(() => {
                    return new Promise<void>((resolve) => {
                        const connection = Onyx.connect({
                            key: `${ONYXKEYS.COLLECTION.REPORT}${transactionThread.reportID}`,
                            callback: (report) => {
                                Onyx.disconnect(connection);
                                const lastVisibleActionCreated = report?.lastVisibleActionCreated;
                                const connection2 = Onyx.connect({
                                    key: `${ONYXKEYS.COLLECTION.REPORT_ACTIONS}${transactionThread.reportID}`,
                                    callback: (reportActions) => {
                                        Onyx.disconnect(connection2);
                                        resolve();
                                        const lastAction = getSortedReportActions(Object.values(reportActions ?? {}), true).at(0);
                                        const message = getReportActionMessage(lastAction);
                                        // Then the transaction thread report lastVisibleActionCreated should equal the hold comment action created timestamp.
                                        expect(message?.text).toBe(comment);
                                        expect(lastVisibleActionCreated).toBe(lastAction?.created);
                                    },
                                });
                            },
                        });
                    });
                });
        });
    });

    describe('unHoldRequest', () => {
        test("should update the transaction thread report's lastVisibleActionCreated to the optimistically added unhold report action created timestamp", () => {
            const iouReport = buildOptimisticIOUReport(1, 2, 100, '1', 'USD');
            const transaction = buildOptimisticTransaction({
                transactionParams: {
                    amount: 100,
                    currency: 'USD',
                    reportID: iouReport.reportID,
                },
            });

            const transactionCollectionDataSet: TransactionCollectionDataSet = {
                [`${ONYXKEYS.COLLECTION.TRANSACTION}${transaction.transactionID}`]: transaction,
            };
            const iouAction: ReportAction = buildOptimisticIOUReportAction(CONST.IOU.REPORT_ACTION_TYPE.CREATE, transaction.amount, transaction.currency, '', [], transaction.transactionID);
            const transactionThread = buildTransactionThread(iouAction, iouReport);

            const actions: OnyxInputValue<ReportActions> = {[`${ONYXKEYS.COLLECTION.REPORT_ACTIONS}${iouAction.reportActionID}`]: iouAction};
            const reportCollectionDataSet: ReportCollectionDataSet = {
                [`${ONYXKEYS.COLLECTION.REPORT}${transactionThread.reportID}`]: transactionThread,
                [`${ONYXKEYS.COLLECTION.REPORT}${iouReport.reportID}`]: iouReport,
            };
            const actionCollectionDataSet: ReportActionsCollectionDataSet = {[`${ONYXKEYS.COLLECTION.REPORT_ACTIONS}${iouReport.reportID}`]: actions};
            const comment = 'hold reason';

            return waitForBatchedUpdates()
                .then(() => Onyx.multiSet({...reportCollectionDataSet, ...transactionCollectionDataSet, ...actionCollectionDataSet}))
                .then(() => {
                    putOnHold(transaction.transactionID, comment, transactionThread.reportID);
                    return waitForBatchedUpdates();
                })
                .then(() => {
                    // When an expense is unhold
                    unholdRequest(transaction.transactionID, transactionThread.reportID);
                    return waitForBatchedUpdates();
                })
                .then(() => {
                    return new Promise<void>((resolve) => {
                        const connection = Onyx.connect({
                            key: `${ONYXKEYS.COLLECTION.REPORT}${transactionThread.reportID}`,
                            callback: (report) => {
                                Onyx.disconnect(connection);
                                const lastVisibleActionCreated = report?.lastVisibleActionCreated;
                                const connection2 = Onyx.connect({
                                    key: `${ONYXKEYS.COLLECTION.REPORT_ACTIONS}${transactionThread.reportID}`,
                                    callback: (reportActions) => {
                                        Onyx.disconnect(connection2);
                                        resolve();
                                        const lastAction = getSortedReportActions(Object.values(reportActions ?? {}), true).at(0);
                                        // Then the transaction thread report lastVisibleActionCreated should equal the unhold action created timestamp.
                                        expect(lastAction?.actionName).toBe(CONST.REPORT.ACTIONS.TYPE.UNHOLD);
                                        expect(lastVisibleActionCreated).toBe(lastAction?.created);
                                    },
                                });
                            },
                        });
                    });
                });
        });
    });

    describe('sendInvoice', () => {
        it('creates a new invoice chat when one has been converted from individual to business', async () => {
            // Mock API.write for this test
            const writeSpy = jest.spyOn(API, 'write').mockImplementation(jest.fn());

            // Given a convertedInvoiceReport is stored in Onyx
            const {policy, transaction, convertedInvoiceChat}: InvoiceTestData = InvoiceData;
            await Onyx.merge(`${ONYXKEYS.COLLECTION.REPORT}${convertedInvoiceChat?.reportID}`, convertedInvoiceChat ?? {});

            // And data for when a new invoice is sent to a user
            const currentUserAccountID = 32;
            const companyName = 'b1-53019';
            const companyWebsite = 'https://www.53019.com';

            // When the user sends a new invoice to an individual
            sendInvoice(currentUserAccountID, transaction, undefined, undefined, policy, undefined, undefined, companyName, companyWebsite);

            // Then a new invoice chat is created instead of incorrectly using the invoice chat which has been converted from individual to business
            expect(writeSpy).toHaveBeenCalledWith(
                expect.anything(),
                expect.objectContaining({
                    invoiceRoomReportID: expect.not.stringMatching(convertedInvoiceChat.reportID) as string,
                }),
                expect.anything(),
            );
            writeSpy.mockRestore();
        });

        it('should not clear transaction pending action when send invoice fails', async () => {
            // Given a send invoice request
            mockFetch?.pause?.();
            sendInvoice(1, createRandomTransaction(1));

            // When the request fails
            mockFetch?.fail?.();
            mockFetch?.resume?.();
            await waitForBatchedUpdates();

            // Then the pending action of the optimistic transaction shouldn't be cleared
            await new Promise<void>((resolve) => {
                const connection = Onyx.connect({
                    key: ONYXKEYS.COLLECTION.TRANSACTION,
                    waitForCollectionCallback: true,
                    callback: (transactions) => {
                        Onyx.disconnect(connection);
                        const transaction = Object.values(transactions).at(0);
                        expect(transaction?.errors).not.toBeUndefined();
                        expect(transaction?.pendingAction).toBe(CONST.RED_BRICK_ROAD_PENDING_ACTION.ADD);
                        resolve();
                    },
                });
            });
        });
    });

    describe('setMoneyRequestCategory', () => {
        it('should set the associated tax for the category based on the tax expense rules', async () => {
            // Given a policy with tax expense rules associated with category
            const transactionID = '1';
            const category = 'Advertising';
            const policyID = '2';
            const taxCode = 'id_TAX_EXEMPT';
            const ruleTaxCode = 'id_TAX_RATE_1';
            const fakePolicy: Policy = {
                ...createRandomPolicy(Number(policyID)),
                taxRates: CONST.DEFAULT_TAX,
                rules: {expenseRules: createCategoryTaxExpenseRules(category, ruleTaxCode)},
            };
            await Onyx.merge(`${ONYXKEYS.COLLECTION.TRANSACTION_DRAFT}${transactionID}`, {
                taxCode,
                taxAmount: 0,
                amount: 100,
            });
            await Onyx.merge(`${ONYXKEYS.COLLECTION.POLICY}${policyID}`, fakePolicy);

            // When setting the money request category
            setMoneyRequestCategory(transactionID, category, policyID);

            await waitForBatchedUpdates();

            // Then the transaction tax rate and amount should be updated based on the expense rules
            await new Promise<void>((resolve) => {
                const connection = Onyx.connect({
                    key: `${ONYXKEYS.COLLECTION.TRANSACTION_DRAFT}${transactionID}`,
                    callback: (transaction) => {
                        Onyx.disconnect(connection);
                        expect(transaction?.taxCode).toBe(ruleTaxCode);
                        expect(transaction?.taxAmount).toBe(5);
                        resolve();
                    },
                });
            });
        });

        describe('should not change the tax', () => {
            it('if the transaction type is distance', async () => {
                // Given a policy with tax expense rules associated with category and a distance transaction
                const transactionID = '1';
                const category = 'Advertising';
                const policyID = '2';
                const taxCode = 'id_TAX_EXEMPT';
                const ruleTaxCode = 'id_TAX_RATE_1';
                const taxAmount = 0;
                const fakePolicy: Policy = {
                    ...createRandomPolicy(Number(policyID)),
                    taxRates: CONST.DEFAULT_TAX,
                    rules: {expenseRules: createCategoryTaxExpenseRules(category, ruleTaxCode)},
                };
                await Onyx.merge(`${ONYXKEYS.COLLECTION.TRANSACTION_DRAFT}${transactionID}`, {
                    taxCode,
                    taxAmount,
                    amount: 100,
                    iouRequestType: CONST.IOU.REQUEST_TYPE.DISTANCE,
                });
                await Onyx.merge(`${ONYXKEYS.COLLECTION.POLICY}${policyID}`, fakePolicy);

                // When setting the money request category
                setMoneyRequestCategory(transactionID, category, policyID);

                await waitForBatchedUpdates();

                // Then the transaction tax rate and amount shouldn't be updated
                await new Promise<void>((resolve) => {
                    const connection = Onyx.connect({
                        key: `${ONYXKEYS.COLLECTION.TRANSACTION_DRAFT}${transactionID}`,
                        callback: (transaction) => {
                            Onyx.disconnect(connection);
                            expect(transaction?.taxCode).toBe(taxCode);
                            expect(transaction?.taxAmount).toBe(taxAmount);
                            resolve();
                        },
                    });
                });
            });

            it('if there are no tax expense rules', async () => {
                // Given a policy without tax expense rules
                const transactionID = '1';
                const category = 'Advertising';
                const policyID = '2';
                const taxCode = 'id_TAX_EXEMPT';
                const taxAmount = 0;
                const fakePolicy: Policy = {
                    ...createRandomPolicy(Number(policyID)),
                    taxRates: CONST.DEFAULT_TAX,
                    rules: {},
                };
                await Onyx.merge(`${ONYXKEYS.COLLECTION.TRANSACTION_DRAFT}${transactionID}`, {
                    taxCode,
                    taxAmount,
                    amount: 100,
                });
                await Onyx.merge(`${ONYXKEYS.COLLECTION.POLICY}${policyID}`, fakePolicy);

                // When setting the money request category
                setMoneyRequestCategory(transactionID, category, policyID);

                await waitForBatchedUpdates();

                // Then the transaction tax rate and amount shouldn't be updated
                await new Promise<void>((resolve) => {
                    const connection = Onyx.connect({
                        key: `${ONYXKEYS.COLLECTION.TRANSACTION_DRAFT}${transactionID}`,
                        callback: (transaction) => {
                            Onyx.disconnect(connection);
                            expect(transaction?.taxCode).toBe(taxCode);
                            expect(transaction?.taxAmount).toBe(taxAmount);
                            resolve();
                        },
                    });
                });
            });
        });

        it('should clear the tax when the policyID is empty', async () => {
            // Given a transaction with a tax
            const transactionID = '1';
            const taxCode = 'id_TAX_EXEMPT';
            const taxAmount = 0;
            await Onyx.merge(`${ONYXKEYS.COLLECTION.TRANSACTION_DRAFT}${transactionID}`, {
                taxCode,
                taxAmount,
                amount: 100,
            });

            // When setting the money request category without a policyID
            setMoneyRequestCategory(transactionID, '');
            await waitForBatchedUpdates();

            // Then the transaction tax should be cleared
            await new Promise<void>((resolve) => {
                const connection = Onyx.connect({
                    key: `${ONYXKEYS.COLLECTION.TRANSACTION_DRAFT}${transactionID}`,
                    callback: (transaction) => {
                        Onyx.disconnect(connection);
                        expect(transaction?.taxCode).toBe('');
                        expect(transaction?.taxAmount).toBeUndefined();
                        resolve();
                    },
                });
            });
        });
    });

    describe('updateMoneyRequestCategory', () => {
        it('should update the tax when there are tax expense rules', async () => {
            // Given a policy with tax expense rules associated with category
            const transactionID = '1';
            const policyID = '2';
            const transactionThreadReportID = '3';
            const category = 'Advertising';
            const taxCode = 'id_TAX_EXEMPT';
            const ruleTaxCode = 'id_TAX_RATE_1';
            const fakePolicy: Policy = {
                ...createRandomPolicy(Number(policyID)),
                taxRates: CONST.DEFAULT_TAX,
                rules: {expenseRules: createCategoryTaxExpenseRules(category, ruleTaxCode)},
            };
            await Onyx.merge(`${ONYXKEYS.COLLECTION.TRANSACTION}${transactionID}`, {
                taxCode,
                taxAmount: 0,
                amount: 100,
            });
            await Onyx.merge(`${ONYXKEYS.COLLECTION.POLICY}${policyID}`, fakePolicy);
            await Onyx.merge(`${ONYXKEYS.COLLECTION.REPORT}${transactionThreadReportID}`, {reportID: transactionThreadReportID});

            // When updating a money request category
            updateMoneyRequestCategory(transactionID, transactionThreadReportID, category, fakePolicy, undefined, undefined);

            await waitForBatchedUpdates();

            // Then the transaction tax rate and amount should be updated based on the expense rules
            await new Promise<void>((resolve) => {
                const connection = Onyx.connect({
                    key: `${ONYXKEYS.COLLECTION.TRANSACTION}${transactionID}`,
                    callback: (transaction) => {
                        Onyx.disconnect(connection);
                        expect(transaction?.taxCode).toBe(ruleTaxCode);
                        expect(transaction?.taxAmount).toBe(5);
                        resolve();
                    },
                });
            });

            // But the original message should only contains the old and new category data
            await new Promise<void>((resolve) => {
                const connection = Onyx.connect({
                    key: `${ONYXKEYS.COLLECTION.REPORT_ACTIONS}${transactionThreadReportID}`,
                    callback: (reportActions) => {
                        Onyx.disconnect(connection);
                        const reportAction = Object.values(reportActions ?? {}).at(0);
                        if (isActionOfType(reportAction, CONST.REPORT.ACTIONS.TYPE.MODIFIED_EXPENSE)) {
                            const originalMessage = getOriginalMessage(reportAction);
                            expect(originalMessage?.oldCategory).toBe('');
                            expect(originalMessage?.category).toBe(category);
                            expect(originalMessage?.oldTaxRate).toBeUndefined();
                            expect(originalMessage?.oldTaxAmount).toBeUndefined();
                            resolve();
                        }
                    },
                });
            });
        });

        describe('should not update the tax', () => {
            it('if the transaction type is distance', async () => {
                // Given a policy with tax expense rules associated with category and a distance transaction
                const transactionID = '1';
                const policyID = '2';
                const category = 'Advertising';
                const taxCode = 'id_TAX_EXEMPT';
                const taxAmount = 0;
                const ruleTaxCode = 'id_TAX_RATE_1';
                const fakePolicy: Policy = {
                    ...createRandomPolicy(Number(policyID)),
                    taxRates: CONST.DEFAULT_TAX,
                    rules: {expenseRules: createCategoryTaxExpenseRules(category, ruleTaxCode)},
                };
                await Onyx.merge(`${ONYXKEYS.COLLECTION.TRANSACTION}${transactionID}`, {
                    taxCode,
                    taxAmount,
                    amount: 100,
                    comment: {
                        type: CONST.TRANSACTION.TYPE.CUSTOM_UNIT,
                        customUnit: {
                            name: CONST.CUSTOM_UNITS.NAME_DISTANCE,
                        },
                    },
                });
                await Onyx.merge(`${ONYXKEYS.COLLECTION.POLICY}${policyID}`, fakePolicy);

                // When updating a money request category
                updateMoneyRequestCategory(transactionID, '3', category, fakePolicy, undefined, undefined);

                await waitForBatchedUpdates();

                // Then the transaction tax rate and amount shouldn't be updated
                await new Promise<void>((resolve) => {
                    const connection = Onyx.connect({
                        key: `${ONYXKEYS.COLLECTION.TRANSACTION}${transactionID}`,
                        callback: (transaction) => {
                            Onyx.disconnect(connection);
                            expect(transaction?.taxCode).toBe(taxCode);
                            expect(transaction?.taxAmount).toBe(taxAmount);
                            resolve();
                        },
                    });
                });
            });

            it('if there are no tax expense rules', async () => {
                // Given a policy without tax expense rules
                const transactionID = '1';
                const policyID = '2';
                const category = 'Advertising';
                const fakePolicy: Policy = {
                    ...createRandomPolicy(Number(policyID)),
                    taxRates: CONST.DEFAULT_TAX,
                    rules: {},
                };
                await Onyx.merge(`${ONYXKEYS.COLLECTION.TRANSACTION}${transactionID}`, {amount: 100});
                await Onyx.merge(`${ONYXKEYS.COLLECTION.POLICY}${policyID}`, fakePolicy);

                // When updating the money request category
                updateMoneyRequestCategory(transactionID, '3', category, fakePolicy, undefined, undefined);

                await waitForBatchedUpdates();

                // Then the transaction tax rate and amount shouldn't be updated
                await new Promise<void>((resolve) => {
                    const connection = Onyx.connect({
                        key: `${ONYXKEYS.COLLECTION.TRANSACTION}${transactionID}`,
                        callback: (transaction) => {
                            Onyx.disconnect(connection);
                            expect(transaction?.taxCode).toBeUndefined();
                            expect(transaction?.taxAmount).toBeUndefined();
                            resolve();
                        },
                    });
                });
            });
        });
    });

    describe('setDraftSplitTransaction', () => {
        it('should set the associated tax for the category based on the tax expense rules', async () => {
            // Given a policy with tax expense rules associated with category
            const transactionID = '1';
            const category = 'Advertising';
            const policyID = '2';
            const taxCode = 'id_TAX_EXEMPT';
            const ruleTaxCode = 'id_TAX_RATE_1';
            const fakePolicy: Policy = {
                ...createRandomPolicy(Number(policyID)),
                taxRates: CONST.DEFAULT_TAX,
                rules: {expenseRules: createCategoryTaxExpenseRules(category, ruleTaxCode)},
            };
            await Onyx.merge(`${ONYXKEYS.COLLECTION.SPLIT_TRANSACTION_DRAFT}${transactionID}`, {
                taxCode,
                taxAmount: 0,
                amount: 100,
            });
            await Onyx.merge(`${ONYXKEYS.COLLECTION.POLICY}${policyID}`, fakePolicy);

            // When setting a category of a draft split transaction
            setDraftSplitTransaction(transactionID, {category}, fakePolicy);

            await waitForBatchedUpdates();

            // Then the transaction tax rate and amount should be updated based on the expense rules
            await new Promise<void>((resolve) => {
                const connection = Onyx.connect({
                    key: `${ONYXKEYS.COLLECTION.SPLIT_TRANSACTION_DRAFT}${transactionID}`,
                    callback: (transaction) => {
                        Onyx.disconnect(connection);
                        expect(transaction?.taxCode).toBe(ruleTaxCode);
                        expect(transaction?.taxAmount).toBe(5);
                        resolve();
                    },
                });
            });
        });

        describe('should not change the tax', () => {
            it('if there are no tax expense rules', async () => {
                // Given a policy without tax expense rules
                const transactionID = '1';
                const category = 'Advertising';
                const policyID = '2';
                const taxCode = 'id_TAX_EXEMPT';
                const taxAmount = 0;
                const fakePolicy: Policy = {
                    ...createRandomPolicy(Number(policyID)),
                    taxRates: CONST.DEFAULT_TAX,
                    rules: {},
                };
                await Onyx.merge(`${ONYXKEYS.COLLECTION.SPLIT_TRANSACTION_DRAFT}${transactionID}`, {
                    taxCode,
                    taxAmount,
                    amount: 100,
                });
                await Onyx.merge(`${ONYXKEYS.COLLECTION.POLICY}${policyID}`, fakePolicy);

                // When setting a category of a draft split transaction
                setDraftSplitTransaction(transactionID, {category}, fakePolicy);

                await waitForBatchedUpdates();

                // Then the transaction tax rate and amount shouldn't be updated
                await new Promise<void>((resolve) => {
                    const connection = Onyx.connect({
                        key: `${ONYXKEYS.COLLECTION.SPLIT_TRANSACTION_DRAFT}${transactionID}`,
                        callback: (transaction) => {
                            Onyx.disconnect(connection);
                            expect(transaction?.taxCode).toBe(taxCode);
                            expect(transaction?.taxAmount).toBe(taxAmount);
                            resolve();
                        },
                    });
                });
            });

            it('if we are not updating category', async () => {
                // Given a policy with tax expense rules associated with category
                const transactionID = '1';
                const category = 'Advertising';
                const policyID = '2';
                const ruleTaxCode = 'id_TAX_RATE_1';
                const fakePolicy: Policy = {
                    ...createRandomPolicy(Number(policyID)),
                    taxRates: CONST.DEFAULT_TAX,
                    rules: {expenseRules: createCategoryTaxExpenseRules(category, ruleTaxCode)},
                };
                await Onyx.merge(`${ONYXKEYS.COLLECTION.SPLIT_TRANSACTION_DRAFT}${transactionID}`, {amount: 100});
                await Onyx.merge(`${ONYXKEYS.COLLECTION.POLICY}${policyID}`, fakePolicy);

                // When setting a draft split transaction without category update
                setDraftSplitTransaction(transactionID, {}, fakePolicy);

                await waitForBatchedUpdates();

                // Then the transaction tax rate and amount shouldn't be updated
                await new Promise<void>((resolve) => {
                    const connection = Onyx.connect({
                        key: `${ONYXKEYS.COLLECTION.SPLIT_TRANSACTION_DRAFT}${transactionID}`,
                        callback: (transaction) => {
                            Onyx.disconnect(connection);
                            expect(transaction?.taxCode).toBeUndefined();
                            expect(transaction?.taxAmount).toBeUndefined();
                            resolve();
                        },
                    });
                });
            });
        });
    });

    describe('should have valid parameters', () => {
        let writeSpy: jest.SpyInstance;
        const isValid = (value: unknown) => !value || typeof value !== 'object' || value instanceof Blob;

        beforeEach(() => {
            // eslint-disable-next-line rulesdir/no-multiple-api-calls
            writeSpy = jest.spyOn(API, 'write').mockImplementation(jest.fn());
        });

        afterEach(() => {
            writeSpy.mockRestore();
        });

        test.each([
            [WRITE_COMMANDS.REQUEST_MONEY, CONST.IOU.ACTION.CREATE],
            [WRITE_COMMANDS.CONVERT_TRACKED_EXPENSE_TO_REQUEST, CONST.IOU.ACTION.SUBMIT],
        ])('%s', async (expectedCommand: ApiCommand, action: IOUAction) => {
            // When an expense is created
            requestMoney({
                action,
                report: {reportID: ''},
                participantParams: {
                    payeeEmail: RORY_EMAIL,
                    payeeAccountID: RORY_ACCOUNT_ID,
                    participant: {login: CARLOS_EMAIL, accountID: CARLOS_ACCOUNT_ID},
                },
                transactionParams: {
                    amount: 10000,
                    attendees: [],
                    currency: CONST.CURRENCY.USD,
                    created: '',
                    merchant: 'KFC',
                    comment: '',
                    linkedTrackedExpenseReportAction: {
                        reportActionID: '',
                        actionName: CONST.REPORT.ACTIONS.TYPE.IOU,
                        created: '2024-10-30',
                    },
                    actionableWhisperReportActionID: '1',
                    linkedTrackedExpenseReportID: '1',
                },
            });

            await waitForBatchedUpdates();

            // Then the correct API request should be made
            expect(writeSpy).toHaveBeenCalledTimes(1);
            // eslint-disable-next-line @typescript-eslint/no-unsafe-assignment
            const [command, params] = writeSpy.mock.calls.at(0);
            expect(command).toBe(expectedCommand);

            // And the parameters should be supported by XMLHttpRequest
            Object.values(params as Record<string, unknown>).forEach((value) => {
                expect(Array.isArray(value) ? value.every(isValid) : isValid(value)).toBe(true);
            });
        });

        test.each([
            [WRITE_COMMANDS.TRACK_EXPENSE, CONST.IOU.ACTION.CREATE],
            [WRITE_COMMANDS.CATEGORIZE_TRACKED_EXPENSE, CONST.IOU.ACTION.CATEGORIZE],
            [WRITE_COMMANDS.SHARE_TRACKED_EXPENSE, CONST.IOU.ACTION.SHARE],
        ])('%s', async (expectedCommand: ApiCommand, action: IOUAction) => {
            // When a track expense is created
<<<<<<< HEAD
            IOU.trackExpense({
                report: {reportID: ''},
                amount: 10000,
                currency: CONST.CURRENCY.USD,
                created: '2024-10-30',
                merchant: 'KFC',
                payeeEmail: RORY_EMAIL,
                payeeAccountID: RORY_ACCOUNT_ID,
                participant: {login: CARLOS_EMAIL, accountID: CARLOS_ACCOUNT_ID},
                comment: '',
                isDraftPolicy: false,
                receipt: {},
                category: undefined,
                tag: undefined,
                taxCode: undefined,
                taxAmount: undefined,
                billable: undefined,
                policy: undefined,
                policyTagList: undefined,
                policyCategories: undefined,
                gpsPoints: undefined,
                validWaypoints: undefined,
=======
            trackExpense(
                {reportID: ''},
                10000,
                CONST.CURRENCY.USD,
                '2024-10-30',
                'KFC',
                RORY_EMAIL,
                RORY_ACCOUNT_ID,
                {login: CARLOS_EMAIL, accountID: CARLOS_ACCOUNT_ID},
                '',
                false,
                {},
                undefined,
                undefined,
                undefined,
                undefined,
                undefined,
                undefined,
                undefined,
                undefined,
                undefined,
                undefined,
>>>>>>> 14663690
                action,
                actionableWhisperReportActionID: '1',
                linkedTrackedExpenseReportAction: {
                    reportActionID: '',
                    actionName: CONST.REPORT.ACTIONS.TYPE.IOU,
                    created: '2024-10-30',
                },
                linkedTrackedExpenseReportID: '1',
            });

            await waitForBatchedUpdates();

            // Then the correct API request should be made
            expect(writeSpy).toHaveBeenCalledTimes(1);
            // eslint-disable-next-line @typescript-eslint/no-unsafe-assignment
            const [command, params] = writeSpy.mock.calls.at(0);
            expect(command).toBe(expectedCommand);

            // And the parameters should be supported by XMLHttpRequest
            Object.values(params as Record<string, unknown>).forEach((value) => {
                expect(Array.isArray(value) ? value.every(isValid) : isValid(value)).toBe(true);
            });
        });
    });
});<|MERGE_RESOLUTION|>--- conflicted
+++ resolved
@@ -190,8 +190,7 @@
             mockFetch?.pause?.();
 
             // When the user submits the transaction to the selfDM report
-<<<<<<< HEAD
-            IOU.trackExpense({
+            trackExpense({
                 report: selfDMReport,
                 amount: fakeTransaction.amount,
                 currency: fakeTransaction.currency,
@@ -199,16 +198,6 @@
                 merchant: fakeTransaction.merchant,
                 payeeEmail: participant.login,
                 payeeAccountID: participant.accountID,
-=======
-            trackExpense(
-                selfDMReport,
-                fakeTransaction.amount,
-                fakeTransaction.currency,
-                format(new Date(), CONST.DATE.FNS_FORMAT_STRING),
-                fakeTransaction.merchant,
-                participant.login,
-                participant.accountID,
->>>>>>> 14663690
                 participant,
                 comment: '',
                 isDraftPolicy: true,
@@ -294,8 +283,7 @@
             const transactionDraft = allTransactionsDraft?.[`${ONYXKEYS.COLLECTION.TRANSACTION_DRAFT}${transaction?.transactionID}`];
 
             // When the user confirms the category for the tracked expense
-<<<<<<< HEAD
-            IOU.trackExpense({
+            trackExpense({
                 report: expenseReport,
                 amount: transactionDraft?.amount ?? fakeTransaction.amount,
                 currency: transactionDraft?.currency ?? fakeTransaction.currency,
@@ -316,43 +304,13 @@
                 policyTagList: undefined,
                 policyCategories: fakeCategories,
                 gpsPoints: undefined,
-                validWaypoints: Object.keys(transactionDraft?.comment?.waypoints ?? {}).length ? TransactionUtils.getValidWaypoints(transactionDraft?.comment?.waypoints, true) : undefined,
+                validWaypoints: Object.keys(transactionDraft?.comment?.waypoints ?? {}).length ? getValidWaypoints(transactionDraft?.comment?.waypoints, true) : undefined,
                 action: CONST.IOU.ACTION.CATEGORIZE,
                 actionableWhisperReportActionID: transactionDraft?.actionableWhisperReportActionID,
                 linkedTrackedExpenseReportAction: transactionDraft?.linkedTrackedExpenseReportAction,
                 linkedTrackedExpenseReportID: transactionDraft?.linkedTrackedExpenseReportID,
                 customUnitRateID: CONST.CUSTOM_UNITS.FAKE_P2P_ID,
             });
-=======
-            trackExpense(
-                expenseReport,
-                transactionDraft?.amount ?? fakeTransaction.amount,
-                transactionDraft?.currency ?? fakeTransaction.currency,
-                format(new Date(), CONST.DATE.FNS_FORMAT_STRING),
-                transactionDraft?.merchant ?? fakeTransaction.merchant,
-                participant.login,
-                participant.accountID,
-                {...participant, isPolicyExpenseChat: true},
-                '',
-                false,
-                undefined,
-                Object.keys(fakeCategories).at(0) ?? '',
-                '',
-                '',
-                0,
-                undefined,
-                fakePolicy,
-                undefined,
-                fakeCategories,
-                undefined,
-                Object.keys(transactionDraft?.comment?.waypoints ?? {}).length ? getValidWaypoints(transactionDraft?.comment?.waypoints, true) : undefined,
-                CONST.IOU.ACTION.CATEGORIZE,
-                transactionDraft?.actionableWhisperReportActionID,
-                transactionDraft?.linkedTrackedExpenseReportAction,
-                transactionDraft?.linkedTrackedExpenseReportID,
-                CONST.CUSTOM_UNITS.FAKE_P2P_ID,
-            );
->>>>>>> 14663690
             await waitForBatchedUpdates();
             await mockFetch?.resume?.();
 
@@ -4440,8 +4398,7 @@
             [WRITE_COMMANDS.SHARE_TRACKED_EXPENSE, CONST.IOU.ACTION.SHARE],
         ])('%s', async (expectedCommand: ApiCommand, action: IOUAction) => {
             // When a track expense is created
-<<<<<<< HEAD
-            IOU.trackExpense({
+            trackExpense({
                 report: {reportID: ''},
                 amount: 10000,
                 currency: CONST.CURRENCY.USD,
@@ -4463,30 +4420,6 @@
                 policyCategories: undefined,
                 gpsPoints: undefined,
                 validWaypoints: undefined,
-=======
-            trackExpense(
-                {reportID: ''},
-                10000,
-                CONST.CURRENCY.USD,
-                '2024-10-30',
-                'KFC',
-                RORY_EMAIL,
-                RORY_ACCOUNT_ID,
-                {login: CARLOS_EMAIL, accountID: CARLOS_ACCOUNT_ID},
-                '',
-                false,
-                {},
-                undefined,
-                undefined,
-                undefined,
-                undefined,
-                undefined,
-                undefined,
-                undefined,
-                undefined,
-                undefined,
-                undefined,
->>>>>>> 14663690
                 action,
                 actionableWhisperReportActionID: '1',
                 linkedTrackedExpenseReportAction: {
