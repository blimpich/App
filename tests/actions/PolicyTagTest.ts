--- conflicted
+++ resolved
@@ -1,10 +1,6 @@
 import Onyx from 'react-native-onyx';
 import OnyxUpdateManager from '@libs/actions/OnyxUpdateManager';
-<<<<<<< HEAD
-import * as Tag from '@libs/actions/Policy/Tag';
-=======
-import * as Policy from '@userActions/Policy/Policy';
->>>>>>> 611b86f7
+import * as Tag from '@userActions/Policy/Tag';
 import CONST from '@src/CONST';
 import ONYXKEYS from '@src/ONYXKEYS';
 import type {PolicyTags} from '@src/types/onyx';
