import {Str} from 'expensify-common';
import type {OnyxCollection, OnyxEntry} from 'react-native-onyx';
import Onyx from 'react-native-onyx';
import {getOnboardingMessages} from '@libs/actions/Welcome/OnboardingFlow';
import {translateLocal} from '@libs/Localize';
// eslint-disable-next-line no-restricted-syntax
import * as PersonalDetailsUtils from '@libs/PersonalDetailsUtils';
// eslint-disable-next-line no-restricted-syntax
import * as PolicyUtils from '@libs/PolicyUtils';
import CONST from '@src/CONST';
import IntlStore from '@src/languages/IntlStore';
import OnyxUpdateManager from '@src/libs/actions/OnyxUpdateManager';
<<<<<<< HEAD
import {joinAccessiblePolicy} from '@src/libs/actions/Policy/Member';
=======
import {askToJoinPolicy} from '@src/libs/actions/Policy/Member';
>>>>>>> 7190cefb
import * as Policy from '@src/libs/actions/Policy/Policy';
import ONYXKEYS from '@src/ONYXKEYS';
import type {Onboarding, PolicyJoinMember, Policy as PolicyType, Report, ReportAction, ReportActions, TransactionViolations} from '@src/types/onyx';
import type {Participant} from '@src/types/onyx/Report';
import createRandomPolicy from '../utils/collections/policies';
import {createRandomReport} from '../utils/collections/reports';
import * as TestHelper from '../utils/TestHelper';
import type {MockFetch} from '../utils/TestHelper';
import waitForBatchedUpdates from '../utils/waitForBatchedUpdates';

const ESH_EMAIL = 'eshgupta1217@gmail.com';
const ESH_ACCOUNT_ID = 1;
const ESH_PARTICIPANT_ADMINS_ROOM: Participant = {notificationPreference: CONST.REPORT.NOTIFICATION_PREFERENCE.ALWAYS};
const ESH_PARTICIPANT_EXPENSE_CHAT = {notificationPreference: CONST.REPORT.NOTIFICATION_PREFERENCE.ALWAYS};
const WORKSPACE_NAME = "Esh's Workspace";

OnyxUpdateManager();
describe('actions/Policy', () => {
    beforeAll(() => {
        Onyx.init({
            keys: ONYXKEYS,
        });
    });

    let mockFetch: MockFetch;
    beforeEach(() => {
        global.fetch = TestHelper.getGlobalFetchMock();
        mockFetch = fetch as MockFetch;
        IntlStore.load(CONST.LOCALES.EN);
        return Onyx.clear().then(waitForBatchedUpdates);
    });

    describe('createWorkspace', () => {
        afterEach(() => {
            mockFetch?.resume?.();
        });

        it('creates a new workspace', async () => {
            (fetch as MockFetch)?.pause?.();
            await Onyx.set(ONYXKEYS.SESSION, {email: ESH_EMAIL, accountID: ESH_ACCOUNT_ID});
            const fakePolicy = createRandomPolicy(0, CONST.POLICY.TYPE.PERSONAL);
            await Onyx.set(`${ONYXKEYS.COLLECTION.POLICY}${fakePolicy.id}`, fakePolicy);
            await Onyx.set(`${ONYXKEYS.NVP_ACTIVE_POLICY_ID}`, fakePolicy.id);
            await Onyx.set(`${ONYXKEYS.NVP_INTRO_SELECTED}`, {choice: CONST.ONBOARDING_CHOICES.MANAGE_TEAM});
            await waitForBatchedUpdates();

            let adminReportID;
            let expenseReportID;
            const policyID = Policy.generatePolicyID();

            Policy.createWorkspace({
                policyOwnerEmail: ESH_EMAIL,
                makeMeAdmin: true,
                policyName: WORKSPACE_NAME,
                policyID,
                engagementChoice: CONST.ONBOARDING_CHOICES.MANAGE_TEAM,
            });
            await waitForBatchedUpdates();

            let policy: OnyxEntry<PolicyType> | OnyxCollection<PolicyType> = await new Promise((resolve) => {
                const connection = Onyx.connect({
                    key: `${ONYXKEYS.COLLECTION.POLICY}${policyID}`,
                    callback: (workspace) => {
                        Onyx.disconnect(connection);
                        resolve(workspace);
                    },
                });
            });

            const activePolicyID: OnyxEntry<string> = await new Promise((resolve) => {
                const connection = Onyx.connect({
                    key: `${ONYXKEYS.NVP_ACTIVE_POLICY_ID}`,
                    callback: (id) => {
                        Onyx.disconnect(connection);
                        resolve(id);
                    },
                });
            });

            // check if NVP_ACTIVE_POLICY_ID is updated to created policy id
            expect(activePolicyID).toBe(policyID);

            // check if policy was created with correct values
            expect(policy?.id).toBe(policyID);
            expect(policy?.name).toBe(WORKSPACE_NAME);
            expect(policy?.type).toBe(CONST.POLICY.TYPE.TEAM);
            expect(policy?.role).toBe(CONST.POLICY.ROLE.ADMIN);
            expect(policy?.owner).toBe(ESH_EMAIL);
            expect(policy?.areWorkflowsEnabled).toBe(true);
            expect(policy?.approvalMode).toBe(CONST.POLICY.APPROVAL_MODE.BASIC);
            expect(policy?.approver).toBe(ESH_EMAIL);
            expect(policy?.isPolicyExpenseChatEnabled).toBe(true);
            expect(policy?.pendingAction).toBe(CONST.RED_BRICK_ROAD_PENDING_ACTION.ADD);
            expect(policy?.employeeList).toEqual({[ESH_EMAIL]: {email: ESH_EMAIL, submitsTo: ESH_EMAIL, errors: {}, role: CONST.POLICY.ROLE.ADMIN}});
            expect(policy?.mccGroup).toBeDefined();
            expect(policy?.requiresCategory).toBe(true);

            let allReports: OnyxCollection<Report> = await new Promise((resolve) => {
                const connection = Onyx.connect({
                    key: ONYXKEYS.COLLECTION.REPORT,
                    waitForCollectionCallback: true,
                    callback: (reports) => {
                        Onyx.disconnect(connection);
                        resolve(reports);
                    },
                });
            });

            // These reports should be created: #admins and expense report + task reports of manage team (default) intent
            const workspaceReports = Object.values(allReports ?? {})
                .filter((report) => report?.policyID === policyID)
                .filter((report) => report?.type !== 'task');
            expect(workspaceReports.length).toBe(2);
            workspaceReports.forEach((report) => {
                expect(report?.pendingFields?.addWorkspaceRoom).toBe(CONST.RED_BRICK_ROAD_PENDING_ACTION.ADD);
                switch (report?.chatType) {
                    case CONST.REPORT.CHAT_TYPE.POLICY_ADMINS: {
                        expect(report?.participants).toEqual({[ESH_ACCOUNT_ID]: ESH_PARTICIPANT_ADMINS_ROOM});
                        adminReportID = report.reportID;
                        break;
                    }
                    case CONST.REPORT.CHAT_TYPE.POLICY_EXPENSE_CHAT: {
                        expect(report?.participants).toEqual({[ESH_ACCOUNT_ID]: ESH_PARTICIPANT_EXPENSE_CHAT});
                        expenseReportID = report.reportID;
                        break;
                    }
                    default:
                        break;
                }
            });

            let reportActions: OnyxCollection<ReportActions> = await new Promise((resolve) => {
                const connection = Onyx.connect({
                    key: ONYXKEYS.COLLECTION.REPORT_ACTIONS,
                    waitForCollectionCallback: true,
                    callback: (actions) => {
                        Onyx.disconnect(connection);
                        resolve(actions);
                    },
                });
            });

            // Each of the three reports should have a `CREATED` action.
            let adminReportActions: ReportAction[] = Object.values(reportActions?.[`${ONYXKEYS.COLLECTION.REPORT_ACTIONS}${adminReportID}`] ?? {});
            let expenseReportActions: ReportAction[] = Object.values(reportActions?.[`${ONYXKEYS.COLLECTION.REPORT_ACTIONS}${expenseReportID}`] ?? {});
            let workspaceReportActions: ReportAction[] = adminReportActions.concat(expenseReportActions);
            expect(expenseReportActions.length).toBe(1);
            [...expenseReportActions].forEach((reportAction) => {
                expect(reportAction.actionName).toBe(CONST.REPORT.ACTIONS.TYPE.CREATED);
                expect(reportAction.pendingAction).toBe(CONST.RED_BRICK_ROAD_PENDING_ACTION.ADD);
                expect(reportAction.actorAccountID).toBe(ESH_ACCOUNT_ID);
            });

            // Following tasks are filtered in prepareOnboardingOnyxData: 'viewTour', 'addAccountingIntegration' and 'setupCategoriesAndTags' (-3)
            const {onboardingMessages} = getOnboardingMessages();
            const expectedManageTeamDefaultTasksCount = onboardingMessages[CONST.ONBOARDING_CHOICES.MANAGE_TEAM].tasks.length - 3;

            // After filtering, two actions are added to the list =- signoff message (+1) and default create action (+1)
            const expectedReportActionsOfTypeCreatedCount = 1;
            const expectedSignOffMessagesCount = 1;
            expect(adminReportActions.length).toBe(expectedManageTeamDefaultTasksCount + expectedReportActionsOfTypeCreatedCount + expectedSignOffMessagesCount);

            let reportActionsOfTypeCreatedCount = 0;
            let signOffMessagesCount = 0;
            let manageTeamTasksCount = 0;
            adminReportActions.forEach((reportAction) => {
                if (reportAction.actionName === CONST.REPORT.ACTIONS.TYPE.CREATED) {
                    reportActionsOfTypeCreatedCount++;
                    expect(reportAction.pendingAction).toBe(CONST.RED_BRICK_ROAD_PENDING_ACTION.ADD);
                    expect(reportAction.actorAccountID).toBe(ESH_ACCOUNT_ID);
                    return;
                }
                if (reportAction.childType === CONST.REPORT.TYPE.TASK) {
                    manageTeamTasksCount++;
                    expect(reportAction.pendingAction).toBe(CONST.RED_BRICK_ROAD_PENDING_ACTION.ADD);
                    // we dont check actorAccountID as it will be a random account id for the guide
                    return;
                }
                signOffMessagesCount++;
            });
            expect(reportActionsOfTypeCreatedCount).toBe(expectedReportActionsOfTypeCreatedCount);
            expect(signOffMessagesCount).toBe(expectedSignOffMessagesCount);
            expect(manageTeamTasksCount).toBe(expectedManageTeamDefaultTasksCount);

            // Check for success data
            (fetch as MockFetch)?.resume?.();
            await waitForBatchedUpdates();

            policy = await new Promise((resolve) => {
                const connection = Onyx.connect({
                    key: ONYXKEYS.COLLECTION.POLICY,
                    waitForCollectionCallback: true,
                    callback: (workspace) => {
                        Onyx.disconnect(connection);
                        resolve(workspace);
                    },
                });
            });

            // Check if the policy pending action was cleared
            expect(policy?.pendingAction).toBeFalsy();

            allReports = await new Promise((resolve) => {
                const connection = Onyx.connect({
                    key: ONYXKEYS.COLLECTION.REPORT,
                    waitForCollectionCallback: true,
                    callback: (reports) => {
                        Onyx.disconnect(connection);
                        resolve(reports);
                    },
                });
            });

            // Check if the report pending action and fields were cleared
            Object.values(allReports ?? {}).forEach((report) => {
                expect(report?.pendingAction).toBeFalsy();
                expect(report?.pendingFields?.addWorkspaceRoom).toBeFalsy();
            });

            reportActions = await new Promise((resolve) => {
                const connection = Onyx.connect({
                    key: ONYXKEYS.COLLECTION.REPORT_ACTIONS,
                    waitForCollectionCallback: true,
                    callback: (actions) => {
                        Onyx.disconnect(connection);
                        resolve(actions);
                    },
                });
            });

            // Check if the report action pending action was cleared
            adminReportActions = Object.values(reportActions?.[`${ONYXKEYS.COLLECTION.REPORT_ACTIONS}${adminReportID}`] ?? {});
            expenseReportActions = Object.values(reportActions?.[`${ONYXKEYS.COLLECTION.REPORT_ACTIONS}${expenseReportID}`] ?? {});
            workspaceReportActions = adminReportActions.concat(expenseReportActions);
            workspaceReportActions.forEach((reportAction) => {
                expect(reportAction.pendingAction).toBeFalsy();
            });
        });

        it('duplicate workspace', async () => {
            (fetch as MockFetch)?.pause?.();
            await Onyx.set(ONYXKEYS.SESSION, {email: ESH_EMAIL, accountID: ESH_ACCOUNT_ID});
            const fakePolicy = createRandomPolicy(10, CONST.POLICY.TYPE.PERSONAL);
            await Onyx.set(`${ONYXKEYS.COLLECTION.POLICY}${fakePolicy.id}`, fakePolicy);
            await Onyx.set(`${ONYXKEYS.NVP_ACTIVE_POLICY_ID}`, fakePolicy.id);
            await Onyx.set(`${ONYXKEYS.NVP_INTRO_SELECTED}`, {choice: CONST.ONBOARDING_CHOICES.MANAGE_TEAM});
            await waitForBatchedUpdates();

            let adminReportID;
            let expenseReportID;
            const POLICY_NAME = 'Duplicate Workspace';
            const policyID = Policy.generatePolicyID();

            const options = {
                policyName: POLICY_NAME,
                policyID: fakePolicy.id,
                targetPolicyID: policyID,
                welcomeNote: 'Join my policy',
                parts: {
                    people: true,
                    reports: true,
                    connections: true,
                    categories: true,
                    tags: true,
                    taxes: true,
                    perDiem: true,
                    reimbursements: true,
                    expenses: true,
                    customUnits: true,
                    invoices: true,
                    exportLayouts: true,
                },
            };

            Policy.duplicateWorkspace(fakePolicy, options);
            await waitForBatchedUpdates();

            let policy: OnyxEntry<PolicyType> | OnyxCollection<PolicyType> = await new Promise((resolve) => {
                const connection = Onyx.connect({
                    key: `${ONYXKEYS.COLLECTION.POLICY}${policyID}`,
                    callback: (workspace) => {
                        Onyx.disconnect(connection);
                        resolve(workspace);
                    },
                });
            });

            expect(policy?.id).toBe(policyID);

            // check if policy was created with correct values
            expect(policy?.id).toBe(policyID);
            expect(policy?.name).toBe(POLICY_NAME);
            expect(policy?.type).toBe(fakePolicy.type);
            expect(policy?.role).toBe(fakePolicy.role);
            expect(policy?.owner).toBe(fakePolicy.owner);
            expect(policy?.areWorkflowsEnabled).toBe(true);
            expect(policy?.areDistanceRatesEnabled).toBe(true);
            expect(policy?.areInvoicesEnabled).toBe(true);
            expect(policy?.arePerDiemRatesEnabled).toBe(true);
            expect(policy?.approvalMode).toBe(fakePolicy.approvalMode);
            expect(policy?.approver).toBe(fakePolicy.approver);
            expect(policy?.isPolicyExpenseChatEnabled).toBe(fakePolicy.isPolicyExpenseChatEnabled);
            expect(policy?.pendingAction).toBe(CONST.RED_BRICK_ROAD_PENDING_ACTION.ADD);
            expect(policy?.employeeList).toEqual(fakePolicy.employeeList);
            expect(policy?.mccGroup).toBe(fakePolicy.mccGroup);
            expect(policy?.requiresCategory).toBe(fakePolicy.requiresCategory);

            let allReports: OnyxCollection<Report> = await new Promise((resolve) => {
                const connection = Onyx.connect({
                    key: ONYXKEYS.COLLECTION.REPORT,
                    waitForCollectionCallback: true,
                    callback: (reports) => {
                        Onyx.disconnect(connection);
                        resolve(reports);
                    },
                });
            });

            // These reports should be created: #admins and expense report + task reports of manage team (default) intent
            const workspaceReports = Object.values(allReports ?? {})
                .filter((report) => report?.policyID === policyID)
                .filter((report) => report?.type !== 'task');
            expect(workspaceReports.length).toBe(2);
            workspaceReports.forEach((report) => {
                expect(report?.pendingFields?.addWorkspaceRoom).toBe(CONST.RED_BRICK_ROAD_PENDING_ACTION.ADD);
                switch (report?.chatType) {
                    case CONST.REPORT.CHAT_TYPE.POLICY_ADMINS: {
                        expect(report?.participants).toEqual({[ESH_ACCOUNT_ID]: ESH_PARTICIPANT_ADMINS_ROOM});
                        adminReportID = report.reportID;
                        break;
                    }
                    case CONST.REPORT.CHAT_TYPE.POLICY_EXPENSE_CHAT: {
                        expect(report?.participants).toEqual({[ESH_ACCOUNT_ID]: ESH_PARTICIPANT_EXPENSE_CHAT});
                        expenseReportID = report.reportID;
                        break;
                    }
                    default:
                        break;
                }
            });

            let reportActions: OnyxCollection<ReportActions> = await new Promise((resolve) => {
                const connection = Onyx.connect({
                    key: ONYXKEYS.COLLECTION.REPORT_ACTIONS,
                    waitForCollectionCallback: true,
                    callback: (actions) => {
                        Onyx.disconnect(connection);
                        resolve(actions);
                    },
                });
            });

            // Each of the three reports should have a `CREATED` action.
            let adminReportActions: ReportAction[] = Object.values(reportActions?.[`${ONYXKEYS.COLLECTION.REPORT_ACTIONS}${adminReportID}`] ?? {});
            let expenseReportActions: ReportAction[] = Object.values(reportActions?.[`${ONYXKEYS.COLLECTION.REPORT_ACTIONS}${expenseReportID}`] ?? {});
            let workspaceReportActions: ReportAction[] = adminReportActions.concat(expenseReportActions);
            expect(expenseReportActions.length).toBe(1);
            [...expenseReportActions].forEach((reportAction) => {
                expect(reportAction.actionName).toBe(CONST.REPORT.ACTIONS.TYPE.CREATED);
                expect(reportAction.pendingAction).toBe(CONST.RED_BRICK_ROAD_PENDING_ACTION.ADD);
                expect(reportAction.actorAccountID).toBe(ESH_ACCOUNT_ID);
            });

            // After filtering, two actions are added to the list =- signoff message (+1) and default create action (+1)
            const expectedReportActionsOfTypeCreatedCount = 1;
            expect(adminReportActions.length).toBe(1);

            let reportActionsOfTypeCreatedCount = 0;
            adminReportActions.forEach((reportAction) => {
                if (reportAction.actionName === CONST.REPORT.ACTIONS.TYPE.CREATED) {
                    reportActionsOfTypeCreatedCount++;
                    expect(reportAction.pendingAction).toBe(CONST.RED_BRICK_ROAD_PENDING_ACTION.ADD);
                    expect(reportAction.actorAccountID).toBe(ESH_ACCOUNT_ID);
                    return;
                }
                if (reportAction.childType === CONST.REPORT.TYPE.TASK) {
                    expect(reportAction.pendingAction).toBe(CONST.RED_BRICK_ROAD_PENDING_ACTION.ADD);
                }
            });
            expect(reportActionsOfTypeCreatedCount).toBe(expectedReportActionsOfTypeCreatedCount);

            // Check for success data
            (fetch as MockFetch)?.resume?.();
            await waitForBatchedUpdates();

            policy = await new Promise((resolve) => {
                const connection = Onyx.connect({
                    key: ONYXKEYS.COLLECTION.POLICY,
                    waitForCollectionCallback: true,
                    callback: (workspace) => {
                        Onyx.disconnect(connection);
                        resolve(workspace);
                    },
                });
            });

            // Check if the policy pending action was cleared
            expect(policy?.pendingAction).toBeFalsy();

            allReports = await new Promise((resolve) => {
                const connection = Onyx.connect({
                    key: ONYXKEYS.COLLECTION.REPORT,
                    waitForCollectionCallback: true,
                    callback: (reports) => {
                        Onyx.disconnect(connection);
                        resolve(reports);
                    },
                });
            });

            // Check if the report pending action and fields were cleared
            Object.values(allReports ?? {}).forEach((report) => {
                expect(report?.pendingAction).toBeFalsy();
                expect(report?.pendingFields?.addWorkspaceRoom).toBeFalsy();
            });

            reportActions = await new Promise((resolve) => {
                const connection = Onyx.connect({
                    key: ONYXKEYS.COLLECTION.REPORT_ACTIONS,
                    waitForCollectionCallback: true,
                    callback: (actions) => {
                        Onyx.disconnect(connection);
                        resolve(actions);
                    },
                });
            });

            // Check if the report action pending action was cleared
            adminReportActions = Object.values(reportActions?.[`${ONYXKEYS.COLLECTION.REPORT_ACTIONS}${adminReportID}`] ?? {});
            expenseReportActions = Object.values(reportActions?.[`${ONYXKEYS.COLLECTION.REPORT_ACTIONS}${expenseReportID}`] ?? {});
            workspaceReportActions = adminReportActions.concat(expenseReportActions);
            workspaceReportActions.forEach((reportAction) => {
                expect(reportAction.pendingAction).toBeFalsy();
            });
        });

        it('creates a new workspace with BASIC approval mode if the introSelected is MANAGE_TEAM', async () => {
            const policyID = Policy.generatePolicyID();
            // When a new workspace is created with introSelected set to MANAGE_TEAM
            Policy.createWorkspace({
                policyOwnerEmail: ESH_EMAIL,
                makeMeAdmin: true,
                policyName: WORKSPACE_NAME,
                policyID,
                engagementChoice: CONST.ONBOARDING_CHOICES.MANAGE_TEAM,
            });
            await waitForBatchedUpdates();

            const policy: OnyxEntry<PolicyType> | OnyxCollection<PolicyType> = await new Promise((resolve) => {
                const connection = Onyx.connect({
                    key: `${ONYXKEYS.COLLECTION.POLICY}${policyID}`,
                    callback: (workspace) => {
                        Onyx.disconnect(connection);
                        resolve(workspace);
                    },
                });
            });

            // Then the policy should have approval mode set to BASIC
            expect(policy?.approvalMode).toBe(CONST.POLICY.APPROVAL_MODE.BASIC);
        });

        it('creates a new workspace with OPTIONAL approval mode if the introSelected is TRACK_WORKSPACE', async () => {
            const policyID = Policy.generatePolicyID();
            // When a new workspace is created with introSelected set to TRACK_WORKSPACE
            Policy.createWorkspace({
                policyOwnerEmail: ESH_EMAIL,
                makeMeAdmin: true,
                policyName: WORKSPACE_NAME,
                policyID,
                engagementChoice: CONST.ONBOARDING_CHOICES.TRACK_WORKSPACE,
            });
            await waitForBatchedUpdates();

            const policy: OnyxEntry<PolicyType> | OnyxCollection<PolicyType> = await new Promise((resolve) => {
                const connection = Onyx.connect({
                    key: `${ONYXKEYS.COLLECTION.POLICY}${policyID}`,
                    callback: (workspace) => {
                        Onyx.disconnect(connection);
                        resolve(workspace);
                    },
                });
            });

            // Then the policy should have approval mode set to OPTIONAL
            expect(policy?.approvalMode).toBe(CONST.POLICY.APPROVAL_MODE.OPTIONAL);
        });

        it('create a new workspace fails will reset hasCompletedGuidedSetupFlow to the correct value', async () => {
            (fetch as MockFetch)?.pause?.();
            await Onyx.set(ONYXKEYS.SESSION, {email: ESH_EMAIL, accountID: ESH_ACCOUNT_ID});
            await Onyx.set(ONYXKEYS.NVP_ONBOARDING, {hasCompletedGuidedSetupFlow: true, chatReportID: '12345'});
            await waitForBatchedUpdates();

            (fetch as MockFetch)?.fail?.();
            Policy.createWorkspace({
                policyOwnerEmail: ESH_EMAIL,
                makeMeAdmin: true,
                policyName: WORKSPACE_NAME,
                policyID: undefined,
                engagementChoice: CONST.ONBOARDING_CHOICES.LOOKING_AROUND,
            });
            await waitForBatchedUpdates();

            (fetch as MockFetch)?.resume?.();
            await waitForBatchedUpdates();

            let onboarding: OnyxEntry<Onboarding>;
            await TestHelper.getOnyxData({
                key: ONYXKEYS.NVP_ONBOARDING,
                waitForCollectionCallback: false,
                callback: (val) => {
                    onboarding = val;
                },
            });
            expect(onboarding?.hasCompletedGuidedSetupFlow).toBeTruthy();
        });

        it('create a new workspace with delayed submission set to manually if the onboarding choice is newDotManageTeam or newDotLookingAround', async () => {
            const policyID = Policy.generatePolicyID();
            // When a new workspace is created with introSelected set to MANAGE_TEAM
            Policy.createWorkspace({
                policyOwnerEmail: ESH_EMAIL,
                makeMeAdmin: true,
                policyName: WORKSPACE_NAME,
                policyID,
                engagementChoice: CONST.ONBOARDING_CHOICES.MANAGE_TEAM,
            });
            await waitForBatchedUpdates();

            await TestHelper.getOnyxData({
                key: `${ONYXKEYS.COLLECTION.POLICY}${policyID}`,
                waitForCollectionCallback: false,
                callback: (policy) => {
                    // Then the autoReportingFrequency should be set to manually
                    expect(policy?.autoReportingFrequency).toBe(CONST.POLICY.AUTO_REPORTING_FREQUENCIES.IMMEDIATE);
                    expect(policy?.areWorkflowsEnabled).toBeTruthy();
                    expect(policy?.harvesting?.enabled).toBe(false);
                },
            });
        });

        it('create a new workspace with delayed submission set to manually if the onboarding choice is not selected', async () => {
            const policyID = Policy.generatePolicyID();
            Policy.createWorkspace({
                policyOwnerEmail: ESH_EMAIL,
                makeMeAdmin: true,
                policyName: WORKSPACE_NAME,
                policyID,
                engagementChoice: undefined,
            });
            await waitForBatchedUpdates();

            await TestHelper.getOnyxData({
                key: `${ONYXKEYS.COLLECTION.POLICY}${policyID}`,
                waitForCollectionCallback: false,
                callback: (policy) => {
                    // Then the autoReportingFrequency should be set to manually
                    expect(policy?.autoReportingFrequency).toBe(CONST.POLICY.AUTO_REPORTING_FREQUENCIES.IMMEDIATE);
                    expect(policy?.areWorkflowsEnabled).toBeTruthy();
                    expect(policy?.harvesting?.enabled).toBe(false);
                },
            });
        });

        it('create a new workspace with enabled workflows if the onboarding choice is newDotManageTeam', async () => {
            const policyID = Policy.generatePolicyID();
            // When a new workspace is created with introSelected set to MANAGE_TEAM
            Policy.createWorkspace({
                policyOwnerEmail: ESH_EMAIL,
                makeMeAdmin: true,
                policyName: WORKSPACE_NAME,
                policyID,
                engagementChoice: CONST.ONBOARDING_CHOICES.MANAGE_TEAM,
            });
            await waitForBatchedUpdates();

            await TestHelper.getOnyxData({
                key: `${ONYXKEYS.COLLECTION.POLICY}${policyID}`,
                waitForCollectionCallback: false,
                callback: (policy) => {
                    // Then the workflows feature is enabled
                    expect(policy?.areWorkflowsEnabled).toBeTruthy();
                },
            });
        });

        it('create a new workspace with enabled workflows if the onboarding choice is newDotLookingAround', async () => {
            const policyID = Policy.generatePolicyID();
            // When a new workspace is created with introSelected set to LOOKING_AROUND
            Policy.createWorkspace({
                policyOwnerEmail: ESH_EMAIL,
                makeMeAdmin: true,
                policyName: WORKSPACE_NAME,
                policyID,
                engagementChoice: CONST.ONBOARDING_CHOICES.LOOKING_AROUND,
            });
            await waitForBatchedUpdates();

            await TestHelper.getOnyxData({
                key: `${ONYXKEYS.COLLECTION.POLICY}${policyID}`,
                waitForCollectionCallback: false,
                callback: (policy) => {
                    // Then the workflows feature is enabled
                    expect(policy?.areWorkflowsEnabled).toBeTruthy();
                },
            });
        });

        it('create a new workspace with enabled workflows if the onboarding choice is newDotTrackWorkspace', async () => {
            const policyID = Policy.generatePolicyID();
            // When a new workspace is created with introSelected set to TRACK_WORKSPACE
            Policy.createWorkspace({
                policyOwnerEmail: ESH_EMAIL,
                makeMeAdmin: true,
                policyName: WORKSPACE_NAME,
                policyID,
                engagementChoice: CONST.ONBOARDING_CHOICES.TRACK_WORKSPACE,
            });
            await waitForBatchedUpdates();

            await TestHelper.getOnyxData({
                key: `${ONYXKEYS.COLLECTION.POLICY}${policyID}`,
                waitForCollectionCallback: false,
                callback: (policy) => {
                    // Then workflows is enabled
                    expect(policy?.areWorkflowsEnabled).toBeTruthy();
                },
            });
        });

        it('create a new workspace with disabled workflows if the onboarding choice is newDotEmployer', async () => {
            const policyID = Policy.generatePolicyID();
            // When a new workspace is created with introSelected set to EMPLOYER
            Policy.createWorkspace({
                policyOwnerEmail: ESH_EMAIL,
                makeMeAdmin: true,
                policyName: WORKSPACE_NAME,
                policyID,
                engagementChoice: CONST.ONBOARDING_CHOICES.EMPLOYER,
            });
            await waitForBatchedUpdates();

            await TestHelper.getOnyxData({
                key: `${ONYXKEYS.COLLECTION.POLICY}${policyID}`,
                waitForCollectionCallback: false,
                callback: (policy) => {
                    // Then workflows are not enabled
                    expect(policy?.areWorkflowsEnabled).toBeFalsy();
                },
            });
        });

        it('create a new workspace with disabled workflows if the onboarding choice is newDotSplitChat', async () => {
            const policyID = Policy.generatePolicyID();
            // When a new workspace is created with introSelected set to CHAT_SPLIT
            Policy.createWorkspace({
                policyOwnerEmail: ESH_EMAIL,
                makeMeAdmin: true,
                policyName: WORKSPACE_NAME,
                policyID,
                engagementChoice: CONST.ONBOARDING_CHOICES.CHAT_SPLIT,
            });
            await waitForBatchedUpdates();

            await TestHelper.getOnyxData({
                key: `${ONYXKEYS.COLLECTION.POLICY}${policyID}`,
                waitForCollectionCallback: false,
                callback: (policy) => {
                    // Then workflows are not enabled
                    expect(policy?.areWorkflowsEnabled).toBeFalsy();
                },
            });
        });
    });

    describe('upgradeToCorporate', () => {
        it('upgradeToCorporate should not alter initial values of autoReporting and autoReportingFrequency', async () => {
            const autoReporting = true;
            const autoReportingFrequency = CONST.POLICY.AUTO_REPORTING_FREQUENCIES.INSTANT;
            // Given that a policy has autoReporting initially set to true and autoReportingFrequency set to instant.
            const fakePolicy: PolicyType = {
                ...createRandomPolicy(0, CONST.POLICY.TYPE.TEAM),
                autoReporting,
                autoReportingFrequency,
            };
            await Onyx.set(`${ONYXKEYS.COLLECTION.POLICY}${fakePolicy.id}`, fakePolicy);

            // When a policy is upgradeToCorporate
            Policy.upgradeToCorporate(fakePolicy.id);
            await waitForBatchedUpdates();

            const policy: OnyxEntry<PolicyType> = await new Promise((resolve) => {
                const connection = Onyx.connect({
                    key: `${ONYXKEYS.COLLECTION.POLICY}${fakePolicy.id}`,
                    callback: (workspace) => {
                        Onyx.disconnect(connection);
                        resolve(workspace);
                    },
                });
            });

            // Then the policy autoReporting and autoReportingFrequency should equal the initial value.
            expect(policy?.autoReporting).toBe(autoReporting);
            expect(policy?.autoReportingFrequency).toBe(autoReportingFrequency);
        });
    });

    describe('disableWorkflows', () => {
        it('disableWorkflow should reset autoReportingFrequency to INSTANT', async () => {
            const autoReporting = true;
            const autoReportingFrequency = CONST.POLICY.AUTO_REPORTING_FREQUENCIES.MONTHLY;
            // Given that a policy has autoReporting initially set to true and autoReportingFrequency set to monthly.
            const fakePolicy: PolicyType = {
                ...createRandomPolicy(0, CONST.POLICY.TYPE.TEAM),
                autoReporting,
                autoReportingFrequency,
            };
            await Onyx.set(`${ONYXKEYS.COLLECTION.POLICY}${fakePolicy.id}`, fakePolicy);

            // When workflows are disabled for the policy
            Policy.enablePolicyWorkflows(fakePolicy.id, false);
            await waitForBatchedUpdates();

            const policy: OnyxEntry<PolicyType> = await new Promise((resolve) => {
                const connection = Onyx.connect({
                    key: `${ONYXKEYS.COLLECTION.POLICY}${fakePolicy.id}`,
                    callback: (workspace) => {
                        Onyx.disconnect(connection);
                        resolve(workspace);
                    },
                });
            });

            // Then the policy autoReportingFrequency should revert to "INSTANT"
            expect(policy?.autoReporting).toBe(false);
            expect(policy?.autoReportingFrequency).toBe(CONST.POLICY.AUTO_REPORTING_FREQUENCIES.INSTANT);
        });
    });

    describe('enablePolicyRules', () => {
        it('should disable preventSelfApproval when the rule feature is turned off', async () => {
            (fetch as MockFetch)?.pause?.();
            Onyx.set(ONYXKEYS.SESSION, {email: ESH_EMAIL, accountID: ESH_ACCOUNT_ID});
            const fakePolicy: PolicyType = {
                ...createRandomPolicy(0, CONST.POLICY.TYPE.TEAM),
                areRulesEnabled: true,
                preventSelfApproval: true,
            };
            Onyx.set(`${ONYXKEYS.COLLECTION.POLICY}${fakePolicy.id}`, fakePolicy);
            await waitForBatchedUpdates();

            // Disable the rule feature
            Policy.enablePolicyRules(fakePolicy.id, false);
            await waitForBatchedUpdates();

            let policy: OnyxEntry<PolicyType> = await new Promise((resolve) => {
                const connection = Onyx.connect({
                    key: `${ONYXKEYS.COLLECTION.POLICY}${fakePolicy.id}`,
                    callback: (workspace) => {
                        Onyx.disconnect(connection);
                        resolve(workspace);
                    },
                });
            });

            // Check if the preventSelfApproval is reset to false
            expect(policy?.preventSelfApproval).toBeFalsy();
            expect(policy?.areRulesEnabled).toBeFalsy();
            expect(policy?.pendingFields?.areRulesEnabled).toEqual(CONST.RED_BRICK_ROAD_PENDING_ACTION.UPDATE);

            (fetch as MockFetch)?.resume?.();
            await waitForBatchedUpdates();

            policy = await new Promise((resolve) => {
                const connection = Onyx.connect({
                    key: `${ONYXKEYS.COLLECTION.POLICY}${fakePolicy.id}`,
                    callback: (workspace) => {
                        Onyx.disconnect(connection);
                        resolve(workspace);
                    },
                });
            });

            // Check if the pending action is cleared
            expect(policy?.pendingFields?.areRulesEnabled).toBeFalsy();
        });
    });

    describe('deleteWorkspace', () => {
        it('should apply failure data when deleteWorkspace fails', async () => {
            // Given a policy
            const fakePolicy = createRandomPolicy(0);
            const fakeReport = {
                ...createRandomReport(0),
                stateNum: CONST.REPORT.STATE_NUM.OPEN,
                statusNum: CONST.REPORT.STATUS_NUM.OPEN,
                chatType: CONST.REPORT.CHAT_TYPE.POLICY_EXPENSE_CHAT,
                policyName: fakePolicy.name,
            };
            const fakeReimbursementAccount = {errors: {}};
            await Onyx.merge(`${ONYXKEYS.COLLECTION.POLICY}${fakePolicy.id}`, fakePolicy);
            await Onyx.merge(`${ONYXKEYS.COLLECTION.REPORT}${fakeReport.reportID}`, fakeReport);
            await Onyx.merge(ONYXKEYS.REIMBURSEMENT_ACCOUNT, fakeReimbursementAccount);

            // When deleting a workspace fails
            mockFetch?.fail?.();
            Policy.deleteWorkspace(fakePolicy.id, fakePolicy.name, undefined, undefined);

            await waitForBatchedUpdates();

            // Then it should apply the correct failure data
            await new Promise<void>((resolve) => {
                const connection = Onyx.connect({
                    key: `${ONYXKEYS.COLLECTION.POLICY}${fakePolicy.id}`,
                    callback: (policy) => {
                        Onyx.disconnect(connection);
                        expect(policy?.pendingAction).toBeUndefined();
                        expect(policy?.avatarURL).toBe(fakePolicy.avatarURL);
                        resolve();
                    },
                });
            });

            // Unarchive the report (report key)
            await new Promise<void>((resolve) => {
                const connection = Onyx.connect({
                    key: `${ONYXKEYS.COLLECTION.REPORT}${fakeReport.reportID}`,
                    callback: (report) => {
                        Onyx.disconnect(connection);
                        expect(report?.stateNum).toBe(fakeReport.stateNum);
                        expect(report?.statusNum).toBe(fakeReport.statusNum);
                        expect(report?.policyName).toBe(fakeReport.policyName);
                        expect(report?.oldPolicyName).toBe(fakePolicy.name);
                        resolve();
                    },
                });
            });

            // Unarchive the report (reportNameValuePairs key)
            await new Promise<void>((resolve) => {
                const connection = Onyx.connect({
                    key: `${ONYXKEYS.COLLECTION.REPORT_NAME_VALUE_PAIRS}${fakeReport.reportID}`,
                    callback: (reportNameValuePairs) => {
                        Onyx.disconnect(connection);
                        expect(reportNameValuePairs?.private_isArchived).toBeUndefined();
                        resolve();
                    },
                });
            });

            // Restore the reimbursement account errors
            await new Promise<void>((resolve) => {
                const connection = Onyx.connect({
                    key: ONYXKEYS.REIMBURSEMENT_ACCOUNT,
                    callback: (reimbursementAccount) => {
                        Onyx.disconnect(connection);
                        expect(reimbursementAccount?.errors).not.toBeUndefined();
                        resolve();
                    },
                });
            });
        });

        it('should remove violation from expense report', async () => {
            const policyID = '123';
            const expenseChatReportID = '1';
            const expenseReportID = '2';
            const transactionID = '3';

            await Onyx.merge(`${ONYXKEYS.COLLECTION.REPORT}${expenseChatReportID}`, {
                ...createRandomReport(Number(expenseChatReportID)),
                chatType: CONST.REPORT.CHAT_TYPE.POLICY_EXPENSE_CHAT,
                policyID,
                iouReportID: expenseReportID,
            });

            await Onyx.merge(`${ONYXKEYS.COLLECTION.TRANSACTION}${transactionID}`, {
                reportID: expenseReportID,
                transactionID,
            });

            await Onyx.merge(`${ONYXKEYS.COLLECTION.TRANSACTION_VIOLATIONS}${transactionID}`, [
                {name: 'cashExpenseWithNoReceipt', type: CONST.VIOLATION_TYPES.VIOLATION},
                {name: 'hold', type: CONST.VIOLATION_TYPES.WARNING},
            ]);

            Policy.deleteWorkspace(policyID, 'test', undefined, undefined);

            await waitForBatchedUpdates();

            const violations = await new Promise<OnyxEntry<TransactionViolations>>((resolve) => {
                Onyx.connect({
                    key: `${ONYXKEYS.COLLECTION.TRANSACTION_VIOLATIONS}${transactionID}`,
                    callback: resolve,
                });
            });

            expect(violations?.every((violation) => violation.type !== CONST.VIOLATION_TYPES.VIOLATION)).toBe(true);
        });

        it('should update active policy ID to personal policy when deleting the active policy', async () => {
            const personalPolicy = createRandomPolicy(0, CONST.POLICY.TYPE.PERSONAL);
            const teamPolicy = createRandomPolicy(1, CONST.POLICY.TYPE.TEAM);

            await Onyx.merge(`${ONYXKEYS.COLLECTION.POLICY}${personalPolicy.id}`, personalPolicy);
            await Onyx.merge(`${ONYXKEYS.COLLECTION.POLICY}${teamPolicy.id}`, teamPolicy);
            await Onyx.merge(ONYXKEYS.NVP_ACTIVE_POLICY_ID, teamPolicy.id);
            await waitForBatchedUpdates();

            jest.spyOn(PolicyUtils, 'getPersonalPolicy').mockReturnValue(personalPolicy);

            Policy.deleteWorkspace(teamPolicy.id, teamPolicy.name, undefined, undefined);
            await waitForBatchedUpdates();

            const activePolicyID: OnyxEntry<string> = await new Promise((resolve) => {
                const connection = Onyx.connect({
                    key: ONYXKEYS.NVP_ACTIVE_POLICY_ID,
                    callback: (policyID) => {
                        Onyx.disconnect(connection);
                        resolve(policyID);
                    },
                });
            });

            expect(activePolicyID).toBe(personalPolicy.id);
        });

        it('should reset lastAccessedWorkspacePolicyID when deleting the last accessed workspace', async () => {
            const policyToDelete = createRandomPolicy(0, CONST.POLICY.TYPE.TEAM);
            const lastAccessedWorkspacePolicyID = policyToDelete.id;

            await Onyx.merge(`${ONYXKEYS.COLLECTION.POLICY}${policyToDelete.id}`, policyToDelete);
            await Onyx.merge(ONYXKEYS.LAST_ACCESSED_WORKSPACE_POLICY_ID, lastAccessedWorkspacePolicyID);
            await waitForBatchedUpdates();

            Policy.deleteWorkspace(policyToDelete.id, policyToDelete.name, lastAccessedWorkspacePolicyID, undefined);
            await waitForBatchedUpdates();

            const lastAccessedWorkspacePolicyIDAfterDelete: OnyxEntry<string> = await new Promise((resolve) => {
                const connection = Onyx.connect({
                    key: ONYXKEYS.LAST_ACCESSED_WORKSPACE_POLICY_ID,
                    callback: (policyID) => {
                        Onyx.disconnect(connection);
                        resolve(policyID);
                    },
                });
            });

            expect(lastAccessedWorkspacePolicyIDAfterDelete).toBeUndefined();
        });

        it('should not reset lastAccessedWorkspacePolicyID when deleting a different workspace', async () => {
            const policyToDelete = createRandomPolicy(0, CONST.POLICY.TYPE.TEAM);
            const differentPolicy = createRandomPolicy(1, CONST.POLICY.TYPE.TEAM);
            const lastAccessedWorkspacePolicyID = differentPolicy.id;

            await Onyx.merge(`${ONYXKEYS.COLLECTION.POLICY}${policyToDelete.id}`, policyToDelete);
            await Onyx.merge(`${ONYXKEYS.COLLECTION.POLICY}${differentPolicy.id}`, differentPolicy);
            await Onyx.merge(ONYXKEYS.LAST_ACCESSED_WORKSPACE_POLICY_ID, lastAccessedWorkspacePolicyID);
            await waitForBatchedUpdates();

            Policy.deleteWorkspace(policyToDelete.id, policyToDelete.name, lastAccessedWorkspacePolicyID, undefined);
            await waitForBatchedUpdates();

            const lastAccessedWorkspacePolicyIDAfterDelete: OnyxEntry<string> = await new Promise((resolve) => {
                const connection = Onyx.connect({
                    key: ONYXKEYS.LAST_ACCESSED_WORKSPACE_POLICY_ID,
                    callback: (policyID) => {
                        Onyx.disconnect(connection);
                        resolve(policyID);
                    },
                });
            });

            expect(lastAccessedWorkspacePolicyIDAfterDelete).toBe(lastAccessedWorkspacePolicyID);
        });
    });

    const TEST_EMAIL = 'esh@gmail.com';
    const TEST_EMAIL_2 = 'eshofficial@gmail.com';
    const TEST_ACCOUNT_ID = 1;
    const TEST_DISPLAY_NAME = 'Esh Gupta';
    const TEST_PHONE_NUMBER = '1234567890';
    const TEST_NON_PUBLIC_DOMAIN_EMAIL = 'esh@example.com';
    const TEST_SMS_DOMAIN_EMAIL = 'esh@expensify.sms';

    describe('generateDefaultWorkspaceName', () => {
        beforeAll(() => {
            Onyx.set(ONYXKEYS.COLLECTION.POLICY, {});
        });

        it('should generate a workspace name based on the email domain when the domain is not public', () => {
            const domain = 'example.com';
            const displayNameForWorkspace = Str.UCFirst(domain.split('.').at(0) ?? '');

            jest.spyOn(PersonalDetailsUtils, 'getPersonalDetailByEmail').mockReturnValue({
                displayName: TEST_DISPLAY_NAME,
                phoneNumber: TEST_PHONE_NUMBER,
                accountID: TEST_ACCOUNT_ID,
            });

            const workspaceName = Policy.generateDefaultWorkspaceName(TEST_NON_PUBLIC_DOMAIN_EMAIL);

            expect(workspaceName).toBe(translateLocal('workspace.new.workspaceName', {userName: displayNameForWorkspace}));
        });

        it('should generate a workspace name based on the display name when the domain is public and display name is available', () => {
            const displayNameForWorkspace = Str.UCFirst(TEST_DISPLAY_NAME);

            jest.spyOn(PersonalDetailsUtils, 'getPersonalDetailByEmail').mockReturnValue({
                displayName: TEST_DISPLAY_NAME,
                phoneNumber: TEST_PHONE_NUMBER,
                accountID: TEST_ACCOUNT_ID,
            });

            const workspaceName = Policy.generateDefaultWorkspaceName(TEST_EMAIL);

            expect(workspaceName).toBe(translateLocal('workspace.new.workspaceName', {userName: displayNameForWorkspace}));
        });

        it('should generate a workspace name based on the username when the domain is public and display name is not available', () => {
            const emailParts = TEST_EMAIL_2.split('@');
            const username = emailParts.at(0) ?? '';
            const displayNameForWorkspace = Str.UCFirst(username);

            jest.spyOn(PersonalDetailsUtils, 'getPersonalDetailByEmail').mockReturnValue({
                displayName: '',
                phoneNumber: TEST_PHONE_NUMBER,
                accountID: TEST_ACCOUNT_ID,
            });

            const workspaceName = Policy.generateDefaultWorkspaceName(TEST_EMAIL_2);

            expect(workspaceName).toBe(translateLocal('workspace.new.workspaceName', {userName: displayNameForWorkspace}));
        });

        it('should generate a workspace name with an incremented number when there are existing policies with similar names', async () => {
            const existingPolicies = {
                ...createRandomPolicy(0, CONST.POLICY.TYPE.PERSONAL, `${TEST_DISPLAY_NAME}'s Workspace`),
                ...createRandomPolicy(0, CONST.POLICY.TYPE.PERSONAL, `${TEST_DISPLAY_NAME}'s Workspace 1`),
            };

            jest.spyOn(PersonalDetailsUtils, 'getPersonalDetailByEmail').mockReturnValue({
                displayName: TEST_DISPLAY_NAME,
                phoneNumber: TEST_PHONE_NUMBER,
                accountID: TEST_ACCOUNT_ID,
            });

            await Onyx.set(ONYXKEYS.COLLECTION.POLICY, existingPolicies);

            const workspaceName = Policy.generateDefaultWorkspaceName(TEST_EMAIL);

            expect(workspaceName).toBe(translateLocal('workspace.new.workspaceName', {userName: TEST_DISPLAY_NAME, workspaceNumber: 2}));
        });

        it('should return "My Group Workspace" when the domain is SMS', () => {
            jest.spyOn(PersonalDetailsUtils, 'getPersonalDetailByEmail').mockReturnValue({
                displayName: TEST_DISPLAY_NAME,
                phoneNumber: TEST_PHONE_NUMBER,
                accountID: TEST_ACCOUNT_ID,
            });

            const workspaceName = Policy.generateDefaultWorkspaceName(TEST_SMS_DOMAIN_EMAIL);

            expect(workspaceName).toBe(translateLocal('workspace.new.myGroupWorkspace', {}));
        });

        it('should generate a workspace name with an incremented number even if previous workspaces were created in english lang', async () => {
            await Onyx.set(ONYXKEYS.COLLECTION.POLICY, {});
            await IntlStore.load(CONST.LOCALES.ES);
            const existingPolicies = {
                ...createRandomPolicy(0, CONST.POLICY.TYPE.PERSONAL, `${TEST_DISPLAY_NAME}'s Workspace`),
                ...createRandomPolicy(0, CONST.POLICY.TYPE.PERSONAL, `${TEST_DISPLAY_NAME}'s Workspace 1`),
            };

            jest.spyOn(PersonalDetailsUtils, 'getPersonalDetailByEmail').mockReturnValue({
                displayName: TEST_DISPLAY_NAME,
                phoneNumber: TEST_PHONE_NUMBER,
                accountID: TEST_ACCOUNT_ID,
            });

            jest.spyOn(Str, 'UCFirst').mockReturnValue(TEST_DISPLAY_NAME);

            await Onyx.set(ONYXKEYS.COLLECTION.POLICY, existingPolicies);

            const workspaceName = Policy.generateDefaultWorkspaceName(TEST_EMAIL);

            expect(workspaceName).toBe(translateLocal('workspace.new.workspaceName', {userName: TEST_DISPLAY_NAME, workspaceNumber: 2}));
        });
    });

    describe('enablePolicyWorkflows', () => {
        it('should update delayed submission to instant when disabling the workflows feature', async () => {
            (fetch as MockFetch)?.pause?.();
            Onyx.set(ONYXKEYS.SESSION, {email: ESH_EMAIL, accountID: ESH_ACCOUNT_ID});
            const fakePolicy: PolicyType = {
                ...createRandomPolicy(0, CONST.POLICY.TYPE.TEAM),
                areWorkflowsEnabled: true,
                autoReporting: true,
                autoReportingFrequency: CONST.POLICY.AUTO_REPORTING_FREQUENCIES.IMMEDIATE,
            };
            Onyx.set(`${ONYXKEYS.COLLECTION.POLICY}${fakePolicy.id}`, fakePolicy);
            await waitForBatchedUpdates();

            // Disable the workflow feature
            Policy.enablePolicyWorkflows(fakePolicy.id, false);
            await waitForBatchedUpdates();

            await TestHelper.getOnyxData({
                key: `${ONYXKEYS.COLLECTION.POLICY}${fakePolicy.id}`,
                waitForCollectionCallback: false,
                callback: (policy) => {
                    // Check if the autoReportingFrequency is updated to instant
                    expect(policy?.areWorkflowsEnabled).toBeFalsy();
                    expect(policy?.autoReportingFrequency).toBe(CONST.POLICY.AUTO_REPORTING_FREQUENCIES.INSTANT);
                },
            });

            mockFetch?.resume?.();
        });
    });

<<<<<<< HEAD
    describe('joinAccessiblePolicy', () => {
=======
    describe('askToJoinPolicy', () => {
>>>>>>> 7190cefb
        afterEach(() => {
            mockFetch?.resume?.();
        });

<<<<<<< HEAD
        it('correctly implements RedBrickRoad error handling for joinAccessiblePolicy when the request fails', async () => {
=======
        it('correctly implements RedBrickRoad error handling for askToJoinPolicy when the request fails', async () => {
>>>>>>> 7190cefb
            const policyID = 'policy123';

            mockFetch.pause?.();

<<<<<<< HEAD
            // Call joinAccessiblePolicy
            joinAccessiblePolicy(policyID);
=======
            // Call askToJoinPolicy
            askToJoinPolicy(policyID);
>>>>>>> 7190cefb
            await waitForBatchedUpdates();

            // Simulate network failure
            mockFetch.fail?.();
            await (mockFetch.resume?.() as Promise<unknown>);
            await waitForBatchedUpdates();

            // Verify error handling after failure - focus on policy join member error
            const policyJoinData = await new Promise<OnyxEntry<PolicyJoinMember>>((resolve) => {
                const connection = Onyx.connect({
                    key: `${ONYXKEYS.COLLECTION.POLICY_JOIN_MEMBER}${policyID}`,
                    callback: (val) => {
                        resolve(val);
                        Onyx.disconnect(connection);
                    },
                });
            });

            // The policy join should have the genericAdd error
            expect(policyJoinData?.errors).toBeTruthy();
            expect(Object.values(policyJoinData?.errors ?? {}).at(0)).toEqual(translateLocal('workspace.people.error.genericAdd'));

            mockFetch.succeed?.();
        });
    });
});<|MERGE_RESOLUTION|>--- conflicted
+++ resolved
@@ -10,11 +10,7 @@
 import CONST from '@src/CONST';
 import IntlStore from '@src/languages/IntlStore';
 import OnyxUpdateManager from '@src/libs/actions/OnyxUpdateManager';
-<<<<<<< HEAD
-import {joinAccessiblePolicy} from '@src/libs/actions/Policy/Member';
-=======
-import {askToJoinPolicy} from '@src/libs/actions/Policy/Member';
->>>>>>> 7190cefb
+import {askToJoinPolicy, joinAccessiblePolicy} from '@src/libs/actions/Policy/Member';
 import * as Policy from '@src/libs/actions/Policy/Policy';
 import ONYXKEYS from '@src/ONYXKEYS';
 import type {Onboarding, PolicyJoinMember, Policy as PolicyType, Report, ReportAction, ReportActions, TransactionViolations} from '@src/types/onyx';
@@ -1138,31 +1134,18 @@
         });
     });
 
-<<<<<<< HEAD
     describe('joinAccessiblePolicy', () => {
-=======
-    describe('askToJoinPolicy', () => {
->>>>>>> 7190cefb
         afterEach(() => {
             mockFetch?.resume?.();
         });
 
-<<<<<<< HEAD
         it('correctly implements RedBrickRoad error handling for joinAccessiblePolicy when the request fails', async () => {
-=======
-        it('correctly implements RedBrickRoad error handling for askToJoinPolicy when the request fails', async () => {
->>>>>>> 7190cefb
             const policyID = 'policy123';
 
             mockFetch.pause?.();
 
-<<<<<<< HEAD
             // Call joinAccessiblePolicy
             joinAccessiblePolicy(policyID);
-=======
-            // Call askToJoinPolicy
-            askToJoinPolicy(policyID);
->>>>>>> 7190cefb
             await waitForBatchedUpdates();
 
             // Simulate network failure
@@ -1188,4 +1171,42 @@
             mockFetch.succeed?.();
         });
     });
+
+    describe('askToJoinPolicy', () => {
+        afterEach(() => {
+            mockFetch?.resume?.();
+        });
+
+        it('correctly implements RedBrickRoad error handling for askToJoinPolicy when the request fails', async () => {
+            const policyID = 'policy123';
+
+            mockFetch.pause?.();
+
+            // Call askToJoinPolicy
+            askToJoinPolicy(policyID);
+            await waitForBatchedUpdates();
+
+            // Simulate network failure
+            mockFetch.fail?.();
+            await (mockFetch.resume?.() as Promise<unknown>);
+            await waitForBatchedUpdates();
+
+            // Verify error handling after failure - focus on policy join member error
+            const policyJoinData = await new Promise<OnyxEntry<PolicyJoinMember>>((resolve) => {
+                const connection = Onyx.connect({
+                    key: `${ONYXKEYS.COLLECTION.POLICY_JOIN_MEMBER}${policyID}`,
+                    callback: (val) => {
+                        resolve(val);
+                        Onyx.disconnect(connection);
+                    },
+                });
+            });
+
+            // The policy join should have the genericAdd error
+            expect(policyJoinData?.errors).toBeTruthy();
+            expect(Object.values(policyJoinData?.errors ?? {}).at(0)).toEqual(translateLocal('workspace.people.error.genericAdd'));
+
+            mockFetch.succeed?.();
+        });
+    });
 });