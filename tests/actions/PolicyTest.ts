--- conflicted
+++ resolved
@@ -258,14 +258,7 @@
             expect(policy?.approvalMode).toBe(CONST.POLICY.APPROVAL_MODE.BASIC);
         });
 
-<<<<<<< HEAD
         it('creates a new workspace with BASIC approval mode if the introSelected is TRACK_WORKSPACE', async () => {
-            Onyx.merge(`${ONYXKEYS.NVP_INTRO_SELECTED}`, {choice: CONST.ONBOARDING_CHOICES.TRACK_WORKSPACE});
-            await waitForBatchedUpdates();
-
-=======
-        it('creates a new workspace with OPTIONAL approval mode if the introSelected is TRACK_WORKSPACE', async () => {
->>>>>>> e3560bc4
             const policyID = Policy.generatePolicyID();
             // When a new workspace is created with introSelected set to TRACK_WORKSPACE
             Policy.createWorkspace(ESH_EMAIL, true, WORKSPACE_NAME, policyID, CONST.ONBOARDING_CHOICES.TRACK_WORKSPACE);
@@ -376,14 +369,7 @@
             });
         });
 
-<<<<<<< HEAD
         it('create a new workspace with enabled workflows if the onboarding choice is newDotTrackWorkspace', async () => {
-            Onyx.merge(`${ONYXKEYS.NVP_INTRO_SELECTED}`, {choice: CONST.ONBOARDING_CHOICES.TRACK_WORKSPACE});
-            await waitForBatchedUpdates();
-
-=======
-        it('create a new workspace with disabled workflows if the onboarding choice is newDotTrackWorkspace', async () => {
->>>>>>> e3560bc4
             const policyID = Policy.generatePolicyID();
             // When a new workspace is created with introSelected set to TRACK_WORKSPACE
             Policy.createWorkspace(ESH_EMAIL, true, WORKSPACE_NAME, policyID, CONST.ONBOARDING_CHOICES.TRACK_WORKSPACE);
