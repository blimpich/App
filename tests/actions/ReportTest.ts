/* eslint-disable @typescript-eslint/naming-convention */
import {afterEach, beforeAll, beforeEach, describe, expect, it} from '@jest/globals';
import {addSeconds, format, subMinutes} from 'date-fns';
import {toZonedTime} from 'date-fns-tz';
import type {Mock} from 'jest-mock';
import Onyx from 'react-native-onyx';
import type {OnyxCollection, OnyxEntry, OnyxUpdate} from 'react-native-onyx';
import {getOnboardingMessages} from '@libs/actions/Welcome/OnboardingFlow';
import {WRITE_COMMANDS} from '@libs/API/types';
import HttpUtils from '@libs/HttpUtils';
import {buildNextStep} from '@libs/NextStepUtils';
import {getOriginalMessage} from '@libs/ReportActionsUtils';
import CONST from '@src/CONST';
import OnyxUpdateManager from '@src/libs/actions/OnyxUpdateManager';
import * as PersistedRequests from '@src/libs/actions/PersistedRequests';
import * as Report from '@src/libs/actions/Report';
import * as User from '@src/libs/actions/User';
import DateUtils from '@src/libs/DateUtils';
import Log from '@src/libs/Log';
import * as SequentialQueue from '@src/libs/Network/SequentialQueue';
import * as ReportUtils from '@src/libs/ReportUtils';
import ONYXKEYS from '@src/ONYXKEYS';
import type * as OnyxTypes from '@src/types/onyx';
import createCollection from '../utils/collections/createCollection';
import createRandomReportAction from '../utils/collections/reportActions';
import {createRandomReport} from '../utils/collections/reports';
import getIsUsingFakeTimers from '../utils/getIsUsingFakeTimers';
import PusherHelper from '../utils/PusherHelper';
import * as TestHelper from '../utils/TestHelper';
import type {MockFetch} from '../utils/TestHelper';
import waitForBatchedUpdates from '../utils/waitForBatchedUpdates';
import waitForNetworkPromises from '../utils/waitForNetworkPromises';

jest.mock('@libs/NextStepUtils', () => ({
    buildNextStep: jest.fn(),
}));

jest.mock('@libs/ReportUtils', () => {
    const originalModule = jest.requireActual<Report>('@libs/ReportUtils');
    return {
        ...originalModule,
        getPolicyExpenseChat: jest.fn().mockReturnValue({reportID: '1234'}),
    };
});

const UTC = 'UTC';
jest.mock('@src/libs/actions/Report', () => {
    const originalModule = jest.requireActual<Report>('@src/libs/actions/Report');

    return {
        ...originalModule,
        showReportActionNotification: jest.fn(),
    };
});

jest.mock('@hooks/useScreenWrapperTransitionStatus', () => ({
    default: () => ({
        didScreenTransitionEnd: true,
    }),
}));

const originalXHR = HttpUtils.xhr;
OnyxUpdateManager();
describe('actions/Report', () => {
    beforeAll(() => {
        PusherHelper.setup();
        Onyx.init({
            keys: ONYXKEYS,
        });
    });

    beforeEach(() => {
        HttpUtils.xhr = originalXHR;
        const promise = Onyx.clear().then(jest.useRealTimers);

        if (getIsUsingFakeTimers()) {
            // flushing pending timers
            // Onyx.clear() promise is resolved in batch which happens after the current microtasks cycle
            setImmediate(jest.runOnlyPendingTimers);
        }

        // Clear the queue before each test to avoid test pollution
        SequentialQueue.resetQueue();

        return promise;
    });

    afterEach(() => {
        jest.clearAllMocks();
        PusherHelper.teardown();
    });

    it('should store a new report action in Onyx when onyxApiUpdate event is handled via Pusher', () => {
        global.fetch = TestHelper.getGlobalFetchMock();

        const TEST_USER_ACCOUNT_ID = 1;
        const TEST_USER_LOGIN = 'test@test.com';
        const REPORT_ID = '1';
        let reportActionID: string | undefined;
        const REPORT_ACTION = {
            actionName: CONST.REPORT.ACTIONS.TYPE.ADD_COMMENT,
            actorAccountID: TEST_USER_ACCOUNT_ID,
            automatic: false,
            avatar: 'https://d2k5nsl2zxldvw.cloudfront.net/images/avatars/avatar_3.png',
            message: [{type: 'COMMENT', html: 'Testing a comment', text: 'Testing a comment', translationKey: ''}],
            person: [{type: 'TEXT', style: 'strong', text: 'Test User'}],
            shouldShow: true,
        };

        let reportActions: OnyxEntry<OnyxTypes.ReportActions>;
        Onyx.connect({
            key: `${ONYXKEYS.COLLECTION.REPORT_ACTIONS}${REPORT_ID}`,
            callback: (val) => (reportActions = val),
        });

        // Set up Onyx with some test user data
        return TestHelper.signInWithTestUser(TEST_USER_ACCOUNT_ID, TEST_USER_LOGIN)
            .then(() => {
                User.subscribeToUserEvents();
                return waitForBatchedUpdates();
            })
            .then(() => TestHelper.setPersonalDetails(TEST_USER_LOGIN, TEST_USER_ACCOUNT_ID))
            .then(() => {
                // This is a fire and forget response, but once it completes we should be able to verify that we
                // have an "optimistic" report action in Onyx.
                Report.addComment(REPORT_ID, 'Testing a comment');
                return waitForBatchedUpdates();
            })
            .then(() => {
                const resultAction: OnyxEntry<OnyxTypes.ReportAction> = Object.values(reportActions ?? {}).at(0);
                reportActionID = resultAction?.reportActionID;

                expect(reportActionID).not.toBeUndefined();
                expect(resultAction?.message).toEqual(REPORT_ACTION.message);
                expect(resultAction?.person).toEqual(REPORT_ACTION.person);
                expect(resultAction?.pendingAction).toBeUndefined();

                if (!reportActionID) {
                    return;
                }

                // We subscribed to the Pusher channel above and now we need to simulate a reportComment action
                // Pusher event so we can verify that action was handled correctly and merged into the reportActions.
                PusherHelper.emitOnyxUpdate([
                    {
                        onyxMethod: Onyx.METHOD.MERGE,
                        key: `${ONYXKEYS.COLLECTION.REPORT}${REPORT_ID}`,
                        value: {
                            reportID: REPORT_ID,
                            participants: {
                                [TEST_USER_ACCOUNT_ID]: {
                                    notificationPreference: 'always',
                                },
                            },
                            lastVisibleActionCreated: '2022-11-22 03:48:27.267',
                            lastMessageText: 'Testing a comment',
                            lastActorAccountID: TEST_USER_ACCOUNT_ID,
                        },
                    },
                    {
                        onyxMethod: Onyx.METHOD.MERGE,
                        key: `${ONYXKEYS.COLLECTION.REPORT_ACTIONS}${REPORT_ID}`,
                        value: {
                            [reportActionID]: {pendingAction: null},
                        },
                    },
                ]);

                // Once a reportComment event is emitted to the Pusher channel we should see the comment get processed
                // by the Pusher callback and added to the storage so we must wait for promises to resolve again and
                // then verify the data is in Onyx.
                return waitForBatchedUpdates();
            })
            .then(() => {
                // Verify there is only one action and our optimistic comment has been removed
                expect(Object.keys(reportActions ?? {}).length).toBe(1);

                const resultAction = reportActionID ? reportActions?.[reportActionID] : undefined;

                // Verify that our action is no longer in the loading state
                expect(resultAction?.pendingAction).toBeUndefined();
            });
    });

    it('clearCreateChatError should not delete the report if it is not optimistic report', () => {
        const REPORT: OnyxTypes.Report = {...createRandomReport(1), errorFields: {createChat: {error: 'error'}}};
        const REPORT_METADATA: OnyxTypes.ReportMetadata = {isOptimisticReport: false};

        Onyx.set(`${ONYXKEYS.COLLECTION.REPORT}${REPORT.reportID}`, REPORT);
        Onyx.set(`${ONYXKEYS.COLLECTION.REPORT_METADATA}${REPORT.reportID}`, REPORT_METADATA);

        return waitForBatchedUpdates()
            .then(() => {
                Report.clearCreateChatError(REPORT);
                return waitForBatchedUpdates();
            })
            .then(
                () =>
                    new Promise<void>((resolve) => {
                        const connection = Onyx.connect({
                            key: `${ONYXKEYS.COLLECTION.REPORT}${REPORT.reportID}`,
                            callback: (report) => {
                                Onyx.disconnect(connection);
                                resolve();

                                // The report should exist but the create chat error field should be cleared.
                                expect(report?.reportID).toBeDefined();
                                expect(report?.errorFields?.createChat).toBeUndefined();
                            },
                        });
                    }),
            );
    });

    it('should update pins in Onyx when togglePinned is called', () => {
        const TEST_USER_ACCOUNT_ID = 1;
        const TEST_USER_LOGIN = 'test@test.com';
        const REPORT_ID = '1';

        let reportIsPinned: boolean;
        Onyx.connect({
            key: `${ONYXKEYS.COLLECTION.REPORT}${REPORT_ID}`,
            callback: (val) => (reportIsPinned = val?.isPinned ?? false),
        });

        // Set up Onyx with some test user data
        return TestHelper.signInWithTestUser(TEST_USER_ACCOUNT_ID, TEST_USER_LOGIN)
            .then(() => {
                Report.togglePinnedState(REPORT_ID, false);
                return waitForBatchedUpdates();
            })
            .then(() => {
                // Test that Onyx immediately updated the report pin state.
                expect(reportIsPinned).toEqual(true);
            });
    });

    it('Should not leave duplicate comments when logger sends packet because of calling process queue while processing the queue', () => {
        const TEST_USER_ACCOUNT_ID = 1;
        const TEST_USER_LOGIN = 'test@test.com';
        const REPORT_ID = '1';
        const LOGGER_MAX_LOG_LINES = 50;

        // GIVEN a test user with initial data
        return TestHelper.signInWithTestUser(TEST_USER_ACCOUNT_ID, TEST_USER_LOGIN)
            .then(() => TestHelper.setPersonalDetails(TEST_USER_LOGIN, TEST_USER_ACCOUNT_ID))
            .then(() => {
                global.fetch = TestHelper.getGlobalFetchMock();

                // WHEN we add enough logs to send a packet
                for (let i = 0; i <= LOGGER_MAX_LOG_LINES; i++) {
                    Log.info('Test log info');
                }

                // And leave a comment on a report
                Report.addComment(REPORT_ID, 'Testing a comment');

                // Then we should expect that there is on persisted request
                expect(PersistedRequests.getAll().length).toBe(1);

                // When we wait for the queue to run
                return waitForBatchedUpdates();
            })
            .then(() => {
                // THEN only ONE call to AddComment will happen
                const URL_ARGUMENT_INDEX = 0;
                const addCommentCalls = (global.fetch as jest.Mock).mock.calls.filter((callArguments: string[]) => callArguments.at(URL_ARGUMENT_INDEX)?.includes('AddComment'));
                expect(addCommentCalls.length).toBe(1);
            });
    });

    it('should be updated correctly when new comments are added, deleted or marked as unread', () => {
        global.fetch = TestHelper.getGlobalFetchMock();
        const REPORT_ID = '1';
        let report: OnyxEntry<OnyxTypes.Report>;
        let reportActionCreatedDate: string;
        let currentTime: string;
        Onyx.connect({
            key: `${ONYXKEYS.COLLECTION.REPORT}${REPORT_ID}`,
            callback: (val) => (report = val),
        });

        let reportActions: OnyxTypes.ReportActions;
        Onyx.connect({
            key: `${ONYXKEYS.COLLECTION.REPORT_ACTIONS}${REPORT_ID}`,
            callback: (val) => (reportActions = val ?? {}),
        });

        const USER_1_LOGIN = 'user@test.com';
        const USER_1_ACCOUNT_ID = 1;
        const USER_2_ACCOUNT_ID = 2;
        const setPromise = Onyx.set(`${ONYXKEYS.COLLECTION.REPORT}${REPORT_ID}`, {reportName: 'Test', reportID: REPORT_ID})
            .then(() => TestHelper.signInWithTestUser(USER_1_ACCOUNT_ID, USER_1_LOGIN))
            .then(waitForNetworkPromises)
            .then(() => {
                // Given a test user that is subscribed to Pusher events
                User.subscribeToUserEvents();
                return waitForBatchedUpdates();
            })
            .then(() => TestHelper.setPersonalDetails(USER_1_LOGIN, USER_1_ACCOUNT_ID))
            .then(() => {
                // When a Pusher event is handled for a new report comment that includes a mention of the current user
                reportActionCreatedDate = DateUtils.getDBTime();
                PusherHelper.emitOnyxUpdate([
                    {
                        onyxMethod: Onyx.METHOD.MERGE,
                        key: `${ONYXKEYS.COLLECTION.REPORT}${REPORT_ID}`,
                        value: {
                            reportID: REPORT_ID,
                            participants: {
                                [USER_1_ACCOUNT_ID]: {
                                    notificationPreference: 'always',
                                },
                            },
                            lastMessageText: 'Comment 1',
                            lastActorAccountID: USER_2_ACCOUNT_ID,
                            lastVisibleActionCreated: reportActionCreatedDate,
                            lastMentionedTime: reportActionCreatedDate,
                            lastReadTime: DateUtils.subtractMillisecondsFromDateTime(reportActionCreatedDate, 1),
                        },
                    },
                    {
                        onyxMethod: Onyx.METHOD.MERGE,
                        key: `${ONYXKEYS.COLLECTION.REPORT_ACTIONS}${REPORT_ID}`,
                        value: {
                            1: {
                                actionName: CONST.REPORT.ACTIONS.TYPE.ADD_COMMENT,
                                actorAccountID: USER_2_ACCOUNT_ID,
                                automatic: false,
                                avatar: 'https://d2k5nsl2zxldvw.cloudfront.net/images/avatars/avatar_3.png',
                                message: [{type: 'COMMENT', html: 'Comment 1', text: 'Comment 1'}],
                                person: [{type: 'TEXT', style: 'strong', text: 'Test User'}],
                                shouldShow: true,
                                created: reportActionCreatedDate,
                                reportActionID: '1',
                            },
                        },
                    },
                ]);
                return waitForNetworkPromises();
            })
            .then(() => {
                // Then the report will be unread
                expect(ReportUtils.isUnread(report, undefined)).toBe(true);

                // And show a green dot for unread mentions in the LHN
                expect(ReportUtils.isUnreadWithMention(report)).toBe(true);

                // When the user visits the report
                currentTime = DateUtils.getDBTime();
                Report.openReport(REPORT_ID);
                Report.readNewestAction(REPORT_ID);
                waitForBatchedUpdates();
                return waitForBatchedUpdates();
            })
            .then(() => {
                // The report will be read
                expect(ReportUtils.isUnread(report, undefined)).toBe(false);
                expect(toZonedTime(report?.lastReadTime ?? '', UTC).getTime()).toBeGreaterThanOrEqual(toZonedTime(currentTime, UTC).getTime());

                // And no longer show the green dot for unread mentions in the LHN
                expect(ReportUtils.isUnreadWithMention(report)).toBe(false);

                // When the user manually marks a message as "unread"
                Report.markCommentAsUnread(REPORT_ID, reportActions['1']);
                return waitForBatchedUpdates();
            })
            .then(() => {
                // Then the report will be unread and show the green dot for unread mentions in LHN
                expect(ReportUtils.isUnread(report, undefined)).toBe(true);
                expect(ReportUtils.isUnreadWithMention(report)).toBe(true);
                expect(report?.lastReadTime).toBe(DateUtils.subtractMillisecondsFromDateTime(reportActionCreatedDate, 1));

                // When a new comment is added by the current user

                currentTime = DateUtils.getDBTime();
                Report.addComment(REPORT_ID, 'Current User Comment 1');
                return waitForBatchedUpdates();
            })
            .then(() => {
                // The report will be read, the green dot for unread mentions will go away, and the lastReadTime updated
                expect(ReportUtils.isUnread(report, undefined)).toBe(false);
                expect(ReportUtils.isUnreadWithMention(report)).toBe(false);
                expect(toZonedTime(report?.lastReadTime ?? '', UTC).getTime()).toBeGreaterThanOrEqual(toZonedTime(currentTime, UTC).getTime());
                expect(report?.lastMessageText).toBe('Current User Comment 1');

                // When another comment is added by the current user
                currentTime = DateUtils.getDBTime();
                Report.addComment(REPORT_ID, 'Current User Comment 2');
                return waitForBatchedUpdates();
            })
            .then(() => {
                // The report will be read and the lastReadTime updated
                expect(ReportUtils.isUnread(report, undefined)).toBe(false);
                expect(toZonedTime(report?.lastReadTime ?? '', UTC).getTime()).toBeGreaterThanOrEqual(toZonedTime(currentTime, UTC).getTime());
                expect(report?.lastMessageText).toBe('Current User Comment 2');

                // When another comment is added by the current user
                currentTime = DateUtils.getDBTime();
                Report.addComment(REPORT_ID, 'Current User Comment 3');
                return waitForBatchedUpdates();
            })
            .then(() => {
                // The report will be read and the lastReadTime updated
                expect(ReportUtils.isUnread(report, undefined)).toBe(false);
                expect(toZonedTime(report?.lastReadTime ?? '', UTC).getTime()).toBeGreaterThanOrEqual(toZonedTime(currentTime, UTC).getTime());
                expect(report?.lastMessageText).toBe('Current User Comment 3');

                const USER_1_BASE_ACTION = {
                    actionName: CONST.REPORT.ACTIONS.TYPE.ADD_COMMENT,
                    actorAccountID: USER_1_ACCOUNT_ID,
                    automatic: false,
                    avatar: 'https://d2k5nsl2zxldvw.cloudfront.net/images/avatars/avatar_3.png',
                    person: [{type: 'TEXT', style: 'strong', text: 'Test User'}],
                    shouldShow: true,
                    created: DateUtils.getDBTime(Date.now() - 3),
                };

                const optimisticReportActions: OnyxUpdate = {
                    onyxMethod: Onyx.METHOD.MERGE,
                    key: `${ONYXKEYS.COLLECTION.REPORT_ACTIONS}${REPORT_ID}`,
                    value: {
                        200: {
                            ...USER_1_BASE_ACTION,
                            message: [{type: 'COMMENT', html: 'Current User Comment 1', text: 'Current User Comment 1'}],
                            created: DateUtils.getDBTime(Date.now() - 2),
                            reportActionID: '200',
                        },

                        300: {
                            ...USER_1_BASE_ACTION,
                            message: [{type: 'COMMENT', html: 'Current User Comment 2', text: 'Current User Comment 2'}],
                            created: DateUtils.getDBTime(Date.now() - 1),
                            reportActionID: '300',
                        },

                        400: {
                            ...USER_1_BASE_ACTION,
                            message: [{type: 'COMMENT', html: 'Current User Comment 3', text: 'Current User Comment 3'}],
                            created: DateUtils.getDBTime(),
                            reportActionID: '400',
                        },
                    },
                };

                reportActionCreatedDate = DateUtils.getDBTime();

                const optimisticReportActionsValue = optimisticReportActions.value as Record<string, OnyxTypes.ReportAction>;

                if (optimisticReportActionsValue?.[400]) {
                    optimisticReportActionsValue[400].created = reportActionCreatedDate;
                }

                // When we emit the events for these pending created actions to update them to not pending
                PusherHelper.emitOnyxUpdate([
                    {
                        onyxMethod: Onyx.METHOD.MERGE,
                        key: `${ONYXKEYS.COLLECTION.REPORT}${REPORT_ID}`,
                        value: {
                            reportID: REPORT_ID,
                            participants: {
                                [USER_1_ACCOUNT_ID]: {
                                    notificationPreference: 'always',
                                },
                            },
                            lastMessageText: 'Current User Comment 3',
                            lastActorAccountID: 1,
                            lastVisibleActionCreated: reportActionCreatedDate,
                            lastReadTime: reportActionCreatedDate,
                        },
                    },
                    optimisticReportActions,
                ]);

                return waitForNetworkPromises();
            })
            .then(() => {
                // If the user deletes a comment that is before the last read
                Report.deleteReportComment(REPORT_ID, {...reportActions[200]});
                return waitForBatchedUpdates();
            })
            .then(() => {
                // Then no change will occur
                expect(report?.lastReadTime).toBe(reportActionCreatedDate);
                expect(ReportUtils.isUnread(report, undefined)).toBe(false);

                // When the user manually marks a message as "unread"
                Report.markCommentAsUnread(REPORT_ID, reportActions[400]);
                return waitForBatchedUpdates();
            })
            .then(() => {
                // Then we should expect the report to be to be unread
                expect(ReportUtils.isUnread(report, undefined)).toBe(true);
                expect(report?.lastReadTime).toBe(DateUtils.subtractMillisecondsFromDateTime(reportActions[400].created, 1));

                // If the user deletes the last comment after the lastReadTime the lastMessageText will reflect the new last comment
                Report.deleteReportComment(REPORT_ID, {...reportActions[400]});
                return waitForBatchedUpdates();
            })
            .then(() => {
                expect(ReportUtils.isUnread(report, undefined)).toBe(false);
                expect(report?.lastMessageText).toBe('Current User Comment 2');
            });
        waitForBatchedUpdates(); // flushing onyx.set as it will be batched
        return setPromise;
    });

    it('Should properly update comment with links', () => {
        /* This tests a variety of scenarios when a user edits a comment.
         * We should generate a link when editing a message unless the link was
         * already in the comment and the user deleted it on purpose.
         */

        global.fetch = TestHelper.getGlobalFetchMock();

        // User edits comment to add link
        // We should generate link
        let originalCommentMarkdown = 'Original Comment';
        let afterEditCommentText = 'Original Comment www.google.com';
        let newCommentHTML = Report.handleUserDeletedLinksInHtml(afterEditCommentText, originalCommentMarkdown);
        let expectedOutput = 'Original Comment <a href="https://www.google.com" target="_blank" rel="noreferrer noopener">www.google.com</a>';
        expect(newCommentHTML).toBe(expectedOutput);

        // User deletes www.google.com link from comment but keeps link text
        // We should not generate link
        originalCommentMarkdown = 'Comment [www.google.com](https://www.google.com)';
        afterEditCommentText = 'Comment www.google.com';
        newCommentHTML = Report.handleUserDeletedLinksInHtml(afterEditCommentText, originalCommentMarkdown);
        expectedOutput = 'Comment www.google.com';
        expect(newCommentHTML).toBe(expectedOutput);

        // User Delete only () part of link but leaves the []
        // We should not generate link
        originalCommentMarkdown = 'Comment [www.google.com](https://www.google.com)';
        afterEditCommentText = 'Comment [www.google.com]';
        newCommentHTML = Report.handleUserDeletedLinksInHtml(afterEditCommentText, originalCommentMarkdown);
        expectedOutput = 'Comment [www.google.com]';
        expect(newCommentHTML).toBe(expectedOutput);

        // User Generates multiple links in one edit
        // We should generate both links
        originalCommentMarkdown = 'Comment';
        afterEditCommentText = 'Comment www.google.com www.facebook.com';
        newCommentHTML = Report.handleUserDeletedLinksInHtml(afterEditCommentText, originalCommentMarkdown);
        expectedOutput =
            'Comment <a href="https://www.google.com" target="_blank" rel="noreferrer noopener">www.google.com</a> ' +
            '<a href="https://www.facebook.com" target="_blank" rel="noreferrer noopener">www.facebook.com</a>';
        expect(newCommentHTML).toBe(expectedOutput);

        // Comment has two links but user deletes only one of them
        // Should not generate link again for the deleted one
        originalCommentMarkdown = 'Comment [www.google.com](https://www.google.com)  [www.facebook.com](https://www.facebook.com)';
        afterEditCommentText = 'Comment www.google.com  [www.facebook.com](https://www.facebook.com)';
        newCommentHTML = Report.handleUserDeletedLinksInHtml(afterEditCommentText, originalCommentMarkdown);
        expectedOutput = 'Comment www.google.com  <a href="https://www.facebook.com" target="_blank" rel="noreferrer noopener">www.facebook.com</a>';
        expect(newCommentHTML).toBe(expectedOutput);

        // User edits and replaces comment with a link containing underscores
        // We should generate link
        originalCommentMarkdown = 'Comment';
        afterEditCommentText = 'https://www.facebook.com/hashtag/__main/?__eep__=6';
        newCommentHTML = Report.handleUserDeletedLinksInHtml(afterEditCommentText, originalCommentMarkdown);
        expectedOutput = '<a href="https://www.facebook.com/hashtag/__main/?__eep__=6" target="_blank" rel="noreferrer noopener">https://www.facebook.com/hashtag/__main/?__eep__=6</a>';
        expect(newCommentHTML).toBe(expectedOutput);

        // User edits and deletes the link containing underscores
        // We should not generate link
        originalCommentMarkdown = '[https://www.facebook.com/hashtag/__main/?__eep__=6](https://www.facebook.com/hashtag/__main/?__eep__=6)';
        afterEditCommentText = 'https://www.facebook.com/hashtag/__main/?__eep__=6';
        newCommentHTML = Report.handleUserDeletedLinksInHtml(afterEditCommentText, originalCommentMarkdown);
        expectedOutput = 'https://www.facebook.com/hashtag/__main/?__eep__=6';
        expect(newCommentHTML).toBe(expectedOutput);

        // User edits and replaces comment with a link containing asterisks
        // We should generate link
        originalCommentMarkdown = 'Comment';
        afterEditCommentText = 'http://example.com/foo/*/bar/*/test.txt';
        newCommentHTML = Report.handleUserDeletedLinksInHtml(afterEditCommentText, originalCommentMarkdown);
        expectedOutput = '<a href="http://example.com/foo/*/bar/*/test.txt" target="_blank" rel="noreferrer noopener">http://example.com/foo/*/bar/*/test.txt</a>';
        expect(newCommentHTML).toBe(expectedOutput);

        // User edits and deletes the link containing asterisks
        // We should not generate link
        originalCommentMarkdown = '[http://example.com/foo/*/bar/*/test.txt](http://example.com/foo/*/bar/*/test.txt)';
        afterEditCommentText = 'http://example.com/foo/*/bar/*/test.txt';
        newCommentHTML = Report.handleUserDeletedLinksInHtml(afterEditCommentText, originalCommentMarkdown);
        expectedOutput = 'http://example.com/foo/*/bar/*/test.txt';
        expect(newCommentHTML).toBe(expectedOutput);
    });

    it('should show a notification for report action updates with shouldNotify', () => {
        const TEST_USER_ACCOUNT_ID = 1;
        const REPORT_ID = '1';
        const REPORT_ACTION = {
            actionName: CONST.REPORT.ACTIONS.TYPE.ADD_COMMENT,
        };

        // Setup user and pusher listeners
        return TestHelper.signInWithTestUser(TEST_USER_ACCOUNT_ID)
            .then(waitForBatchedUpdates)
            .then(() => {
                User.subscribeToUserEvents();
                return waitForBatchedUpdates();
            })
            .then(() => {
                // Simulate a Pusher Onyx update with a report action with shouldNotify
                PusherHelper.emitOnyxUpdate([
                    {
                        onyxMethod: Onyx.METHOD.MERGE,
                        key: `${ONYXKEYS.COLLECTION.REPORT_ACTIONS}${REPORT_ID}`,
                        value: {
                            1: REPORT_ACTION,
                        },
                        shouldNotify: true,
                    },
                ]);
                return SequentialQueue.getCurrentRequest().then(waitForBatchedUpdates);
            })
            .then(() => {
                // Ensure we show a notification for this new report action
                expect(Report.showReportActionNotification).toBeCalledWith(REPORT_ID, REPORT_ACTION);
            });
    });

    it('should properly toggle reactions on a message', () => {
        global.fetch = TestHelper.getGlobalFetchMock();

        const TEST_USER_ACCOUNT_ID = 1;
        const TEST_USER_LOGIN = 'test@test.com';
        const REPORT_ID = '1';
        const EMOJI_CODE = '👍';
        const EMOJI_SKIN_TONE = 2;
        const EMOJI_NAME = '+1';
        const EMOJI = {
            code: EMOJI_CODE,
            name: EMOJI_NAME,
            types: ['👍🏿', '👍🏾', '👍🏽', '👍🏼', '👍🏻'],
        };

        let reportActions: OnyxTypes.ReportActions;
        Onyx.connect({
            key: `${ONYXKEYS.COLLECTION.REPORT_ACTIONS}${REPORT_ID}`,
            callback: (val) => (reportActions = val ?? {}),
        });
        const reportActionsReactions: OnyxCollection<OnyxTypes.ReportActionReactions> = {};
        Onyx.connect({
            key: ONYXKEYS.COLLECTION.REPORT_ACTIONS_REACTIONS,
            callback: (val, key) => {
                reportActionsReactions[key] = val ?? {};
            },
        });
        let reportAction: OnyxTypes.ReportAction | undefined;
        let reportActionID: string | undefined;

        // Set up Onyx with some test user data
        return TestHelper.signInWithTestUser(TEST_USER_ACCOUNT_ID, TEST_USER_LOGIN)
            .then(() => {
                User.subscribeToUserEvents();
                return waitForBatchedUpdates();
            })
            .then(() => TestHelper.setPersonalDetails(TEST_USER_LOGIN, TEST_USER_ACCOUNT_ID))
            .then(() => {
                // This is a fire and forget response, but once it completes we should be able to verify that we
                // have an "optimistic" report action in Onyx.
                Report.addComment(REPORT_ID, 'Testing a comment');
                return waitForBatchedUpdates();
            })
            .then(() => {
                reportAction = Object.values(reportActions).at(0);
                reportActionID = reportAction?.reportActionID;

                if (reportAction) {
                    // Add a reaction to the comment
                    Report.toggleEmojiReaction(REPORT_ID, reportAction, EMOJI, reportActionsReactions[0]);
                }
                return waitForBatchedUpdates();
            })
            .then(() => {
                reportAction = Object.values(reportActions).at(0);

                // Expect the reaction to exist in the reportActionsReactions collection
                expect(reportActionsReactions).toHaveProperty(`${ONYXKEYS.COLLECTION.REPORT_ACTIONS_REACTIONS}${reportActionID}`);

                // Expect the reaction to have the emoji on it
                const reportActionReaction = reportActionsReactions[`${ONYXKEYS.COLLECTION.REPORT_ACTIONS_REACTIONS}${reportActionID}`];
                expect(reportActionReaction).toHaveProperty(EMOJI.name);

                // Expect the emoji to have the user accountID
                const reportActionReactionEmoji = reportActionReaction?.[EMOJI.name];
                expect(reportActionReactionEmoji?.users).toHaveProperty(`${TEST_USER_ACCOUNT_ID}`);

                if (reportAction) {
                    // Now we remove the reaction
                    Report.toggleEmojiReaction(REPORT_ID, reportAction, EMOJI, reportActionReaction);
                }
                return waitForBatchedUpdates();
            })
            .then(() => {
                // Expect the reaction to have null where the users reaction used to be
                expect(reportActionsReactions).toHaveProperty(`${ONYXKEYS.COLLECTION.REPORT_ACTIONS_REACTIONS}${reportActionID}`);
                const reportActionReaction = reportActionsReactions[`${ONYXKEYS.COLLECTION.REPORT_ACTIONS_REACTIONS}${reportActionID}`];
                expect(reportActionReaction?.[EMOJI.name].users[TEST_USER_ACCOUNT_ID]).toBeUndefined();
            })
            .then(() => {
                reportAction = Object.values(reportActions).at(0);

                if (reportAction) {
                    // Add the same reaction to the same report action with a different skin tone
                    Report.toggleEmojiReaction(REPORT_ID, reportAction, EMOJI, reportActionsReactions[0]);
                }
                return waitForBatchedUpdates()
                    .then(() => {
                        reportAction = Object.values(reportActions).at(0);

                        const reportActionReaction = reportActionsReactions[`${ONYXKEYS.COLLECTION.REPORT_ACTIONS_REACTIONS}${reportActionID}`];
                        if (reportAction) {
                            Report.toggleEmojiReaction(REPORT_ID, reportAction, EMOJI, reportActionReaction, EMOJI_SKIN_TONE);
                        }
                        return waitForBatchedUpdates();
                    })
                    .then(() => {
                        reportAction = Object.values(reportActions).at(0);

                        // Expect the reaction to exist in the reportActionsReactions collection
                        expect(reportActionsReactions).toHaveProperty(`${ONYXKEYS.COLLECTION.REPORT_ACTIONS_REACTIONS}${reportActionID}`);

                        // Expect the reaction to have the emoji on it
                        const reportActionReaction = reportActionsReactions[`${ONYXKEYS.COLLECTION.REPORT_ACTIONS_REACTIONS}${reportActionID}`];
                        expect(reportActionReaction).toHaveProperty(EMOJI.name);

                        // Expect the emoji to have the user accountID
                        const reportActionReactionEmoji = reportActionReaction?.[EMOJI.name];
                        expect(reportActionReactionEmoji?.users).toHaveProperty(`${TEST_USER_ACCOUNT_ID}`);

                        // Expect two different skin tone reactions
                        const reportActionReactionEmojiUserSkinTones = reportActionReactionEmoji?.users[TEST_USER_ACCOUNT_ID].skinTones;
                        expect(reportActionReactionEmojiUserSkinTones).toHaveProperty('-1');
                        expect(reportActionReactionEmojiUserSkinTones).toHaveProperty('2');

                        if (reportAction) {
                            // Now we remove the reaction, and expect that both variations are removed
                            Report.toggleEmojiReaction(REPORT_ID, reportAction, EMOJI, reportActionReaction);
                        }
                        return waitForBatchedUpdates();
                    })
                    .then(() => {
                        // Expect the reaction to have null where the users reaction used to be
                        expect(reportActionsReactions).toHaveProperty(`${ONYXKEYS.COLLECTION.REPORT_ACTIONS_REACTIONS}${reportActionID}`);
                        const reportActionReaction = reportActionsReactions[`${ONYXKEYS.COLLECTION.REPORT_ACTIONS_REACTIONS}${reportActionID}`];
                        expect(reportActionReaction?.[EMOJI.name].users[TEST_USER_ACCOUNT_ID]).toBeUndefined();
                    });
            });
    });

    it("shouldn't add the same reaction twice when changing preferred skin color and reaction doesn't support skin colors", () => {
        global.fetch = TestHelper.getGlobalFetchMock();

        const TEST_USER_ACCOUNT_ID = 1;
        const TEST_USER_LOGIN = 'test@test.com';
        const REPORT_ID = '1';
        const EMOJI_CODE = '😄';
        const EMOJI_NAME = 'smile';
        const EMOJI = {
            code: EMOJI_CODE,
            name: EMOJI_NAME,
        };

        let reportActions: OnyxTypes.ReportActions = {};
        Onyx.connect({
            key: `${ONYXKEYS.COLLECTION.REPORT_ACTIONS}${REPORT_ID}`,
            callback: (val) => (reportActions = val ?? {}),
        });
        const reportActionsReactions: OnyxCollection<OnyxTypes.ReportActionReactions> = {};
        Onyx.connect({
            key: ONYXKEYS.COLLECTION.REPORT_ACTIONS_REACTIONS,
            callback: (val, key) => {
                reportActionsReactions[key] = val ?? {};
            },
        });

        let resultAction: OnyxTypes.ReportAction | undefined;

        // Set up Onyx with some test user data
        return TestHelper.signInWithTestUser(TEST_USER_ACCOUNT_ID, TEST_USER_LOGIN)
            .then(() => {
                User.subscribeToUserEvents();
                return waitForBatchedUpdates();
            })
            .then(() => TestHelper.setPersonalDetails(TEST_USER_LOGIN, TEST_USER_ACCOUNT_ID))
            .then(() => {
                // This is a fire and forget response, but once it completes we should be able to verify that we
                // have an "optimistic" report action in Onyx.
                Report.addComment(REPORT_ID, 'Testing a comment');
                return waitForBatchedUpdates();
            })
            .then(() => {
                resultAction = Object.values(reportActions).at(0);

                if (resultAction) {
                    // Add a reaction to the comment
                    Report.toggleEmojiReaction(REPORT_ID, resultAction, EMOJI, {});
                }
                return waitForBatchedUpdates();
            })
            .then(() => {
                resultAction = Object.values(reportActions).at(0);

                // Now we toggle the reaction while the skin tone has changed.
                // As the emoji doesn't support skin tones, the emoji
                // should get removed instead of added again.
                const reportActionReaction = reportActionsReactions[`${ONYXKEYS.COLLECTION.REPORT_ACTIONS_REACTIONS}${resultAction?.reportActionID}`];
                if (resultAction) {
                    Report.toggleEmojiReaction(REPORT_ID, resultAction, EMOJI, reportActionReaction, 2);
                }
                return waitForBatchedUpdates();
            })
            .then(() => {
                // Expect the reaction to have null where the users reaction used to be
                expect(reportActionsReactions).toHaveProperty(`${ONYXKEYS.COLLECTION.REPORT_ACTIONS_REACTIONS}${resultAction?.reportActionID}`);
                const reportActionReaction = reportActionsReactions[`${ONYXKEYS.COLLECTION.REPORT_ACTIONS_REACTIONS}${resultAction?.reportActionID}`];
                expect(reportActionReaction?.[EMOJI.name].users[TEST_USER_ACCOUNT_ID]).toBeUndefined();
            });
    });

    it('should send only one OpenReport, replacing any extra ones with same reportIDs', async () => {
        global.fetch = TestHelper.getGlobalFetchMock();

        const REPORT_ID = '1';

        await Onyx.set(ONYXKEYS.NETWORK, {isOffline: true});
        await waitForBatchedUpdates();

        for (let i = 0; i < 5; i++) {
            Report.openReport(REPORT_ID, undefined, ['test@user.com'], {
                reportID: REPORT_ID,
            });
        }

        expect(PersistedRequests.getAll().length).toBe(1);

        await Onyx.set(ONYXKEYS.NETWORK, {isOffline: false});
        await waitForBatchedUpdates();

        TestHelper.expectAPICommandToHaveBeenCalled(WRITE_COMMANDS.OPEN_REPORT, 1);
    });

    it('should replace duplicate OpenReport commands with the same reportID', async () => {
        global.fetch = TestHelper.getGlobalFetchMock();

        const REPORT_ID = '1';

        await Onyx.set(ONYXKEYS.NETWORK, {isOffline: true});
        await waitForBatchedUpdates();

        for (let i = 0; i < 8; i++) {
            let reportID = REPORT_ID;
            if (i > 4) {
                reportID = `${i}`;
            }
            Report.openReport(reportID, undefined, ['test@user.com'], {
                reportID: REPORT_ID,
            });
        }

        expect(PersistedRequests.getAll().length).toBe(4);

        await Onyx.set(ONYXKEYS.NETWORK, {isOffline: false});
        await waitForBatchedUpdates();

        TestHelper.expectAPICommandToHaveBeenCalled(WRITE_COMMANDS.OPEN_REPORT, 4);
    });

    it('should remove AddComment and UpdateComment without sending any request when DeleteComment is set', async () => {
        global.fetch = TestHelper.getGlobalFetchMock();

        const TEST_USER_ACCOUNT_ID = 1;
        const REPORT_ID = '1';
        const TEN_MINUTES_AGO = subMinutes(new Date(), 10);
        const created = format(addSeconds(TEN_MINUTES_AGO, 10), CONST.DATE.FNS_DB_FORMAT_STRING);

        Onyx.set(ONYXKEYS.NETWORK, {isOffline: true});

        Report.addComment(REPORT_ID, 'Testing a comment');
        // Need the reportActionID to delete the comments
        const newComment = PersistedRequests.getAll().at(0);
        const reportActionID = newComment?.data?.reportActionID as string | undefined;
        const newReportAction = TestHelper.buildTestReportComment(created, TEST_USER_ACCOUNT_ID, reportActionID);
        Report.editReportComment(REPORT_ID, newReportAction, 'Testing an edited comment');

        await waitForBatchedUpdates();

        await new Promise<void>((resolve) => {
            const connection = Onyx.connect({
                key: ONYXKEYS.PERSISTED_REQUESTS,
                callback: (persistedRequests) => {
                    Onyx.disconnect(connection);

                    expect(persistedRequests?.at(0)?.command).toBe(WRITE_COMMANDS.ADD_COMMENT);
                    expect(persistedRequests?.at(1)?.command).toBeUndefined();

                    resolve();
                },
            });
        });

        // Checking the Report Action exists before deleting it
        await new Promise<void>((resolve) => {
            const connection = Onyx.connect({
                key: `${ONYXKEYS.COLLECTION.REPORT_ACTIONS}${REPORT_ID}`,
                callback: (reportActions) => {
                    Onyx.disconnect(connection);

                    const reportAction = reportActionID ? reportActions?.[reportActionID] : null;
                    expect(reportAction).not.toBeNull();
                    expect(reportAction?.reportActionID).toBe(reportActionID);
                    resolve();
                },
            });
        });

        Report.deleteReportComment(REPORT_ID, newReportAction);

        await waitForBatchedUpdates();
        expect(PersistedRequests.getAll().length).toBe(0);

        // Checking the Report Action doesn't exist after deleting it
        const connection = Onyx.connect({
            key: `${ONYXKEYS.COLLECTION.REPORT_ACTIONS}${REPORT_ID}`,
            callback: (reportActions) => {
                Onyx.disconnect(connection);
                const reportAction = reportActionID ? reportActions?.[reportActionID] : undefined;
                expect(reportAction).toBeUndefined();
            },
        });

        Onyx.set(ONYXKEYS.NETWORK, {isOffline: false});
        await waitForBatchedUpdates();

        // Checking no requests were or will be made
        TestHelper.expectAPICommandToHaveBeenCalled(WRITE_COMMANDS.ADD_COMMENT, 0);
        TestHelper.expectAPICommandToHaveBeenCalled(WRITE_COMMANDS.UPDATE_COMMENT, 0);
        TestHelper.expectAPICommandToHaveBeenCalled(WRITE_COMMANDS.DELETE_COMMENT, 0);
    });

    it('should send DeleteComment request and remove UpdateComment accordingly', async () => {
        global.fetch = TestHelper.getGlobalFetchMock();

        const TEST_USER_ACCOUNT_ID = 1;
        const REPORT_ID = '1';
        const TEN_MINUTES_AGO = subMinutes(new Date(), 10);
        const created = format(addSeconds(TEN_MINUTES_AGO, 10), CONST.DATE.FNS_DB_FORMAT_STRING);

        await Onyx.set(ONYXKEYS.NETWORK, {isOffline: false});

        Report.addComment(REPORT_ID, 'Testing a comment');

        // Need the reportActionID to delete the comments
        const newComment = PersistedRequests.getAll().at(1);
        const reportActionID = newComment?.data?.reportActionID as string | undefined;
        const reportAction = TestHelper.buildTestReportComment(created, TEST_USER_ACCOUNT_ID, reportActionID);

        await Onyx.set(ONYXKEYS.NETWORK, {isOffline: true});

        Report.editReportComment(REPORT_ID, reportAction, 'Testing an edited comment');

        await waitForBatchedUpdates();

        await new Promise<void>((resolve) => {
            const connection = Onyx.connect({
                key: ONYXKEYS.PERSISTED_REQUESTS,
                callback: (persistedRequests) => {
                    Onyx.disconnect(connection);
                    expect(persistedRequests?.at(0)?.command).toBe(WRITE_COMMANDS.UPDATE_COMMENT);
                    resolve();
                },
            });
        });

        Report.deleteReportComment(REPORT_ID, reportAction);

        await waitForBatchedUpdates();
        expect(PersistedRequests.getAll().length).toBe(1);

        Onyx.set(ONYXKEYS.NETWORK, {isOffline: false});
        await waitForBatchedUpdates();

        // Checking no requests were or will be made
        TestHelper.expectAPICommandToHaveBeenCalled(WRITE_COMMANDS.ADD_COMMENT, 1);
        TestHelper.expectAPICommandToHaveBeenCalled(WRITE_COMMANDS.UPDATE_COMMENT, 0);
        TestHelper.expectAPICommandToHaveBeenCalled(WRITE_COMMANDS.DELETE_COMMENT, 1);
    });

    it('should send DeleteComment request after AddComment is rollback', async () => {
        global.fetch = jest.fn().mockRejectedValue(new TypeError(CONST.ERROR.FAILED_TO_FETCH));

        const mockedXhr = jest.fn();
        mockedXhr.mockImplementation(originalXHR);

        HttpUtils.xhr = mockedXhr;
        await waitForBatchedUpdates();
        const TEST_USER_ACCOUNT_ID = 1;
        const REPORT_ID = '1';
        const TEN_MINUTES_AGO = subMinutes(new Date(), 10);
        const created = format(addSeconds(TEN_MINUTES_AGO, 10), CONST.DATE.FNS_DB_FORMAT_STRING);

        Report.addComment(REPORT_ID, 'Testing a comment');
        await waitForNetworkPromises();

        expect(PersistedRequests.getAll().length).toBe(1);
        expect(PersistedRequests.getAll().at(0)?.isRollback).toBeTruthy();
        const newComment = PersistedRequests.getAll().at(1);
        const reportActionID = newComment?.data?.reportActionID as string | undefined;
        const reportAction = TestHelper.buildTestReportComment(created, TEST_USER_ACCOUNT_ID, reportActionID);

        await waitForBatchedUpdates();
        HttpUtils.xhr = mockedXhr
            .mockImplementationOnce(() =>
                Promise.resolve({
                    jsonCode: CONST.JSON_CODE.EXP_ERROR,
                }),
            )
            .mockImplementation(() =>
                Promise.resolve({
                    jsonCode: CONST.JSON_CODE.SUCCESS,
                }),
            );

        Report.deleteReportComment(REPORT_ID, reportAction);

        jest.runOnlyPendingTimers();
        await waitForBatchedUpdates();

        const httpCalls = (HttpUtils.xhr as Mock).mock.calls;

        const addCommentCalls = httpCalls.filter(([command]) => command === 'AddComment');
        const deleteCommentCalls = httpCalls.filter(([command]) => command === 'DeleteComment');

        if (httpCalls.length === 3) {
            expect(addCommentCalls).toHaveLength(2);
            expect(deleteCommentCalls).toHaveLength(1);
        }
    });

    it('should send not DeleteComment request and remove AddAttachment accordingly', async () => {
        global.fetch = TestHelper.getGlobalFetchMock();

        const TEST_USER_ACCOUNT_ID = 1;
        const REPORT_ID = '1';
        const TEN_MINUTES_AGO = subMinutes(new Date(), 10);
        const created = format(addSeconds(TEN_MINUTES_AGO, 10), CONST.DATE.FNS_DB_FORMAT_STRING);

        await Onyx.set(ONYXKEYS.NETWORK, {isOffline: true});

        const file = new File([''], 'test.txt', {type: 'text/plain'});
        Report.addAttachment(REPORT_ID, file);

        // Need the reportActionID to delete the comments
        const newComment = PersistedRequests.getAll().at(0);
        const reportActionID = newComment?.data?.reportActionID as string | undefined;
        const newReportAction = TestHelper.buildTestReportComment(created, TEST_USER_ACCOUNT_ID, reportActionID);

        // wait for Onyx.connect execute the callback and start processing the queue
        await waitForBatchedUpdates();

        await new Promise<void>((resolve) => {
            const connection = Onyx.connect({
                key: ONYXKEYS.PERSISTED_REQUESTS,
                callback: (persistedRequests) => {
                    Onyx.disconnect(connection);
                    expect(persistedRequests?.at(0)?.command).toBe(WRITE_COMMANDS.ADD_ATTACHMENT);
                    resolve();
                },
            });
        });

        // Checking the Report Action exists before deleting it
        await new Promise<void>((resolve) => {
            const connection = Onyx.connect({
                key: `${ONYXKEYS.COLLECTION.REPORT_ACTIONS}${REPORT_ID}`,
                callback: (reportActions) => {
                    Onyx.disconnect(connection);
                    const reportAction = reportActionID ? reportActions?.[reportActionID] : null;
                    expect(reportAction).not.toBeNull();
                    expect(reportAction?.reportActionID).toBe(reportActionID);
                    resolve();
                },
            });
        });

        Report.deleteReportComment(REPORT_ID, newReportAction);

        await waitForBatchedUpdates();
        expect(PersistedRequests.getAll().length).toBe(0);

        // Checking the Report Action doesn't exist after deleting it
        const connection = Onyx.connect({
            key: `${ONYXKEYS.COLLECTION.REPORT_ACTIONS}${REPORT_ID}`,
            callback: (reportActions) => {
                Onyx.disconnect(connection);
                const reportAction = reportActionID ? reportActions?.[reportActionID] : undefined;
                expect(reportAction).toBeUndefined();
            },
        });

        Onyx.set(ONYXKEYS.NETWORK, {isOffline: false});
        await waitForBatchedUpdates();

        // Checking no requests were or will be made
        TestHelper.expectAPICommandToHaveBeenCalled(WRITE_COMMANDS.ADD_ATTACHMENT, 0);
        TestHelper.expectAPICommandToHaveBeenCalled(WRITE_COMMANDS.DELETE_COMMENT, 0);
    });

    it('should send not DeleteComment request and remove AddTextAndAttachment accordingly', async () => {
        global.fetch = TestHelper.getGlobalFetchMock();

        const TEST_USER_ACCOUNT_ID = 1;
        const REPORT_ID = '1';
        const TEN_MINUTES_AGO = subMinutes(new Date(), 10);
        const created = format(addSeconds(TEN_MINUTES_AGO, 10), CONST.DATE.FNS_DB_FORMAT_STRING);
        const file = new File([''], 'test.txt', {type: 'text/plain'});

        await Onyx.set(ONYXKEYS.NETWORK, {isOffline: true});

        Report.addAttachment(REPORT_ID, file, 'Attachment with comment');

        // Need the reportActionID to delete the comments
        const newComment = PersistedRequests.getAll().at(0);
        const reportActionID = newComment?.data?.reportActionID as string | undefined;
        const newReportAction = TestHelper.buildTestReportComment(created, TEST_USER_ACCOUNT_ID, reportActionID);

        // wait for Onyx.connect execute the callback and start processing the queue
        await waitForBatchedUpdates();

        await new Promise<void>((resolve) => {
            const connection = Onyx.connect({
                key: ONYXKEYS.PERSISTED_REQUESTS,
                callback: (persistedRequests) => {
                    Onyx.disconnect(connection);
                    expect(persistedRequests?.at(0)?.command).toBe(WRITE_COMMANDS.ADD_TEXT_AND_ATTACHMENT);
                    resolve();
                },
            });
        });

        // Checking the Report Action exists before deleting it
        await new Promise<void>((resolve) => {
            const connection = Onyx.connect({
                key: `${ONYXKEYS.COLLECTION.REPORT_ACTIONS}${REPORT_ID}`,
                callback: (reportActions) => {
                    Onyx.disconnect(connection);
                    const reportAction = reportActionID ? reportActions?.[reportActionID] : null;
                    expect(reportAction).not.toBeNull();
                    expect(reportAction?.reportActionID).toBe(reportActionID);
                    resolve();
                },
            });
        });

        Report.deleteReportComment(REPORT_ID, newReportAction);

        await waitForBatchedUpdates();
        expect(PersistedRequests.getAll().length).toBe(0);

        // Checking the Report Action doesn't exist after deleting it
        const connection = Onyx.connect({
            key: `${ONYXKEYS.COLLECTION.REPORT_ACTIONS}${REPORT_ID}`,
            callback: (reportActions) => {
                Onyx.disconnect(connection);
                const reportAction = reportActionID ? reportActions?.[reportActionID] : undefined;
                expect(reportAction).toBeUndefined();
            },
        });

        Onyx.set(ONYXKEYS.NETWORK, {isOffline: false});
        await waitForBatchedUpdates();

        // Checking no requests were or will be made
        TestHelper.expectAPICommandToHaveBeenCalled(WRITE_COMMANDS.ADD_TEXT_AND_ATTACHMENT, 0);
        TestHelper.expectAPICommandToHaveBeenCalled(WRITE_COMMANDS.DELETE_COMMENT, 0);
    });

    it('should not send DeleteComment request and remove any Reactions accordingly', async () => {
        global.fetch = TestHelper.getGlobalFetchMock();
        // eslint-disable-next-line @typescript-eslint/no-unsafe-return
        jest.doMock('@libs/EmojiUtils', () => ({
            ...jest.requireActual('@libs/EmojiUtils'),
            hasAccountIDEmojiReacted: jest.fn(() => true),
        }));
        const TEST_USER_ACCOUNT_ID = 1;
        const REPORT_ID = '1';
        const TEN_MINUTES_AGO = subMinutes(new Date(), 10);
        const created = format(addSeconds(TEN_MINUTES_AGO, 10), CONST.DATE.FNS_DB_FORMAT_STRING);

        await Onyx.set(ONYXKEYS.NETWORK, {isOffline: true});
        await Promise.resolve();

        Report.addComment(REPORT_ID, 'reactions with comment');
        // Need the reportActionID to delete the comments
        const newComment = PersistedRequests.getAll().at(0);
        const reportActionID = newComment?.data?.reportActionID as string | undefined;
        const newReportAction = TestHelper.buildTestReportComment(created, TEST_USER_ACCOUNT_ID, reportActionID);

        await waitForBatchedUpdates();

        Report.toggleEmojiReaction(REPORT_ID, newReportAction, {name: 'smile', code: '😄'}, {});
        Report.toggleEmojiReaction(
            REPORT_ID,
            newReportAction,
            {name: 'smile', code: '😄'},
            {
                smile: {
                    createdAt: '2024-10-14 14:58:12',
                    oldestTimestamp: '2024-10-14 14:58:12',
                    users: {
                        [`${TEST_USER_ACCOUNT_ID}`]: {
                            id: `${TEST_USER_ACCOUNT_ID}`,
                            oldestTimestamp: '2024-10-14 14:58:12',
                            skinTones: {
                                '-1': '2024-10-14 14:58:12',
                            },
                        },
                    },
                },
            },
        );

        await waitForBatchedUpdates();

        await new Promise<void>((resolve) => {
            const connection = Onyx.connect({
                key: ONYXKEYS.PERSISTED_REQUESTS,
                callback: (persistedRequests) => {
                    Onyx.disconnect(connection);
                    expect(persistedRequests?.at(0)?.command).toBe(WRITE_COMMANDS.ADD_COMMENT);
                    expect(persistedRequests?.at(1)?.command).toBe(WRITE_COMMANDS.ADD_EMOJI_REACTION);
                    expect(persistedRequests?.at(2)?.command).toBe(WRITE_COMMANDS.REMOVE_EMOJI_REACTION);
                    resolve();
                },
            });
        });

        // Checking the Report Action exists before deleting it
        await new Promise<void>((resolve) => {
            const connection = Onyx.connect({
                key: `${ONYXKEYS.COLLECTION.REPORT_ACTIONS}${REPORT_ID}`,
                callback: (reportActions) => {
                    Onyx.disconnect(connection);
                    const reportAction = reportActionID ? reportActions?.[reportActionID] : null;
                    expect(reportAction).not.toBeNull();
                    expect(reportAction?.reportActionID).toBe(reportActionID);
                    resolve();
                },
            });
        });

        Report.deleteReportComment(REPORT_ID, newReportAction);

        await waitForBatchedUpdates();
        expect(PersistedRequests.getAll().length).toBe(0);

        // Checking the Report Action doesn't exist after deleting it
        const connection = Onyx.connect({
            key: `${ONYXKEYS.COLLECTION.REPORT_ACTIONS}${REPORT_ID}`,
            callback: (reportActions) => {
                Onyx.disconnect(connection);
                const reportAction = reportActionID ? reportActions?.[reportActionID] : undefined;
                expect(reportAction).toBeUndefined();
            },
        });

        Onyx.set(ONYXKEYS.NETWORK, {isOffline: false});
        await waitForBatchedUpdates();

        // Checking no requests were or will be made
        TestHelper.expectAPICommandToHaveBeenCalled(WRITE_COMMANDS.ADD_COMMENT, 0);
        TestHelper.expectAPICommandToHaveBeenCalled(WRITE_COMMANDS.ADD_EMOJI_REACTION, 0);
        TestHelper.expectAPICommandToHaveBeenCalled(WRITE_COMMANDS.REMOVE_EMOJI_REACTION, 0);
        TestHelper.expectAPICommandToHaveBeenCalled(WRITE_COMMANDS.DELETE_COMMENT, 0);
    });

    it('should send DeleteComment request and remove any Reactions accordingly', async () => {
        global.fetch = TestHelper.getGlobalFetchMock();
        // eslint-disable-next-line @typescript-eslint/no-unsafe-return
        jest.doMock('@libs/EmojiUtils', () => ({
            ...jest.requireActual('@libs/EmojiUtils'),
            hasAccountIDEmojiReacted: jest.fn(() => true),
        }));
        const TEST_USER_ACCOUNT_ID = 1;
        const REPORT_ID = '1';
        const TEN_MINUTES_AGO = subMinutes(new Date(), 10);
        const created = format(addSeconds(TEN_MINUTES_AGO, 10), CONST.DATE.FNS_DB_FORMAT_STRING);

        Report.addComment(REPORT_ID, 'Attachment with comment');

        // Need the reportActionID to delete the comments
        const newComment = PersistedRequests.getAll().at(0);
        const reportActionID = newComment?.data?.reportActionID as string | undefined;
        const reportAction = TestHelper.buildTestReportComment(created, TEST_USER_ACCOUNT_ID, reportActionID);
        await Onyx.set(ONYXKEYS.NETWORK, {isOffline: true});

        // wait for Onyx.connect execute the callback and start processing the queue
        await Promise.resolve();

        Report.toggleEmojiReaction(REPORT_ID, reportAction, {name: 'smile', code: '😄'}, {});
        Report.toggleEmojiReaction(
            REPORT_ID,
            reportAction,
            {name: 'smile', code: '😄'},
            {
                smile: {
                    createdAt: '2024-10-14 14:58:12',
                    oldestTimestamp: '2024-10-14 14:58:12',
                    users: {
                        [`${TEST_USER_ACCOUNT_ID}`]: {
                            id: `${TEST_USER_ACCOUNT_ID}`,
                            oldestTimestamp: '2024-10-14 14:58:12',
                            skinTones: {
                                '-1': '2024-10-14 14:58:12',
                            },
                        },
                    },
                },
            },
        );

        await waitForBatchedUpdates();
        await new Promise<void>((resolve) => {
            const connection = Onyx.connect({
                key: ONYXKEYS.PERSISTED_REQUESTS,
                callback: (persistedRequests) => {
                    Onyx.disconnect(connection);
                    expect(persistedRequests?.at(0)?.command).toBe(WRITE_COMMANDS.ADD_EMOJI_REACTION);
                    expect(persistedRequests?.at(1)?.command).toBe(WRITE_COMMANDS.REMOVE_EMOJI_REACTION);
                    resolve();
                },
            });
        });

        Report.deleteReportComment(REPORT_ID, reportAction);

        await waitForBatchedUpdates();
        expect(PersistedRequests.getAll().length).toBe(1);

        Onyx.set(ONYXKEYS.NETWORK, {isOffline: false});
        await waitForBatchedUpdates();

        // Checking no requests were or will be made
        TestHelper.expectAPICommandToHaveBeenCalled(WRITE_COMMANDS.ADD_COMMENT, 1);
        TestHelper.expectAPICommandToHaveBeenCalled(WRITE_COMMANDS.ADD_EMOJI_REACTION, 0);
        TestHelper.expectAPICommandToHaveBeenCalled(WRITE_COMMANDS.REMOVE_EMOJI_REACTION, 0);
        TestHelper.expectAPICommandToHaveBeenCalled(WRITE_COMMANDS.DELETE_COMMENT, 1);
    });

    it('should create and delete thread processing all the requests', async () => {
        global.fetch = TestHelper.getGlobalFetchMock();

        const TEST_USER_ACCOUNT_ID = 1;
        const REPORT_ID = '1';
        const TEN_MINUTES_AGO = subMinutes(new Date(), 10);
        const created = format(addSeconds(TEN_MINUTES_AGO, 10), CONST.DATE.FNS_DB_FORMAT_STRING);

        await Onyx.set(ONYXKEYS.NETWORK, {isOffline: true});
        await waitForBatchedUpdates();

        Report.addComment(REPORT_ID, 'Testing a comment');

        const newComment = PersistedRequests.getAll().at(0);
        const reportActionID = newComment?.data?.reportActionID as string | undefined;
        const reportAction = TestHelper.buildTestReportComment(created, TEST_USER_ACCOUNT_ID, reportActionID);

        Report.openReport(
            REPORT_ID,
            undefined,
            ['test@user.com'],
            {
                parentReportID: REPORT_ID,
                parentReportActionID: reportActionID,
                reportID: '2',
            },
            reportActionID,
        );

        Report.deleteReportComment(REPORT_ID, reportAction);

        expect(PersistedRequests.getAll().length).toBe(3);

        await new Promise<void>((resolve) => {
            const connection = Onyx.connect({
                key: ONYXKEYS.PERSISTED_REQUESTS,
                callback: (persistedRequests) => {
                    if (persistedRequests?.length !== 3) {
                        return;
                    }
                    Onyx.disconnect(connection);

                    expect(persistedRequests?.at(0)?.command).toBe(WRITE_COMMANDS.ADD_COMMENT);
                    expect(persistedRequests?.at(1)?.command).toBe(WRITE_COMMANDS.OPEN_REPORT);
                    expect(persistedRequests?.at(2)?.command).toBe(WRITE_COMMANDS.DELETE_COMMENT);
                    resolve();
                },
            });
        });

        Onyx.set(ONYXKEYS.NETWORK, {isOffline: false});
        await waitForBatchedUpdates();

        // Checking no requests were or will be made
        TestHelper.expectAPICommandToHaveBeenCalled(WRITE_COMMANDS.ADD_COMMENT, 1);
        TestHelper.expectAPICommandToHaveBeenCalled(WRITE_COMMANDS.OPEN_REPORT, 1);
        TestHelper.expectAPICommandToHaveBeenCalled(WRITE_COMMANDS.DELETE_COMMENT, 1);
    });

    it('should update AddComment text with the UpdateComment text, sending just an AddComment request', async () => {
        global.fetch = TestHelper.getGlobalFetchMock();

        const TEST_USER_ACCOUNT_ID = 1;
        const REPORT_ID = '1';
        const TEN_MINUTES_AGO = subMinutes(new Date(), 10);
        const created = format(addSeconds(TEN_MINUTES_AGO, 10), CONST.DATE.FNS_DB_FORMAT_STRING);

        Onyx.set(ONYXKEYS.NETWORK, {isOffline: true});

        Report.addComment(REPORT_ID, 'Testing a comment');
        // Need the reportActionID to delete the comments
        const newComment = PersistedRequests.getAll().at(0);
        const reportActionID = newComment?.data?.reportActionID as string | undefined;
        const reportAction = TestHelper.buildTestReportComment(created, TEST_USER_ACCOUNT_ID, reportActionID);
        Report.editReportComment(REPORT_ID, reportAction, 'Testing an edited comment');

        await waitForBatchedUpdates();

        await new Promise<void>((resolve) => {
            const connection = Onyx.connect({
                key: ONYXKEYS.PERSISTED_REQUESTS,
                callback: (persistedRequests) => {
                    Onyx.disconnect(connection);

                    expect(persistedRequests?.at(0)?.command).toBe(WRITE_COMMANDS.ADD_COMMENT);

                    resolve();
                },
            });
        });

        await waitForBatchedUpdates();
        expect(PersistedRequests.getAll().length).toBe(1);

        Onyx.set(ONYXKEYS.NETWORK, {isOffline: false});
        await waitForBatchedUpdates();

        // Checking no requests were or will be made
        TestHelper.expectAPICommandToHaveBeenCalled(WRITE_COMMANDS.ADD_COMMENT, 1);
        TestHelper.expectAPICommandToHaveBeenCalled(WRITE_COMMANDS.UPDATE_COMMENT, 0);
    });

    it('it should only send the last sequential UpdateComment request to BE', async () => {
        global.fetch = TestHelper.getGlobalFetchMock();
        const reportID = '123';

        await Onyx.set(ONYXKEYS.NETWORK, {isOffline: true});

        const action: OnyxEntry<OnyxTypes.ReportAction> = {
            reportID,
            reportActionID: '722',
            actionName: 'ADDCOMMENT',
            created: '2024-10-21 10:37:59.881',
        };

        Report.editReportComment(reportID, action, 'value1');
        Report.editReportComment(reportID, action, 'value2');
        Report.editReportComment(reportID, action, 'value3');

        const requests = PersistedRequests?.getAll();

        expect(requests.length).toBe(1);
        expect(requests?.at(0)?.command).toBe(WRITE_COMMANDS.UPDATE_COMMENT);
        expect(requests?.at(0)?.data?.reportComment).toBe('value3');

        await Onyx.set(ONYXKEYS.NETWORK, {isOffline: false});

        TestHelper.expectAPICommandToHaveBeenCalled(WRITE_COMMANDS.UPDATE_COMMENT, 1);
    });

    it('should clears lastMentionedTime when all mentions to the current user are deleted', async () => {
        const reportID = '1';
        const mentionActionID = '1';
        const mentionActionID2 = '2';
        const currentUserAccountID = 123;

        const mentionAction = {
            ...createRandomReportAction(Number(mentionActionID)),
            actionName: CONST.REPORT.ACTIONS.TYPE.ADD_COMMENT,
            originalMessage: {
                mentionedAccountIDs: [currentUserAccountID],
            },
        } as OnyxTypes.ReportAction<typeof CONST.REPORT.ACTIONS.TYPE.ADD_COMMENT>;

        const mentionAction2 = {
            ...createRandomReportAction(Number(mentionActionID2)),
            actionName: CONST.REPORT.ACTIONS.TYPE.ADD_COMMENT,
            originalMessage: {
                mentionedAccountIDs: [currentUserAccountID],
            },
        } as OnyxTypes.ReportAction<typeof CONST.REPORT.ACTIONS.TYPE.ADD_COMMENT>;

        await Onyx.merge(ONYXKEYS.SESSION, {accountID: currentUserAccountID});
        await Onyx.merge(`${ONYXKEYS.COLLECTION.REPORT_ACTIONS}${reportID}`, {
            [mentionActionID]: mentionAction,
            [mentionActionID2]: mentionAction2,
        });
        await Onyx.merge(`${ONYXKEYS.COLLECTION.REPORT}${reportID}`, {
            ...createRandomReport(Number(reportID)),
            lastMentionedTime: mentionAction2.created,
        });

        Report.deleteReportComment(reportID, mentionAction);
        Report.deleteReportComment(reportID, mentionAction2);

        await waitForBatchedUpdates();

        const report = await new Promise<OnyxEntry<OnyxTypes.Report>>((resolve) => {
            Onyx.connect({
                key: `${ONYXKEYS.COLLECTION.REPORT}${reportID}`,
                callback: resolve,
            });
        });

        expect(report?.lastMentionedTime).toBeUndefined();
    });

    it('should create new report and "create report" quick action, when createNewReport gets called', async () => {
        const accountID = 1234;
        const policyID = '5678';
        const reportID = Report.createNewReport({accountID}, policyID);
        const parentReport = ReportUtils.getPolicyExpenseChat(accountID, policyID);
        const reportPreviewAction = await new Promise<OnyxEntry<OnyxTypes.ReportAction<typeof CONST.REPORT.ACTIONS.TYPE.REPORT_PREVIEW>>>((resolve) => {
            const connection = Onyx.connect({
                key: `${ONYXKEYS.COLLECTION.REPORT_ACTIONS}${parentReport?.reportID}`,
                callback: (reportActions) => {
                    Onyx.disconnect(connection);
                    const action = Object.values(reportActions ?? {}).at(0);
                    resolve(action as OnyxTypes.ReportAction<typeof CONST.REPORT.ACTIONS.TYPE.REPORT_PREVIEW>);
                },
            });
        });
        expect(getOriginalMessage(reportPreviewAction)?.linkedReportID).toBe(reportID);
        expect(reportPreviewAction?.actorAccountID).toBe(accountID);

        await new Promise<void>((resolve) => {
            const connection = Onyx.connect({
                key: ONYXKEYS.COLLECTION.REPORT,
                waitForCollectionCallback: true,
                callback: (reports) => {
                    Onyx.disconnect(connection);
                    const createdReport = reports?.[`${ONYXKEYS.COLLECTION.REPORT}${reportID}`];
                    const parentPolicyExpenseChat = reports?.[`${ONYXKEYS.COLLECTION.REPORT}${parentReport?.reportID}`];
                    // assert correctness of crucial onyx data
                    expect(createdReport?.reportID).toBe(reportID);
                    expect(parentPolicyExpenseChat?.lastVisibleActionCreated).toBe(reportPreviewAction?.created);
                    expect(createdReport?.total).toBe(0);
                    expect(createdReport?.parentReportActionID).toBe(reportPreviewAction?.reportActionID);

                    resolve();
                },
            });
        });

        await new Promise<void>((resolve) => {
            const connection = Onyx.connect({
                key: ONYXKEYS.NVP_QUICK_ACTION_GLOBAL_CREATE,
                callback: (quickAction) => {
                    Onyx.disconnect(connection);

                    // Then the quickAction.action should be set to CREATE_REPORT
                    expect(quickAction?.action).toBe(CONST.QUICK_ACTIONS.CREATE_REPORT);
                    expect(quickAction?.chatReportID).toBe('1234');
                    resolve();
                },
            });
        });
    });

    describe('completeOnboarding', () => {
        const TEST_USER_LOGIN = 'test@gmail.com';
        const TEST_USER_ACCOUNT_ID = 1;
        global.fetch = TestHelper.getGlobalFetchMock();

        it('should set "isOptimisticAction" to false/null for all actions in admins report after completing onboarding setup', async () => {
            await Onyx.set(ONYXKEYS.SESSION, {email: TEST_USER_LOGIN, accountID: TEST_USER_ACCOUNT_ID});
            await waitForBatchedUpdates();

            const adminsChatReportID = '7957055873634067';
            const onboardingPolicyID = 'A70D00C752416807';
            const engagementChoice = CONST.INTRO_CHOICES.MANAGE_TEAM;
            const {onboardingMessages} = getOnboardingMessages();

            Report.completeOnboarding({
                engagementChoice,
                onboardingMessage: onboardingMessages[engagementChoice],
                adminsChatReportID,
                onboardingPolicyID,
                companySize: CONST.ONBOARDING_COMPANY_SIZE.MICRO,
                userReportedIntegration: null,
            });

            await waitForBatchedUpdates();

            const reportActions: OnyxEntry<OnyxTypes.ReportActions> = await new Promise((resolve) => {
                const connection = Onyx.connect({
                    key: `${ONYXKEYS.COLLECTION.REPORT_ACTIONS}${adminsChatReportID}`,
                    callback: (id) => {
                        Onyx.disconnect(connection);
                        resolve(id);
                    },
                });
            });
            expect(reportActions).not.toBeNull();
            expect(reportActions).not.toBeUndefined();
            Object.values(reportActions ?? {}).forEach((action) => {
                expect(action.isOptimisticAction).toBeFalsy();
            });
        });
    });

    describe('markAllMessagesAsRead', () => {
        it('should mark all unread reports as read', async () => {
            // Given a collection of 10 unread and read reports, where even-index report is unread
            const currentTime = DateUtils.getDBTime();
            const reportCollections: Record<`${typeof ONYXKEYS.COLLECTION.REPORT}${string}`, OnyxTypes.Report> = createCollection<OnyxTypes.Report>(
                (item) => `${ONYXKEYS.COLLECTION.REPORT}${item.reportID}`,
                (index) => {
                    if (index % 2 === 0) {
                        return {
                            ...createRandomReport(index),
                            lastMessageText: 'test',
                            lastReadTime: DateUtils.subtractMillisecondsFromDateTime(currentTime, 1),
                            lastVisibleActionCreated: currentTime,
                        };
                    }
                    return createRandomReport(index);
                },
                10,
            );
            await Onyx.mergeCollection(ONYXKEYS.COLLECTION.REPORT, reportCollections);

            // When mark all reports as read
            Report.markAllMessagesAsRead();

            await waitForBatchedUpdates();

            // Then all report should be read
            const isUnreadCollection = await Promise.all(
                Object.values(reportCollections).map((report) => {
                    return new Promise<boolean>((resolve) => {
                        const connection = Onyx.connect({
                            key: `${ONYXKEYS.COLLECTION.REPORT}${report.reportID}`,
                            callback: (reportVal) => {
                                Onyx.disconnect(connection);
                                resolve(ReportUtils.isUnread(reportVal, undefined));
                            },
                        });
                    });
                }),
            );
            expect(isUnreadCollection.some(Boolean)).toBe(false);
        });
    });

    describe('updateDescription', () => {
        it('should not call UpdateRoomDescription API if the description is not changed', async () => {
            global.fetch = TestHelper.getGlobalFetchMock();
            Report.updateDescription('1', '<h1>test</h1>', '# test');

            await waitForBatchedUpdates();

            expect(global.fetch).toHaveBeenCalledTimes(0);
        });

        it('should revert to correct previous description if UpdateRoomDescription API fails', async () => {
            const report: OnyxTypes.Report = {
                ...createRandomReport(1),
                description: '<h1>test</h1>',
            };
            const mockFetch = fetch as MockFetch;

            await Onyx.set(`${ONYXKEYS.COLLECTION.REPORT}${report.reportID}`, report);

            mockFetch?.fail?.();
            Report.updateDescription('1', '<h1>test</h1>', '# test1');

            await waitForBatchedUpdates();
            let updateReport: OnyxEntry<OnyxTypes.Report>;

            await TestHelper.getOnyxData({
                key: `${ONYXKEYS.COLLECTION.REPORT}${report.reportID}`,
                callback: (val) => (updateReport = val),
            });
            expect(updateReport?.description).toBe('<h1>test</h1>');
            mockFetch.mockReset();
        });
    });

    describe('deleteAppReport', () => {
        it('should only moves CREATE or TRACK type of IOU action to self DM', async () => {
            // Given an expense report with CREATE, TRACK, and PAY of IOU actions
            const reportID = '1';
            const firstIOUAction: OnyxTypes.ReportAction<typeof CONST.REPORT.ACTIONS.TYPE.IOU> = {
                reportActionID: '1',
                actionName: CONST.REPORT.ACTIONS.TYPE.IOU,
                created: DateUtils.getDBTime(),
                originalMessage: {
                    amount: 100,
                    currency: CONST.CURRENCY.USD,
                    type: CONST.IOU.REPORT_ACTION_TYPE.CREATE,
                },
            };
            const secondIOUAction: OnyxTypes.ReportAction<typeof CONST.REPORT.ACTIONS.TYPE.IOU> = {
                reportActionID: '2',
                actionName: CONST.REPORT.ACTIONS.TYPE.IOU,
                created: DateUtils.getDBTime(),
                originalMessage: {
                    amount: 100,
                    currency: CONST.CURRENCY.USD,
                    type: CONST.IOU.REPORT_ACTION_TYPE.TRACK,
                },
            };
            const payAction: OnyxTypes.ReportAction<typeof CONST.REPORT.ACTIONS.TYPE.IOU> = {
                reportActionID: '3',
                actionName: CONST.REPORT.ACTIONS.TYPE.IOU,
                created: DateUtils.getDBTime(),
                originalMessage: {
                    amount: 100,
                    currency: CONST.CURRENCY.USD,
                    type: CONST.IOU.REPORT_ACTION_TYPE.PAY,
                },
            };
            await Onyx.merge(`${ONYXKEYS.COLLECTION.REPORT_ACTIONS}${reportID}`, {
                [firstIOUAction.reportActionID]: firstIOUAction,
                [secondIOUAction.reportActionID]: secondIOUAction,
                [payAction.reportActionID]: payAction,
            });

            // When deleting the expense report
            Report.deleteAppReport(reportID);
            await waitForBatchedUpdates();

            // Then only the IOU action with type of CREATE and TRACK is moved to the self DM
            const selfDMReportID = ReportUtils.findSelfDMReportID();
            const selfDMReportActions = await new Promise<OnyxEntry<OnyxTypes.ReportActions>>((resolve) => {
                const connection = Onyx.connect({
                    key: `${ONYXKEYS.COLLECTION.REPORT_ACTIONS}${selfDMReportID}`,
                    callback: (val) => {
                        Onyx.disconnect(connection);
                        resolve(val);
                    },
                });
            });
            // The length is 3 to include the CREATED action
            expect(Object.keys(selfDMReportActions ?? {}).length).toBe(3);
        });
    });

<<<<<<< HEAD
    describe('changeReportPolicy', () => {
        it('should unarchive the expense report', async () => {
            // Given an archived expense report
            const expenseReport: OnyxTypes.Report = {
                ...createRandomReport(1),
                type: CONST.REPORT.TYPE.EXPENSE,
                policyID: '1',
            };
            await Onyx.merge(`${ONYXKEYS.COLLECTION.REPORT_NAME_VALUE_PAIRS}${expenseReport.reportID}`, {
                private_isArchived: DateUtils.getDBTime(),
            });

            // When moving to another workspace
            Report.changeReportPolicy(expenseReport, '2');
            await waitForBatchedUpdates();

            // Then the expense report should not be archived anymore
            const isArchived = await new Promise<boolean>((resolve) => {
                const connection = Onyx.connect({
                    key: `${ONYXKEYS.COLLECTION.REPORT_NAME_VALUE_PAIRS}${expenseReport.reportID}`,
                    callback: (val) => {
                        resolve(!!val?.private_isArchived);
                        Onyx.disconnect(connection);
                    },
                });
            });
            expect(isArchived).toBe(false);
        });
    });

    describe('changeReportPolicyAndInviteSubmitter', () => {
        it('should unarchive the expense report', async () => {
            // Given an archived expense report
            const ownerAccountID = 1;
            const ownerEmail = 'owner@gmail.com';
            const adminEmail = 'admin@gmail.com';
            const expenseReport: OnyxTypes.Report = {
                ...createRandomReport(1),
                type: CONST.REPORT.TYPE.EXPENSE,
                policyID: '1',
                ownerAccountID,
            };
            await Onyx.merge(`${ONYXKEYS.COLLECTION.REPORT_NAME_VALUE_PAIRS}${expenseReport.reportID}`, {
                private_isArchived: DateUtils.getDBTime(),
            });
            await Onyx.merge(ONYXKEYS.PERSONAL_DETAILS_LIST, {
                [ownerAccountID]: {
                    login: ownerEmail,
                },
            });

            // When moving to another workspace
            Report.changeReportPolicyAndInviteSubmitter(expenseReport, '2', {
                [adminEmail]: {role: CONST.POLICY.ROLE.ADMIN},
            });
            await waitForBatchedUpdates();

            // Then the expense report should not be archived anymore
            const isArchived = await new Promise<boolean>((resolve) => {
                const connection = Onyx.connect({
                    key: `${ONYXKEYS.COLLECTION.REPORT_NAME_VALUE_PAIRS}${expenseReport.reportID}`,
                    callback: (val) => {
                        resolve(!!val?.private_isArchived);
                        Onyx.disconnect(connection);
                    },
                });
            });
            expect(isArchived).toBe(false);
=======
    describe('buildOptimisticChangePolicyData', () => {
        it('should build the optimistic data next step for the change policy data', () => {
            const report: OnyxTypes.Report = {
                ...createRandomReport(1),
                statusNum: CONST.REPORT.STATUS_NUM.SUBMITTED,
                type: CONST.REPORT.TYPE.EXPENSE,
            };
            const policyID = '1';
            Report.buildOptimisticChangePolicyData(report, policyID);
            expect(buildNextStep).toHaveBeenCalledWith(report, CONST.REPORT.STATUS_NUM.SUBMITTED);
>>>>>>> f48a826f
        });
    });

    describe('searchInServer', () => {
        it('should return the same result with or without uppercase input.', () => {
            Report.searchInServer('test');
            Report.searchInServer('TEST');
            const upperCaseRequest = PersistedRequests.getAll().at(0);
            const lowerCaseRequest = PersistedRequests.getAll().at(1);
            expect(upperCaseRequest?.data?.searchInput).toBe(lowerCaseRequest?.data?.searchInput);
        });
    });
});<|MERGE_RESOLUTION|>--- conflicted
+++ resolved
@@ -1760,7 +1760,6 @@
         });
     });
 
-<<<<<<< HEAD
     describe('changeReportPolicy', () => {
         it('should unarchive the expense report', async () => {
             // Given an archived expense report
@@ -1829,7 +1828,9 @@
                 });
             });
             expect(isArchived).toBe(false);
-=======
+        });
+    });
+
     describe('buildOptimisticChangePolicyData', () => {
         it('should build the optimistic data next step for the change policy data', () => {
             const report: OnyxTypes.Report = {
@@ -1840,7 +1841,6 @@
             const policyID = '1';
             Report.buildOptimisticChangePolicyData(report, policyID);
             expect(buildNextStep).toHaveBeenCalledWith(report, CONST.REPORT.STATUS_NUM.SUBMITTED);
->>>>>>> f48a826f
         });
     });
 
