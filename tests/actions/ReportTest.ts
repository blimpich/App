/* eslint-disable @typescript-eslint/naming-convention */
import {afterEach, beforeAll, beforeEach, describe, expect, it} from '@jest/globals';
import {addSeconds, format, subMinutes} from 'date-fns';
import {toZonedTime} from 'date-fns-tz';
import type {Mock} from 'jest-mock';
import Onyx from 'react-native-onyx';
import type {OnyxCollection, OnyxEntry, OnyxUpdate} from 'react-native-onyx';
import {getOnboardingMessages} from '@libs/actions/Welcome/OnboardingFlow';
import {WRITE_COMMANDS} from '@libs/API/types';
import HttpUtils from '@libs/HttpUtils';
import {buildNextStep} from '@libs/NextStepUtils';
import {getOriginalMessage} from '@libs/ReportActionsUtils';
import CONST from '@src/CONST';
import OnyxUpdateManager from '@src/libs/actions/OnyxUpdateManager';
import * as PersistedRequests from '@src/libs/actions/PersistedRequests';
import * as Report from '@src/libs/actions/Report';
import * as User from '@src/libs/actions/User';
import DateUtils from '@src/libs/DateUtils';
import Log from '@src/libs/Log';
import * as SequentialQueue from '@src/libs/Network/SequentialQueue';
import * as ReportUtils from '@src/libs/ReportUtils';
import ONYXKEYS from '@src/ONYXKEYS';
import type * as OnyxTypes from '@src/types/onyx';
import createCollection from '../utils/collections/createCollection';
import createRandomPolicy from '../utils/collections/policies';
import createRandomReportAction from '../utils/collections/reportActions';
import {createRandomReport} from '../utils/collections/reports';
import getIsUsingFakeTimers from '../utils/getIsUsingFakeTimers';
import PusherHelper from '../utils/PusherHelper';
import * as TestHelper from '../utils/TestHelper';
import type {MockFetch} from '../utils/TestHelper';
import waitForBatchedUpdates from '../utils/waitForBatchedUpdates';
import waitForNetworkPromises from '../utils/waitForNetworkPromises';

jest.mock('@libs/NextStepUtils', () => ({
    buildNextStep: jest.fn(),
}));

jest.mock('@libs/ReportUtils', () => {
    const originalModule = jest.requireActual<Report>('@libs/ReportUtils');
    return {
        ...originalModule,
        getPolicyExpenseChat: jest.fn().mockReturnValue({reportID: '1234', hasOutstandingChildRequest: false}),
    };
});

const currentHash = 12345;
jest.mock('@src/libs/SearchQueryUtils', () => ({
    getCurrentSearchQueryJSON: jest.fn().mockImplementation(() => ({
        hash: currentHash,
        query: 'test',
        type: 'expense',
        status: '',
        flatFilters: [],
    })),
}));

const UTC = 'UTC';
jest.mock('@src/libs/actions/Report', () => {
    const originalModule = jest.requireActual<Report>('@src/libs/actions/Report');

    return {
        ...originalModule,
        showReportActionNotification: jest.fn(),
    };
});

jest.mock('@hooks/useScreenWrapperTransitionStatus', () => ({
    default: () => ({
        didScreenTransitionEnd: true,
    }),
}));

const originalXHR = HttpUtils.xhr;
OnyxUpdateManager();
describe('actions/Report', () => {
    beforeAll(() => {
        PusherHelper.setup();
        Onyx.init({
            keys: ONYXKEYS,
        });
    });

    beforeEach(() => {
        HttpUtils.xhr = originalXHR;
        const promise = Onyx.clear().then(() => {
            jest.useRealTimers();
            waitForBatchedUpdates();
        });

        if (getIsUsingFakeTimers()) {
            // flushing pending timers
            // Onyx.clear() promise is resolved in batch which happens after the current microtasks cycle
            setImmediate(jest.runOnlyPendingTimers);
        }
        global.fetch = TestHelper.getGlobalFetchMock();

        // Clear the queue before each test to avoid test pollution
        SequentialQueue.resetQueue();

        return promise;
    });

    afterEach(() => {
        jest.clearAllMocks();
        PusherHelper.teardown();
    });

    it('should store a new report action in Onyx when onyxApiUpdate event is handled via Pusher', () => {
        global.fetch = TestHelper.getGlobalFetchMock();

        const TEST_USER_ACCOUNT_ID = 1;
        const TEST_USER_LOGIN = 'test@test.com';
        const REPORT_ID = '1';
        let reportActionID: string | undefined;
        const REPORT_ACTION = {
            actionName: CONST.REPORT.ACTIONS.TYPE.ADD_COMMENT,
            actorAccountID: TEST_USER_ACCOUNT_ID,
            automatic: false,
            avatar: 'https://d2k5nsl2zxldvw.cloudfront.net/images/avatars/avatar_3.png',
            message: [{type: 'COMMENT', html: 'Testing a comment', text: 'Testing a comment', translationKey: ''}],
            person: [{type: 'TEXT', style: 'strong', text: 'Test User'}],
            shouldShow: true,
        };

        let reportActions: OnyxEntry<OnyxTypes.ReportActions>;
        Onyx.connect({
            key: `${ONYXKEYS.COLLECTION.REPORT_ACTIONS}${REPORT_ID}`,
            callback: (val) => (reportActions = val),
        });

        // Set up Onyx with some test user data
        return TestHelper.signInWithTestUser(TEST_USER_ACCOUNT_ID, TEST_USER_LOGIN)
            .then(() => {
                User.subscribeToUserEvents();
                return waitForBatchedUpdates();
            })
            .then(() => TestHelper.setPersonalDetails(TEST_USER_LOGIN, TEST_USER_ACCOUNT_ID))
            .then(() => {
                // This is a fire and forget response, but once it completes we should be able to verify that we
                // have an "optimistic" report action in Onyx.
                Report.addComment(REPORT_ID, REPORT_ID, 'Testing a comment');
                return waitForBatchedUpdates();
            })
            .then(() => {
                const resultAction: OnyxEntry<OnyxTypes.ReportAction> = Object.values(reportActions ?? {}).at(0);
                reportActionID = resultAction?.reportActionID;

                expect(reportActionID).not.toBeUndefined();
                expect(resultAction?.message).toEqual(REPORT_ACTION.message);
                expect(resultAction?.person).toEqual(REPORT_ACTION.person);
                expect(resultAction?.pendingAction).toBeUndefined();

                if (!reportActionID) {
                    return;
                }

                // We subscribed to the Pusher channel above and now we need to simulate a reportComment action
                // Pusher event so we can verify that action was handled correctly and merged into the reportActions.
                PusherHelper.emitOnyxUpdate([
                    {
                        onyxMethod: Onyx.METHOD.MERGE,
                        key: `${ONYXKEYS.COLLECTION.REPORT}${REPORT_ID}`,
                        value: {
                            reportID: REPORT_ID,
                            participants: {
                                [TEST_USER_ACCOUNT_ID]: {
                                    notificationPreference: 'always',
                                },
                            },
                            lastVisibleActionCreated: '2022-11-22 03:48:27.267',
                            lastMessageText: 'Testing a comment',
                            lastActorAccountID: TEST_USER_ACCOUNT_ID,
                        },
                    },
                    {
                        onyxMethod: Onyx.METHOD.MERGE,
                        key: `${ONYXKEYS.COLLECTION.REPORT_ACTIONS}${REPORT_ID}`,
                        value: {
                            [reportActionID]: {pendingAction: null},
                        },
                    },
                ]);

                // Once a reportComment event is emitted to the Pusher channel we should see the comment get processed
                // by the Pusher callback and added to the storage so we must wait for promises to resolve again and
                // then verify the data is in Onyx.
                return waitForBatchedUpdates();
            })
            .then(() => {
                // Verify there is only one action and our optimistic comment has been removed
                expect(Object.keys(reportActions ?? {}).length).toBe(1);

                const resultAction = reportActionID ? reportActions?.[reportActionID] : undefined;

                // Verify that our action is no longer in the loading state
                expect(resultAction?.pendingAction).toBeUndefined();
            });
    });

    it('clearCreateChatError should not delete the report if it is not optimistic report', () => {
        const REPORT: OnyxTypes.Report = {...createRandomReport(1), errorFields: {createChat: {error: 'error'}}};
        const REPORT_METADATA: OnyxTypes.ReportMetadata = {isOptimisticReport: false};

        Onyx.set(`${ONYXKEYS.COLLECTION.REPORT}${REPORT.reportID}`, REPORT);
        Onyx.set(`${ONYXKEYS.COLLECTION.REPORT_METADATA}${REPORT.reportID}`, REPORT_METADATA);

        return waitForBatchedUpdates()
            .then(() => {
                Report.clearCreateChatError(REPORT);
                return waitForBatchedUpdates();
            })
            .then(
                () =>
                    new Promise<void>((resolve) => {
                        const connection = Onyx.connect({
                            key: `${ONYXKEYS.COLLECTION.REPORT}${REPORT.reportID}`,
                            callback: (report) => {
                                Onyx.disconnect(connection);
                                resolve();

                                // The report should exist but the create chat error field should be cleared.
                                expect(report?.reportID).toBeDefined();
                                expect(report?.errorFields?.createChat).toBeUndefined();
                            },
                        });
                    }),
            );
    });

    it('should update pins in Onyx when togglePinned is called', () => {
        const TEST_USER_ACCOUNT_ID = 1;
        const TEST_USER_LOGIN = 'test@test.com';
        const REPORT_ID = '1';

        let reportIsPinned: boolean;
        Onyx.connect({
            key: `${ONYXKEYS.COLLECTION.REPORT}${REPORT_ID}`,
            callback: (val) => (reportIsPinned = val?.isPinned ?? false),
        });

        // Set up Onyx with some test user data
        return TestHelper.signInWithTestUser(TEST_USER_ACCOUNT_ID, TEST_USER_LOGIN)
            .then(() => {
                Report.togglePinnedState(REPORT_ID, false);
                return waitForBatchedUpdates();
            })
            .then(() => {
                // Test that Onyx immediately updated the report pin state.
                expect(reportIsPinned).toEqual(true);
            });
    });

    it('Should not leave duplicate comments when logger sends packet because of calling process queue while processing the queue', () => {
        const TEST_USER_ACCOUNT_ID = 1;
        const TEST_USER_LOGIN = 'test@test.com';
        const REPORT_ID = '1';
        const LOGGER_MAX_LOG_LINES = 50;

        // GIVEN a test user with initial data
        return TestHelper.signInWithTestUser(TEST_USER_ACCOUNT_ID, TEST_USER_LOGIN)
            .then(() => TestHelper.setPersonalDetails(TEST_USER_LOGIN, TEST_USER_ACCOUNT_ID))
            .then(() => {
                global.fetch = TestHelper.getGlobalFetchMock();

                // WHEN we add enough logs to send a packet
                for (let i = 0; i <= LOGGER_MAX_LOG_LINES; i++) {
                    Log.info('Test log info');
                }

                // And leave a comment on a report
                Report.addComment(REPORT_ID, REPORT_ID, 'Testing a comment');

                // Then we should expect that there is on persisted request
                expect(PersistedRequests.getAll().length).toBe(1);

                // When we wait for the queue to run
                return waitForBatchedUpdates();
            })
            .then(() => {
                // THEN only ONE call to AddComment will happen
                const URL_ARGUMENT_INDEX = 0;
                const addCommentCalls = (global.fetch as jest.Mock).mock.calls.filter((callArguments: string[]) => callArguments.at(URL_ARGUMENT_INDEX)?.includes('AddComment'));
                expect(addCommentCalls.length).toBe(1);
            });
    });

    it('should be updated correctly when new comments are added, deleted or marked as unread', () => {
        global.fetch = TestHelper.getGlobalFetchMock();
        const REPORT_ID = '1';
        let report: OnyxEntry<OnyxTypes.Report>;
        let reportActionCreatedDate: string;
        let currentTime: string;
        Onyx.connect({
            key: `${ONYXKEYS.COLLECTION.REPORT}${REPORT_ID}`,
            callback: (val) => (report = val),
        });

        let reportActions: OnyxTypes.ReportActions;
        Onyx.connect({
            key: `${ONYXKEYS.COLLECTION.REPORT_ACTIONS}${REPORT_ID}`,
            callback: (val) => (reportActions = val ?? {}),
        });

        const USER_1_LOGIN = 'user@test.com';
        const USER_1_ACCOUNT_ID = 1;
        const USER_2_ACCOUNT_ID = 2;
        const setPromise = Onyx.set(`${ONYXKEYS.COLLECTION.REPORT}${REPORT_ID}`, {reportName: 'Test', reportID: REPORT_ID})
            .then(() => TestHelper.signInWithTestUser(USER_1_ACCOUNT_ID, USER_1_LOGIN))
            .then(waitForNetworkPromises)
            .then(() => {
                // Given a test user that is subscribed to Pusher events
                User.subscribeToUserEvents();
                return waitForBatchedUpdates();
            })
            .then(() => TestHelper.setPersonalDetails(USER_1_LOGIN, USER_1_ACCOUNT_ID))
            .then(() => {
                // When a Pusher event is handled for a new report comment that includes a mention of the current user
                reportActionCreatedDate = DateUtils.getDBTime();
                PusherHelper.emitOnyxUpdate([
                    {
                        onyxMethod: Onyx.METHOD.MERGE,
                        key: `${ONYXKEYS.COLLECTION.REPORT}${REPORT_ID}`,
                        value: {
                            reportID: REPORT_ID,
                            participants: {
                                [USER_1_ACCOUNT_ID]: {
                                    notificationPreference: 'always',
                                },
                            },
                            lastMessageText: 'Comment 1',
                            lastActorAccountID: USER_2_ACCOUNT_ID,
                            lastVisibleActionCreated: reportActionCreatedDate,
                            lastMentionedTime: reportActionCreatedDate,
                            lastReadTime: DateUtils.subtractMillisecondsFromDateTime(reportActionCreatedDate, 1),
                        },
                    },
                    {
                        onyxMethod: Onyx.METHOD.MERGE,
                        key: `${ONYXKEYS.COLLECTION.REPORT_ACTIONS}${REPORT_ID}`,
                        value: {
                            1: {
                                actionName: CONST.REPORT.ACTIONS.TYPE.ADD_COMMENT,
                                actorAccountID: USER_2_ACCOUNT_ID,
                                automatic: false,
                                avatar: 'https://d2k5nsl2zxldvw.cloudfront.net/images/avatars/avatar_3.png',
                                message: [{type: 'COMMENT', html: 'Comment 1', text: 'Comment 1'}],
                                person: [{type: 'TEXT', style: 'strong', text: 'Test User'}],
                                shouldShow: true,
                                created: reportActionCreatedDate,
                                reportActionID: '1',
                            },
                        },
                    },
                ]);
                return waitForNetworkPromises();
            })
            .then(() => {
                // Then the report will be unread
                expect(ReportUtils.isUnread(report, undefined)).toBe(true);

                // And show a green dot for unread mentions in the LHN
                expect(ReportUtils.isUnreadWithMention(report)).toBe(true);

                // When the user visits the report
                currentTime = DateUtils.getDBTime();
                Report.openReport(REPORT_ID);
                Report.readNewestAction(REPORT_ID);
                waitForBatchedUpdates();
                return waitForBatchedUpdates();
            })
            .then(() => {
                // The report will be read
                expect(ReportUtils.isUnread(report, undefined)).toBe(false);
                expect(toZonedTime(report?.lastReadTime ?? '', UTC).getTime()).toBeGreaterThanOrEqual(toZonedTime(currentTime, UTC).getTime());

                // And no longer show the green dot for unread mentions in the LHN
                expect(ReportUtils.isUnreadWithMention(report)).toBe(false);

                // When the user manually marks a message as "unread"
                Report.markCommentAsUnread(REPORT_ID, reportActions['1']);
                return waitForBatchedUpdates();
            })
            .then(() => {
                // Then the report will be unread and show the green dot for unread mentions in LHN
                expect(ReportUtils.isUnread(report, undefined)).toBe(true);
                expect(ReportUtils.isUnreadWithMention(report)).toBe(true);
                expect(report?.lastReadTime).toBe(DateUtils.subtractMillisecondsFromDateTime(reportActionCreatedDate, 1));

                // When a new comment is added by the current user

                currentTime = DateUtils.getDBTime();
                Report.addComment(REPORT_ID, REPORT_ID, 'Current User Comment 1');
                return waitForBatchedUpdates();
            })
            .then(() => {
                // The report will be read, the green dot for unread mentions will go away, and the lastReadTime updated
                expect(ReportUtils.isUnread(report, undefined)).toBe(false);
                expect(ReportUtils.isUnreadWithMention(report)).toBe(false);
                expect(toZonedTime(report?.lastReadTime ?? '', UTC).getTime()).toBeGreaterThanOrEqual(toZonedTime(currentTime, UTC).getTime());
                expect(report?.lastMessageText).toBe('Current User Comment 1');

                // When another comment is added by the current user
                currentTime = DateUtils.getDBTime();
                Report.addComment(REPORT_ID, REPORT_ID, 'Current User Comment 2');
                return waitForBatchedUpdates();
            })
            .then(() => {
                // The report will be read and the lastReadTime updated
                expect(ReportUtils.isUnread(report, undefined)).toBe(false);
                expect(toZonedTime(report?.lastReadTime ?? '', UTC).getTime()).toBeGreaterThanOrEqual(toZonedTime(currentTime, UTC).getTime());
                expect(report?.lastMessageText).toBe('Current User Comment 2');

                // When another comment is added by the current user
                currentTime = DateUtils.getDBTime();
                Report.addComment(REPORT_ID, REPORT_ID, 'Current User Comment 3');
                return waitForBatchedUpdates();
            })
            .then(() => {
                // The report will be read and the lastReadTime updated
                expect(ReportUtils.isUnread(report, undefined)).toBe(false);
                expect(toZonedTime(report?.lastReadTime ?? '', UTC).getTime()).toBeGreaterThanOrEqual(toZonedTime(currentTime, UTC).getTime());
                expect(report?.lastMessageText).toBe('Current User Comment 3');

                const USER_1_BASE_ACTION = {
                    actionName: CONST.REPORT.ACTIONS.TYPE.ADD_COMMENT,
                    actorAccountID: USER_1_ACCOUNT_ID,
                    automatic: false,
                    avatar: 'https://d2k5nsl2zxldvw.cloudfront.net/images/avatars/avatar_3.png',
                    person: [{type: 'TEXT', style: 'strong', text: 'Test User'}],
                    shouldShow: true,
                    created: DateUtils.getDBTime(Date.now() - 3),
                };

                const optimisticReportActions: OnyxUpdate = {
                    onyxMethod: Onyx.METHOD.MERGE,
                    key: `${ONYXKEYS.COLLECTION.REPORT_ACTIONS}${REPORT_ID}`,
                    value: {
                        200: {
                            ...USER_1_BASE_ACTION,
                            message: [{type: 'COMMENT', html: 'Current User Comment 1', text: 'Current User Comment 1'}],
                            created: DateUtils.getDBTime(Date.now() - 2),
                            reportActionID: '200',
                        },

                        300: {
                            ...USER_1_BASE_ACTION,
                            message: [{type: 'COMMENT', html: 'Current User Comment 2', text: 'Current User Comment 2'}],
                            created: DateUtils.getDBTime(Date.now() - 1),
                            reportActionID: '300',
                        },

                        400: {
                            ...USER_1_BASE_ACTION,
                            message: [{type: 'COMMENT', html: 'Current User Comment 3', text: 'Current User Comment 3'}],
                            created: DateUtils.getDBTime(),
                            reportActionID: '400',
                        },
                    },
                };

                reportActionCreatedDate = DateUtils.getDBTime();

                const optimisticReportActionsValue = optimisticReportActions.value as Record<string, OnyxTypes.ReportAction>;

                if (optimisticReportActionsValue?.[400]) {
                    optimisticReportActionsValue[400].created = reportActionCreatedDate;
                }

                // When we emit the events for these pending created actions to update them to not pending
                PusherHelper.emitOnyxUpdate([
                    {
                        onyxMethod: Onyx.METHOD.MERGE,
                        key: `${ONYXKEYS.COLLECTION.REPORT}${REPORT_ID}`,
                        value: {
                            reportID: REPORT_ID,
                            participants: {
                                [USER_1_ACCOUNT_ID]: {
                                    notificationPreference: 'always',
                                },
                            },
                            lastMessageText: 'Current User Comment 3',
                            lastActorAccountID: 1,
                            lastVisibleActionCreated: reportActionCreatedDate,
                            lastReadTime: reportActionCreatedDate,
                        },
                    },
                    optimisticReportActions,
                ]);

                return waitForNetworkPromises();
            })
            .then(() => {
                // If the user deletes a comment that is before the last read
                Report.deleteReportComment(REPORT_ID, {...reportActions[200]});
                return waitForBatchedUpdates();
            })
            .then(() => {
                // Then no change will occur
                expect(report?.lastReadTime).toBe(reportActionCreatedDate);
                expect(ReportUtils.isUnread(report, undefined)).toBe(false);

                // When the user manually marks a message as "unread"
                Report.markCommentAsUnread(REPORT_ID, reportActions[400]);
                return waitForBatchedUpdates();
            })
            .then(() => {
                // Then we should expect the report to be to be unread
                expect(ReportUtils.isUnread(report, undefined)).toBe(true);
                expect(report?.lastReadTime).toBe(DateUtils.subtractMillisecondsFromDateTime(reportActions[400].created, 1));

                // If the user deletes the last comment after the lastReadTime the lastMessageText will reflect the new last comment
                Report.deleteReportComment(REPORT_ID, {...reportActions[400]});
                return waitForBatchedUpdates();
            })
            .then(() => {
                expect(ReportUtils.isUnread(report, undefined)).toBe(false);
                expect(report?.lastMessageText).toBe('Current User Comment 2');
            });
        waitForBatchedUpdates(); // flushing onyx.set as it will be batched
        return setPromise;
    });

    it('Should properly update comment with links', () => {
        /* This tests a variety of scenarios when a user edits a comment.
         * We should generate a link when editing a message unless the link was
         * already in the comment and the user deleted it on purpose.
         */

        global.fetch = TestHelper.getGlobalFetchMock();

        // User edits comment to add link
        // We should generate link
        let originalCommentMarkdown = 'Original Comment';
        let afterEditCommentText = 'Original Comment www.google.com';
        let newCommentHTML = Report.handleUserDeletedLinksInHtml(afterEditCommentText, originalCommentMarkdown);
        let expectedOutput = 'Original Comment <a href="https://www.google.com" target="_blank" rel="noreferrer noopener">www.google.com</a>';
        expect(newCommentHTML).toBe(expectedOutput);

        // User deletes www.google.com link from comment but keeps link text
        // We should not generate link
        originalCommentMarkdown = 'Comment [www.google.com](https://www.google.com)';
        afterEditCommentText = 'Comment www.google.com';
        newCommentHTML = Report.handleUserDeletedLinksInHtml(afterEditCommentText, originalCommentMarkdown);
        expectedOutput = 'Comment www.google.com';
        expect(newCommentHTML).toBe(expectedOutput);

        // User Delete only () part of link but leaves the []
        // We should not generate link
        originalCommentMarkdown = 'Comment [www.google.com](https://www.google.com)';
        afterEditCommentText = 'Comment [www.google.com]';
        newCommentHTML = Report.handleUserDeletedLinksInHtml(afterEditCommentText, originalCommentMarkdown);
        expectedOutput = 'Comment [www.google.com]';
        expect(newCommentHTML).toBe(expectedOutput);

        // User Generates multiple links in one edit
        // We should generate both links
        originalCommentMarkdown = 'Comment';
        afterEditCommentText = 'Comment www.google.com www.facebook.com';
        newCommentHTML = Report.handleUserDeletedLinksInHtml(afterEditCommentText, originalCommentMarkdown);
        expectedOutput =
            'Comment <a href="https://www.google.com" target="_blank" rel="noreferrer noopener">www.google.com</a> ' +
            '<a href="https://www.facebook.com" target="_blank" rel="noreferrer noopener">www.facebook.com</a>';
        expect(newCommentHTML).toBe(expectedOutput);

        // Comment has two links but user deletes only one of them
        // Should not generate link again for the deleted one
        originalCommentMarkdown = 'Comment [www.google.com](https://www.google.com)  [www.facebook.com](https://www.facebook.com)';
        afterEditCommentText = 'Comment www.google.com  [www.facebook.com](https://www.facebook.com)';
        newCommentHTML = Report.handleUserDeletedLinksInHtml(afterEditCommentText, originalCommentMarkdown);
        expectedOutput = 'Comment www.google.com  <a href="https://www.facebook.com" target="_blank" rel="noreferrer noopener">www.facebook.com</a>';
        expect(newCommentHTML).toBe(expectedOutput);

        // User edits and replaces comment with a link containing underscores
        // We should generate link
        originalCommentMarkdown = 'Comment';
        afterEditCommentText = 'https://www.facebook.com/hashtag/__main/?__eep__=6';
        newCommentHTML = Report.handleUserDeletedLinksInHtml(afterEditCommentText, originalCommentMarkdown);
        expectedOutput = '<a href="https://www.facebook.com/hashtag/__main/?__eep__=6" target="_blank" rel="noreferrer noopener">https://www.facebook.com/hashtag/__main/?__eep__=6</a>';
        expect(newCommentHTML).toBe(expectedOutput);

        // User edits and deletes the link containing underscores
        // We should not generate link
        originalCommentMarkdown = '[https://www.facebook.com/hashtag/__main/?__eep__=6](https://www.facebook.com/hashtag/__main/?__eep__=6)';
        afterEditCommentText = 'https://www.facebook.com/hashtag/__main/?__eep__=6';
        newCommentHTML = Report.handleUserDeletedLinksInHtml(afterEditCommentText, originalCommentMarkdown);
        expectedOutput = 'https://www.facebook.com/hashtag/__main/?__eep__=6';
        expect(newCommentHTML).toBe(expectedOutput);

        // User edits and replaces comment with a link containing asterisks
        // We should generate link
        originalCommentMarkdown = 'Comment';
        afterEditCommentText = 'http://example.com/foo/*/bar/*/test.txt';
        newCommentHTML = Report.handleUserDeletedLinksInHtml(afterEditCommentText, originalCommentMarkdown);
        expectedOutput = '<a href="http://example.com/foo/*/bar/*/test.txt" target="_blank" rel="noreferrer noopener">http://example.com/foo/*/bar/*/test.txt</a>';
        expect(newCommentHTML).toBe(expectedOutput);

        // User edits and deletes the link containing asterisks
        // We should not generate link
        originalCommentMarkdown = '[http://example.com/foo/*/bar/*/test.txt](http://example.com/foo/*/bar/*/test.txt)';
        afterEditCommentText = 'http://example.com/foo/*/bar/*/test.txt';
        newCommentHTML = Report.handleUserDeletedLinksInHtml(afterEditCommentText, originalCommentMarkdown);
        expectedOutput = 'http://example.com/foo/*/bar/*/test.txt';
        expect(newCommentHTML).toBe(expectedOutput);
    });

    it('should show a notification for report action updates with shouldNotify', () => {
        const TEST_USER_ACCOUNT_ID = 1;
        const REPORT_ID = '1';
        const REPORT_ACTION = {
            actionName: CONST.REPORT.ACTIONS.TYPE.ADD_COMMENT,
        };

        // Setup user and pusher listeners
        return TestHelper.signInWithTestUser(TEST_USER_ACCOUNT_ID)
            .then(waitForBatchedUpdates)
            .then(() => {
                User.subscribeToUserEvents();
                return waitForBatchedUpdates();
            })
            .then(() => {
                // Simulate a Pusher Onyx update with a report action with shouldNotify
                PusherHelper.emitOnyxUpdate([
                    {
                        onyxMethod: Onyx.METHOD.MERGE,
                        key: `${ONYXKEYS.COLLECTION.REPORT_ACTIONS}${REPORT_ID}`,
                        value: {
                            1: REPORT_ACTION,
                        },
                        shouldNotify: true,
                    },
                ]);
                return SequentialQueue.getCurrentRequest().then(waitForBatchedUpdates);
            })
            .then(() => {
                // Ensure we show a notification for this new report action
                expect(Report.showReportActionNotification).toBeCalledWith(REPORT_ID, REPORT_ACTION);
            });
    });

    it('should properly toggle reactions on a message', () => {
        global.fetch = TestHelper.getGlobalFetchMock();

        const TEST_USER_ACCOUNT_ID = 1;
        const TEST_USER_LOGIN = 'test@test.com';
        const REPORT_ID = '1';
        const EMOJI_CODE = '👍';
        const EMOJI_SKIN_TONE = 2;
        const EMOJI_NAME = '+1';
        const EMOJI = {
            code: EMOJI_CODE,
            name: EMOJI_NAME,
            types: ['👍🏿', '👍🏾', '👍🏽', '👍🏼', '👍🏻'],
        };

        let reportActions: OnyxTypes.ReportActions;
        Onyx.connect({
            key: `${ONYXKEYS.COLLECTION.REPORT_ACTIONS}${REPORT_ID}`,
            callback: (val) => (reportActions = val ?? {}),
        });
        const reportActionsReactions: OnyxCollection<OnyxTypes.ReportActionReactions> = {};
        Onyx.connect({
            key: ONYXKEYS.COLLECTION.REPORT_ACTIONS_REACTIONS,
            callback: (val, key) => {
                reportActionsReactions[key] = val ?? {};
            },
        });
        let reportAction: OnyxTypes.ReportAction | undefined;
        let reportActionID: string | undefined;

        // Set up Onyx with some test user data
        return TestHelper.signInWithTestUser(TEST_USER_ACCOUNT_ID, TEST_USER_LOGIN)
            .then(() => {
                User.subscribeToUserEvents();
                return waitForBatchedUpdates();
            })
            .then(() => TestHelper.setPersonalDetails(TEST_USER_LOGIN, TEST_USER_ACCOUNT_ID))
            .then(() => {
                // This is a fire and forget response, but once it completes we should be able to verify that we
                // have an "optimistic" report action in Onyx.
                Report.addComment(REPORT_ID, REPORT_ID, 'Testing a comment');
                return waitForBatchedUpdates();
            })
            .then(() => {
                reportAction = Object.values(reportActions).at(0);
                reportActionID = reportAction?.reportActionID;

                if (reportAction) {
                    // Add a reaction to the comment
                    Report.toggleEmojiReaction(REPORT_ID, reportAction, EMOJI, reportActionsReactions[0]);
                }
                return waitForBatchedUpdates();
            })
            .then(() => {
                reportAction = Object.values(reportActions).at(0);

                // Expect the reaction to exist in the reportActionsReactions collection
                expect(reportActionsReactions).toHaveProperty(`${ONYXKEYS.COLLECTION.REPORT_ACTIONS_REACTIONS}${reportActionID}`);

                // Expect the reaction to have the emoji on it
                const reportActionReaction = reportActionsReactions[`${ONYXKEYS.COLLECTION.REPORT_ACTIONS_REACTIONS}${reportActionID}`];
                expect(reportActionReaction).toHaveProperty(EMOJI.name);

                // Expect the emoji to have the user accountID
                const reportActionReactionEmoji = reportActionReaction?.[EMOJI.name];
                expect(reportActionReactionEmoji?.users).toHaveProperty(`${TEST_USER_ACCOUNT_ID}`);

                if (reportAction) {
                    // Now we remove the reaction
                    Report.toggleEmojiReaction(REPORT_ID, reportAction, EMOJI, reportActionReaction);
                }
                return waitForBatchedUpdates();
            })
            .then(() => {
                // Expect the reaction to have null where the users reaction used to be
                expect(reportActionsReactions).toHaveProperty(`${ONYXKEYS.COLLECTION.REPORT_ACTIONS_REACTIONS}${reportActionID}`);
                const reportActionReaction = reportActionsReactions[`${ONYXKEYS.COLLECTION.REPORT_ACTIONS_REACTIONS}${reportActionID}`];
                expect(reportActionReaction?.[EMOJI.name].users[TEST_USER_ACCOUNT_ID]).toBeUndefined();
            })
            .then(() => {
                reportAction = Object.values(reportActions).at(0);

                if (reportAction) {
                    // Add the same reaction to the same report action with a different skin tone
                    Report.toggleEmojiReaction(REPORT_ID, reportAction, EMOJI, reportActionsReactions[0]);
                }
                return waitForBatchedUpdates()
                    .then(() => {
                        reportAction = Object.values(reportActions).at(0);

                        const reportActionReaction = reportActionsReactions[`${ONYXKEYS.COLLECTION.REPORT_ACTIONS_REACTIONS}${reportActionID}`];
                        if (reportAction) {
                            Report.toggleEmojiReaction(REPORT_ID, reportAction, EMOJI, reportActionReaction, EMOJI_SKIN_TONE);
                        }
                        return waitForBatchedUpdates();
                    })
                    .then(() => {
                        reportAction = Object.values(reportActions).at(0);

                        // Expect the reaction to exist in the reportActionsReactions collection
                        expect(reportActionsReactions).toHaveProperty(`${ONYXKEYS.COLLECTION.REPORT_ACTIONS_REACTIONS}${reportActionID}`);

                        // Expect the reaction to have the emoji on it
                        const reportActionReaction = reportActionsReactions[`${ONYXKEYS.COLLECTION.REPORT_ACTIONS_REACTIONS}${reportActionID}`];
                        expect(reportActionReaction).toHaveProperty(EMOJI.name);

                        // Expect the emoji to have the user accountID
                        const reportActionReactionEmoji = reportActionReaction?.[EMOJI.name];
                        expect(reportActionReactionEmoji?.users).toHaveProperty(`${TEST_USER_ACCOUNT_ID}`);

                        // Expect two different skin tone reactions
                        const reportActionReactionEmojiUserSkinTones = reportActionReactionEmoji?.users[TEST_USER_ACCOUNT_ID].skinTones;
                        expect(reportActionReactionEmojiUserSkinTones).toHaveProperty('-1');
                        expect(reportActionReactionEmojiUserSkinTones).toHaveProperty('2');

                        if (reportAction) {
                            // Now we remove the reaction, and expect that both variations are removed
                            Report.toggleEmojiReaction(REPORT_ID, reportAction, EMOJI, reportActionReaction);
                        }
                        return waitForBatchedUpdates();
                    })
                    .then(() => {
                        // Expect the reaction to have null where the users reaction used to be
                        expect(reportActionsReactions).toHaveProperty(`${ONYXKEYS.COLLECTION.REPORT_ACTIONS_REACTIONS}${reportActionID}`);
                        const reportActionReaction = reportActionsReactions[`${ONYXKEYS.COLLECTION.REPORT_ACTIONS_REACTIONS}${reportActionID}`];
                        expect(reportActionReaction?.[EMOJI.name].users[TEST_USER_ACCOUNT_ID]).toBeUndefined();
                    });
            });
    });

    it("shouldn't add the same reaction twice when changing preferred skin color and reaction doesn't support skin colors", () => {
        global.fetch = TestHelper.getGlobalFetchMock();

        const TEST_USER_ACCOUNT_ID = 1;
        const TEST_USER_LOGIN = 'test@test.com';
        const REPORT_ID = '1';
        const EMOJI_CODE = '😄';
        const EMOJI_NAME = 'smile';
        const EMOJI = {
            code: EMOJI_CODE,
            name: EMOJI_NAME,
        };

        let reportActions: OnyxTypes.ReportActions = {};
        Onyx.connect({
            key: `${ONYXKEYS.COLLECTION.REPORT_ACTIONS}${REPORT_ID}`,
            callback: (val) => (reportActions = val ?? {}),
        });
        const reportActionsReactions: OnyxCollection<OnyxTypes.ReportActionReactions> = {};
        Onyx.connect({
            key: ONYXKEYS.COLLECTION.REPORT_ACTIONS_REACTIONS,
            callback: (val, key) => {
                reportActionsReactions[key] = val ?? {};
            },
        });

        let resultAction: OnyxTypes.ReportAction | undefined;

        // Set up Onyx with some test user data
        return TestHelper.signInWithTestUser(TEST_USER_ACCOUNT_ID, TEST_USER_LOGIN)
            .then(() => {
                User.subscribeToUserEvents();
                return waitForBatchedUpdates();
            })
            .then(() => TestHelper.setPersonalDetails(TEST_USER_LOGIN, TEST_USER_ACCOUNT_ID))
            .then(() => {
                // This is a fire and forget response, but once it completes we should be able to verify that we
                // have an "optimistic" report action in Onyx.
                Report.addComment(REPORT_ID, REPORT_ID, 'Testing a comment');
                return waitForBatchedUpdates();
            })
            .then(() => {
                resultAction = Object.values(reportActions).at(0);

                if (resultAction) {
                    // Add a reaction to the comment
                    Report.toggleEmojiReaction(REPORT_ID, resultAction, EMOJI, {});
                }
                return waitForBatchedUpdates();
            })
            .then(() => {
                resultAction = Object.values(reportActions).at(0);

                // Now we toggle the reaction while the skin tone has changed.
                // As the emoji doesn't support skin tones, the emoji
                // should get removed instead of added again.
                const reportActionReaction = reportActionsReactions[`${ONYXKEYS.COLLECTION.REPORT_ACTIONS_REACTIONS}${resultAction?.reportActionID}`];
                if (resultAction) {
                    Report.toggleEmojiReaction(REPORT_ID, resultAction, EMOJI, reportActionReaction, 2);
                }
                return waitForBatchedUpdates();
            })
            .then(() => {
                // Expect the reaction to have null where the users reaction used to be
                expect(reportActionsReactions).toHaveProperty(`${ONYXKEYS.COLLECTION.REPORT_ACTIONS_REACTIONS}${resultAction?.reportActionID}`);
                const reportActionReaction = reportActionsReactions[`${ONYXKEYS.COLLECTION.REPORT_ACTIONS_REACTIONS}${resultAction?.reportActionID}`];
                expect(reportActionReaction?.[EMOJI.name].users[TEST_USER_ACCOUNT_ID]).toBeUndefined();
            });
    });

    it('should send only one OpenReport, replacing any extra ones with same reportIDs', async () => {
        global.fetch = TestHelper.getGlobalFetchMock();

        const REPORT_ID = '1';

        await Onyx.set(ONYXKEYS.NETWORK, {isOffline: true});
        await waitForBatchedUpdates();

        for (let i = 0; i < 5; i++) {
            Report.openReport(REPORT_ID, undefined, ['test@user.com'], {
                reportID: REPORT_ID,
            });
        }

        expect(PersistedRequests.getAll().length).toBe(1);

        await Onyx.set(ONYXKEYS.NETWORK, {isOffline: false});
        await waitForBatchedUpdates();

        TestHelper.expectAPICommandToHaveBeenCalled(WRITE_COMMANDS.OPEN_REPORT, 1);
    });

    it('should replace duplicate OpenReport commands with the same reportID', async () => {
        global.fetch = TestHelper.getGlobalFetchMock();

        const REPORT_ID = '1';

        await Onyx.set(ONYXKEYS.NETWORK, {isOffline: true});
        await waitForBatchedUpdates();

        for (let i = 0; i < 8; i++) {
            let reportID = REPORT_ID;
            if (i > 4) {
                reportID = `${i}`;
            }
            Report.openReport(reportID, undefined, ['test@user.com'], {
                reportID: REPORT_ID,
            });
        }

        expect(PersistedRequests.getAll().length).toBe(4);

        await Onyx.set(ONYXKEYS.NETWORK, {isOffline: false});
        await waitForBatchedUpdates();

        TestHelper.expectAPICommandToHaveBeenCalled(WRITE_COMMANDS.OPEN_REPORT, 4);
    });

    it('should remove AddComment and UpdateComment without sending any request when DeleteComment is set', async () => {
        global.fetch = TestHelper.getGlobalFetchMock();

        const TEST_USER_ACCOUNT_ID = 1;
        const REPORT_ID = '1';
        const TEN_MINUTES_AGO = subMinutes(new Date(), 10);
        const created = format(addSeconds(TEN_MINUTES_AGO, 10), CONST.DATE.FNS_DB_FORMAT_STRING);

        Onyx.set(ONYXKEYS.NETWORK, {isOffline: true});

        Report.addComment(REPORT_ID, REPORT_ID, 'Testing a comment');
        // Need the reportActionID to delete the comments
        const newComment = PersistedRequests.getAll().at(0);
        const reportActionID = newComment?.data?.reportActionID as string | undefined;
        const newReportAction = TestHelper.buildTestReportComment(created, TEST_USER_ACCOUNT_ID, reportActionID);
        Report.editReportComment(REPORT_ID, newReportAction, 'Testing an edited comment');

        await waitForBatchedUpdates();

        await new Promise<void>((resolve) => {
            const connection = Onyx.connect({
                key: ONYXKEYS.PERSISTED_REQUESTS,
                callback: (persistedRequests) => {
                    Onyx.disconnect(connection);

                    expect(persistedRequests?.at(0)?.command).toBe(WRITE_COMMANDS.ADD_COMMENT);
                    expect(persistedRequests?.at(1)?.command).toBeUndefined();

                    resolve();
                },
            });
        });

        // Checking the Report Action exists before deleting it
        await new Promise<void>((resolve) => {
            const connection = Onyx.connect({
                key: `${ONYXKEYS.COLLECTION.REPORT_ACTIONS}${REPORT_ID}`,
                callback: (reportActions) => {
                    Onyx.disconnect(connection);

                    const reportAction = reportActionID ? reportActions?.[reportActionID] : null;
                    expect(reportAction).not.toBeNull();
                    expect(reportAction?.reportActionID).toBe(reportActionID);
                    resolve();
                },
            });
        });

        Report.deleteReportComment(REPORT_ID, newReportAction);

        await waitForBatchedUpdates();
        expect(PersistedRequests.getAll().length).toBe(0);

        // Checking the Report Action doesn't exist after deleting it
        const connection = Onyx.connect({
            key: `${ONYXKEYS.COLLECTION.REPORT_ACTIONS}${REPORT_ID}`,
            callback: (reportActions) => {
                Onyx.disconnect(connection);
                const reportAction = reportActionID ? reportActions?.[reportActionID] : undefined;
                expect(reportAction).toBeUndefined();
            },
        });

        Onyx.set(ONYXKEYS.NETWORK, {isOffline: false});
        await waitForBatchedUpdates();

        // Checking no requests were or will be made
        TestHelper.expectAPICommandToHaveBeenCalled(WRITE_COMMANDS.ADD_COMMENT, 0);
        TestHelper.expectAPICommandToHaveBeenCalled(WRITE_COMMANDS.UPDATE_COMMENT, 0);
        TestHelper.expectAPICommandToHaveBeenCalled(WRITE_COMMANDS.DELETE_COMMENT, 0);
    });

    it('should send DeleteComment request and remove UpdateComment accordingly', async () => {
        global.fetch = TestHelper.getGlobalFetchMock();

        const TEST_USER_ACCOUNT_ID = 1;
        const REPORT_ID = '1';
        const TEN_MINUTES_AGO = subMinutes(new Date(), 10);
        const created = format(addSeconds(TEN_MINUTES_AGO, 10), CONST.DATE.FNS_DB_FORMAT_STRING);

        await Onyx.set(ONYXKEYS.NETWORK, {isOffline: false});

        Report.addComment(REPORT_ID, REPORT_ID, 'Testing a comment');

        // Need the reportActionID to delete the comments
        const newComment = PersistedRequests.getAll().at(1);
        const reportActionID = newComment?.data?.reportActionID as string | undefined;
        const reportAction = TestHelper.buildTestReportComment(created, TEST_USER_ACCOUNT_ID, reportActionID);

        await Onyx.set(ONYXKEYS.NETWORK, {isOffline: true});

        Report.editReportComment(REPORT_ID, reportAction, 'Testing an edited comment');

        await waitForBatchedUpdates();

        await new Promise<void>((resolve) => {
            const connection = Onyx.connect({
                key: ONYXKEYS.PERSISTED_REQUESTS,
                callback: (persistedRequests) => {
                    Onyx.disconnect(connection);
                    expect(persistedRequests?.at(0)?.command).toBe(WRITE_COMMANDS.UPDATE_COMMENT);
                    resolve();
                },
            });
        });

        Report.deleteReportComment(REPORT_ID, reportAction);

        await waitForBatchedUpdates();
        expect(PersistedRequests.getAll().length).toBe(1);

        Onyx.set(ONYXKEYS.NETWORK, {isOffline: false});
        await waitForBatchedUpdates();

        // Checking no requests were or will be made
        TestHelper.expectAPICommandToHaveBeenCalled(WRITE_COMMANDS.ADD_COMMENT, 1);
        TestHelper.expectAPICommandToHaveBeenCalled(WRITE_COMMANDS.UPDATE_COMMENT, 0);
        TestHelper.expectAPICommandToHaveBeenCalled(WRITE_COMMANDS.DELETE_COMMENT, 1);
    });

    it('should send DeleteComment request after AddComment is rollback', async () => {
        global.fetch = jest.fn().mockRejectedValue(new TypeError(CONST.ERROR.FAILED_TO_FETCH));

        const mockedXhr = jest.fn();
        mockedXhr.mockImplementation(originalXHR);

        HttpUtils.xhr = mockedXhr;
        await waitForBatchedUpdates();
        const TEST_USER_ACCOUNT_ID = 1;
        const REPORT_ID = '1';
        const TEN_MINUTES_AGO = subMinutes(new Date(), 10);
        const created = format(addSeconds(TEN_MINUTES_AGO, 10), CONST.DATE.FNS_DB_FORMAT_STRING);

        Report.addComment(REPORT_ID, REPORT_ID, 'Testing a comment');
        await waitForNetworkPromises();

        expect(PersistedRequests.getAll().length).toBe(1);
        expect(PersistedRequests.getAll().at(0)?.isRollback).toBeTruthy();
        const newComment = PersistedRequests.getAll().at(1);
        const reportActionID = newComment?.data?.reportActionID as string | undefined;
        const reportAction = TestHelper.buildTestReportComment(created, TEST_USER_ACCOUNT_ID, reportActionID);

        await waitForBatchedUpdates();
        HttpUtils.xhr = mockedXhr
            .mockImplementationOnce(() =>
                Promise.resolve({
                    jsonCode: CONST.JSON_CODE.EXP_ERROR,
                }),
            )
            .mockImplementation(() =>
                Promise.resolve({
                    jsonCode: CONST.JSON_CODE.SUCCESS,
                }),
            );

        Report.deleteReportComment(REPORT_ID, reportAction);

        jest.runOnlyPendingTimers();
        await waitForBatchedUpdates();

        const httpCalls = (HttpUtils.xhr as Mock).mock.calls;

        const addCommentCalls = httpCalls.filter(([command]) => command === 'AddComment');
        const deleteCommentCalls = httpCalls.filter(([command]) => command === 'DeleteComment');

        if (httpCalls.length === 3) {
            expect(addCommentCalls).toHaveLength(2);
            expect(deleteCommentCalls).toHaveLength(1);
        }
    });

    it('should send not DeleteComment request and remove AddAttachment accordingly', async () => {
        global.fetch = TestHelper.getGlobalFetchMock();

        const TEST_USER_ACCOUNT_ID = 1;
        const REPORT_ID = '1';
        const TEN_MINUTES_AGO = subMinutes(new Date(), 10);
        const created = format(addSeconds(TEN_MINUTES_AGO, 10), CONST.DATE.FNS_DB_FORMAT_STRING);

        await Onyx.set(ONYXKEYS.NETWORK, {isOffline: true});

        const file = new File([''], 'test.txt', {type: 'text/plain'});
        Report.addAttachment(REPORT_ID, REPORT_ID, file);

        // Need the reportActionID to delete the comments
        const newComment = PersistedRequests.getAll().at(0);
        const reportActionID = newComment?.data?.reportActionID as string | undefined;
        const newReportAction = TestHelper.buildTestReportComment(created, TEST_USER_ACCOUNT_ID, reportActionID);

        // wait for Onyx.connect execute the callback and start processing the queue
        await waitForBatchedUpdates();

        await new Promise<void>((resolve) => {
            const connection = Onyx.connect({
                key: ONYXKEYS.PERSISTED_REQUESTS,
                callback: (persistedRequests) => {
                    Onyx.disconnect(connection);
                    expect(persistedRequests?.at(0)?.command).toBe(WRITE_COMMANDS.ADD_ATTACHMENT);
                    resolve();
                },
            });
        });

        // Checking the Report Action exists before deleting it
        await new Promise<void>((resolve) => {
            const connection = Onyx.connect({
                key: `${ONYXKEYS.COLLECTION.REPORT_ACTIONS}${REPORT_ID}`,
                callback: (reportActions) => {
                    Onyx.disconnect(connection);
                    const reportAction = reportActionID ? reportActions?.[reportActionID] : null;
                    expect(reportAction).not.toBeNull();
                    expect(reportAction?.reportActionID).toBe(reportActionID);
                    resolve();
                },
            });
        });

        Report.deleteReportComment(REPORT_ID, newReportAction);

        await waitForBatchedUpdates();
        expect(PersistedRequests.getAll().length).toBe(0);

        // Checking the Report Action doesn't exist after deleting it
        const connection = Onyx.connect({
            key: `${ONYXKEYS.COLLECTION.REPORT_ACTIONS}${REPORT_ID}`,
            callback: (reportActions) => {
                Onyx.disconnect(connection);
                const reportAction = reportActionID ? reportActions?.[reportActionID] : undefined;
                expect(reportAction).toBeUndefined();
            },
        });

        Onyx.set(ONYXKEYS.NETWORK, {isOffline: false});
        await waitForBatchedUpdates();

        // Checking no requests were or will be made
        TestHelper.expectAPICommandToHaveBeenCalled(WRITE_COMMANDS.ADD_ATTACHMENT, 0);
        TestHelper.expectAPICommandToHaveBeenCalled(WRITE_COMMANDS.DELETE_COMMENT, 0);
    });

    it('should send not DeleteComment request and remove AddTextAndAttachment accordingly', async () => {
        global.fetch = TestHelper.getGlobalFetchMock();

        const TEST_USER_ACCOUNT_ID = 1;
        const REPORT_ID = '1';
        const TEN_MINUTES_AGO = subMinutes(new Date(), 10);
        const created = format(addSeconds(TEN_MINUTES_AGO, 10), CONST.DATE.FNS_DB_FORMAT_STRING);
        const file = new File([''], 'test.txt', {type: 'text/plain'});

        await Onyx.set(ONYXKEYS.NETWORK, {isOffline: true});

<<<<<<< HEAD
        Report.addAttachment(REPORT_ID, file, CONST.DEFAULT_TIME_ZONE, 'Attachment with comment');
=======
        Report.addAttachment(REPORT_ID, REPORT_ID, file, 'Attachment with comment');
>>>>>>> dca17cf0

        // Need the reportActionID to delete the comments
        const newComment = PersistedRequests.getAll().at(0);
        const reportActionID = newComment?.data?.reportActionID as string | undefined;
        const newReportAction = TestHelper.buildTestReportComment(created, TEST_USER_ACCOUNT_ID, reportActionID);

        // wait for Onyx.connect execute the callback and start processing the queue
        await waitForBatchedUpdates();

        await new Promise<void>((resolve) => {
            const connection = Onyx.connect({
                key: ONYXKEYS.PERSISTED_REQUESTS,
                callback: (persistedRequests) => {
                    Onyx.disconnect(connection);
                    expect(persistedRequests?.at(0)?.command).toBe(WRITE_COMMANDS.ADD_TEXT_AND_ATTACHMENT);
                    resolve();
                },
            });
        });

        // Checking the Report Action exists before deleting it
        await new Promise<void>((resolve) => {
            const connection = Onyx.connect({
                key: `${ONYXKEYS.COLLECTION.REPORT_ACTIONS}${REPORT_ID}`,
                callback: (reportActions) => {
                    Onyx.disconnect(connection);
                    const reportAction = reportActionID ? reportActions?.[reportActionID] : null;
                    expect(reportAction).not.toBeNull();
                    expect(reportAction?.reportActionID).toBe(reportActionID);
                    resolve();
                },
            });
        });

        Report.deleteReportComment(REPORT_ID, newReportAction);

        await waitForBatchedUpdates();
        expect(PersistedRequests.getAll().length).toBe(0);

        // Checking the Report Action doesn't exist after deleting it
        const connection = Onyx.connect({
            key: `${ONYXKEYS.COLLECTION.REPORT_ACTIONS}${REPORT_ID}`,
            callback: (reportActions) => {
                Onyx.disconnect(connection);
                const reportAction = reportActionID ? reportActions?.[reportActionID] : undefined;
                expect(reportAction).toBeUndefined();
            },
        });

        Onyx.set(ONYXKEYS.NETWORK, {isOffline: false});
        await waitForBatchedUpdates();

        // Checking no requests were or will be made
        TestHelper.expectAPICommandToHaveBeenCalled(WRITE_COMMANDS.ADD_TEXT_AND_ATTACHMENT, 0);
        TestHelper.expectAPICommandToHaveBeenCalled(WRITE_COMMANDS.DELETE_COMMENT, 0);
    });

    it('should not send DeleteComment request and remove any Reactions accordingly', async () => {
        global.fetch = TestHelper.getGlobalFetchMock();
        // eslint-disable-next-line @typescript-eslint/no-unsafe-return
        jest.doMock('@libs/EmojiUtils', () => ({
            ...jest.requireActual('@libs/EmojiUtils'),
            hasAccountIDEmojiReacted: jest.fn(() => true),
        }));
        const TEST_USER_ACCOUNT_ID = 1;
        const REPORT_ID = '1';
        const TEN_MINUTES_AGO = subMinutes(new Date(), 10);
        const created = format(addSeconds(TEN_MINUTES_AGO, 10), CONST.DATE.FNS_DB_FORMAT_STRING);

        await Onyx.set(ONYXKEYS.NETWORK, {isOffline: true});
        await Promise.resolve();

        Report.addComment(REPORT_ID, REPORT_ID, 'reactions with comment');
        // Need the reportActionID to delete the comments
        const newComment = PersistedRequests.getAll().at(0);
        const reportActionID = newComment?.data?.reportActionID as string | undefined;
        const newReportAction = TestHelper.buildTestReportComment(created, TEST_USER_ACCOUNT_ID, reportActionID);

        await waitForBatchedUpdates();

        Report.toggleEmojiReaction(REPORT_ID, newReportAction, {name: 'smile', code: '😄'}, {});
        Report.toggleEmojiReaction(
            REPORT_ID,
            newReportAction,
            {name: 'smile', code: '😄'},
            {
                smile: {
                    createdAt: '2024-10-14 14:58:12',
                    oldestTimestamp: '2024-10-14 14:58:12',
                    users: {
                        [`${TEST_USER_ACCOUNT_ID}`]: {
                            id: `${TEST_USER_ACCOUNT_ID}`,
                            oldestTimestamp: '2024-10-14 14:58:12',
                            skinTones: {
                                '-1': '2024-10-14 14:58:12',
                            },
                        },
                    },
                },
            },
        );

        await waitForBatchedUpdates();

        await new Promise<void>((resolve) => {
            const connection = Onyx.connect({
                key: ONYXKEYS.PERSISTED_REQUESTS,
                callback: (persistedRequests) => {
                    Onyx.disconnect(connection);
                    expect(persistedRequests?.at(0)?.command).toBe(WRITE_COMMANDS.ADD_COMMENT);
                    expect(persistedRequests?.at(1)?.command).toBe(WRITE_COMMANDS.ADD_EMOJI_REACTION);
                    expect(persistedRequests?.at(2)?.command).toBe(WRITE_COMMANDS.REMOVE_EMOJI_REACTION);
                    resolve();
                },
            });
        });

        // Checking the Report Action exists before deleting it
        await new Promise<void>((resolve) => {
            const connection = Onyx.connect({
                key: `${ONYXKEYS.COLLECTION.REPORT_ACTIONS}${REPORT_ID}`,
                callback: (reportActions) => {
                    Onyx.disconnect(connection);
                    const reportAction = reportActionID ? reportActions?.[reportActionID] : null;
                    expect(reportAction).not.toBeNull();
                    expect(reportAction?.reportActionID).toBe(reportActionID);
                    resolve();
                },
            });
        });

        Report.deleteReportComment(REPORT_ID, newReportAction);

        await waitForBatchedUpdates();
        expect(PersistedRequests.getAll().length).toBe(0);

        // Checking the Report Action doesn't exist after deleting it
        const connection = Onyx.connect({
            key: `${ONYXKEYS.COLLECTION.REPORT_ACTIONS}${REPORT_ID}`,
            callback: (reportActions) => {
                Onyx.disconnect(connection);
                const reportAction = reportActionID ? reportActions?.[reportActionID] : undefined;
                expect(reportAction).toBeUndefined();
            },
        });

        Onyx.set(ONYXKEYS.NETWORK, {isOffline: false});
        await waitForBatchedUpdates();

        // Checking no requests were or will be made
        TestHelper.expectAPICommandToHaveBeenCalled(WRITE_COMMANDS.ADD_COMMENT, 0);
        TestHelper.expectAPICommandToHaveBeenCalled(WRITE_COMMANDS.ADD_EMOJI_REACTION, 0);
        TestHelper.expectAPICommandToHaveBeenCalled(WRITE_COMMANDS.REMOVE_EMOJI_REACTION, 0);
        TestHelper.expectAPICommandToHaveBeenCalled(WRITE_COMMANDS.DELETE_COMMENT, 0);
    });

    it('should send DeleteComment request and remove any Reactions accordingly', async () => {
        global.fetch = TestHelper.getGlobalFetchMock();
        // eslint-disable-next-line @typescript-eslint/no-unsafe-return
        jest.doMock('@libs/EmojiUtils', () => ({
            ...jest.requireActual('@libs/EmojiUtils'),
            hasAccountIDEmojiReacted: jest.fn(() => true),
        }));
        const TEST_USER_ACCOUNT_ID = 1;
        const REPORT_ID = '1';
        const TEN_MINUTES_AGO = subMinutes(new Date(), 10);
        const created = format(addSeconds(TEN_MINUTES_AGO, 10), CONST.DATE.FNS_DB_FORMAT_STRING);

        Report.addComment(REPORT_ID, REPORT_ID, 'Attachment with comment');

        // Need the reportActionID to delete the comments
        const newComment = PersistedRequests.getAll().at(0);
        const reportActionID = newComment?.data?.reportActionID as string | undefined;
        const reportAction = TestHelper.buildTestReportComment(created, TEST_USER_ACCOUNT_ID, reportActionID);
        await Onyx.set(ONYXKEYS.NETWORK, {isOffline: true});

        // wait for Onyx.connect execute the callback and start processing the queue
        await Promise.resolve();

        Report.toggleEmojiReaction(REPORT_ID, reportAction, {name: 'smile', code: '😄'}, {});
        Report.toggleEmojiReaction(
            REPORT_ID,
            reportAction,
            {name: 'smile', code: '😄'},
            {
                smile: {
                    createdAt: '2024-10-14 14:58:12',
                    oldestTimestamp: '2024-10-14 14:58:12',
                    users: {
                        [`${TEST_USER_ACCOUNT_ID}`]: {
                            id: `${TEST_USER_ACCOUNT_ID}`,
                            oldestTimestamp: '2024-10-14 14:58:12',
                            skinTones: {
                                '-1': '2024-10-14 14:58:12',
                            },
                        },
                    },
                },
            },
        );

        await waitForBatchedUpdates();
        await new Promise<void>((resolve) => {
            const connection = Onyx.connect({
                key: ONYXKEYS.PERSISTED_REQUESTS,
                callback: (persistedRequests) => {
                    Onyx.disconnect(connection);
                    expect(persistedRequests?.at(0)?.command).toBe(WRITE_COMMANDS.ADD_EMOJI_REACTION);
                    expect(persistedRequests?.at(1)?.command).toBe(WRITE_COMMANDS.REMOVE_EMOJI_REACTION);
                    resolve();
                },
            });
        });

        Report.deleteReportComment(REPORT_ID, reportAction);

        await waitForBatchedUpdates();
        expect(PersistedRequests.getAll().length).toBe(1);

        Onyx.set(ONYXKEYS.NETWORK, {isOffline: false});
        await waitForBatchedUpdates();

        // Checking no requests were or will be made
        TestHelper.expectAPICommandToHaveBeenCalled(WRITE_COMMANDS.ADD_COMMENT, 1);
        TestHelper.expectAPICommandToHaveBeenCalled(WRITE_COMMANDS.ADD_EMOJI_REACTION, 0);
        TestHelper.expectAPICommandToHaveBeenCalled(WRITE_COMMANDS.REMOVE_EMOJI_REACTION, 0);
        TestHelper.expectAPICommandToHaveBeenCalled(WRITE_COMMANDS.DELETE_COMMENT, 1);
    });

    it('should create and delete thread processing all the requests', async () => {
        global.fetch = TestHelper.getGlobalFetchMock();

        const TEST_USER_ACCOUNT_ID = 1;
        const REPORT_ID = '1';
        const TEN_MINUTES_AGO = subMinutes(new Date(), 10);
        const created = format(addSeconds(TEN_MINUTES_AGO, 10), CONST.DATE.FNS_DB_FORMAT_STRING);

        await Onyx.set(ONYXKEYS.NETWORK, {isOffline: true});
        await waitForBatchedUpdates();

        Report.addComment(REPORT_ID, REPORT_ID, 'Testing a comment');

        const newComment = PersistedRequests.getAll().at(0);
        const reportActionID = newComment?.data?.reportActionID as string | undefined;
        const reportAction = TestHelper.buildTestReportComment(created, TEST_USER_ACCOUNT_ID, reportActionID);

        Report.openReport(
            REPORT_ID,
            undefined,
            ['test@user.com'],
            {
                parentReportID: REPORT_ID,
                parentReportActionID: reportActionID,
                reportID: '2',
            },
            reportActionID,
        );

        Report.deleteReportComment(REPORT_ID, reportAction);

        expect(PersistedRequests.getAll().length).toBe(3);

        await new Promise<void>((resolve) => {
            const connection = Onyx.connect({
                key: ONYXKEYS.PERSISTED_REQUESTS,
                callback: (persistedRequests) => {
                    if (persistedRequests?.length !== 3) {
                        return;
                    }
                    Onyx.disconnect(connection);

                    expect(persistedRequests?.at(0)?.command).toBe(WRITE_COMMANDS.ADD_COMMENT);
                    expect(persistedRequests?.at(1)?.command).toBe(WRITE_COMMANDS.OPEN_REPORT);
                    expect(persistedRequests?.at(2)?.command).toBe(WRITE_COMMANDS.DELETE_COMMENT);
                    resolve();
                },
            });
        });

        Onyx.set(ONYXKEYS.NETWORK, {isOffline: false});
        await waitForBatchedUpdates();

        // Checking no requests were or will be made
        TestHelper.expectAPICommandToHaveBeenCalled(WRITE_COMMANDS.ADD_COMMENT, 1);
        TestHelper.expectAPICommandToHaveBeenCalled(WRITE_COMMANDS.OPEN_REPORT, 1);
        TestHelper.expectAPICommandToHaveBeenCalled(WRITE_COMMANDS.DELETE_COMMENT, 1);
    });

    it('should update AddComment text with the UpdateComment text, sending just an AddComment request', async () => {
        global.fetch = TestHelper.getGlobalFetchMock();

        const TEST_USER_ACCOUNT_ID = 1;
        const REPORT_ID = '1';
        const TEN_MINUTES_AGO = subMinutes(new Date(), 10);
        const created = format(addSeconds(TEN_MINUTES_AGO, 10), CONST.DATE.FNS_DB_FORMAT_STRING);

        Onyx.set(ONYXKEYS.NETWORK, {isOffline: true});

        Report.addComment(REPORT_ID, REPORT_ID, 'Testing a comment');
        // Need the reportActionID to delete the comments
        const newComment = PersistedRequests.getAll().at(0);
        const reportActionID = newComment?.data?.reportActionID as string | undefined;
        const reportAction = TestHelper.buildTestReportComment(created, TEST_USER_ACCOUNT_ID, reportActionID);
        Report.editReportComment(REPORT_ID, reportAction, 'Testing an edited comment');

        await waitForBatchedUpdates();

        await new Promise<void>((resolve) => {
            const connection = Onyx.connect({
                key: ONYXKEYS.PERSISTED_REQUESTS,
                callback: (persistedRequests) => {
                    Onyx.disconnect(connection);

                    expect(persistedRequests?.at(0)?.command).toBe(WRITE_COMMANDS.ADD_COMMENT);

                    resolve();
                },
            });
        });

        await waitForBatchedUpdates();
        expect(PersistedRequests.getAll().length).toBe(1);

        Onyx.set(ONYXKEYS.NETWORK, {isOffline: false});
        await waitForBatchedUpdates();

        // Checking no requests were or will be made
        TestHelper.expectAPICommandToHaveBeenCalled(WRITE_COMMANDS.ADD_COMMENT, 1);
        TestHelper.expectAPICommandToHaveBeenCalled(WRITE_COMMANDS.UPDATE_COMMENT, 0);
    });

    it('it should only send the last sequential UpdateComment request to BE', async () => {
        global.fetch = TestHelper.getGlobalFetchMock();
        const reportID = '123';

        await Onyx.set(ONYXKEYS.NETWORK, {isOffline: true});

        const action: OnyxEntry<OnyxTypes.ReportAction> = {
            reportID,
            reportActionID: '722',
            actionName: 'ADDCOMMENT',
            created: '2024-10-21 10:37:59.881',
        };

        Report.editReportComment(reportID, action, 'value1');
        Report.editReportComment(reportID, action, 'value2');
        Report.editReportComment(reportID, action, 'value3');

        const requests = PersistedRequests?.getAll();

        expect(requests.length).toBe(1);
        expect(requests?.at(0)?.command).toBe(WRITE_COMMANDS.UPDATE_COMMENT);
        expect(requests?.at(0)?.data?.reportComment).toBe('value3');

        await Onyx.set(ONYXKEYS.NETWORK, {isOffline: false});

        TestHelper.expectAPICommandToHaveBeenCalled(WRITE_COMMANDS.UPDATE_COMMENT, 1);
    });

    it('should clears lastMentionedTime when all mentions to the current user are deleted', async () => {
        const reportID = '1';
        const mentionActionID = '1';
        const mentionActionID2 = '2';
        const currentUserAccountID = 123;

        const mentionAction = {
            ...createRandomReportAction(Number(mentionActionID)),
            actionName: CONST.REPORT.ACTIONS.TYPE.ADD_COMMENT,
            originalMessage: {
                mentionedAccountIDs: [currentUserAccountID],
            },
        } as OnyxTypes.ReportAction<typeof CONST.REPORT.ACTIONS.TYPE.ADD_COMMENT>;

        const mentionAction2 = {
            ...createRandomReportAction(Number(mentionActionID2)),
            actionName: CONST.REPORT.ACTIONS.TYPE.ADD_COMMENT,
            originalMessage: {
                mentionedAccountIDs: [currentUserAccountID],
            },
        } as OnyxTypes.ReportAction<typeof CONST.REPORT.ACTIONS.TYPE.ADD_COMMENT>;

        await Onyx.merge(ONYXKEYS.SESSION, {accountID: currentUserAccountID});
        await Onyx.merge(`${ONYXKEYS.COLLECTION.REPORT_ACTIONS}${reportID}`, {
            [mentionActionID]: mentionAction,
            [mentionActionID2]: mentionAction2,
        });
        await Onyx.merge(`${ONYXKEYS.COLLECTION.REPORT}${reportID}`, {
            ...createRandomReport(Number(reportID)),
            lastMentionedTime: mentionAction2.created,
        });

        Report.deleteReportComment(reportID, mentionAction);
        Report.deleteReportComment(reportID, mentionAction2);

        await waitForBatchedUpdates();

        const report = await new Promise<OnyxEntry<OnyxTypes.Report>>((resolve) => {
            Onyx.connect({
                key: `${ONYXKEYS.COLLECTION.REPORT}${reportID}`,
                callback: resolve,
            });
        });

        expect(report?.lastMentionedTime).toBeUndefined();
    });

    it('should create new report and "create report" quick action, when createNewReport gets called', async () => {
        const accountID = 1234;
        const policyID = '5678';
        const mockFetchData = fetch as MockFetch;
        // Given a policy with harvesting is disabled
        const policy = {
            ...createRandomPolicy(Number(policyID)),
            isPolicyExpenseChatEnabled: true,
            type: CONST.POLICY.TYPE.TEAM,
            harvesting: {
                enabled: false,
            },
        };
        await Onyx.merge(`${ONYXKEYS.COLLECTION.POLICY}${policyID}`, policy);

        mockFetchData.pause();
        const reportID = Report.createNewReport({accountID}, policyID);
        const parentReport = ReportUtils.getPolicyExpenseChat(accountID, policyID);

        const reportPreviewAction = await new Promise<OnyxEntry<OnyxTypes.ReportAction<typeof CONST.REPORT.ACTIONS.TYPE.REPORT_PREVIEW>>>((resolve) => {
            const connection = Onyx.connect({
                key: `${ONYXKEYS.COLLECTION.REPORT_ACTIONS}${parentReport?.reportID}`,
                callback: (reportActions) => {
                    Onyx.disconnect(connection);
                    const action = Object.values(reportActions ?? {}).at(0);
                    resolve(action as OnyxTypes.ReportAction<typeof CONST.REPORT.ACTIONS.TYPE.REPORT_PREVIEW>);
                },
            });
        });
        expect(getOriginalMessage(reportPreviewAction)?.linkedReportID).toBe(reportID);
        expect(reportPreviewAction?.actorAccountID).toBe(accountID);

        await new Promise<void>((resolve) => {
            const connection = Onyx.connect({
                key: ONYXKEYS.COLLECTION.REPORT,
                waitForCollectionCallback: true,
                callback: (reports) => {
                    Onyx.disconnect(connection);
                    const createdReport = reports?.[`${ONYXKEYS.COLLECTION.REPORT}${reportID}`];
                    const parentPolicyExpenseChat = reports?.[`${ONYXKEYS.COLLECTION.REPORT}${parentReport?.reportID}`];
                    // assert correctness of crucial onyx data
                    expect(createdReport?.reportID).toBe(reportID);
                    expect(parentPolicyExpenseChat?.lastVisibleActionCreated).toBe(reportPreviewAction?.created);
                    expect(parentPolicyExpenseChat?.hasOutstandingChildRequest).toBe(true);
                    expect(createdReport?.total).toBe(0);
                    expect(createdReport?.parentReportActionID).toBe(reportPreviewAction?.reportActionID);

                    resolve();
                },
            });
        });

        // When the request fails
        mockFetchData.fail();
        await mockFetchData.resume();
        await waitForBatchedUpdates();

        // Then the onyx data should be reverted to the state before the request
        await new Promise<void>((resolve) => {
            const connection = Onyx.connect({
                key: ONYXKEYS.COLLECTION.REPORT,
                waitForCollectionCallback: true,
                callback: (reports) => {
                    Onyx.disconnect(connection);
                    const parentPolicyExpenseChat = reports?.[`${ONYXKEYS.COLLECTION.REPORT}${parentReport?.reportID}`];
                    expect(parentPolicyExpenseChat?.hasOutstandingChildRequest).toBe(parentReport?.hasOutstandingChildRequest);

                    resolve();
                },
            });
        });
    });

    it('should not optimistic outstandingChildRequest when create report with harvesting is enabled', async () => {
        const accountID = 1234;
        const policyID = '5678';
        // Given a policy with harvesting is enabled
        const policy = {
            ...createRandomPolicy(Number(policyID)),
            isPolicyExpenseChatEnabled: true,
            type: CONST.POLICY.TYPE.TEAM,
            harvesting: {
                enabled: true,
            },
        };
        const parentReport = ReportUtils.getPolicyExpenseChat(accountID, policyID);
        await Onyx.merge(`${ONYXKEYS.COLLECTION.POLICY}${policyID}`, policy);
        if (parentReport?.reportID) {
            await Onyx.merge(`${ONYXKEYS.COLLECTION.REPORT}${parentReport?.reportID}`, parentReport);
        }

        // When create new report
        Report.createNewReport({accountID}, policyID);

        // Then the parent report's hasOutstandingChildRequest property should remain unchanged
        await new Promise<void>((resolve) => {
            const connection = Onyx.connect({
                key: ONYXKEYS.COLLECTION.REPORT,
                waitForCollectionCallback: true,
                callback: (reports) => {
                    Onyx.disconnect(connection);
                    const parentPolicyExpenseChat = reports?.[`${ONYXKEYS.COLLECTION.REPORT}${parentReport?.reportID}`];
                    expect(parentPolicyExpenseChat?.hasOutstandingChildRequest).toBe(parentReport?.hasOutstandingChildRequest);

                    resolve();
                },
            });
        });
    });

    describe('completeOnboarding', () => {
        const TEST_USER_LOGIN = 'test@gmail.com';
        const TEST_USER_ACCOUNT_ID = 1;
        global.fetch = TestHelper.getGlobalFetchMock();

        it('should set "isOptimisticAction" to false/null for all actions in admins report after completing onboarding setup', async () => {
            await Onyx.set(ONYXKEYS.SESSION, {email: TEST_USER_LOGIN, accountID: TEST_USER_ACCOUNT_ID});
            await waitForBatchedUpdates();

            const adminsChatReportID = '7957055873634067';
            const onboardingPolicyID = 'A70D00C752416807';
            const engagementChoice = CONST.INTRO_CHOICES.MANAGE_TEAM;
            const {onboardingMessages} = getOnboardingMessages();

            Report.completeOnboarding({
                engagementChoice,
                onboardingMessage: onboardingMessages[engagementChoice],
                adminsChatReportID,
                onboardingPolicyID,
                companySize: CONST.ONBOARDING_COMPANY_SIZE.MICRO,
                userReportedIntegration: null,
            });

            await waitForBatchedUpdates();

            const reportActions: OnyxEntry<OnyxTypes.ReportActions> = await new Promise((resolve) => {
                const connection = Onyx.connect({
                    key: `${ONYXKEYS.COLLECTION.REPORT_ACTIONS}${adminsChatReportID}`,
                    callback: (id) => {
                        Onyx.disconnect(connection);
                        resolve(id);
                    },
                });
            });
            expect(reportActions).not.toBeNull();
            expect(reportActions).not.toBeUndefined();
            Object.values(reportActions ?? {}).forEach((action) => {
                expect(action.isOptimisticAction).toBeFalsy();
            });
        });
    });

    describe('markAllMessagesAsRead', () => {
        it('should mark all unread reports as read', async () => {
            // Given a collection of 10 unread and read reports, where even-index report is unread
            const currentTime = DateUtils.getDBTime();
            const reportCollections: Record<`${typeof ONYXKEYS.COLLECTION.REPORT}${string}`, OnyxTypes.Report> = createCollection<OnyxTypes.Report>(
                (item) => `${ONYXKEYS.COLLECTION.REPORT}${item.reportID}`,
                (index) => {
                    if (index % 2 === 0) {
                        return {
                            ...createRandomReport(index),
                            lastMessageText: 'test',
                            lastReadTime: DateUtils.subtractMillisecondsFromDateTime(currentTime, 1),
                            lastVisibleActionCreated: currentTime,
                        };
                    }
                    return createRandomReport(index);
                },
                10,
            );
            await Onyx.mergeCollection(ONYXKEYS.COLLECTION.REPORT, reportCollections);

            // When mark all reports as read
            Report.markAllMessagesAsRead();

            await waitForBatchedUpdates();

            // Then all report should be read
            const isUnreadCollection = await Promise.all(
                Object.values(reportCollections).map((report) => {
                    return new Promise<boolean>((resolve) => {
                        const connection = Onyx.connect({
                            key: `${ONYXKEYS.COLLECTION.REPORT}${report.reportID}`,
                            callback: (reportVal) => {
                                Onyx.disconnect(connection);
                                resolve(ReportUtils.isUnread(reportVal, undefined));
                            },
                        });
                    });
                }),
            );
            expect(isUnreadCollection.some(Boolean)).toBe(false);
        });
    });

    describe('updateDescription', () => {
        it('should not call UpdateRoomDescription API if the description is not changed', async () => {
            global.fetch = TestHelper.getGlobalFetchMock();
            Report.updateDescription('1', '<h1>test</h1>', '# test');

            await waitForBatchedUpdates();

            expect(global.fetch).toHaveBeenCalledTimes(0);
        });

        it('should revert to correct previous description if UpdateRoomDescription API fails', async () => {
            const report: OnyxTypes.Report = {
                ...createRandomReport(1),
                description: '<h1>test</h1>',
            };
            const mockFetch = fetch as MockFetch;

            await Onyx.set(`${ONYXKEYS.COLLECTION.REPORT}${report.reportID}`, report);

            mockFetch?.fail?.();
            Report.updateDescription('1', '<h1>test</h1>', '# test1');

            await waitForBatchedUpdates();
            let updateReport: OnyxEntry<OnyxTypes.Report>;

            await TestHelper.getOnyxData({
                key: `${ONYXKEYS.COLLECTION.REPORT}${report.reportID}`,
                callback: (val) => (updateReport = val),
            });
            expect(updateReport?.description).toBe('<h1>test</h1>');
            mockFetch.mockReset();
        });
    });

    describe('deleteAppReport', () => {
        it('should only moves CREATE or TRACK type of IOU action to self DM', async () => {
            // Given an expense report with CREATE, TRACK, and PAY of IOU actions
            const reportID = '1';
            const firstIOUAction: OnyxTypes.ReportAction<typeof CONST.REPORT.ACTIONS.TYPE.IOU> = {
                reportActionID: '1',
                actionName: CONST.REPORT.ACTIONS.TYPE.IOU,
                created: DateUtils.getDBTime(),
                originalMessage: {
                    amount: 100,
                    currency: CONST.CURRENCY.USD,
                    type: CONST.IOU.REPORT_ACTION_TYPE.CREATE,
                },
            };
            const secondIOUAction: OnyxTypes.ReportAction<typeof CONST.REPORT.ACTIONS.TYPE.IOU> = {
                reportActionID: '2',
                actionName: CONST.REPORT.ACTIONS.TYPE.IOU,
                created: DateUtils.getDBTime(),
                originalMessage: {
                    amount: 100,
                    currency: CONST.CURRENCY.USD,
                    type: CONST.IOU.REPORT_ACTION_TYPE.TRACK,
                },
            };
            const payAction: OnyxTypes.ReportAction<typeof CONST.REPORT.ACTIONS.TYPE.IOU> = {
                reportActionID: '3',
                actionName: CONST.REPORT.ACTIONS.TYPE.IOU,
                created: DateUtils.getDBTime(),
                originalMessage: {
                    amount: 100,
                    currency: CONST.CURRENCY.USD,
                    type: CONST.IOU.REPORT_ACTION_TYPE.PAY,
                },
            };
            await Onyx.merge(`${ONYXKEYS.COLLECTION.REPORT_ACTIONS}${reportID}`, {
                [firstIOUAction.reportActionID]: firstIOUAction,
                [secondIOUAction.reportActionID]: secondIOUAction,
                [payAction.reportActionID]: payAction,
            });

            // When deleting the expense report
            Report.deleteAppReport(reportID);
            await waitForBatchedUpdates();

            // Then only the IOU action with type of CREATE and TRACK is moved to the self DM
            const selfDMReportID = ReportUtils.findSelfDMReportID();
            const selfDMReportActions = await new Promise<OnyxEntry<OnyxTypes.ReportActions>>((resolve) => {
                const connection = Onyx.connect({
                    key: `${ONYXKEYS.COLLECTION.REPORT_ACTIONS}${selfDMReportID}`,
                    callback: (val) => {
                        Onyx.disconnect(connection);
                        resolve(val);
                    },
                });
            });
            // The length is 3 to include the CREATED action
            expect(Object.keys(selfDMReportActions ?? {}).length).toBe(3);
        });
    });

    describe('changeReportPolicy', () => {
        it('should unarchive the expense report', async () => {
            // Given an archived expense report
            const expenseReport: OnyxTypes.Report = {
                ...createRandomReport(1),
                type: CONST.REPORT.TYPE.EXPENSE,
                policyID: '1',
            };
            await Onyx.merge(`${ONYXKEYS.COLLECTION.REPORT_NAME_VALUE_PAIRS}${expenseReport.reportID}`, {
                private_isArchived: DateUtils.getDBTime(),
            });

            const newPolicy = createRandomPolicy(2);
            await Onyx.merge(`${ONYXKEYS.COLLECTION.POLICY}${newPolicy.id}`, newPolicy);

            // When moving to another workspace
            Report.changeReportPolicy(expenseReport, newPolicy);
            await waitForBatchedUpdates();

            // Then the expense report should not be archived anymore
            const isArchived = await new Promise<boolean>((resolve) => {
                const connection = Onyx.connect({
                    key: `${ONYXKEYS.COLLECTION.REPORT_NAME_VALUE_PAIRS}${expenseReport.reportID}`,
                    callback: (val) => {
                        resolve(!!val?.private_isArchived);
                        Onyx.disconnect(connection);
                    },
                });
            });
            expect(isArchived).toBe(false);

            const snapshotData = await new Promise<OnyxEntry<OnyxTypes.SearchResults>>((resolve) => {
                const connection = Onyx.connect({
                    key: `${ONYXKEYS.COLLECTION.SNAPSHOT}${currentHash}`,
                    callback: (val) => {
                        resolve(val);
                        Onyx.disconnect(connection);
                    },
                });
            });

            // Then the new policy data should also be populated on the current search snapshot.
            expect(snapshotData?.data?.[`${ONYXKEYS.COLLECTION.POLICY}${newPolicy.id}`]).toBeDefined();
        });
    });

    describe('changeReportPolicyAndInviteSubmitter', () => {
        it('should unarchive the expense report', async () => {
            // Given an archived expense report
            const ownerAccountID = 1;
            const ownerEmail = 'owner@gmail.com';
            const adminEmail = 'admin@gmail.com';
            const expenseReport: OnyxTypes.Report = {
                ...createRandomReport(1),
                type: CONST.REPORT.TYPE.EXPENSE,
                policyID: '1',
                ownerAccountID,
            };
            await Onyx.merge(`${ONYXKEYS.COLLECTION.REPORT_NAME_VALUE_PAIRS}${expenseReport.reportID}`, {
                private_isArchived: DateUtils.getDBTime(),
            });
            await Onyx.merge(ONYXKEYS.PERSONAL_DETAILS_LIST, {
                [ownerAccountID]: {
                    login: ownerEmail,
                },
            });

            // When moving to another workspace
            Report.changeReportPolicyAndInviteSubmitter(
                expenseReport,
                createRandomPolicy(Number(2)),
                {
                    [adminEmail]: {role: CONST.POLICY.ROLE.ADMIN},
                },
                TestHelper.formatPhoneNumber,
            );
            await waitForBatchedUpdates();

            // Then the expense report should not be archived anymore
            const isArchived = await new Promise<boolean>((resolve) => {
                const connection = Onyx.connect({
                    key: `${ONYXKEYS.COLLECTION.REPORT_NAME_VALUE_PAIRS}${expenseReport.reportID}`,
                    callback: (val) => {
                        resolve(!!val?.private_isArchived);
                        Onyx.disconnect(connection);
                    },
                });
            });
            expect(isArchived).toBe(false);
        });
    });

    describe('buildOptimisticChangePolicyData', () => {
        it('should build the optimistic data next step for the change policy data', () => {
            const report: OnyxTypes.Report = {
                ...createRandomReport(1),
                statusNum: CONST.REPORT.STATUS_NUM.SUBMITTED,
                type: CONST.REPORT.TYPE.EXPENSE,
            };
            Report.buildOptimisticChangePolicyData(report, createRandomPolicy(Number(1)));
            expect(buildNextStep).toHaveBeenCalledWith(report, CONST.REPORT.STATUS_NUM.SUBMITTED);
        });
    });

    describe('searchInServer', () => {
        it('should return the same result with or without uppercase input.', () => {
            Report.searchInServer('test');
            Report.searchInServer('TEST');
            const upperCaseRequest = PersistedRequests.getAll().at(0);
            const lowerCaseRequest = PersistedRequests.getAll().at(1);
            expect(upperCaseRequest?.data?.searchInput).toBe(lowerCaseRequest?.data?.searchInput);
        });
    });
});<|MERGE_RESOLUTION|>--- conflicted
+++ resolved
@@ -1137,11 +1137,7 @@
 
         await Onyx.set(ONYXKEYS.NETWORK, {isOffline: true});
 
-<<<<<<< HEAD
-        Report.addAttachment(REPORT_ID, file, CONST.DEFAULT_TIME_ZONE, 'Attachment with comment');
-=======
-        Report.addAttachment(REPORT_ID, REPORT_ID, file, 'Attachment with comment');
->>>>>>> dca17cf0
+        Report.addAttachment(REPORT_ID, REPORT_ID, file, CONST.DEFAULT_TIME_ZONE, 'Attachment with comment');
 
         // Need the reportActionID to delete the comments
         const newComment = PersistedRequests.getAll().at(0);
