--- conflicted
+++ resolved
@@ -1755,24 +1755,6 @@
         });
     });
 
-<<<<<<< HEAD
-    describe('buildOptimisticChangePolicyData', () => {
-        it('should build the optimistic data next step for the change policy data', () => {
-            const report: OnyxTypes.Report = {
-                ...createRandomReport(1),
-                statusNum: CONST.REPORT.STATUS_NUM.SUBMITTED,
-                type: CONST.REPORT.TYPE.EXPENSE,
-            };
-            const policyID = '1';
-            const nextStepResult = {
-                type: 'neutral',
-                icon: CONST.NEXT_STEP.ICONS.HOURGLASS,
-                message: [{text: 'Waiting for '}, {text: '', type: 'strong', clickToCopyText: undefined}, {text: ' to '}, {text: 'approve'}, {text: ' %expenses.'}],
-            };
-            const data = Report.buildOptimisticChangePolicyData(report, policyID);
-            const nextStepData = data?.optimisticData.find((item) => item.key === `${ONYXKEYS.COLLECTION.NEXT_STEP}${report.reportID}`);
-            expect(nextStepData?.value).toEqual(nextStepResult);
-=======
     describe('searchInServer', () => {
         it('should return the same result with or without uppercase input.', () => {
             Report.searchInServer('test');
@@ -1780,7 +1762,6 @@
             const upperCaseRequest = PersistedRequests.getAll().at(0);
             const lowerCaseRequest = PersistedRequests.getAll().at(1);
             expect(upperCaseRequest?.data?.searchInput).toBe(lowerCaseRequest?.data?.searchInput);
->>>>>>> 73e2b189
         });
     });
 });