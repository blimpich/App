--- conflicted
+++ resolved
@@ -1850,11 +1850,7 @@
             await Onyx.merge(`${ONYXKEYS.COLLECTION.POLICY}${newPolicy.id}`, newPolicy);
 
             // When moving to another workspace
-<<<<<<< HEAD
-            Report.changeReportPolicy(expenseReport, createRandomPolicy(Number(2)));
-=======
-            Report.changeReportPolicy(expenseReport, newPolicy.id);
->>>>>>> e7245a30
+            Report.changeReportPolicy(expenseReport, newPolicy);
             await waitForBatchedUpdates();
 
             // Then the expense report should not be archived anymore
