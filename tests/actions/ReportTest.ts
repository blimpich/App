--- conflicted
+++ resolved
@@ -818,7 +818,6 @@
         TestHelper.expectAPICommandToHaveBeenCalled(WRITE_COMMANDS.OPEN_REPORT, 4);
     });
 
-<<<<<<< HEAD
     it('should remove AddComment and UpdateComment without sending any request when DeleteComment is set', async () => {
         global.fetch = TestHelper.getGlobalFetchMock();
 
@@ -1390,7 +1389,8 @@
         TestHelper.expectAPICommandToHaveBeenCalled(WRITE_COMMANDS.ADD_COMMENT, 1);
         TestHelper.expectAPICommandToHaveBeenCalled(WRITE_COMMANDS.OPEN_REPORT, 1);
         TestHelper.expectAPICommandToHaveBeenCalled(WRITE_COMMANDS.DELETE_COMMENT, 1);
-=======
+    });
+
     it('it should only send the last sequential UpdateComment request to BE', async () => {
         global.fetch = TestHelper.getGlobalFetchMock();
         const reportID = '123';
@@ -1417,6 +1417,5 @@
         await Onyx.set(ONYXKEYS.NETWORK, {isOffline: false});
 
         TestHelper.expectAPICommandToHaveBeenCalled(WRITE_COMMANDS.UPDATE_COMMENT, 1);
->>>>>>> 1788229b
     });
 });