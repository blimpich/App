import {fireEvent, screen} from '@testing-library/react-native';
import type {ComponentType} from 'react';
import React from 'react';
import Onyx from 'react-native-onyx';
import type Animated from 'react-native-reanimated';
import {measurePerformance} from 'reassure';
import type {WithNavigationFocusProps} from '@components/withNavigationFocus';
import type {EmojiPickerRef} from '@libs/actions/EmojiPickerAction';
import type Navigation from '@libs/Navigation/Navigation';
import ComposeProviders from '@src/components/ComposeProviders';
import {LocaleContextProvider} from '@src/components/LocaleContextProvider';
import OnyxProvider from '@src/components/OnyxProvider';
import {KeyboardStateProvider} from '@src/components/withKeyboardState';
import {WindowDimensionsProvider} from '@src/components/withWindowDimensions';
import * as Localize from '@src/libs/Localize';
import ONYXKEYS from '@src/ONYXKEYS';
import ReportActionCompose from '@src/pages/home/report/ReportActionCompose/ReportActionCompose';
import * as LHNTestUtils from '../utils/LHNTestUtils';
import waitForBatchedUpdates from '../utils/waitForBatchedUpdates';

// mock PortalStateContext
jest.mock('@gorhom/portal');

jest.mock('react-native-reanimated', () => ({
    ...jest.requireActual<typeof Animated>('react-native-reanimated/mock'),
    useAnimatedRef: jest.fn(),
}));

jest.mock('@react-navigation/native', () => {
    const actualNav = jest.requireActual<typeof Navigation>('@react-navigation/native');
    return {
        ...actualNav,
        useNavigation: () => ({
            navigate: jest.fn(),
            addListener: () => jest.fn(),
        }),
        useIsFocused: () => true,
        useNavigationState: () => {},
    };
});

jest.mock('@src/libs/actions/EmojiPickerAction', () => {
    const actualEmojiPickerAction = jest.requireActual<EmojiPickerRef>('@src/libs/actions/EmojiPickerAction');
    return {
        ...actualEmojiPickerAction,
        emojiPickerRef: {
            current: {
                isEmojiPickerVisible: false,
            },
        },
        showEmojiPicker: jest.fn(),
        hideEmojiPicker: jest.fn(),
        isActive: () => true,
    };
});

jest.mock('@src/components/withNavigationFocus', <TProps extends WithNavigationFocusProps>() => (Component: ComponentType<TProps>) => {
    function WithNavigationFocus(props: Omit<TProps, keyof WithNavigationFocusProps>) {
        return (
            <Component
                // eslint-disable-next-line react/jsx-props-no-spreading
                {...(props as TProps)}
                isFocused={false}
            />
        );
    }

    WithNavigationFocus.displayName = 'WithNavigationFocus';

    return WithNavigationFocus;
});

beforeAll(() =>
    Onyx.init({
        keys: ONYXKEYS,
        safeEvictionKeys: [ONYXKEYS.COLLECTION.REPORT_ACTIONS],
    }),
);

// Initialize the network key for OfflineWithFeedback
beforeEach(() => {
    Onyx.merge(ONYXKEYS.NETWORK, {isOffline: false});
});

function ReportActionComposeWrapper() {
    return (
        <ComposeProviders components={[OnyxProvider, LocaleContextProvider, KeyboardStateProvider, WindowDimensionsProvider]}>
            <ReportActionCompose
                onSubmit={() => jest.fn()}
                reportID="1"
                disabled={false}
                report={LHNTestUtils.getFakeReport()}
                isComposerFullSize
            />
        </ComposeProviders>
    );
}
const mockEvent = {preventDefault: jest.fn()};

test('[ReportActionCompose] should render Composer with text input interactions', async () => {
    const scenario = async () => {
        // Query for the composer
        const composer = await screen.findByTestId('composer');
        fireEvent.changeText(composer, '@test');
    };

    await waitForBatchedUpdates();
    await measurePerformance(<ReportActionComposeWrapper />, {scenario});
});

test('[ReportActionCompose] should scroll to hide suggestions', async () => {
    const scenario = async () => {
        // Query for the composer
        const composer = await screen.findByTestId('composer');

        // scroll to hide suggestions
        fireEvent.scroll(composer);
    };

    await waitForBatchedUpdates();
    await measurePerformance(<ReportActionComposeWrapper />, {scenario});
});

test('[ReportActionCompose] should press to block suggestions', async () => {
    const scenario = async () => {
        // Query for the composer
        const composer = await screen.findByTestId('composer');

        // press to block suggestions
        fireEvent.press(composer);
    };

    await waitForBatchedUpdates();
    await measurePerformance(<ReportActionComposeWrapper />, {scenario});
});

test('[ReportActionCompose] should press add attachemnt button', async () => {
    const scenario = async () => {
        // Query for the attachment button
        const hintAttachmentButtonText = Localize.translateLocal('common.create');
        const attachmentButton = await screen.findByLabelText(hintAttachmentButtonText);

        fireEvent.press(attachmentButton, mockEvent);
    };

    await waitForBatchedUpdates();
    await measurePerformance(<ReportActionComposeWrapper />, {scenario});
});

test('[ReportActionCompose] should press add emoji button', async () => {
    const scenario = async () => {
        // Query for the emoji button
        const hintEmojiButtonText = Localize.translateLocal('reportActionCompose.emoji');
        const emojiButton = await screen.findByLabelText(hintEmojiButtonText);

        fireEvent.press(emojiButton);
    };

    await waitForBatchedUpdates();
    await measurePerformance(<ReportActionComposeWrapper />, {scenario});
});

test('[ReportActionCompose] should press send message button', async () => {
    const scenario = async () => {
        // Query for the send button
        const hintSendButtonText = Localize.translateLocal('common.send');
        const sendButton = await screen.findByLabelText(hintSendButtonText);

        fireEvent.press(sendButton);
    };

    await waitForBatchedUpdates();
    await measurePerformance(<ReportActionComposeWrapper />, {scenario});
});

test('[ReportActionCompose] press add attachment button', async () => {
    const scenario = async () => {
        const hintAddAttachmentButtonText = Localize.translateLocal('reportActionCompose.addAttachment');

        const addAttachmentButton = await screen.findByLabelText(hintAddAttachmentButtonText);
        fireEvent.press(addAttachmentButton, mockEvent);
    };
<<<<<<< HEAD

    await waitForBatchedUpdates();
    await measurePerformance(<ReportActionComposeWrapper />, {scenario});
});

=======

    await waitForBatchedUpdates();
    await measurePerformance(<ReportActionComposeWrapper />, {scenario});
});

>>>>>>> 77d380ce
test('[ReportActionCompose] should press split bill button', async () => {
    const scenario = async () => {
        const hintSplitBillButtonText = Localize.translateLocal('iou.splitExpense');
        const splitBillButton = await screen.findByLabelText(hintSplitBillButtonText);
        fireEvent.press(splitBillButton, mockEvent);
    };
<<<<<<< HEAD

    await waitForBatchedUpdates();
    await measurePerformance(<ReportActionComposeWrapper />, {scenario});
});

=======

    await waitForBatchedUpdates();
    await measurePerformance(<ReportActionComposeWrapper />, {scenario});
});

>>>>>>> 77d380ce
test('[ReportActionCompose] should press assign task button', async () => {
    const scenario = async () => {
        const hintAssignTaskButtonText = Localize.translateLocal('newTaskPage.assignTask');
        const assignTaskButton = await screen.findByLabelText(hintAssignTaskButtonText);
        fireEvent.press(assignTaskButton, mockEvent);
    };

    await waitForBatchedUpdates();
    await measurePerformance(<ReportActionComposeWrapper />, {scenario});
});<|MERGE_RESOLUTION|>--- conflicted
+++ resolved
@@ -180,38 +180,22 @@
         const addAttachmentButton = await screen.findByLabelText(hintAddAttachmentButtonText);
         fireEvent.press(addAttachmentButton, mockEvent);
     };
-<<<<<<< HEAD
-
-    await waitForBatchedUpdates();
-    await measurePerformance(<ReportActionComposeWrapper />, {scenario});
-});
-
-=======
-
-    await waitForBatchedUpdates();
-    await measurePerformance(<ReportActionComposeWrapper />, {scenario});
-});
-
->>>>>>> 77d380ce
+
+    await waitForBatchedUpdates();
+    await measurePerformance(<ReportActionComposeWrapper />, {scenario});
+});
+
 test('[ReportActionCompose] should press split bill button', async () => {
     const scenario = async () => {
         const hintSplitBillButtonText = Localize.translateLocal('iou.splitExpense');
         const splitBillButton = await screen.findByLabelText(hintSplitBillButtonText);
         fireEvent.press(splitBillButton, mockEvent);
     };
-<<<<<<< HEAD
-
-    await waitForBatchedUpdates();
-    await measurePerformance(<ReportActionComposeWrapper />, {scenario});
-});
-
-=======
-
-    await waitForBatchedUpdates();
-    await measurePerformance(<ReportActionComposeWrapper />, {scenario});
-});
-
->>>>>>> 77d380ce
+
+    await waitForBatchedUpdates();
+    await measurePerformance(<ReportActionComposeWrapper />, {scenario});
+});
+
 test('[ReportActionCompose] should press assign task button', async () => {
     const scenario = async () => {
         const hintAssignTaskButtonText = Localize.translateLocal('newTaskPage.assignTask');
