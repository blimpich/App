--- conflicted
+++ resolved
@@ -1,7 +1,9 @@
 import React from 'react';
 import Onyx from 'react-native-onyx';
 import {Linking, AppState} from 'react-native';
-import {fireEvent, render, screen, waitFor} from '@testing-library/react-native';
+import {
+    fireEvent, render, screen, waitFor,
+} from '@testing-library/react-native';
 import lodashGet from 'lodash/get';
 import moment from 'moment';
 import App from '../../src/App';
@@ -200,114 +202,73 @@
         Onyx.clear();
     });
 
-    it('Display bold in the LHN for unread chat and new line indicator above the chat message when we navigate to it', () =>
-        signInAndGetAppWithUnreadChat()
-            .then(() => {
-                // Verify no notifications are created for these older messages
-                expect(LocalNotification.showCommentNotification.mock.calls).toHaveLength(0);
-
-                // Verify the sidebar links are rendered
-                const sidebarLinksHintText = Localize.translateLocal('sidebarScreen.listOfChats');
-                const sidebarLinks = screen.queryAllByLabelText(sidebarLinksHintText);
-                expect(sidebarLinks).toHaveLength(1);
-                expect(isDrawerOpen()).toBe(true);
-
-                // Verify there is only one option in the sidebar
-                const optionRowsHintText = Localize.translateLocal('accessibilityHints.navigatesToChat');
-                const optionRows = screen.queryAllByAccessibilityHint(optionRowsHintText);
-                expect(optionRows).toHaveLength(1);
-
-                // And that the text is bold
-                const displayNameHintText = Localize.translateLocal('accessibilityHints.chatUserDisplayNames');
-                const displayNameText = screen.queryByLabelText(displayNameHintText);
-                expect(lodashGet(displayNameText, ['props', 'style', 0, 'fontWeight'])).toBe(fontWeightBold);
-
-                return navigateToSidebarOption(0);
-            })
-            .then(() => {
-                // Verify that the report screen is rendered and the drawer is closed
-                expect(isDrawerOpen()).toBe(false);
-
-                // That the report actions are visible along with the created action
-                const welcomeMessageHintText = Localize.translateLocal('accessibilityHints.chatWelcomeMessage');
-                const createdAction = screen.queryByLabelText(welcomeMessageHintText);
-                expect(createdAction).toBeTruthy();
-                const reportCommentsHintText = Localize.translateLocal('accessibilityHints.chatMessage');
-                const reportComments = screen.queryAllByLabelText(reportCommentsHintText);
-                expect(reportComments).toHaveLength(9);
-
-                // Since the last read timestamp is the timestamp of action 3 we should have an unread indicator above the next "unread" action which will
-                // have actionID of 4
-                const newMessageLineIndicatorHintText = Localize.translateLocal('accessibilityHints.newMessageLineIndicator');
-                const unreadIndicator = screen.queryAllByLabelText(newMessageLineIndicatorHintText);
-                expect(unreadIndicator).toHaveLength(1);
-                const reportActionID = lodashGet(unreadIndicator, [0, 'props', 'data-action-id']);
-                expect(reportActionID).toBe('4');
-
-                // Scroll up and verify that the "New messages" badge appears
-                scrollUpToRevealNewMessagesBadge();
-                return waitFor(() => expect(isNewMessagesBadgeVisible()).toBe(true));
-            }));
-
-    it('Clear the new line indicator and bold when we navigate away from a chat that is now read', () =>
-        signInAndGetAppWithUnreadChat()
-            // Navigate to the unread chat from the sidebar
-            .then(() => navigateToSidebarOption(0))
-            .then(() => {
-                expect(isDrawerOpen()).toBe(false);
-
-                // Then navigate back to the sidebar
-                return navigateToSidebar();
-            })
-            .then(() => {
-                // Verify the LHN is now open
-                expect(isDrawerOpen()).toBe(true);
-
-                // Verify that the option row in the LHN is no longer bold (since OpenReport marked it as read)
-                const hintText = Localize.translateLocal('accessibilityHints.chatUserDisplayNames');
-                const updatedDisplayNameText = screen.queryByLabelText(hintText);
-                expect(lodashGet(updatedDisplayNameText, ['props', 'style', 0, 'fontWeight'])).toBe(undefined);
-
-<<<<<<< HEAD
-                // Tap on the chat again
-                return navigateToSidebarOption(0);
-            })
-            .then(() => {
-                // Verify the unread indicator is not present
-                const newMessageLineIndicatorHintText = Localize.translateLocal('accessibilityHints.newMessageLineIndicator');
-                const unreadIndicator = screen.queryAllByLabelText(newMessageLineIndicatorHintText);
-                expect(unreadIndicator).toHaveLength(0);
-                expect(isDrawerOpen()).toBe(false);
-
-                // Scroll and verify that the new messages badge is also hidden
-                scrollUpToRevealNewMessagesBadge();
-                return waitFor(() => expect(isNewMessagesBadgeVisible()).toBe(false));
-            }));
-
-    it('Shows a browser notification and bold text when a new message arrives for a chat that is read', () =>
-        signInAndGetAppWithUnreadChat()
-            .then(() => {
-                // Simulate a new report arriving via Pusher along with reportActions and personalDetails for the other participant
-                // We set the created moment 5 seconds in the past to ensure that time has passed when we open the report
-                const NEW_REPORT_ID = '2';
-                const NEW_REPORT_CREATED_MOMENT = moment().subtract(5, 'seconds');
-                const NEW_REPORT_FIST_MESSAGE_CREATED_MOMENT = NEW_REPORT_CREATED_MOMENT.add(1, 'seconds');
-
-                const createdReportActionID = NumberUtils.rand64();
-                const commentReportActionID = NumberUtils.rand64();
-                const channel = Pusher.getChannel(`${CONST.PUSHER.PRIVATE_USER_CHANNEL_PREFIX}${USER_A_ACCOUNT_ID}${CONFIG.PUSHER.SUFFIX}`);
-                channel.emit(Pusher.TYPE.ONYX_API_UPDATE, [
-                    {
-                        onyxMethod: CONST.ONYX.METHOD.MERGE,
-                        key: `${ONYXKEYS.COLLECTION.REPORT}${NEW_REPORT_ID}`,
-                        value: {
-                            reportID: NEW_REPORT_ID,
-                            reportName: CONST.REPORT.DEFAULT_REPORT_NAME,
-                            lastReadTime: '',
-                            lastVisibleActionCreated: DateUtils.getDBTime(NEW_REPORT_FIST_MESSAGE_CREATED_MOMENT.utc().valueOf()),
-                            lastMessageText: 'Comment 1',
-                            participants: [USER_C_EMAIL],
-=======
+    it('Display bold in the LHN for unread chat and new line indicator above the chat message when we navigate to it', () => signInAndGetAppWithUnreadChat()
+        .then(() => {
+            // Verify no notifications are created for these older messages
+            expect(LocalNotification.showCommentNotification.mock.calls).toHaveLength(0);
+
+            // Verify the sidebar links are rendered
+            const sidebarLinksHintText = Localize.translateLocal('sidebarScreen.listOfChats');
+            const sidebarLinks = screen.queryAllByLabelText(sidebarLinksHintText);
+            expect(sidebarLinks).toHaveLength(1);
+            expect(isDrawerOpen()).toBe(true);
+
+            // Verify there is only one option in the sidebar
+            const optionRowsHintText = Localize.translateLocal('accessibilityHints.navigatesToChat');
+            const optionRows = screen.queryAllByAccessibilityHint(optionRowsHintText);
+            expect(optionRows).toHaveLength(1);
+
+            // And that the text is bold
+            const displayNameHintText = Localize.translateLocal('accessibilityHints.chatUserDisplayNames');
+            const displayNameText = screen.queryByLabelText(displayNameHintText);
+            expect(lodashGet(displayNameText, ['props', 'style', 0, 'fontWeight'])).toBe(fontWeightBold);
+
+            return navigateToSidebarOption(0);
+        })
+        .then(() => {
+            // Verify that the report screen is rendered and the drawer is closed
+            expect(isDrawerOpen()).toBe(false);
+
+            // That the report actions are visible along with the created action
+            const welcomeMessageHintText = Localize.translateLocal('accessibilityHints.chatWelcomeMessage');
+            const createdAction = screen.queryByLabelText(welcomeMessageHintText);
+            expect(createdAction).toBeTruthy();
+            const reportCommentsHintText = Localize.translateLocal('accessibilityHints.chatMessage');
+            const reportComments = screen.queryAllByLabelText(reportCommentsHintText);
+            expect(reportComments).toHaveLength(9);
+
+            // Since the last read timestamp is the timestamp of action 3 we should have an unread indicator above the next "unread" action which will
+            // have actionID of 4
+            const newMessageLineIndicatorHintText = Localize.translateLocal('accessibilityHints.newMessageLineIndicator');
+            const unreadIndicator = screen.queryAllByLabelText(newMessageLineIndicatorHintText);
+            expect(unreadIndicator).toHaveLength(1);
+            const reportActionID = lodashGet(unreadIndicator, [0, 'props', 'data-action-id']);
+            expect(reportActionID).toBe('4');
+
+            // Scroll up and verify that the "New messages" badge appears
+            scrollUpToRevealNewMessagesBadge();
+            return waitFor(() => expect(isNewMessagesBadgeVisible()).toBe(true));
+        }));
+
+    it('Clear the new line indicator and bold when we navigate away from a chat that is now read', () => signInAndGetAppWithUnreadChat()
+
+        // Navigate to the unread chat from the sidebar
+        .then(() => navigateToSidebarOption(0))
+        .then(() => {
+            expect(isDrawerOpen()).toBe(false);
+
+            // Then navigate back to the sidebar
+            return navigateToSidebar();
+        })
+        .then(() => {
+            // Verify the LHN is now open
+            expect(isDrawerOpen()).toBe(true);
+
+            // Verify that the option row in the LHN is no longer bold (since OpenReport marked it as read)
+            const hintText = Localize.translateLocal('accessibilityHints.chatUserDisplayNames');
+            const updatedDisplayNameText = screen.queryByLabelText(hintText);
+            expect(lodashGet(updatedDisplayNameText, ['props', 'style', 0, 'fontWeight'])).toBe(undefined);
+
             // Tap on the chat again
             return navigateToSidebarOption(0);
         })
@@ -356,39 +317,17 @@
                             automatic: false,
                             created: NEW_REPORT_CREATED_MOMENT.format(MOMENT_FORMAT),
                             reportActionID: createdReportActionID,
->>>>>>> cc78a083
+                        },
+                        [commentReportActionID]: {
+                            actionName: CONST.REPORT.ACTIONS.TYPE.ADDCOMMENT,
+                            actorEmail: USER_C_EMAIL,
+                            actorAccountID: USER_C_ACCOUNT_ID,
+                            person: [{type: 'TEXT', style: 'strong', text: 'User C'}],
+                            created: NEW_REPORT_FIST_MESSAGE_CREATED_MOMENT.format(MOMENT_FORMAT),
+                            message: [{type: 'COMMENT', html: 'Comment 1', text: 'Comment 1'}],
+                            reportActionID: commentReportActionID,
                         },
                     },
-                    {
-                        onyxMethod: CONST.ONYX.METHOD.MERGE,
-                        key: `${ONYXKEYS.COLLECTION.REPORT_ACTIONS}${NEW_REPORT_ID}`,
-                        value: {
-                            [createdReportActionID]: {
-                                actionName: CONST.REPORT.ACTIONS.TYPE.CREATED,
-                                automatic: false,
-                                created: NEW_REPORT_CREATED_MOMENT.format(MOMENT_FORMAT),
-                                reportActionID: createdReportActionID,
-                            },
-                            [commentReportActionID]: {
-                                actionName: CONST.REPORT.ACTIONS.TYPE.ADDCOMMENT,
-                                actorEmail: USER_C_EMAIL,
-                                actorAccountID: USER_C_ACCOUNT_ID,
-                                person: [{type: 'TEXT', style: 'strong', text: 'User C'}],
-                                created: NEW_REPORT_FIST_MESSAGE_CREATED_MOMENT.format(MOMENT_FORMAT),
-                                message: [{type: 'COMMENT', html: 'Comment 1', text: 'Comment 1'}],
-                                reportActionID: commentReportActionID,
-                            },
-                        },
-                        shouldNotify: true,
-                    },
-<<<<<<< HEAD
-                    {
-                        onyxMethod: CONST.ONYX.METHOD.MERGE,
-                        key: ONYXKEYS.PERSONAL_DETAILS,
-                        value: {
-                            [USER_C_EMAIL]: TestHelper.buildPersonalDetails(USER_C_EMAIL, USER_C_ACCOUNT_ID, 'C'),
-                        },
-=======
                     shouldNotify: true,
                 },
                 {
@@ -396,228 +335,225 @@
                     key: ONYXKEYS.PERSONAL_DETAILS,
                     value: {
                         [USER_C_EMAIL]: TestHelper.buildPersonalDetails(USER_C_EMAIL, USER_C_ACCOUNT_ID, 'C'),
->>>>>>> cc78a083
                     },
-                ]);
-                return waitForPromisesToResolve();
-            })
-            .then(() => {
-                // Verify notification was created
-                expect(LocalNotification.showCommentNotification).toBeCalled();
-
-                // // Navigate back to the sidebar
-                return navigateToSidebar();
-            })
-            .then(() => {
-                // // Verify the new report option appears in the LHN
-                const optionRowsHintText = Localize.translateLocal('accessibilityHints.navigatesToChat');
-                const optionRows = screen.queryAllByAccessibilityHint(optionRowsHintText);
-                expect(optionRows).toHaveLength(2);
-
-                // Verify the text for both chats are bold indicating that nothing has not yet been read
-                const displayNameHintTexts = Localize.translateLocal('accessibilityHints.chatUserDisplayNames');
-                const displayNameTexts = screen.queryAllByLabelText(displayNameHintTexts);
-                expect(displayNameTexts).toHaveLength(2);
-                const firstReportOption = displayNameTexts[0];
-                expect(lodashGet(firstReportOption, ['props', 'style', 0, 'fontWeight'])).toBe(fontWeightBold);
-                expect(lodashGet(firstReportOption, ['props', 'children'])).toBe('C User');
-
-                const secondReportOption = displayNameTexts[1];
-                expect(lodashGet(secondReportOption, ['props', 'style', 0, 'fontWeight'])).toBe(fontWeightBold);
-                expect(lodashGet(secondReportOption, ['props', 'children'])).toBe('B User');
-
-                // Tap the new report option and navigate back to the sidebar again via the back button
-                return navigateToSidebarOption(0);
-            })
-            .then(() => {
-                // Verify that report we navigated to appears in a "read" state while the original unread report still shows as unread
-                const hintText = Localize.translateLocal('accessibilityHints.chatUserDisplayNames');
-                const displayNameTexts = screen.queryAllByLabelText(hintText);
-                expect(displayNameTexts).toHaveLength(2);
-                expect(lodashGet(displayNameTexts[0], ['props', 'style', 0, 'fontWeight'])).toBe(undefined);
-                expect(lodashGet(displayNameTexts[0], ['props', 'children'])).toBe('C User');
-                expect(lodashGet(displayNameTexts[1], ['props', 'style', 0, 'fontWeight'])).toBe(fontWeightBold);
-                expect(lodashGet(displayNameTexts[1], ['props', 'children'])).toBe('B User');
-            }));
-
-    it('Manually marking a chat message as unread shows the new line indicator and updates the LHN', () =>
-        signInAndGetAppWithUnreadChat()
-            // Navigate to the unread report
-            .then(() => navigateToSidebarOption(0))
-            .then(() => {
-                // It's difficult to trigger marking a report comment as unread since we would have to mock the long press event and then
-                // another press on the context menu item so we will do it via the action directly and then test if the UI has updated properly
-                Report.markCommentAsUnread(REPORT_ID, reportAction3CreatedDate);
-                return waitForPromisesToResolve();
-            })
-            .then(() => {
-                // Verify the indicator appears above the last action
-                const newMessageLineIndicatorHintText = Localize.translateLocal('accessibilityHints.newMessageLineIndicator');
-                const unreadIndicator = screen.queryAllByLabelText(newMessageLineIndicatorHintText);
-                expect(unreadIndicator).toHaveLength(1);
-                const reportActionID = lodashGet(unreadIndicator, [0, 'props', 'data-action-id']);
-                expect(reportActionID).toBe('3');
-
-                // Scroll up and verify the new messages badge appears
-                scrollUpToRevealNewMessagesBadge();
-                return waitFor(() => expect(isNewMessagesBadgeVisible()).toBe(true));
-            })
-
-            // Navigate to the sidebar
-            .then(navigateToSidebar)
-            .then(() => {
-                // Verify the report is marked as unread in the sidebar
-                const hintText = Localize.translateLocal('accessibilityHints.chatUserDisplayNames');
-                const displayNameTexts = screen.queryAllByLabelText(hintText);
-                expect(displayNameTexts).toHaveLength(1);
-                expect(lodashGet(displayNameTexts[0], ['props', 'style', 0, 'fontWeight'])).toBe(fontWeightBold);
-                expect(lodashGet(displayNameTexts[0], ['props', 'children'])).toBe('B User');
-
-                // Navigate to the report again and back to the sidebar
-                return navigateToSidebarOption(0);
-            })
-            .then(() => navigateToSidebar())
-            .then(() => {
-                // Verify the report is now marked as read
-                const hintText = Localize.translateLocal('accessibilityHints.chatUserDisplayNames');
-                const displayNameTexts = screen.queryAllByLabelText(hintText);
-                expect(displayNameTexts).toHaveLength(1);
-                expect(lodashGet(displayNameTexts[0], ['props', 'style', 0, 'fontWeight'])).toBe(undefined);
-                expect(lodashGet(displayNameTexts[0], ['props', 'children'])).toBe('B User');
-
-                // Navigate to the report again and verify the new line indicator is missing
-                return navigateToSidebarOption(0);
-            })
-            .then(() => {
-                const newMessageLineIndicatorHintText = Localize.translateLocal('accessibilityHints.newMessageLineIndicator');
-                const unreadIndicator = screen.queryAllByLabelText(newMessageLineIndicatorHintText);
-                expect(unreadIndicator).toHaveLength(0);
-
-                // Scroll up and verify the "New messages" badge is hidden
-                scrollUpToRevealNewMessagesBadge();
-                return waitFor(() => expect(isNewMessagesBadgeVisible()).toBe(false));
-            }));
-
-    it('Removes the new line indicator when a new message is created by the current user', () =>
-        signInAndGetAppWithUnreadChat()
-            .then(() => {
-                // Verify we are on the LHN and that the chat shows as unread in the LHN
-                expect(isDrawerOpen()).toBe(true);
-
-                const hintText = Localize.translateLocal('accessibilityHints.chatUserDisplayNames');
-                const displayNameTexts = screen.queryAllByLabelText(hintText);
-                expect(displayNameTexts).toHaveLength(1);
-                expect(lodashGet(displayNameTexts[0], ['props', 'children'])).toBe('B User');
-                expect(lodashGet(displayNameTexts[0], ['props', 'style', 0, 'fontWeight'])).toBe(fontWeightBold);
-
-                // Navigate to the report and verify the indicator is present
-                return navigateToSidebarOption(0);
-            })
-            .then(() => {
-                const newMessageLineIndicatorHintText = Localize.translateLocal('accessibilityHints.newMessageLineIndicator');
-                const unreadIndicator = screen.queryAllByLabelText(newMessageLineIndicatorHintText);
-                expect(unreadIndicator).toHaveLength(1);
-
-                // Leave a comment as the current user and verify the indicator is removed
-                Report.addComment(REPORT_ID, 'Current User Comment 1');
-                return waitForPromisesToResolve();
-            })
-            .then(() => {
-                const newMessageLineIndicatorHintText = Localize.translateLocal('accessibilityHints.newMessageLineIndicator');
-                const unreadIndicator = screen.queryAllByLabelText(newMessageLineIndicatorHintText);
-                expect(unreadIndicator).toHaveLength(0);
-            }));
-
-    it('Keeps the new line indicator when the user moves the App to the background', () =>
-        signInAndGetAppWithUnreadChat()
-            .then(() => {
-                // Verify we are on the LHN and that the chat shows as unread in the LHN
-                expect(isDrawerOpen()).toBe(true);
-
-                const hintText = Localize.translateLocal('accessibilityHints.chatUserDisplayNames');
-                const displayNameTexts = screen.queryAllByLabelText(hintText);
-                expect(displayNameTexts).toHaveLength(1);
-                expect(lodashGet(displayNameTexts[0], ['props', 'children'])).toBe('B User');
-                expect(lodashGet(displayNameTexts[0], ['props', 'style', 0, 'fontWeight'])).toBe(fontWeightBold);
-
-                // Navigate to the chat and verify the new line indicator is present
-                return navigateToSidebarOption(0);
-            })
-            .then(() => {
-                const newMessageLineIndicatorHintText = Localize.translateLocal('accessibilityHints.newMessageLineIndicator');
-                const unreadIndicator = screen.queryAllByLabelText(newMessageLineIndicatorHintText);
-                expect(unreadIndicator).toHaveLength(1);
-
-                // Then back to the LHN - then back to the chat again and verify the new line indicator has cleared
-                return navigateToSidebar();
-            })
-            .then(() => navigateToSidebarOption(0))
-            .then(() => {
-                const newMessageLineIndicatorHintText = Localize.translateLocal('accessibilityHints.newMessageLineIndicator');
-                const unreadIndicator = screen.queryAllByLabelText(newMessageLineIndicatorHintText);
-                expect(unreadIndicator).toHaveLength(0);
-
-                // Mark a previous comment as unread and verify the unread action indicator returns
-                Report.markCommentAsUnread(REPORT_ID, reportAction9CreatedDate);
-                return waitForPromisesToResolve();
-            })
-            .then(() => {
-                const newMessageLineIndicatorHintText = Localize.translateLocal('accessibilityHints.newMessageLineIndicator');
-                let unreadIndicator = screen.queryAllByLabelText(newMessageLineIndicatorHintText);
-                expect(unreadIndicator).toHaveLength(1);
-
-                // Trigger the app going inactive and active again
-                AppState.emitCurrentTestState('background');
-                AppState.emitCurrentTestState('active');
-
-                // Verify the new line is still present
-                unreadIndicator = screen.queryAllByLabelText(newMessageLineIndicatorHintText);
-                expect(unreadIndicator).toHaveLength(1);
-            }));
+                },
+            ]);
+            return waitForPromisesToResolve();
+        })
+        .then(() => {
+            // Verify notification was created
+            expect(LocalNotification.showCommentNotification).toBeCalled();
+
+            // // Navigate back to the sidebar
+            return navigateToSidebar();
+        })
+        .then(() => {
+            // // Verify the new report option appears in the LHN
+            const optionRowsHintText = Localize.translateLocal('accessibilityHints.navigatesToChat');
+            const optionRows = screen.queryAllByAccessibilityHint(optionRowsHintText);
+            expect(optionRows).toHaveLength(2);
+
+            // Verify the text for both chats are bold indicating that nothing has not yet been read
+            const displayNameHintTexts = Localize.translateLocal('accessibilityHints.chatUserDisplayNames');
+            const displayNameTexts = screen.queryAllByLabelText(displayNameHintTexts);
+            expect(displayNameTexts).toHaveLength(2);
+            const firstReportOption = displayNameTexts[0];
+            expect(lodashGet(firstReportOption, ['props', 'style', 0, 'fontWeight'])).toBe(fontWeightBold);
+            expect(lodashGet(firstReportOption, ['props', 'children'])).toBe('C User');
+
+            const secondReportOption = displayNameTexts[1];
+            expect(lodashGet(secondReportOption, ['props', 'style', 0, 'fontWeight'])).toBe(fontWeightBold);
+            expect(lodashGet(secondReportOption, ['props', 'children'])).toBe('B User');
+
+            // Tap the new report option and navigate back to the sidebar again via the back button
+            return navigateToSidebarOption(0);
+        })
+        .then(() => {
+            // Verify that report we navigated to appears in a "read" state while the original unread report still shows as unread
+            const hintText = Localize.translateLocal('accessibilityHints.chatUserDisplayNames');
+            const displayNameTexts = screen.queryAllByLabelText(hintText);
+            expect(displayNameTexts).toHaveLength(2);
+            expect(lodashGet(displayNameTexts[0], ['props', 'style', 0, 'fontWeight'])).toBe(undefined);
+            expect(lodashGet(displayNameTexts[0], ['props', 'children'])).toBe('C User');
+            expect(lodashGet(displayNameTexts[1], ['props', 'style', 0, 'fontWeight'])).toBe(fontWeightBold);
+            expect(lodashGet(displayNameTexts[1], ['props', 'children'])).toBe('B User');
+        }));
+
+    it('Manually marking a chat message as unread shows the new line indicator and updates the LHN', () => signInAndGetAppWithUnreadChat()
+
+        // Navigate to the unread report
+        .then(() => navigateToSidebarOption(0))
+        .then(() => {
+            // It's difficult to trigger marking a report comment as unread since we would have to mock the long press event and then
+            // another press on the context menu item so we will do it via the action directly and then test if the UI has updated properly
+            Report.markCommentAsUnread(REPORT_ID, reportAction3CreatedDate);
+            return waitForPromisesToResolve();
+        })
+        .then(() => {
+            // Verify the indicator appears above the last action
+            const newMessageLineIndicatorHintText = Localize.translateLocal('accessibilityHints.newMessageLineIndicator');
+            const unreadIndicator = screen.queryAllByLabelText(newMessageLineIndicatorHintText);
+            expect(unreadIndicator).toHaveLength(1);
+            const reportActionID = lodashGet(unreadIndicator, [0, 'props', 'data-action-id']);
+            expect(reportActionID).toBe('3');
+
+            // Scroll up and verify the new messages badge appears
+            scrollUpToRevealNewMessagesBadge();
+            return waitFor(() => expect(isNewMessagesBadgeVisible()).toBe(true));
+        })
+
+    // Navigate to the sidebar
+        .then(navigateToSidebar)
+        .then(() => {
+            // Verify the report is marked as unread in the sidebar
+            const hintText = Localize.translateLocal('accessibilityHints.chatUserDisplayNames');
+            const displayNameTexts = screen.queryAllByLabelText(hintText);
+            expect(displayNameTexts).toHaveLength(1);
+            expect(lodashGet(displayNameTexts[0], ['props', 'style', 0, 'fontWeight'])).toBe(fontWeightBold);
+            expect(lodashGet(displayNameTexts[0], ['props', 'children'])).toBe('B User');
+
+            // Navigate to the report again and back to the sidebar
+            return navigateToSidebarOption(0);
+        })
+        .then(() => navigateToSidebar())
+        .then(() => {
+            // Verify the report is now marked as read
+            const hintText = Localize.translateLocal('accessibilityHints.chatUserDisplayNames');
+            const displayNameTexts = screen.queryAllByLabelText(hintText);
+            expect(displayNameTexts).toHaveLength(1);
+            expect(lodashGet(displayNameTexts[0], ['props', 'style', 0, 'fontWeight'])).toBe(undefined);
+            expect(lodashGet(displayNameTexts[0], ['props', 'children'])).toBe('B User');
+
+            // Navigate to the report again and verify the new line indicator is missing
+            return navigateToSidebarOption(0);
+        })
+        .then(() => {
+            const newMessageLineIndicatorHintText = Localize.translateLocal('accessibilityHints.newMessageLineIndicator');
+            const unreadIndicator = screen.queryAllByLabelText(newMessageLineIndicatorHintText);
+            expect(unreadIndicator).toHaveLength(0);
+
+            // Scroll up and verify the "New messages" badge is hidden
+            scrollUpToRevealNewMessagesBadge();
+            return waitFor(() => expect(isNewMessagesBadgeVisible()).toBe(false));
+        }));
+
+    it('Removes the new line indicator when a new message is created by the current user', () => signInAndGetAppWithUnreadChat()
+        .then(() => {
+            // Verify we are on the LHN and that the chat shows as unread in the LHN
+            expect(isDrawerOpen()).toBe(true);
+
+            const hintText = Localize.translateLocal('accessibilityHints.chatUserDisplayNames');
+            const displayNameTexts = screen.queryAllByLabelText(hintText);
+            expect(displayNameTexts).toHaveLength(1);
+            expect(lodashGet(displayNameTexts[0], ['props', 'children'])).toBe('B User');
+            expect(lodashGet(displayNameTexts[0], ['props', 'style', 0, 'fontWeight'])).toBe(fontWeightBold);
+
+            // Navigate to the report and verify the indicator is present
+            return navigateToSidebarOption(0);
+        })
+        .then(() => {
+            const newMessageLineIndicatorHintText = Localize.translateLocal('accessibilityHints.newMessageLineIndicator');
+            const unreadIndicator = screen.queryAllByLabelText(newMessageLineIndicatorHintText);
+            expect(unreadIndicator).toHaveLength(1);
+
+            // Leave a comment as the current user and verify the indicator is removed
+            Report.addComment(REPORT_ID, 'Current User Comment 1');
+            return waitForPromisesToResolve();
+        })
+        .then(() => {
+            const newMessageLineIndicatorHintText = Localize.translateLocal('accessibilityHints.newMessageLineIndicator');
+            const unreadIndicator = screen.queryAllByLabelText(newMessageLineIndicatorHintText);
+            expect(unreadIndicator).toHaveLength(0);
+        }));
+
+    it('Keeps the new line indicator when the user moves the App to the background', () => signInAndGetAppWithUnreadChat()
+        .then(() => {
+            // Verify we are on the LHN and that the chat shows as unread in the LHN
+            expect(isDrawerOpen()).toBe(true);
+
+            const hintText = Localize.translateLocal('accessibilityHints.chatUserDisplayNames');
+            const displayNameTexts = screen.queryAllByLabelText(hintText);
+            expect(displayNameTexts).toHaveLength(1);
+            expect(lodashGet(displayNameTexts[0], ['props', 'children'])).toBe('B User');
+            expect(lodashGet(displayNameTexts[0], ['props', 'style', 0, 'fontWeight'])).toBe(fontWeightBold);
+
+            // Navigate to the chat and verify the new line indicator is present
+            return navigateToSidebarOption(0);
+        })
+        .then(() => {
+            const newMessageLineIndicatorHintText = Localize.translateLocal('accessibilityHints.newMessageLineIndicator');
+            const unreadIndicator = screen.queryAllByLabelText(newMessageLineIndicatorHintText);
+            expect(unreadIndicator).toHaveLength(1);
+
+            // Then back to the LHN - then back to the chat again and verify the new line indicator has cleared
+            return navigateToSidebar();
+        })
+        .then(() => navigateToSidebarOption(0))
+        .then(() => {
+            const newMessageLineIndicatorHintText = Localize.translateLocal('accessibilityHints.newMessageLineIndicator');
+            const unreadIndicator = screen.queryAllByLabelText(newMessageLineIndicatorHintText);
+            expect(unreadIndicator).toHaveLength(0);
+
+            // Mark a previous comment as unread and verify the unread action indicator returns
+            Report.markCommentAsUnread(REPORT_ID, reportAction9CreatedDate);
+            return waitForPromisesToResolve();
+        })
+        .then(() => {
+            const newMessageLineIndicatorHintText = Localize.translateLocal('accessibilityHints.newMessageLineIndicator');
+            let unreadIndicator = screen.queryAllByLabelText(newMessageLineIndicatorHintText);
+            expect(unreadIndicator).toHaveLength(1);
+
+            // Trigger the app going inactive and active again
+            AppState.emitCurrentTestState('background');
+            AppState.emitCurrentTestState('active');
+
+            // Verify the new line is still present
+            unreadIndicator = screen.queryAllByLabelText(newMessageLineIndicatorHintText);
+            expect(unreadIndicator).toHaveLength(1);
+        }));
 
     it('Displays the correct chat message preview in the LHN when a comment is added then deleted', () => {
         let reportActions;
         let lastReportAction;
         Onyx.connect({
             key: `${ONYXKEYS.COLLECTION.REPORT_ACTIONS}${REPORT_ID}`,
-            callback: (val) => (reportActions = val),
+            callback: val => reportActions = val,
         });
-        return (
-            signInAndGetAppWithUnreadChat()
-                // Navigate to the chat and simulate leaving a comment from the current user
-                .then(() => navigateToSidebarOption(0))
-                .then(() => {
-                    // Leave a comment as the current user
-                    Report.addComment(REPORT_ID, 'Current User Comment 1');
-                    return waitForPromisesToResolve();
-                })
-                .then(() => {
-                    // Simulate the response from the server so that the comment can be deleted in this test
-                    lastReportAction = {...CollectionUtils.lastItem(reportActions)};
-                    Onyx.merge(`${ONYXKEYS.COLLECTION.REPORT}${REPORT_ID}`, {
-                        lastMessageText: lastReportAction.message[0].text,
-                        lastVisibleActionCreated: DateUtils.getDBTime(lastReportAction.timestamp),
-                        lastActorEmail: lastReportAction.actorEmail,
-                        reportID: REPORT_ID,
-                    });
-                    return waitForPromisesToResolve();
-                })
-                .then(() => {
-                    // Verify the chat preview text matches the last comment from the current user
-                    const hintText = Localize.translateLocal('accessibilityHints.lastChatMessagePreview');
-                    const alternateText = screen.queryAllByLabelText(hintText);
-                    expect(alternateText).toHaveLength(1);
-                    expect(alternateText[0].props.children).toBe('Current User Comment 1');
-
-                    Report.deleteReportComment(REPORT_ID, lastReportAction);
-                    return waitForPromisesToResolve();
-                })
-                .then(() => {
-                    const hintText = Localize.translateLocal('accessibilityHints.lastChatMessagePreview');
-                    const alternateText = screen.queryAllByLabelText(hintText);
-                    expect(alternateText).toHaveLength(1);
-                    expect(alternateText[0].props.children).toBe('Comment 9');
-                })
-        );
+        return signInAndGetAppWithUnreadChat()
+
+            // Navigate to the chat and simulate leaving a comment from the current user
+            .then(() => navigateToSidebarOption(0))
+            .then(() => {
+                // Leave a comment as the current user
+                Report.addComment(REPORT_ID, 'Current User Comment 1');
+                return waitForPromisesToResolve();
+            })
+            .then(() => {
+                // Simulate the response from the server so that the comment can be deleted in this test
+                lastReportAction = {...CollectionUtils.lastItem(reportActions)};
+                Onyx.merge(`${ONYXKEYS.COLLECTION.REPORT}${REPORT_ID}`, {
+                    lastMessageText: lastReportAction.message[0].text,
+                    lastVisibleActionCreated: DateUtils.getDBTime(lastReportAction.timestamp),
+                    lastActorEmail: lastReportAction.actorEmail,
+                    reportID: REPORT_ID,
+                });
+                return waitForPromisesToResolve();
+            })
+            .then(() => {
+                // Verify the chat preview text matches the last comment from the current user
+                const hintText = Localize.translateLocal('accessibilityHints.lastChatMessagePreview');
+                const alternateText = screen.queryAllByLabelText(hintText);
+                expect(alternateText).toHaveLength(1);
+                expect(alternateText[0].props.children).toBe('Current User Comment 1');
+
+                Report.deleteReportComment(REPORT_ID, lastReportAction);
+                return waitForPromisesToResolve();
+            })
+            .then(() => {
+                const hintText = Localize.translateLocal('accessibilityHints.lastChatMessagePreview');
+                const alternateText = screen.queryAllByLabelText(hintText);
+                expect(alternateText).toHaveLength(1);
+                expect(alternateText[0].props.children).toBe('Comment 9');
+            });
     });
 });