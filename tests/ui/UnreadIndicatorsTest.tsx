--- conflicted
+++ resolved
@@ -463,55 +463,6 @@
                 expect((displayNameTexts[1]?.props?.style as TextStyle)?.fontWeight).toBe(FontUtils.fontWeight.bold);
                 expect(screen.getByText('B User')).toBeOnTheScreen();
             }));
-<<<<<<< HEAD
-    it('Delete a chat message and verify the unread indicator is moved', async () => {
-        const getUnreadIndicator = () => {
-            const newMessageLineIndicatorHintText = Localize.translateLocal('accessibilityHints.newMessageLineIndicator');
-            return screen.queryAllByLabelText(newMessageLineIndicatorHintText);
-        };
-
-        return signInAndGetAppWithUnreadChat()
-            .then(() => navigateToSidebarOption(0))
-            .then(async () => act(() => transitionEndCB?.()))
-            .then(async () => {
-                const reportActionsViewWrapper = await screen.findByTestId('report-actions-view-wrapper');
-                if (reportActionsViewWrapper) {
-                    fireEvent(reportActionsViewWrapper, 'onLayout', {nativeEvent: {layout: {x: 0, y: 0, width: 100, height: 100}}});
-                }
-                return waitForBatchedUpdates();
-            })
-            .then(() => {
-                // Verify the new line indicator is present, and it's before the action with ID 4
-                const unreadIndicator = getUnreadIndicator();
-                expect(unreadIndicator).toHaveLength(1);
-                const reportActionID = unreadIndicator[0]?.props?.['data-action-id'] as string;
-                expect(reportActionID).toBe('4');
-
-                // simulate delete comment event from Pusher
-                PusherHelper.emitOnyxUpdate([
-                    {
-                        onyxMethod: Onyx.METHOD.MERGE,
-                        key: `${ONYXKEYS.COLLECTION.REPORT_ACTIONS}${REPORT_ID}`,
-                        value: {
-                            '4': {
-                                message: [],
-                            },
-                        },
-                    },
-                ]);
-                return waitForBatchedUpdates();
-            })
-            .then(() =>
-                // Verify the new line indicator is now before the action with ID 5
-                waitFor(() => {
-                    const unreadIndicator = getUnreadIndicator();
-                    const reportActionID = unreadIndicator[0]?.props?.['data-action-id'] as string;
-                    expect(reportActionID).toBe('5');
-                }),
-            );
-    });
-=======
->>>>>>> 683e4c0f
 
     xit('Manually marking a chat message as unread shows the new line indicator and updates the LHN', () =>
         signInAndGetAppWithUnreadChat()
