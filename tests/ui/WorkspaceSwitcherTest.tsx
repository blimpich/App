--- conflicted
+++ resolved
@@ -26,12 +26,9 @@
         triggerTransitionEnd: jest.fn(),
     };
 });
-<<<<<<< HEAD
 
 jest.mock('@src/components/ConfirmedRoute.tsx');
-=======
 jest.mock('@src/components/Navigation/TopLevelBottomTabBar/useIsBottomTabVisibleDirectly');
->>>>>>> 628a9159
 
 TestHelper.setupApp();
 
