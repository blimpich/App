--- conflicted
+++ resolved
@@ -128,7 +128,6 @@
             expect(screen.getByText(translateLocal('common.deselect'))).toBeOnTheScreen();
         });
 
-<<<<<<< HEAD
         unmount();
         await waitForBatchedUpdatesWithAct();
     });
@@ -182,8 +181,6 @@
             expect(screen.getByText(translateLocal('workspace.tags.cannotDisableAllTags.title'))).toBeOnTheScreen();
         });
 
-=======
->>>>>>> 074a9fdd
         unmount();
         await waitForBatchedUpdatesWithAct();
     });
