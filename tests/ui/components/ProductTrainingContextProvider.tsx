import {render, renderHook} from '@testing-library/react-native';
import {createRef, forwardRef, useImperativeHandle} from 'react';
import type {Ref} from 'react';
import Onyx from 'react-native-onyx';
import {ProductTrainingContextProvider, useProductTrainingContext} from '@components/ProductTrainingContext';
import type {ProductTrainingTooltipName} from '@components/ProductTrainingContext/TOOLTIPS';
import useResponsiveLayout from '@hooks/useResponsiveLayout';
import DateUtils from '@libs/DateUtils';
import CONST from '@src/CONST';
import ONYXKEYS from '@src/ONYXKEYS';
import * as TestHelper from '../../utils/TestHelper';
import waitForBatchedUpdatesWithAct from '../../utils/waitForBatchedUpdatesWithAct';
import wrapOnyxWithWaitForBatchedUpdates from '../../utils/wrapOnyxWithWaitForBatchedUpdates';

jest.mock('@hooks/useResponsiveLayout', () => ({
    // eslint-disable-next-line @typescript-eslint/naming-convention
    __esModule: true,
    default: jest.fn(),
}));

// Mock Fullstory library dependency
jest.mock('@libs/Fullstory', () => ({
    default: {
        consentAndIdentify: jest.fn(),
    },
    parseFSAttributes: jest.fn(),
}));

const DEFAULT_USE_RESPONSIVE_LAYOUT_VALUE = {
    shouldUseNarrowLayout: true,
    isSmallScreenWidth: true,
    isInNarrowPaneModal: false,
    isExtraSmallScreenHeight: false,
    isMediumScreenWidth: false,
    isLargeScreenWidth: false,
    isExtraSmallScreenWidth: false,
    isSmallScreen: false,
    onboardingIsMediumOrLargerScreenWidth: false,
    isExtraLargeScreenWidth: false,
};

const TEST_USER_ACCOUNT_ID = 1;
const TEST_USER_LOGIN = 'test@test.com';

const wrapper = ({children}: {children: React.ReactNode}) => <ProductTrainingContextProvider>{children}</ProductTrainingContextProvider>;

type ProductTrainingRef = ReturnType<typeof useProductTrainingContext>;

// A simple component that calls useProductTrainingContext and sets its result into the ref.
// Used in cases where using renderHook is not possible, for example, when we need to share the same instance of the context.
const ProductTraining = forwardRef(({tooltipName, shouldShow}: {tooltipName: ProductTrainingTooltipName; shouldShow?: boolean}, ref: Ref<ProductTrainingRef>) => {
    const result = useProductTrainingContext(tooltipName, shouldShow);

    useImperativeHandle(ref, () => result);

    return null;
});

const signUpWithTestUser = () => {
    TestHelper.signInWithTestUser(TEST_USER_ACCOUNT_ID, TEST_USER_LOGIN);
};

describe('ProductTrainingContextProvider', () => {
    beforeAll(() => {
        // Initialize Onyx
        Onyx.init({
            keys: ONYXKEYS,
        });
        return waitForBatchedUpdatesWithAct();
    });

    beforeEach(() => {
        // Set up test environment before each test
        wrapOnyxWithWaitForBatchedUpdates(Onyx);
        Onyx.merge(ONYXKEYS.NETWORK, {isOffline: false});
        Onyx.merge(ONYXKEYS.IS_LOADING_APP, false);
        signUpWithTestUser();
    });

    afterEach(async () => {
        // Clean up test environment after each test
        await Onyx.clear();
        await waitForBatchedUpdatesWithAct();
    });

    const mockUseResponsiveLayout = useResponsiveLayout as jest.MockedFunction<typeof useResponsiveLayout>;
    mockUseResponsiveLayout.mockReturnValue({...DEFAULT_USE_RESPONSIVE_LAYOUT_VALUE, shouldUseNarrowLayout: false});

    describe('Basic Tooltip Registration', () => {
        it('should not register tooltips when app is loading', async () => {
            // When app is loading
            Onyx.merge(ONYXKEYS.IS_LOADING_APP, true);
            await waitForBatchedUpdatesWithAct();

            const testTooltip = CONST.PRODUCT_TRAINING_TOOLTIP_NAMES.GLOBAL_CREATE_TOOLTIP;
            const {result} = renderHook(() => useProductTrainingContext(testTooltip), {wrapper});

            // Then tooltip should not show
            expect(result.current.shouldShowProductTrainingTooltip).toBe(false);
        });

        it('should not register tooltips when onboarding is not completed', async () => {
            // When onboarding is not completed
            Onyx.merge(ONYXKEYS.NVP_ONBOARDING, {hasCompletedGuidedSetupFlow: false});
            await waitForBatchedUpdatesWithAct();

            const testTooltip = CONST.PRODUCT_TRAINING_TOOLTIP_NAMES.GLOBAL_CREATE_TOOLTIP;
            const {result} = renderHook(() => useProductTrainingContext(testTooltip), {wrapper});

            // Then tooltip should not show
            expect(result.current.shouldShowProductTrainingTooltip).toBe(false);
        });

        it('should register tooltips when onboarding is completed and user is not migrated', async () => {
            // When onboarding is completed
            Onyx.merge(ONYXKEYS.NVP_ONBOARDING, {hasCompletedGuidedSetupFlow: true});
            await waitForBatchedUpdatesWithAct();

            const testTooltip = CONST.PRODUCT_TRAINING_TOOLTIP_NAMES.GLOBAL_CREATE_TOOLTIP;
            const {result} = renderHook(() => useProductTrainingContext(testTooltip), {wrapper});

            // Then tooltip should show
            expect(result.current.shouldShowProductTrainingTooltip).toBe(true);
        });

        it('should keep tooltip visible when another tooltip with shouldShow=false is unmounted', async () => {
            const testTooltip = CONST.PRODUCT_TRAINING_TOOLTIP_NAMES.GLOBAL_CREATE_TOOLTIP;
            const ref = createRef<ProductTrainingRef>();

            // When multiple tooltips with the same name but different shouldShow values are rendered
            const {rerender} = render(
                wrapper({
                    children: (
                        <>
                            <ProductTraining
                                ref={ref}
                                tooltipName={testTooltip}
                                shouldShow
                            />
                            <ProductTraining
                                tooltipName={testTooltip}
                                shouldShow={false}
                            />
                        </>
                    ),
                }),
            );
            await waitForBatchedUpdatesWithAct();

            // Then tooltip should be shown
            expect(ref.current?.shouldShowProductTrainingTooltip).toBe(true);

            // When tooltip with shouldShow=false is unmounted
            rerender(
                wrapper({
                    children: (
                        <ProductTraining
                            ref={ref}
                            tooltipName={testTooltip}
                            shouldShow
                        />
                    ),
                }),
            );
            await waitForBatchedUpdatesWithAct();

            // Then the remaining tooltip should still be shown
            expect(ref.current?.shouldShowProductTrainingTooltip).toBe(true);
        });
    });

    describe('Migrated User Scenarios', () => {
        it('should not show tooltips for migrated users before welcome modal dismissal', async () => {
            // When user is a migrated user and welcome modal is not dismissed
            Onyx.merge(ONYXKEYS.NVP_ONBOARDING, {hasCompletedGuidedSetupFlow: true});
            Onyx.merge(ONYXKEYS.NVP_TRYNEWDOT, {nudgeMigration: {timestamp: new Date()}});
            await waitForBatchedUpdatesWithAct();

            // Then tooltips should not show
            const testTooltip = CONST.PRODUCT_TRAINING_TOOLTIP_NAMES.GLOBAL_CREATE_TOOLTIP;
            const {result} = renderHook(() => useProductTrainingContext(testTooltip), {wrapper});

            // Expect tooltip to be hidden
            expect(result.current.shouldShowProductTrainingTooltip).toBe(false);
        });

        it('should show tooltips for migrated users after welcome modal dismissal', async () => {
            // When migrated user has dismissed welcome modal
            Onyx.merge(ONYXKEYS.NVP_ONBOARDING, {hasCompletedGuidedSetupFlow: true});
            Onyx.merge(ONYXKEYS.NVP_TRYNEWDOT, {nudgeMigration: {timestamp: new Date()}});
            const date = new Date();
            Onyx.set(ONYXKEYS.NVP_DISMISSED_PRODUCT_TRAINING, {
                migratedUserWelcomeModal: DateUtils.getDBTime(date.valueOf()),
            });
            await waitForBatchedUpdatesWithAct();

            const testTooltip = CONST.PRODUCT_TRAINING_TOOLTIP_NAMES.GLOBAL_CREATE_TOOLTIP;
            const {result} = renderHook(() => useProductTrainingContext(testTooltip), {wrapper});

            // Then tooltip should show
            expect(result.current.shouldShowProductTrainingTooltip).toBe(true);
        });
    });

    describe('Tooltip Dismissal', () => {
        it('should not show dismissed tooltips', async () => {
            // When a tooltip has been dismissed
            const date = new Date();
            Onyx.merge(ONYXKEYS.NVP_ONBOARDING, {hasCompletedGuidedSetupFlow: true});
            const testTooltip = CONST.PRODUCT_TRAINING_TOOLTIP_NAMES.GLOBAL_CREATE_TOOLTIP;
            Onyx.merge(ONYXKEYS.NVP_DISMISSED_PRODUCT_TRAINING, {
                migratedUserWelcomeModal: DateUtils.getDBTime(date.valueOf()),
                [testTooltip]: DateUtils.getDBTime(date.valueOf()),
            });
            await waitForBatchedUpdatesWithAct();

            const {result} = renderHook(() => useProductTrainingContext(testTooltip), {wrapper});

            // Then tooltip should not show
            expect(result.current.shouldShowProductTrainingTooltip).toBe(false);
        });
        it('should hide tooltip when hideProductTrainingTooltip is called', async () => {
            // When migrated user has dismissed welcome modal
            Onyx.merge(ONYXKEYS.NVP_ONBOARDING, {hasCompletedGuidedSetupFlow: true});
            Onyx.merge(ONYXKEYS.NVP_TRYNEWDOT, {nudgeMigration: {timestamp: new Date()}});
            const date = new Date();
            Onyx.set(ONYXKEYS.NVP_DISMISSED_PRODUCT_TRAINING, {
                migratedUserWelcomeModal: DateUtils.getDBTime(date.valueOf()),
            });
            await waitForBatchedUpdatesWithAct();
            const testTooltip = CONST.PRODUCT_TRAINING_TOOLTIP_NAMES.GLOBAL_CREATE_TOOLTIP;
            const {result, rerender} = renderHook(() => useProductTrainingContext(testTooltip), {wrapper});
            // When the user dismiss the tooltip
            result.current.hideProductTrainingTooltip();
            rerender({});
            // Then tooltip should not show
            expect(result.current.shouldShowProductTrainingTooltip).toBe(false);
            // And dismissed tooltip should be recorded in Onyx
            const dismissedTooltipsOnyxState = await new Promise((resolve) => {
                const connection = Onyx.connect({
                    key: ONYXKEYS.NVP_DISMISSED_PRODUCT_TRAINING,
                    callback: (dismissedTooltips) => {
                        Onyx.disconnect(connection);
                        resolve(dismissedTooltips);
                    },
                });
            });
            // Expect dismissed tooltip to be recorded
            expect(dismissedTooltipsOnyxState).toHaveProperty(testTooltip);
        });
    });

    describe('Layout Specific Behavior', () => {
        it('should handle narrow layout specific tooltips based on screen width', async () => {
            // When narrow layout is false
            mockUseResponsiveLayout.mockReturnValue({...DEFAULT_USE_RESPONSIVE_LAYOUT_VALUE, shouldUseNarrowLayout: false});

            Onyx.merge(ONYXKEYS.NVP_ONBOARDING, {hasCompletedGuidedSetupFlow: true});
            await waitForBatchedUpdatesWithAct();

<<<<<<< HEAD
            const testTooltip = CONST.PRODUCT_TRAINING_TOOLTIP_NAMES.EXPENSE_REPORTS_FILTER;
=======
            // TODO: To be replaced by expense reports search tooltip
            const testTooltip = CONST.PRODUCT_TRAINING_TOOLTIP_NAMES.CONCEIRGE_LHN_GBR;
>>>>>>> 86484815
            const {result, rerender} = renderHook(() => useProductTrainingContext(testTooltip), {wrapper});
            // Then narrow layout tooltip should not show
            expect(result.current.shouldShowProductTrainingTooltip).toBe(true);

            // When narrow layout changes to true
            mockUseResponsiveLayout.mockReturnValue({...DEFAULT_USE_RESPONSIVE_LAYOUT_VALUE, shouldUseNarrowLayout: true});
            rerender({});
            await waitForBatchedUpdatesWithAct();

            // Then narrow layout tooltip should show
            expect(result.current.shouldShowProductTrainingTooltip).toBe(false);
        });
        it('should handle wide layout specific tooltips based on screen width', async () => {
            // When narrow layout is true
            mockUseResponsiveLayout.mockReturnValue({...DEFAULT_USE_RESPONSIVE_LAYOUT_VALUE, shouldUseNarrowLayout: true});

            Onyx.merge(ONYXKEYS.NVP_ONBOARDING, {hasCompletedGuidedSetupFlow: true});
            await waitForBatchedUpdatesWithAct();

            const testTooltip = CONST.PRODUCT_TRAINING_TOOLTIP_NAMES.RENAME_SAVED_SEARCH;
            const {result, rerender} = renderHook(() => useProductTrainingContext(testTooltip), {wrapper});
            // Then wide layout tooltip should not show
            expect(result.current.shouldShowProductTrainingTooltip).toBe(false);

            // When narrow layout changes to false
            mockUseResponsiveLayout.mockReturnValue({...DEFAULT_USE_RESPONSIVE_LAYOUT_VALUE, shouldUseNarrowLayout: false});
            rerender({});
            await waitForBatchedUpdatesWithAct();

            // Then wide layout tooltip should show
            expect(result.current.shouldShowProductTrainingTooltip).toBe(true);
        });
    });

    describe('Priority Handling', () => {
        it('should show only highest priority tooltip when multiple are active', async () => {
            // When multiple tooltips are registered and no tooltips are dismissed
            Onyx.merge(ONYXKEYS.NVP_ONBOARDING, {hasCompletedGuidedSetupFlow: true});
            const date = new Date();
            Onyx.merge(ONYXKEYS.NVP_DISMISSED_PRODUCT_TRAINING, {
                migratedUserWelcomeModal: DateUtils.getDBTime(date.valueOf()),
            });
            await waitForBatchedUpdatesWithAct();

            // Then only highest priority tooltip should show
            const highPriorityTooltip = CONST.PRODUCT_TRAINING_TOOLTIP_NAMES.GLOBAL_CREATE_TOOLTIP;
            const lowPriorityTooltip = CONST.PRODUCT_TRAINING_TOOLTIP_NAMES.LHN_WORKSPACE_CHAT_TOOLTIP;

            const {result} = renderHook(
                () => ({
                    higher: useProductTrainingContext(highPriorityTooltip),
                    lower: useProductTrainingContext(lowPriorityTooltip),
                }),
                {wrapper},
            );

            // Expect only higher priority tooltip to be visible
            expect(result.current.higher.shouldShowProductTrainingTooltip).toBe(true);
            expect(result.current.lower.shouldShowProductTrainingTooltip).toBe(false);
        });

        it('should show lower priority tooltip when higher priority is dismissed', async () => {
            // When higher priority tooltip is dismissed
            Onyx.merge(ONYXKEYS.NVP_ONBOARDING, {hasCompletedGuidedSetupFlow: true});
            const date = new Date();
            const highPriorityTooltip = CONST.PRODUCT_TRAINING_TOOLTIP_NAMES.GLOBAL_CREATE_TOOLTIP;
            const lowPriorityTooltip = CONST.PRODUCT_TRAINING_TOOLTIP_NAMES.LHN_WORKSPACE_CHAT_TOOLTIP;

            Onyx.merge(ONYXKEYS.NVP_DISMISSED_PRODUCT_TRAINING, {
                migratedUserWelcomeModal: DateUtils.getDBTime(date.valueOf()),
                [highPriorityTooltip]: DateUtils.getDBTime(date.valueOf()),
            });
            await waitForBatchedUpdatesWithAct();

            // Then lower priority tooltip should show
            const {result} = renderHook(
                () => ({
                    higher: useProductTrainingContext(highPriorityTooltip),
                    lower: useProductTrainingContext(lowPriorityTooltip),
                }),
                {wrapper},
            );

            // Expect higher priority tooltip to be hidden and lower priority to be visible
            expect(result.current.higher.shouldShowProductTrainingTooltip).toBe(false);
            expect(result.current.lower.shouldShowProductTrainingTooltip).toBe(true);
        });

        it('should transition to next priority tooltip when current is dismissed', async () => {
            // When starting with all tooltips visible
            Onyx.merge(ONYXKEYS.NVP_ONBOARDING, {hasCompletedGuidedSetupFlow: true});
            const date = new Date();
            Onyx.merge(ONYXKEYS.NVP_DISMISSED_PRODUCT_TRAINING, {
                migratedUserWelcomeModal: DateUtils.getDBTime(date.valueOf()),
            });
            await waitForBatchedUpdatesWithAct();

            const highPriorityTooltip = CONST.PRODUCT_TRAINING_TOOLTIP_NAMES.GLOBAL_CREATE_TOOLTIP;
            const lowPriorityTooltip = CONST.PRODUCT_TRAINING_TOOLTIP_NAMES.LHN_WORKSPACE_CHAT_TOOLTIP;

            const {result} = renderHook(
                () => ({
                    higher: useProductTrainingContext(highPriorityTooltip),
                    lower: useProductTrainingContext(lowPriorityTooltip),
                }),
                {wrapper},
            );

            // Then initially higher priority should be visible
            expect(result.current.higher.shouldShowProductTrainingTooltip).toBe(true);
            expect(result.current.lower.shouldShowProductTrainingTooltip).toBe(false);

            // When dismissing higher priority tooltip
            Onyx.merge(ONYXKEYS.NVP_DISMISSED_PRODUCT_TRAINING, {
                [highPriorityTooltip]: DateUtils.getDBTime(date.valueOf()),
            });
            await waitForBatchedUpdatesWithAct();

            // Then lower priority tooltip should become visible
            expect(result.current.lower.shouldShowProductTrainingTooltip).toBe(true);
        });
    });
});<|MERGE_RESOLUTION|>--- conflicted
+++ resolved
@@ -258,12 +258,8 @@
             Onyx.merge(ONYXKEYS.NVP_ONBOARDING, {hasCompletedGuidedSetupFlow: true});
             await waitForBatchedUpdatesWithAct();
 
-<<<<<<< HEAD
-            const testTooltip = CONST.PRODUCT_TRAINING_TOOLTIP_NAMES.EXPENSE_REPORTS_FILTER;
-=======
             // TODO: To be replaced by expense reports search tooltip
             const testTooltip = CONST.PRODUCT_TRAINING_TOOLTIP_NAMES.CONCEIRGE_LHN_GBR;
->>>>>>> 86484815
             const {result, rerender} = renderHook(() => useProductTrainingContext(testTooltip), {wrapper});
             // Then narrow layout tooltip should not show
             expect(result.current.shouldShowProductTrainingTooltip).toBe(true);
