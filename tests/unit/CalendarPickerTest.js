--- conflicted
+++ resolved
@@ -13,15 +13,9 @@
 
 // eslint-disable-next-line arrow-body-style
 const MockedCalendarPicker = (props) => {
-<<<<<<< HEAD
-    // eslint-disable-next-line react/jsx-props-no-spreading
-    return (
-        <CalendarPicker
-=======
     return (
         <CalendarPicker
             // eslint-disable-next-line react/jsx-props-no-spreading
->>>>>>> 6d17cc80
             {...props}
             translate={() => ''}
             preferredLocale={CONST.LOCALES.EN}
