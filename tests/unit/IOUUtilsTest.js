--- conflicted
+++ resolved
@@ -12,10 +12,6 @@
 const ownerEmail = 'owner@iou.com';
 const managerEmail = 'manager@iou.com';
 
-<<<<<<< HEAD
-function createIOUReportAction(type, amount, currency, {IOUTransactionID, isOnline} = {}) {
-    const moneyRequestAction = ReportUtils.buildOptimisticIOUReportAction(type, amount, currency, 'Test comment', [managerEmail], '', IOUTransactionID, iouReport.reportID);
-=======
 function createIOUReportAction(type, amount, currency, isOffline = false, IOUTransactionID = NumberUtils.rand64()) {
     const moneyRequestAction = ReportUtils.buildOptimisticIOUReportAction(
         type,
@@ -27,7 +23,6 @@
         '',
         iouReport.reportID,
     );
->>>>>>> cc78a083
 
     // Default is to create requests online, if `isOffline` is not specified then we need to remove the pendingAction
     if (!isOffline) {
@@ -38,13 +33,6 @@
     return moneyRequestAction;
 }
 
-<<<<<<< HEAD
-function cancelMoneyRequest(moneyRequestAction, {isOnline} = {}) {
-    createIOUReportAction('cancel', moneyRequestAction.originalMessage.amount, moneyRequestAction.originalMessage.currency, {
-        IOUTransactionID: moneyRequestAction.originalMessage.IOUTransactionID,
-        isOnline,
-    });
-=======
 function deleteMoneyRequest(moneyRequestAction, isOffline = false) {
     createIOUReportAction(
         CONST.IOU.REPORT_ACTION_TYPE.DELETE,
@@ -53,7 +41,6 @@
         isOffline,
         moneyRequestAction.originalMessage.IOUTransactionID,
     );
->>>>>>> cc78a083
 }
 
 function initCurrencyList() {
@@ -66,25 +53,6 @@
     return waitForPromisesToResolve();
 }
 
-<<<<<<< HEAD
-describe('isIOUReportPendingCurrencyConversion', () => {
-    beforeEach(() => {
-        reportActions = [];
-        const chatReportID = ReportUtils.generateReportID();
-        const amount = 1000;
-        const currency = 'USD';
-
-        iouReport = ReportUtils.buildOptimisticIOUReport(ownerEmail, managerEmail, amount, chatReportID, currency, CONST.LOCALES.EN);
-
-        // The starting point of all tests is the IOUReport containing a single non-pending transaction in USD
-        // All requests in the tests are assumed to be offline, unless isOnline is specified
-        createIOUReportAction('create', amount, currency, {IOUTransactionID: '', isOnline: true});
-    });
-
-    test('Requesting money offline in a different currency will show the pending conversion message', () => {
-        // Request money offline in AED
-        createIOUReportAction('create', 100, 'AED');
-=======
 describe('IOUUtils', () => {
     describe('isIOUReportPendingCurrencyConversion', () => {
         beforeEach(() => {
@@ -92,7 +60,6 @@
             const chatReportID = ReportUtils.generateReportID();
             const amount = 1000;
             const currency = 'USD';
->>>>>>> cc78a083
 
             iouReport = ReportUtils.buildOptimisticIOUReport(ownerEmail, managerEmail, amount, chatReportID, currency);
 
@@ -118,15 +85,9 @@
             deleteMoneyRequest(moneyRequestA, true);
             deleteMoneyRequest(moneyRequestB, true);
 
-<<<<<<< HEAD
-    test("Cancelling a request made offline while there's a previous one made online will not show the pending conversion message", () => {
-        // Request money online in AED
-        createIOUReportAction('create', 1000, 'AED', {isOnline: true});
-=======
             // Both requests made offline have been deleted, total won't update so no need to show a pending conversion message
             expect(IOUUtils.isIOUReportPendingCurrencyConversion(reportActions, iouReport)).toBe(false);
         });
->>>>>>> cc78a083
 
         test('Deleting a request made online shows the preview', () => {
             // Request money online in AED
@@ -152,15 +113,9 @@
             expect(IOUUtils.isIOUReportPendingCurrencyConversion(reportActions, iouReport)).toBe(false);
         });
 
-<<<<<<< HEAD
-    test("Cancelling a request offline in the report's currency when we have requests in a different currency does not show the pending conversion message", () => {
-        // Request money in the report's curreny (USD)
-        const onlineMoneyRequestInUSD = createIOUReportAction('create', 1000, 'USD', {isOnline: true});
-=======
         test('Deleting a request made online while we have one made offline will show the pending conversion message', () => {
             // Request money online in AED
             const moneyRequestOnline = createIOUReportAction('create', 1000, 'AED');
->>>>>>> cc78a083
 
             // Request money again but offline
             createIOUReportAction('create', 1000, 'AED', true);
