--- conflicted
+++ resolved
@@ -19,11 +19,8 @@
 import * as MainQueue from '../../src/libs/Network/MainQueue';
 import * as Request from '../../src/libs/Request';
 
-<<<<<<< HEAD
+jest.mock('../../src/libs/Log');
 jest.useFakeTimers();
-=======
-jest.mock('../../src/libs/Log');
->>>>>>> ba7c3812
 
 Onyx.init({
     keys: ONYXKEYS,
