import _ from 'underscore';
import Onyx from 'react-native-onyx';
import {View} from 'react-native';
import * as OptionsListUtils from '../../src/libs/OptionsListUtils';
import * as ReportUtils from '../../src/libs/ReportUtils';
import ONYXKEYS from '../../src/ONYXKEYS';
import waitForBatchedUpdates from '../utils/waitForBatchedUpdates';
import CONST from '../../src/CONST';

describe('OptionsListUtils', () => {
    // Given a set of reports with both single participants and multiple participants some pinned and some not
    const REPORTS = {
        1: {
            lastReadTime: '2021-01-14 11:25:39.295',
            lastVisibleActionCreated: '2022-11-22 03:26:02.015',
            isPinned: false,
            reportID: 1,
            participantAccountIDs: [2, 1],
            reportName: 'Iron Man, Mister Fantastic',
<<<<<<< HEAD
=======
            hasDraft: true,
            type: CONST.REPORT.TYPE.CHAT,
>>>>>>> 7b03a4d2
        },
        2: {
            lastReadTime: '2021-01-14 11:25:39.296',
            lastVisibleActionCreated: '2022-11-22 03:26:02.016',
            isPinned: false,
            reportID: 2,
            participantAccountIDs: [3],
            reportName: 'Spider-Man',
            type: CONST.REPORT.TYPE.CHAT,
        },

        // This is the only report we are pinning in this test
        3: {
            lastReadTime: '2021-01-14 11:25:39.297',
            lastVisibleActionCreated: '2022-11-22 03:26:02.170',
            isPinned: true,
            reportID: 3,
            participantAccountIDs: [1],
            reportName: 'Mister Fantastic',
            type: CONST.REPORT.TYPE.CHAT,
        },
        4: {
            lastReadTime: '2021-01-14 11:25:39.298',
            lastVisibleActionCreated: '2022-11-22 03:26:02.180',
            isPinned: false,
            reportID: 4,
            participantAccountIDs: [4],
            reportName: 'Black Panther',
            type: CONST.REPORT.TYPE.CHAT,
        },
        5: {
            lastReadTime: '2021-01-14 11:25:39.299',
            lastVisibleActionCreated: '2022-11-22 03:26:02.019',
            isPinned: false,
            reportID: 5,
            participantAccountIDs: [5],
            reportName: 'Invisible Woman',
            type: CONST.REPORT.TYPE.CHAT,
        },
        6: {
            lastReadTime: '2021-01-14 11:25:39.300',
            lastVisibleActionCreated: '2022-11-22 03:26:02.020',
            isPinned: false,
            reportID: 6,
            participantAccountIDs: [6],
            reportName: 'Thor',
            type: CONST.REPORT.TYPE.CHAT,
        },

        // Note: This report has the largest lastVisibleActionCreated
        7: {
            lastReadTime: '2021-01-14 11:25:39.301',
            lastVisibleActionCreated: '2022-11-22 03:26:03.999',
            isPinned: false,
            reportID: 7,
            participantAccountIDs: [7],
            reportName: 'Captain America',
            type: CONST.REPORT.TYPE.CHAT,
        },

        // Note: This report has no lastVisibleActionCreated
        8: {
            lastReadTime: '2021-01-14 11:25:39.301',
            lastVisibleActionCreated: '2022-11-22 03:26:02.000',
            isPinned: false,
            reportID: 8,
            participantAccountIDs: [12],
            reportName: 'Silver Surfer',
            type: CONST.REPORT.TYPE.CHAT,
        },

        // Note: This report has an IOU
        9: {
            lastReadTime: '2021-01-14 11:25:39.302',
            lastVisibleActionCreated: '2022-11-22 03:26:02.998',
            isPinned: false,
            reportID: 9,
            participantAccountIDs: [8],
            reportName: 'Mister Sinister',
            iouReportID: 100,
            hasOutstandingIOU: true,
            type: CONST.REPORT.TYPE.CHAT,
        },

        // This report is an archived room – it does not have a name and instead falls back on oldPolicyName
        10: {
            lastReadTime: '2021-01-14 11:25:39.200',
            lastVisibleActionCreated: '2022-11-22 03:26:02.001',
            reportID: 10,
            isPinned: false,
            participantAccountIDs: [2, 7],
            reportName: '',
            oldPolicyName: "SHIELD's workspace",
            chatType: CONST.REPORT.CHAT_TYPE.POLICY_EXPENSE_CHAT,
            isOwnPolicyExpenseChat: true,
            type: CONST.REPORT.TYPE.CHAT,

            // This indicates that the report is archived
            stateNum: 2,
            statusNum: 2,
        },
    };

    // And a set of personalDetails some with existing reports and some without
    const PERSONAL_DETAILS = {
        // These exist in our reports
        1: {
            accountID: 1,
            displayName: 'Mister Fantastic',
            login: 'reedrichards@expensify.com',
        },
        2: {
            accountID: 2,
            displayName: 'Iron Man',
            login: 'tonystark@expensify.com',
        },
        3: {
            accountID: 3,
            displayName: 'Spider-Man',
            login: 'peterparker@expensify.com',
        },
        4: {
            accountID: 4,
            displayName: 'Black Panther',
            login: 'tchalla@expensify.com',
        },
        5: {
            accountID: 5,
            displayName: 'Invisible Woman',
            login: 'suestorm@expensify.com',
        },
        6: {
            accountID: 6,
            displayName: 'Thor',
            login: 'thor@expensify.com',
        },
        7: {
            accountID: 7,
            displayName: 'Captain America',
            login: 'steverogers@expensify.com',
        },
        8: {
            accountID: 8,
            displayName: 'Mr Sinister',
            login: 'mistersinister@marauders.com',
        },

        // These do not exist in reports at all
        9: {
            accountID: 9,
            displayName: 'Black Widow',
            login: 'natasharomanoff@expensify.com',
        },
        10: {
            accountID: 10,
            displayName: 'The Incredible Hulk',
            login: 'brucebanner@expensify.com',
        },
    };

    const REPORTS_WITH_CONCIERGE = {
        ...REPORTS,

        11: {
            lastReadTime: '2021-01-14 11:25:39.302',
            lastVisibleActionCreated: '2022-11-22 03:26:02.022',
            isPinned: false,
            reportID: 11,
            participantAccountIDs: [999],
            reportName: 'Concierge',
            type: CONST.REPORT.TYPE.CHAT,
        },
    };

    const REPORTS_WITH_CHRONOS = {
        ...REPORTS,
        12: {
            lastReadTime: '2021-01-14 11:25:39.302',
            lastVisibleActionCreated: '2022-11-22 03:26:02.022',
            isPinned: false,
            reportID: 12,
            participantAccountIDs: [1000],
            reportName: 'Chronos',
            type: CONST.REPORT.TYPE.CHAT,
        },
    };

    const REPORTS_WITH_RECEIPTS = {
        ...REPORTS,
        13: {
            lastReadTime: '2021-01-14 11:25:39.302',
            lastVisibleActionCreated: '2022-11-22 03:26:02.022',
            isPinned: false,
            reportID: 13,
            participantAccountIDs: [1001],
            reportName: 'Receipts',
            type: CONST.REPORT.TYPE.CHAT,
        },
    };

    const REPORTS_WITH_WORKSPACE_ROOMS = {
        ...REPORTS,
        14: {
            lastReadTime: '2021-01-14 11:25:39.302',
            lastVisibleActionCreated: '2022-11-22 03:26:02.022',
            isPinned: false,
            reportID: 14,
            participantAccountIDs: [1, 10, 3],
            reportName: '',
            oldPolicyName: 'Avengers Room',
            isArchivedRoom: false,
            chatType: CONST.REPORT.CHAT_TYPE.POLICY_ADMINS,
            isOwnPolicyExpenseChat: true,
            type: CONST.REPORT.TYPE.CHAT,
        },
    };

    const PERSONAL_DETAILS_WITH_CONCIERGE = {
        ...PERSONAL_DETAILS,

        999: {
            accountID: 999,
            displayName: 'Concierge',
            login: 'concierge@expensify.com',
        },
    };

    const PERSONAL_DETAILS_WITH_CHRONOS = {
        ...PERSONAL_DETAILS,

        1000: {
            accountID: 1000,
            displayName: 'Chronos',
            login: 'chronos@expensify.com',
        },
    };

    const PERSONAL_DETAILS_WITH_RECEIPTS = {
        ...PERSONAL_DETAILS,

        1001: {
            accountID: 1001,
            displayName: 'Receipts',
            login: 'receipts@expensify.com',
        },
    };

    const PERSONAL_DETAILS_WITH_PERIODS = {
        ...PERSONAL_DETAILS,

        1002: {
            accountID: 1002,
            displayName: 'The Flash',
            login: 'barry.allen@expensify.com',
        },
    };

    const POLICY = {
        policyID: 'ABC123',
        name: 'Hero Policy',
    };

    // Set the currently logged in user, report data, and personal details
    beforeAll(() => {
        Onyx.init({
            keys: ONYXKEYS,
            initialKeyStates: {
                [ONYXKEYS.SESSION]: {accountID: 2, email: 'tonystark@expensify.com'},
                [`${ONYXKEYS.COLLECTION.REPORT}100`]: {
                    ownerAccountID: 8,
                    total: '1000',
                },
                [`${ONYXKEYS.COLLECTION.POLICY}${POLICY.policyID}`]: POLICY,
            },
        });
        Onyx.registerLogger(() => {});
        return waitForBatchedUpdates().then(() => Onyx.set(ONYXKEYS.PERSONAL_DETAILS_LIST, PERSONAL_DETAILS));
    });

    it('getSearchOptions()', () => {
        // When we filter in the Search view without providing a searchValue
        let results = OptionsListUtils.getSearchOptions(REPORTS, PERSONAL_DETAILS, '', [CONST.BETAS.ALL]);

        // Then the 2 personalDetails that don't have reports should be returned
        expect(results.personalDetails.length).toBe(2);

        // Then all of the reports should be shown including the archived rooms.
        expect(results.recentReports.length).toBe(_.size(REPORTS));

        // When we filter again but provide a searchValue
        results = OptionsListUtils.getSearchOptions(REPORTS, PERSONAL_DETAILS, 'spider');

        // Then only one option should be returned and it's the one matching the search value
        expect(results.recentReports.length).toBe(1);
        expect(results.recentReports[0].login).toBe('peterparker@expensify.com');

        // When we filter again but provide a searchValue that should match multiple times
        results = OptionsListUtils.getSearchOptions(REPORTS, PERSONAL_DETAILS, 'fantastic');

        // Value with latest lastVisibleActionCreated should be at the top.
        expect(results.recentReports.length).toBe(2);
        expect(results.recentReports[0].text).toBe('Mister Fantastic');
        expect(results.recentReports[1].text).toBe('Mister Fantastic');

        return waitForBatchedUpdates()
            .then(() => Onyx.set(ONYXKEYS.PERSONAL_DETAILS_LIST, PERSONAL_DETAILS_WITH_PERIODS))
            .then(() => {
                // When we filter again but provide a searchValue that should match with periods
                results = OptionsListUtils.getSearchOptions(REPORTS, PERSONAL_DETAILS_WITH_PERIODS, 'barry.allen@expensify.com');

                // Then we expect to have the personal detail with period filtered
                expect(results.recentReports.length).toBe(1);
                expect(results.recentReports[0].text).toBe('The Flash');
            });
    });

    it('getFilteredOptions()', () => {
        // maxRecentReportsToShow in src/libs/OptionsListUtils.js
        const MAX_RECENT_REPORTS = 5;

        // When we call getFilteredOptions() with no search value
        let results = OptionsListUtils.getFilteredOptions(REPORTS, PERSONAL_DETAILS, [], '');

        // We should expect maximimum of 5 recent reports to be returned
        expect(results.recentReports.length).toBe(MAX_RECENT_REPORTS);

        // We should expect all personalDetails to be returned,
        // minus the currently logged in user and recent reports count
        expect(results.personalDetails.length).toBe(_.size(PERSONAL_DETAILS) - 1 - MAX_RECENT_REPORTS);

        // We should expect personal details sorted alphabetically
        expect(results.personalDetails[0].text).toBe('Black Widow');
        expect(results.personalDetails[1].text).toBe('Invisible Woman');
        expect(results.personalDetails[2].text).toBe('Spider-Man');
        expect(results.personalDetails[3].text).toBe('The Incredible Hulk');

        // Then the result which has an existing report should also have the reportID attached
        const personalDetailWithExistingReport = _.find(results.personalDetails, (personalDetail) => personalDetail.login === 'peterparker@expensify.com');
        expect(personalDetailWithExistingReport.reportID).toBe(2);

        // When we only pass personal details
        results = OptionsListUtils.getFilteredOptions([], PERSONAL_DETAILS, [], '');

        // We should expect personal details sorted alphabetically
        expect(results.personalDetails[0].text).toBe('Black Panther');
        expect(results.personalDetails[1].text).toBe('Black Widow');
        expect(results.personalDetails[2].text).toBe('Captain America');
        expect(results.personalDetails[3].text).toBe('Invisible Woman');

        // When we provide a search value that does not match any personal details
        results = OptionsListUtils.getFilteredOptions(REPORTS, PERSONAL_DETAILS, [], 'magneto');

        // Then no options will be returned
        expect(results.personalDetails.length).toBe(0);

        // When we provide a search value that matches an email
        results = OptionsListUtils.getFilteredOptions(REPORTS, PERSONAL_DETAILS, [], 'peterparker@expensify.com');

        // Then one recentReports will be returned and it will be the correct option
        // personalDetails should be empty array
        expect(results.recentReports.length).toBe(1);
        expect(results.recentReports[0].text).toBe('Spider-Man');
        expect(results.personalDetails.length).toBe(0);

        // When we provide a search value that matches a partial display name or email
        results = OptionsListUtils.getFilteredOptions(REPORTS, PERSONAL_DETAILS, [], '.com');

        // Then several options will be returned and they will be each have the search string in their email or name
        // even though the currently logged in user matches they should not show.
        // Should be ordered by lastVisibleActionCreated values.
        expect(results.personalDetails.length).toBe(4);
        expect(results.recentReports.length).toBe(5);
        expect(results.personalDetails[0].login).toBe('natasharomanoff@expensify.com');
        expect(results.recentReports[0].text).toBe('Captain America');
        expect(results.recentReports[1].text).toBe('Mr Sinister');
        expect(results.recentReports[2].text).toBe('Black Panther');

        // Test for Concierge's existence in chat options
        results = OptionsListUtils.getFilteredOptions(REPORTS_WITH_CONCIERGE, PERSONAL_DETAILS_WITH_CONCIERGE);

        // Concierge is included in the results by default. We should expect all the personalDetails to show
        // (minus the 5 that are already showing and the currently logged in user)
        expect(results.personalDetails.length).toBe(_.size(PERSONAL_DETAILS_WITH_CONCIERGE) - 1 - MAX_RECENT_REPORTS);
        expect(results.recentReports).toEqual(expect.arrayContaining([expect.objectContaining({login: 'concierge@expensify.com'})]));

        // Test by excluding Concierge from the results
        results = OptionsListUtils.getFilteredOptions(REPORTS_WITH_CONCIERGE, PERSONAL_DETAILS_WITH_CONCIERGE, [], '', [], [CONST.EMAIL.CONCIERGE]);

        // All the personalDetails should be returned minus the currently logged in user and Concierge
        expect(results.personalDetails.length).toBe(_.size(PERSONAL_DETAILS_WITH_CONCIERGE) - 2 - MAX_RECENT_REPORTS);
        expect(results.personalDetails).not.toEqual(expect.arrayContaining([expect.objectContaining({login: 'concierge@expensify.com'})]));

        // Test by excluding Chronos from the results
        results = OptionsListUtils.getFilteredOptions(REPORTS_WITH_CHRONOS, PERSONAL_DETAILS_WITH_CHRONOS, [], '', [], [CONST.EMAIL.CHRONOS]);

        // All the personalDetails should be returned minus the currently logged in user and Concierge
        expect(results.personalDetails.length).toBe(_.size(PERSONAL_DETAILS_WITH_CHRONOS) - 2 - MAX_RECENT_REPORTS);
        expect(results.personalDetails).not.toEqual(expect.arrayContaining([expect.objectContaining({login: 'chronos@expensify.com'})]));

        // Test by excluding Receipts from the results
        results = OptionsListUtils.getFilteredOptions(REPORTS_WITH_RECEIPTS, PERSONAL_DETAILS_WITH_RECEIPTS, [], '', [], [CONST.EMAIL.RECEIPTS]);

        // All the personalDetails should be returned minus the currently logged in user and Concierge
        expect(results.personalDetails.length).toBe(_.size(PERSONAL_DETAILS_WITH_RECEIPTS) - 2 - MAX_RECENT_REPORTS);
        expect(results.personalDetails).not.toEqual(expect.arrayContaining([expect.objectContaining({login: 'receipts@expensify.com'})]));
    });

    it('getFilteredOptions() for group Chat', () => {
        // When we call getFilteredOptions() with no search value
        let results = OptionsListUtils.getFilteredOptions(REPORTS, PERSONAL_DETAILS, [], '');

        // Then we should expect only a maxmimum of 5 recent reports to be returned
        expect(results.recentReports.length).toBe(5);

        // And we should expect all the personalDetails to show (minus the 5 that are already
        // showing and the currently logged in user)
        expect(results.personalDetails.length).toBe(_.size(PERSONAL_DETAILS) - 6);

        // We should expect personal details sorted alphabetically
        expect(results.personalDetails[0].text).toBe('Black Widow');
        expect(results.personalDetails[1].text).toBe('Invisible Woman');
        expect(results.personalDetails[2].text).toBe('Spider-Man');
        expect(results.personalDetails[3].text).toBe('The Incredible Hulk');

        // And none of our personalDetails should include any of the users with recent reports
        const reportLogins = _.map(results.recentReports, (reportOption) => reportOption.login);
        const personalDetailsOverlapWithReports = _.every(results.personalDetails, (personalDetailOption) => _.contains(reportLogins, personalDetailOption.login));
        expect(personalDetailsOverlapWithReports).toBe(false);

        // When we search for an option that is only in a personalDetail with no existing report
        results = OptionsListUtils.getFilteredOptions(REPORTS, PERSONAL_DETAILS, [], 'hulk');

        // Then reports should return no results
        expect(results.recentReports.length).toBe(0);

        // And personalDetails should show just one option and it will be the one we expect
        expect(results.personalDetails.length).toBe(1);
        expect(results.personalDetails[0].login).toBe('brucebanner@expensify.com');

        // When we search for an option that matches things in both personalDetails and reports
        results = OptionsListUtils.getFilteredOptions(REPORTS, PERSONAL_DETAILS, [], '.com');

        // Then all single participant reports that match will show up in the recentReports array, Recently used contact should be at the top
        expect(results.recentReports.length).toBe(5);
        expect(results.recentReports[0].text).toBe('Captain America');

        // And logins with no single participant reports will show up in personalDetails
        expect(results.personalDetails.length).toBe(4);
        expect(results.personalDetails[0].login).toBe('natasharomanoff@expensify.com');

        // When we provide no selected options to getFilteredOptions()
        results = OptionsListUtils.getFilteredOptions(REPORTS, PERSONAL_DETAILS, [], '', []);

        // Then one of our older report options (not in our five most recent) should appear in the personalDetails
        // but not in recentReports
        expect(_.every(results.recentReports, (option) => option.login !== 'peterparker@expensify.com')).toBe(true);
        expect(_.every(results.personalDetails, (option) => option.login !== 'peterparker@expensify.com')).toBe(false);

        // When we provide a "selected" option to getFilteredOptions()
        results = OptionsListUtils.getFilteredOptions(REPORTS, PERSONAL_DETAILS, [], '', [{login: 'peterparker@expensify.com'}]);

        // Then the option should not appear anywhere in either list
        expect(_.every(results.recentReports, (option) => option.login !== 'peterparker@expensify.com')).toBe(true);
        expect(_.every(results.personalDetails, (option) => option.login !== 'peterparker@expensify.com')).toBe(true);

        // When we add a search term for which no options exist and the searchValue itself
        // is not a potential email or phone
        results = OptionsListUtils.getFilteredOptions(REPORTS, PERSONAL_DETAILS, [], 'marc@expensify');

        // Then we should have no options or personal details at all and also that there is no userToInvite
        expect(results.recentReports.length).toBe(0);
        expect(results.personalDetails.length).toBe(0);
        expect(results.userToInvite).toBe(null);

        // When we add a search term for which no options exist and the searchValue itself
        // is a potential email
        results = OptionsListUtils.getFilteredOptions(REPORTS, PERSONAL_DETAILS, [], 'marc@expensify.com');

        // Then we should have no options or personal details at all but there should be a userToInvite
        expect(results.recentReports.length).toBe(0);
        expect(results.personalDetails.length).toBe(0);
        expect(results.userToInvite).not.toBe(null);

        // When we add a search term with a period, with options for it that don't contain the period
        results = OptionsListUtils.getFilteredOptions(REPORTS, PERSONAL_DETAILS, [], 'peter.parker@expensify.com');

        // Then we should have no options at all but there should be a userToInvite
        expect(results.recentReports.length).toBe(0);
        expect(results.userToInvite).not.toBe(null);

        // When we add a search term for which no options exist and the searchValue itself
        // is a potential phone number without country code added
        results = OptionsListUtils.getFilteredOptions(REPORTS, PERSONAL_DETAILS, [], '5005550006');

        // Then we should have no options or personal details at all but there should be a userToInvite and the login
        // should have the country code included
        expect(results.recentReports.length).toBe(0);
        expect(results.personalDetails.length).toBe(0);
        expect(results.userToInvite).not.toBe(null);
        expect(results.userToInvite.login).toBe('+15005550006');

        // When we add a search term for which no options exist and the searchValue itself
        // is a potential phone number with country code added
        results = OptionsListUtils.getFilteredOptions(REPORTS, PERSONAL_DETAILS, [], '+15005550006');

        // Then we should have no options or personal details at all but there should be a userToInvite and the login
        // should have the country code included
        expect(results.recentReports.length).toBe(0);
        expect(results.personalDetails.length).toBe(0);
        expect(results.userToInvite).not.toBe(null);
        expect(results.userToInvite.login).toBe('+15005550006');

        // When we add a search term for which no options exist and the searchValue itself
        // is a potential phone number with special characters added
        results = OptionsListUtils.getFilteredOptions(REPORTS, PERSONAL_DETAILS, [], '+1 (800)324-3233');

        // Then we should have no options or personal details at all but there should be a userToInvite and the login
        // should have the country code included
        expect(results.recentReports.length).toBe(0);
        expect(results.personalDetails.length).toBe(0);
        expect(results.userToInvite).not.toBe(null);
        expect(results.userToInvite.login).toBe('+18003243233');

        // When we use a search term for contact number that contains alphabet characters
        results = OptionsListUtils.getFilteredOptions(REPORTS, PERSONAL_DETAILS, [], '998243aaaa');

        // Then we shouldn't have any results or user to invite
        expect(results.recentReports.length).toBe(0);
        expect(results.personalDetails.length).toBe(0);
        expect(results.userToInvite).toBe(null);

        // Test Concierge's existence in new group options
        results = OptionsListUtils.getFilteredOptions(REPORTS_WITH_CONCIERGE, PERSONAL_DETAILS_WITH_CONCIERGE);

        // Concierge is included in the results by default. We should expect all the personalDetails to show
        // (minus the 5 that are already showing and the currently logged in user)
        expect(results.personalDetails.length).toBe(_.size(PERSONAL_DETAILS_WITH_CONCIERGE) - 6);
        expect(results.recentReports).toEqual(expect.arrayContaining([expect.objectContaining({login: 'concierge@expensify.com'})]));

        // Test by excluding Concierge from the results
        results = OptionsListUtils.getFilteredOptions(REPORTS_WITH_CONCIERGE, PERSONAL_DETAILS_WITH_CONCIERGE, [], '', [], [CONST.EMAIL.CONCIERGE]);

        // We should expect all the personalDetails to show (minus the 5 that are already showing,
        // the currently logged in user and Concierge)
        expect(results.personalDetails.length).toBe(_.size(PERSONAL_DETAILS_WITH_CONCIERGE) - 7);
        expect(results.personalDetails).not.toEqual(expect.arrayContaining([expect.objectContaining({login: 'concierge@expensify.com'})]));
        expect(results.recentReports).not.toEqual(expect.arrayContaining([expect.objectContaining({login: 'concierge@expensify.com'})]));

        // Test by excluding Chronos from the results
        results = OptionsListUtils.getFilteredOptions(REPORTS_WITH_CHRONOS, PERSONAL_DETAILS_WITH_CHRONOS, [], '', [], [CONST.EMAIL.CHRONOS]);

        // We should expect all the personalDetails to show (minus the 5 that are already showing,
        // the currently logged in user and Concierge)
        expect(results.personalDetails.length).toBe(_.size(PERSONAL_DETAILS_WITH_CHRONOS) - 7);
        expect(results.personalDetails).not.toEqual(expect.arrayContaining([expect.objectContaining({login: 'chronos@expensify.com'})]));
        expect(results.recentReports).not.toEqual(expect.arrayContaining([expect.objectContaining({login: 'chronos@expensify.com'})]));

        // Test by excluding Receipts from the results
        results = OptionsListUtils.getFilteredOptions(REPORTS_WITH_RECEIPTS, PERSONAL_DETAILS_WITH_RECEIPTS, [], '', [], [CONST.EMAIL.RECEIPTS]);

        // We should expect all the personalDetails to show (minus the 5 that are already showing,
        // the currently logged in user and Concierge)
        expect(results.personalDetails.length).toBe(_.size(PERSONAL_DETAILS_WITH_RECEIPTS) - 7);
        expect(results.personalDetails).not.toEqual(expect.arrayContaining([expect.objectContaining({login: 'receipts@expensify.com'})]));
        expect(results.recentReports).not.toEqual(expect.arrayContaining([expect.objectContaining({login: 'receipts@expensify.com'})]));
    });

    it('getShareDestinationsOptions()', () => {
        // Filter current REPORTS as we do in the component, before getting share destination options
        const filteredReports = {};
        _.keys(REPORTS).forEach((reportKey) => {
            if (ReportUtils.shouldDisableWriteActions(REPORTS[reportKey]) || ReportUtils.isExpensifyOnlyParticipantInReport(REPORTS[reportKey])) {
                return;
            }
            filteredReports[reportKey] = REPORTS[reportKey];
        });

        // When we pass an empty search value
        let results = OptionsListUtils.getShareDestinationOptions(filteredReports, PERSONAL_DETAILS, [], '');

        // Then we should expect all the recent reports to show but exclude the archived rooms
        expect(results.recentReports.length).toBe(_.size(REPORTS) - 1);

        // When we pass a search value that doesn't match the group chat name
        results = OptionsListUtils.getShareDestinationOptions(filteredReports, PERSONAL_DETAILS, [], 'mutants');

        // Then we should expect no recent reports to show
        expect(results.recentReports.length).toBe(0);

        // When we pass a search value that matches the group chat name
        results = OptionsListUtils.getShareDestinationOptions(filteredReports, PERSONAL_DETAILS, [], 'Iron Man, Fantastic');

        // Then we should expect the group chat to show along with the contacts matching the search
        expect(results.recentReports.length).toBe(1);

        // Filter current REPORTS_WITH_WORKSPACE_ROOMS as we do in the component, before getting share destination options
        const filteredReportsWithWorkspaceRooms = {};
        _.keys(REPORTS_WITH_WORKSPACE_ROOMS).forEach((reportKey) => {
            if (ReportUtils.shouldDisableWriteActions(REPORTS_WITH_WORKSPACE_ROOMS[reportKey]) || ReportUtils.isExpensifyOnlyParticipantInReport(REPORTS_WITH_WORKSPACE_ROOMS[reportKey])) {
                return;
            }
            filteredReportsWithWorkspaceRooms[reportKey] = REPORTS_WITH_WORKSPACE_ROOMS[reportKey];
        });

        // When we also have a policy to return rooms in the results
        results = OptionsListUtils.getShareDestinationOptions(filteredReportsWithWorkspaceRooms, PERSONAL_DETAILS, [], '');

        // Then we should expect the DMS, the group chats and the workspace room to show
        // We should expect all the recent reports to show, excluding the archived rooms
        expect(results.recentReports.length).toBe(_.size(REPORTS_WITH_WORKSPACE_ROOMS) - 1);

        // When we search for a workspace room
        results = OptionsListUtils.getShareDestinationOptions(filteredReportsWithWorkspaceRooms, PERSONAL_DETAILS, [], 'Avengers Room');

        // Then we should expect only the workspace room to show
        expect(results.recentReports.length).toBe(1);

        // When we search for a workspace room that doesn't exist
        results = OptionsListUtils.getShareDestinationOptions(filteredReportsWithWorkspaceRooms, PERSONAL_DETAILS, [], 'Mutants Lair');

        // Then we should expect no results to show
        expect(results.recentReports.length).toBe(0);
    });

    it('getMemberInviteOptions()', () => {
        // When we only pass personal details
        let results = OptionsListUtils.getMemberInviteOptions(PERSONAL_DETAILS, [], '');

        // We should expect personal details to be sorted alphabetically
        expect(results.personalDetails[0].text).toBe('Black Panther');
        expect(results.personalDetails[1].text).toBe('Black Widow');
        expect(results.personalDetails[2].text).toBe('Captain America');
        expect(results.personalDetails[3].text).toBe('Invisible Woman');

        // When we provide a search value that does not match any personal details
        results = OptionsListUtils.getMemberInviteOptions(PERSONAL_DETAILS, [], 'magneto');

        // Then no options will be returned
        expect(results.personalDetails.length).toBe(0);

        // When we provide a search value that matches an email
        results = OptionsListUtils.getMemberInviteOptions(PERSONAL_DETAILS, [], 'peterparker@expensify.com');

        // Then one personal should be in personalDetails list
        expect(results.personalDetails.length).toBe(1);
        expect(results.personalDetails[0].text).toBe('Spider-Man');
    });

    it('getFilteredOptions() for categories', () => {
        const search = 'Food';
        const emptySearch = '';
        const wrongSearch = 'bla bla';
        const recentlyUsedCategories = ['Taxi', 'Restaurant'];
        const selectedOptions = [
            {
                name: 'Medical',
                enabled: true,
            },
        ];
        const smallCategoriesList = {
            Taxi: {
                enabled: false,
                name: 'Taxi',
            },
            Restaurant: {
                enabled: true,
                name: 'Restaurant',
            },
            Food: {
                enabled: true,
                name: 'Food',
            },
            'Food: Meat': {
                enabled: true,
                name: 'Food: Meat',
            },
        };
        const smallResultList = [
            {
                title: '',
                shouldShow: false,
                indexOffset: 0,
                data: [
                    {
                        text: 'Restaurant',
                        keyForList: 'Restaurant',
                        searchText: 'Restaurant',
                        tooltipText: 'Restaurant',
                        isDisabled: false,
                    },
                    {
                        text: 'Food',
                        keyForList: 'Food',
                        searchText: 'Food',
                        tooltipText: 'Food',
                        isDisabled: false,
                    },
                    {
                        text: '    Meat',
                        keyForList: 'Meat',
                        searchText: 'Food: Meat',
                        tooltipText: 'Meat',
                        isDisabled: false,
                    },
                ],
            },
        ];
        const smallSearchResultList = [
            {
                title: '',
                shouldShow: false,
                indexOffset: 0,
                data: [
                    {
                        text: 'Food',
                        keyForList: 'Food',
                        searchText: 'Food',
                        tooltipText: 'Food',
                        isDisabled: false,
                    },
                    {
                        text: 'Food: Meat',
                        keyForList: 'Food: Meat',
                        searchText: 'Food: Meat',
                        tooltipText: 'Food: Meat',
                        isDisabled: false,
                    },
                ],
            },
        ];
        const smallWrongSearchResultList = [
            {
                title: '',
                shouldShow: false,
                indexOffset: 0,
                data: [],
            },
        ];
        const largeCategoriesList = {
            Taxi: {
                enabled: false,
                name: 'Taxi',
            },
            Restaurant: {
                enabled: true,
                name: 'Restaurant',
            },
            Food: {
                enabled: true,
                name: 'Food',
            },
            'Food: Meat': {
                enabled: true,
                name: 'Food: Meat',
            },
            'Food: Milk': {
                enabled: true,
                name: 'Food: Milk',
            },
            'Food: Vegetables': {
                enabled: false,
                name: 'Food: Vegetables',
            },
            'Cars: Audi': {
                enabled: true,
                name: 'Cars: Audi',
            },
            'Cars: BMW': {
                enabled: false,
                name: 'Cars: BMW',
            },
            'Cars: Mercedes-Benz': {
                enabled: true,
                name: 'Cars: Mercedes-Benz',
            },
            Medical: {
                enabled: false,
                name: 'Medical',
            },
            'Travel: Meals': {
                enabled: true,
                name: 'Travel: Meals',
            },
            'Travel: Meals: Breakfast': {
                enabled: true,
                name: 'Travel: Meals: Breakfast',
            },
            'Travel: Meals: Dinner': {
                enabled: false,
                name: 'Travel: Meals: Dinner',
            },
            'Travel: Meals: Lunch': {
                enabled: true,
                name: 'Travel: Meals: Lunch',
            },
        };
        const largeResultList = [
            {
                title: '',
                shouldShow: false,
                indexOffset: 0,
                data: [
                    {
                        text: 'Medical',
                        keyForList: 'Medical',
                        searchText: 'Medical',
                        tooltipText: 'Medical',
                        isDisabled: false,
                    },
                ],
            },
            {
                title: 'Recent',
                shouldShow: true,
                indexOffset: 1,
                data: [
                    {
                        text: 'Restaurant',
                        keyForList: 'Restaurant',
                        searchText: 'Restaurant',
                        tooltipText: 'Restaurant',
                        isDisabled: false,
                    },
                ],
            },
            {
                title: 'All',
                shouldShow: true,
                indexOffset: 3,
                data: [
                    {
                        text: 'Restaurant',
                        keyForList: 'Restaurant',
                        searchText: 'Restaurant',
                        tooltipText: 'Restaurant',
                        isDisabled: false,
                    },
                    {
                        text: 'Food',
                        keyForList: 'Food',
                        searchText: 'Food',
                        tooltipText: 'Food',
                        isDisabled: false,
                    },
                    {
                        text: '    Meat',
                        keyForList: 'Meat',
                        searchText: 'Food: Meat',
                        tooltipText: 'Meat',
                        isDisabled: false,
                    },
                    {
                        text: '    Milk',
                        keyForList: 'Milk',
                        searchText: 'Food: Milk',
                        tooltipText: 'Milk',
                        isDisabled: false,
                    },
                    {
                        text: 'Cars',
                        keyForList: 'Cars',
                        searchText: 'Cars',
                        tooltipText: 'Cars',
                        isDisabled: true,
                    },
                    {
                        text: '    Audi',
                        keyForList: 'Audi',
                        searchText: 'Cars: Audi',
                        tooltipText: 'Audi',
                        isDisabled: false,
                    },
                    {
                        text: '    Mercedes-Benz',
                        keyForList: 'Mercedes-Benz',
                        searchText: 'Cars: Mercedes-Benz',
                        tooltipText: 'Mercedes-Benz',
                        isDisabled: false,
                    },
                    {
                        text: 'Travel',
                        keyForList: 'Travel',
                        searchText: 'Travel',
                        tooltipText: 'Travel',
                        isDisabled: true,
                    },
                    {
                        text: '    Meals',
                        keyForList: 'Meals',
                        searchText: 'Travel: Meals',
                        tooltipText: 'Meals',
                        isDisabled: false,
                    },
                    {
                        text: '        Breakfast',
                        keyForList: 'Breakfast',
                        searchText: 'Travel: Meals: Breakfast',
                        tooltipText: 'Breakfast',
                        isDisabled: false,
                    },
                    {
                        text: '        Lunch',
                        keyForList: 'Lunch',
                        searchText: 'Travel: Meals: Lunch',
                        tooltipText: 'Lunch',
                        isDisabled: false,
                    },
                ],
            },
        ];
        const largeSearchResultList = [
            {
                title: '',
                shouldShow: false,
                indexOffset: 0,
                data: [
                    {
                        text: 'Food',
                        keyForList: 'Food',
                        searchText: 'Food',
                        tooltipText: 'Food',
                        isDisabled: false,
                    },
                    {
                        text: 'Food: Meat',
                        keyForList: 'Food: Meat',
                        searchText: 'Food: Meat',
                        tooltipText: 'Food: Meat',
                        isDisabled: false,
                    },
                    {
                        text: 'Food: Milk',
                        keyForList: 'Food: Milk',
                        searchText: 'Food: Milk',
                        tooltipText: 'Food: Milk',
                        isDisabled: false,
                    },
                ],
            },
        ];
        const largeWrongSearchResultList = [
            {
                title: '',
                shouldShow: false,
                indexOffset: 0,
                data: [],
            },
        ];
        const emptyCategoriesList = {};
        const emptySelectedResultList = [
            {
                title: '',
                shouldShow: false,
                indexOffset: 0,
                data: [
                    {
                        text: 'Medical',
                        keyForList: 'Medical',
                        searchText: 'Medical',
                        tooltipText: 'Medical',
                        isDisabled: false,
                    },
                ],
            },
        ];

        const smallResult = OptionsListUtils.getFilteredOptions(REPORTS, PERSONAL_DETAILS, [], emptySearch, [], [], false, false, true, smallCategoriesList);
        expect(smallResult.categoryOptions).toStrictEqual(smallResultList);

        const smallSearchResult = OptionsListUtils.getFilteredOptions(REPORTS, PERSONAL_DETAILS, [], search, [], [], false, false, true, smallCategoriesList);
        expect(smallSearchResult.categoryOptions).toStrictEqual(smallSearchResultList);

        const smallWrongSearchResult = OptionsListUtils.getFilteredOptions(REPORTS, PERSONAL_DETAILS, [], wrongSearch, [], [], false, false, true, smallCategoriesList);
        expect(smallWrongSearchResult.categoryOptions).toStrictEqual(smallWrongSearchResultList);

        const largeResult = OptionsListUtils.getFilteredOptions(
            REPORTS,
            PERSONAL_DETAILS,
            [],
            emptySearch,
            selectedOptions,
            [],
            false,
            false,
            true,
            largeCategoriesList,
            recentlyUsedCategories,
        );
        expect(largeResult.categoryOptions).toStrictEqual(largeResultList);

        const largeSearchResult = OptionsListUtils.getFilteredOptions(
            REPORTS,
            PERSONAL_DETAILS,
            [],
            search,
            selectedOptions,
            [],
            false,
            false,
            true,
            largeCategoriesList,
            recentlyUsedCategories,
        );
        expect(largeSearchResult.categoryOptions).toStrictEqual(largeSearchResultList);

        const largeWrongSearchResult = OptionsListUtils.getFilteredOptions(
            REPORTS,
            PERSONAL_DETAILS,
            [],
            wrongSearch,
            selectedOptions,
            [],
            false,
            false,
            true,
            largeCategoriesList,
            recentlyUsedCategories,
        );
        expect(largeWrongSearchResult.categoryOptions).toStrictEqual(largeWrongSearchResultList);

        const emptyResult = OptionsListUtils.getFilteredOptions(REPORTS, PERSONAL_DETAILS, [], search, selectedOptions, [], false, false, true, emptyCategoriesList);
        expect(emptyResult.categoryOptions).toStrictEqual(emptySelectedResultList);
    });

    it('getFilteredOptions() for tags', () => {
        const search = 'ing';
        const emptySearch = '';
        const wrongSearch = 'bla bla';
        const recentlyUsedTags = ['Engineering', 'HR'];

        const selectedOptions = [
            {
                name: 'Medical',
            },
        ];
        const smallTagsList = {
            Engineering: {
                enabled: false,
                name: 'Engineering',
            },
            Medical: {
                enabled: true,
                name: 'Medical',
            },
            Accounting: {
                enabled: true,
                name: 'Accounting',
            },
            HR: {
                enabled: true,
                name: 'HR',
            },
        };
        const smallResultList = [
            {
                title: '',
                shouldShow: false,
                indexOffset: 0,
                data: [
                    {
                        text: 'Medical',
                        keyForList: 'Medical',
                        searchText: 'Medical',
                        tooltipText: 'Medical',
                        isDisabled: false,
                    },
                    {
                        text: 'Accounting',
                        keyForList: 'Accounting',
                        searchText: 'Accounting',
                        tooltipText: 'Accounting',
                        isDisabled: false,
                    },
                    {
                        text: 'HR',
                        keyForList: 'HR',
                        searchText: 'HR',
                        tooltipText: 'HR',
                        isDisabled: false,
                    },
                ],
            },
        ];
        const smallSearchResultList = [
            {
                title: '',
                shouldShow: false,
                indexOffset: 0,
                data: [
                    {
                        text: 'Accounting',
                        keyForList: 'Accounting',
                        searchText: 'Accounting',
                        tooltipText: 'Accounting',
                        isDisabled: false,
                    },
                ],
            },
        ];
        const smallWrongSearchResultList = [
            {
                title: '',
                shouldShow: false,
                indexOffset: 0,
                data: [],
            },
        ];
        const largeTagsList = {
            Engineering: {
                enabled: false,
                name: 'Engineering',
            },
            Medical: {
                enabled: true,
                name: 'Medical',
            },
            Accounting: {
                enabled: true,
                name: 'Accounting',
            },
            HR: {
                enabled: true,
                name: 'HR',
            },
            Food: {
                enabled: true,
                name: 'Food',
            },
            Traveling: {
                enabled: false,
                name: 'Traveling',
            },
            Cleaning: {
                enabled: true,
                name: 'Cleaning',
            },
            Software: {
                enabled: true,
                name: 'Software',
            },
            OfficeSupplies: {
                enabled: false,
                name: 'Office Supplies',
            },
            Taxes: {
                enabled: true,
                name: 'Taxes',
            },
            Benefits: {
                enabled: true,
                name: 'Benefits',
            },
        };
        const largeResultList = [
            {
                title: '',
                shouldShow: false,
                indexOffset: 0,
                data: [
                    {
                        text: 'Medical',
                        keyForList: 'Medical',
                        searchText: 'Medical',
                        tooltipText: 'Medical',
                        isDisabled: false,
                    },
                ],
            },
            {
                title: 'Recent',
                shouldShow: true,
                indexOffset: 1,
                data: [
                    {
                        text: 'HR',
                        keyForList: 'HR',
                        searchText: 'HR',
                        tooltipText: 'HR',
                        isDisabled: false,
                    },
                ],
            },
            {
                title: 'All',
                shouldShow: true,
                indexOffset: 2,
                data: [
                    {
                        text: 'Accounting',
                        keyForList: 'Accounting',
                        searchText: 'Accounting',
                        tooltipText: 'Accounting',
                        isDisabled: false,
                    },
                    {
                        text: 'HR',
                        keyForList: 'HR',
                        searchText: 'HR',
                        tooltipText: 'HR',
                        isDisabled: false,
                    },
                    {
                        text: 'Food',
                        keyForList: 'Food',
                        searchText: 'Food',
                        tooltipText: 'Food',
                        isDisabled: false,
                    },
                    {
                        text: 'Cleaning',
                        keyForList: 'Cleaning',
                        searchText: 'Cleaning',
                        tooltipText: 'Cleaning',
                        isDisabled: false,
                    },
                    {
                        text: 'Software',
                        keyForList: 'Software',
                        searchText: 'Software',
                        tooltipText: 'Software',
                        isDisabled: false,
                    },
                    {
                        text: 'Taxes',
                        keyForList: 'Taxes',
                        searchText: 'Taxes',
                        tooltipText: 'Taxes',
                        isDisabled: false,
                    },
                    {
                        text: 'Benefits',
                        keyForList: 'Benefits',
                        searchText: 'Benefits',
                        tooltipText: 'Benefits',
                        isDisabled: false,
                    },
                ],
            },
        ];
        const largeSearchResultList = [
            {
                title: '',
                shouldShow: false,
                indexOffset: 0,
                data: [
                    {
                        text: 'Accounting',
                        keyForList: 'Accounting',
                        searchText: 'Accounting',
                        tooltipText: 'Accounting',
                        isDisabled: false,
                    },
                    {
                        text: 'Cleaning',
                        keyForList: 'Cleaning',
                        searchText: 'Cleaning',
                        tooltipText: 'Cleaning',
                        isDisabled: false,
                    },
                ],
            },
        ];
        const largeWrongSearchResultList = [
            {
                title: '',
                shouldShow: false,
                indexOffset: 0,
                data: [],
            },
        ];

        const smallResult = OptionsListUtils.getFilteredOptions(REPORTS, PERSONAL_DETAILS, [], emptySearch, [], [], false, false, false, {}, [], true, smallTagsList);
        expect(smallResult.tagOptions).toStrictEqual(smallResultList);

        const smallSearchResult = OptionsListUtils.getFilteredOptions(REPORTS, PERSONAL_DETAILS, [], search, [], [], false, false, false, {}, [], true, smallTagsList);
        expect(smallSearchResult.tagOptions).toStrictEqual(smallSearchResultList);

        const smallWrongSearchResult = OptionsListUtils.getFilteredOptions(REPORTS, PERSONAL_DETAILS, [], wrongSearch, [], [], false, false, false, {}, [], true, smallTagsList);
        expect(smallWrongSearchResult.tagOptions).toStrictEqual(smallWrongSearchResultList);

        const largeResult = OptionsListUtils.getFilteredOptions(
            REPORTS,
            PERSONAL_DETAILS,
            [],
            emptySearch,
            selectedOptions,
            [],
            false,
            false,
            false,
            {},
            [],
            true,
            largeTagsList,
            recentlyUsedTags,
        );
        expect(largeResult.tagOptions).toStrictEqual(largeResultList);

        const largeSearchResult = OptionsListUtils.getFilteredOptions(
            REPORTS,
            PERSONAL_DETAILS,
            [],
            search,
            selectedOptions,
            [],
            false,
            false,
            false,
            {},
            [],
            true,
            largeTagsList,
            recentlyUsedTags,
        );
        expect(largeSearchResult.tagOptions).toStrictEqual(largeSearchResultList);

        const largeWrongSearchResult = OptionsListUtils.getFilteredOptions(
            REPORTS,
            PERSONAL_DETAILS,
            [],
            wrongSearch,
            selectedOptions,
            [],
            false,
            false,
            false,
            {},
            [],
            true,
            largeTagsList,
            recentlyUsedTags,
        );
        expect(largeWrongSearchResult.tagOptions).toStrictEqual(largeWrongSearchResultList);
    });

    it('getCategoryOptionTree()', () => {
        const categories = {
            Taxi: {
                enabled: false,
                name: 'Taxi',
            },
            Restaurant: {
                enabled: true,
                name: 'Restaurant',
            },
            Food: {
                enabled: true,
                name: 'Food',
            },
            'Food: Meat': {
                enabled: true,
                name: 'Food: Meat',
            },
            'Food: Milk': {
                enabled: true,
                name: 'Food: Milk',
            },
            'Food: Vegetables': {
                enabled: false,
                name: 'Food: Vegetables',
            },
            'Cars: Audi': {
                enabled: true,
                name: 'Cars: Audi',
            },
            'Cars: BMW': {
                enabled: false,
                name: 'Cars: BMW',
            },
            'Cars: Mercedes-Benz': {
                enabled: true,
                name: 'Cars: Mercedes-Benz',
            },
            Medical: {
                enabled: false,
                name: 'Medical',
            },
            'Travel: Meals': {
                enabled: true,
                name: 'Travel: Meals',
            },
            'Travel: Meals: Breakfast': {
                enabled: true,
                name: 'Travel: Meals: Breakfast',
            },
            'Travel: Meals: Dinner': {
                enabled: false,
                name: 'Travel: Meals: Dinner',
            },
            'Travel: Meals: Lunch': {
                enabled: true,
                name: 'Travel: Meals: Lunch',
            },
            Plain: {
                enabled: true,
                name: 'Plain',
            },
            Health: {
                enabled: true,
                name: 'Health',
            },
            'A: B: C': {
                enabled: true,
                name: 'A: B: C',
            },
            'A: B: C: D: E': {
                enabled: true,
                name: 'A: B: C: D: E',
            },
        };
        const result = [
            {
                text: 'Restaurant',
                keyForList: 'Restaurant',
                searchText: 'Restaurant',
                tooltipText: 'Restaurant',
                isDisabled: false,
            },
            {
                text: 'Food',
                keyForList: 'Food',
                searchText: 'Food',
                tooltipText: 'Food',
                isDisabled: false,
            },
            {
                text: '    Meat',
                keyForList: 'Meat',
                searchText: 'Food: Meat',
                tooltipText: 'Meat',
                isDisabled: false,
            },
            {
                text: '    Milk',
                keyForList: 'Milk',
                searchText: 'Food: Milk',
                tooltipText: 'Milk',
                isDisabled: false,
            },
            {
                text: 'Cars',
                keyForList: 'Cars',
                searchText: 'Cars',
                tooltipText: 'Cars',
                isDisabled: true,
            },
            {
                text: '    Audi',
                keyForList: 'Audi',
                searchText: 'Cars: Audi',
                tooltipText: 'Audi',
                isDisabled: false,
            },
            {
                text: '    Mercedes-Benz',
                keyForList: 'Mercedes-Benz',
                searchText: 'Cars: Mercedes-Benz',
                tooltipText: 'Mercedes-Benz',
                isDisabled: false,
            },
            {
                text: 'Travel',
                keyForList: 'Travel',
                searchText: 'Travel',
                tooltipText: 'Travel',
                isDisabled: true,
            },
            {
                text: '    Meals',
                keyForList: 'Meals',
                searchText: 'Travel: Meals',
                tooltipText: 'Meals',
                isDisabled: false,
            },
            {
                text: '        Breakfast',
                keyForList: 'Breakfast',
                searchText: 'Travel: Meals: Breakfast',
                tooltipText: 'Breakfast',
                isDisabled: false,
            },
            {
                text: '        Lunch',
                keyForList: 'Lunch',
                searchText: 'Travel: Meals: Lunch',
                tooltipText: 'Lunch',
                isDisabled: false,
            },
            {
                text: 'Plain',
                keyForList: 'Plain',
                searchText: 'Plain',
                tooltipText: 'Plain',
                isDisabled: false,
            },
            {
                text: 'Health',
                keyForList: 'Health',
                searchText: 'Health',
                tooltipText: 'Health',
                isDisabled: false,
            },
            {
                text: 'A',
                keyForList: 'A',
                searchText: 'A',
                tooltipText: 'A',
                isDisabled: true,
            },
            {
                text: '    B',
                keyForList: 'B',
                searchText: 'A: B',
                tooltipText: 'B',
                isDisabled: true,
            },
            {
                text: '        C',
                keyForList: 'C',
                searchText: 'A: B: C',
                tooltipText: 'C',
                isDisabled: false,
            },
            {
                text: '            D',
                keyForList: 'D',
                searchText: 'A: B: C: D',
                tooltipText: 'D',
                isDisabled: true,
            },
            {
                text: '                E',
                keyForList: 'E',
                searchText: 'A: B: C: D: E',
                tooltipText: 'E',
                isDisabled: false,
            },
        ];

        expect(OptionsListUtils.getCategoryOptionTree(categories)).toStrictEqual(result);
    });

    it('formatMemberForList()', () => {
        const formattedMembers = _.map(PERSONAL_DETAILS, (personalDetail, key) => OptionsListUtils.formatMemberForList(personalDetail, {isSelected: key === '1'}));

        // We're only formatting items inside the array, so the order should be the same as the original PERSONAL_DETAILS array
        expect(formattedMembers[0].text).toBe('Mister Fantastic');
        expect(formattedMembers[1].text).toBe('Iron Man');
        expect(formattedMembers[2].text).toBe('Spider-Man');

        // We should expect only the first item to be selected
        expect(formattedMembers[0].isSelected).toBe(true);

        // And all the others to be unselected
        expect(_.every(formattedMembers.slice(1), (personalDetail) => !personalDetail.isSelected)).toBe(true);

        // `isDisabled` is always false
        expect(_.every(formattedMembers, (personalDetail) => !personalDetail.isDisabled)).toBe(true);

        // `rightElement` is always null
        expect(_.every(formattedMembers, (personalDetail) => personalDetail.rightElement === null)).toBe(true);

        // Passing a config should override the other keys
        const formattedMembersWithRightElement = _.map(PERSONAL_DETAILS, (personalDetail) => OptionsListUtils.formatMemberForList(personalDetail, {rightElement: <View />}));
        expect(_.every(formattedMembersWithRightElement, (personalDetail) => Boolean(personalDetail.rightElement))).toBe(true);
    });
});<|MERGE_RESOLUTION|>--- conflicted
+++ resolved
@@ -17,11 +17,7 @@
             reportID: 1,
             participantAccountIDs: [2, 1],
             reportName: 'Iron Man, Mister Fantastic',
-<<<<<<< HEAD
-=======
-            hasDraft: true,
             type: CONST.REPORT.TYPE.CHAT,
->>>>>>> 7b03a4d2
         },
         2: {
             lastReadTime: '2021-01-14 11:25:39.296',
