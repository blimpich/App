--- conflicted
+++ resolved
@@ -206,41 +206,11 @@
 
         // Then several options will be returned and they will be each have the search string in their email or name
         // even though the currently logged in user matches they should not show.
-<<<<<<< HEAD
         expect(results.personalDetails.length).toBe(1);
         expect(results.recentReports.length).toBe(2);
         expect(results.personalDetails[0].login).toBe('natasharomanoff@expensify.com');
         expect(results.recentReports[0].text).toBe('Invisible Woman');
         expect(results.recentReports[1].text).toBe('Spider-Man');
-
-        // Test for Concierge's existence in chat options
-        results = OptionsListUtils.getNewChatOptions(REPORTS_WITH_CONCIERGE, PERSONAL_DETAILS_WITH_CONCIERGE);
-
-        // Concierge is included in the results by default. We should expect all the personalDetails to show
-        // (minus the 5 that are already showing and the currently logged in user)
-        expect(results.personalDetails.length).toBe(_.size(PERSONAL_DETAILS_WITH_CONCIERGE) - 1 - 5);
-        expect(results.recentReports).toEqual(
-            expect.arrayContaining([
-                expect.objectContaining({login: 'concierge@expensify.com'}),
-            ]),
-        );
-
-        // Test by excluding Concierge from the results
-        results = OptionsListUtils.getNewChatOptions(REPORTS_WITH_CONCIERGE, PERSONAL_DETAILS_WITH_CONCIERGE, '', true);
-
-        // All the personalDetails should be returned minus the currently logged in user and Concierge
-        expect(results.personalDetails.length).toBe(_.size(PERSONAL_DETAILS_WITH_CONCIERGE) - 2 - 5);
-        expect(results.personalDetails).not.toEqual(
-            expect.arrayContaining([
-                expect.objectContaining({login: 'concierge@expensify.com'}),
-            ]),
-        );
-=======
-        expect(results.personalDetails.length).toBe(3);
-        expect(results.personalDetails[0].text).toBe('Spider-Man');
-        expect(results.personalDetails[1].text).toBe('Invisible Woman');
-        expect(results.personalDetails[2].login).toBe('natasharomanoff@expensify.com');
->>>>>>> 51612b0e
     });
 
     it('getNewGroupOptions()', () => {
