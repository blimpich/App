/* eslint-disable @typescript-eslint/naming-convention */
import type {OnyxCollection} from 'react-native-onyx';
import Onyx from 'react-native-onyx';
import DateUtils from '@libs/DateUtils';
import CONST from '@src/CONST';
import * as OptionsListUtils from '@src/libs/OptionsListUtils';
import * as ReportUtils from '@src/libs/ReportUtils';
import ONYXKEYS from '@src/ONYXKEYS';
import type {PersonalDetails, Policy, Report} from '@src/types/onyx';
import waitForBatchedUpdates from '../utils/waitForBatchedUpdates';

type PersonalDetailsList = Record<string, PersonalDetails & ReportUtils.OptionData>;

describe('OptionsListUtils', () => {
    // Given a set of reports with both single participants and multiple participants some pinned and some not
    const REPORTS: OnyxCollection<Report> = {
        '1': {
            lastReadTime: '2021-01-14 11:25:39.295',
            lastVisibleActionCreated: '2022-11-22 03:26:02.015',
            isPinned: false,
            reportID: '1',
            participants: {
                2: {notificationPreference: CONST.REPORT.NOTIFICATION_PREFERENCE.ALWAYS},
                1: {notificationPreference: CONST.REPORT.NOTIFICATION_PREFERENCE.ALWAYS},
                5: {notificationPreference: CONST.REPORT.NOTIFICATION_PREFERENCE.ALWAYS},
            },
            reportName: 'Iron Man, Mister Fantastic, Invisible Woman',
            type: CONST.REPORT.TYPE.CHAT,
        },
        '2': {
            lastReadTime: '2021-01-14 11:25:39.296',
            lastVisibleActionCreated: '2022-11-22 03:26:02.016',
            isPinned: false,
            reportID: '2',
            participants: {
                2: {notificationPreference: CONST.REPORT.NOTIFICATION_PREFERENCE.ALWAYS},
                3: {notificationPreference: CONST.REPORT.NOTIFICATION_PREFERENCE.ALWAYS},
            },
            reportName: 'Spider-Man',
            type: CONST.REPORT.TYPE.CHAT,
        },

        // This is the only report we are pinning in this test
        '3': {
            lastReadTime: '2021-01-14 11:25:39.297',
            lastVisibleActionCreated: '2022-11-22 03:26:02.170',
            isPinned: true,
            reportID: '3',
            participants: {
                2: {notificationPreference: CONST.REPORT.NOTIFICATION_PREFERENCE.ALWAYS},
                1: {notificationPreference: CONST.REPORT.NOTIFICATION_PREFERENCE.ALWAYS},
            },
            reportName: 'Mister Fantastic',
            type: CONST.REPORT.TYPE.CHAT,
        },
        '4': {
            lastReadTime: '2021-01-14 11:25:39.298',
            lastVisibleActionCreated: '2022-11-22 03:26:02.180',
            isPinned: false,
            reportID: '4',
            participants: {
                2: {notificationPreference: CONST.REPORT.NOTIFICATION_PREFERENCE.ALWAYS},
                4: {notificationPreference: CONST.REPORT.NOTIFICATION_PREFERENCE.ALWAYS},
            },
            reportName: 'Black Panther',
            type: CONST.REPORT.TYPE.CHAT,
        },
        '5': {
            lastReadTime: '2021-01-14 11:25:39.299',
            lastVisibleActionCreated: '2022-11-22 03:26:02.019',
            isPinned: false,
            reportID: '5',
            participants: {
                2: {notificationPreference: CONST.REPORT.NOTIFICATION_PREFERENCE.ALWAYS},
                5: {notificationPreference: CONST.REPORT.NOTIFICATION_PREFERENCE.ALWAYS},
            },
            reportName: 'Invisible Woman',
            type: CONST.REPORT.TYPE.CHAT,
        },
        '6': {
            lastReadTime: '2021-01-14 11:25:39.300',
            lastVisibleActionCreated: '2022-11-22 03:26:02.020',
            isPinned: false,
            reportID: '6',
            participants: {
                2: {notificationPreference: CONST.REPORT.NOTIFICATION_PREFERENCE.ALWAYS},
                6: {notificationPreference: CONST.REPORT.NOTIFICATION_PREFERENCE.ALWAYS},
            },
            reportName: 'Thor',
            type: CONST.REPORT.TYPE.CHAT,
        },

        // Note: This report has the largest lastVisibleActionCreated
        '7': {
            lastReadTime: '2021-01-14 11:25:39.301',
            lastVisibleActionCreated: '2022-11-22 03:26:03.999',
            isPinned: false,
            reportID: '7',
            participants: {
                2: {notificationPreference: CONST.REPORT.NOTIFICATION_PREFERENCE.ALWAYS},
                7: {notificationPreference: CONST.REPORT.NOTIFICATION_PREFERENCE.ALWAYS},
            },
            reportName: 'Captain America',
            type: CONST.REPORT.TYPE.CHAT,
        },

        // Note: This report has no lastVisibleActionCreated
        '8': {
            lastReadTime: '2021-01-14 11:25:39.301',
            lastVisibleActionCreated: '2022-11-22 03:26:02.000',
            isPinned: false,
            reportID: '8',
            participants: {
                2: {notificationPreference: CONST.REPORT.NOTIFICATION_PREFERENCE.ALWAYS},
                12: {notificationPreference: CONST.REPORT.NOTIFICATION_PREFERENCE.ALWAYS},
            },
            reportName: 'Silver Surfer',
            type: CONST.REPORT.TYPE.CHAT,
        },

        // Note: This report has an IOU
        '9': {
            lastReadTime: '2021-01-14 11:25:39.302',
            lastVisibleActionCreated: '2022-11-22 03:26:02.998',
            isPinned: false,
            reportID: '9',
            participants: {
                2: {notificationPreference: CONST.REPORT.NOTIFICATION_PREFERENCE.ALWAYS},
                8: {notificationPreference: CONST.REPORT.NOTIFICATION_PREFERENCE.ALWAYS},
            },
            reportName: 'Mister Sinister',
            iouReportID: '100',
            type: CONST.REPORT.TYPE.CHAT,
        },

        // This report is an archived room – it does not have a name and instead falls back on oldPolicyName
        '10': {
            lastReadTime: '2021-01-14 11:25:39.200',
            lastVisibleActionCreated: '2022-11-22 03:26:02.001',
            reportID: '10',
            isPinned: false,
            participants: {
                2: {notificationPreference: CONST.REPORT.NOTIFICATION_PREFERENCE.ALWAYS},
                7: {notificationPreference: CONST.REPORT.NOTIFICATION_PREFERENCE.ALWAYS},
            },
            reportName: '',
            oldPolicyName: "SHIELD's workspace",
            chatType: CONST.REPORT.CHAT_TYPE.POLICY_EXPENSE_CHAT,
            isOwnPolicyExpenseChat: true,
            type: CONST.REPORT.TYPE.CHAT,

            // This indicates that the report is archived
            stateNum: 2,
            statusNum: 2,
            // eslint-disable-next-line @typescript-eslint/naming-convention
            private_isArchived: DateUtils.getDBTime(),
        },
    };

    // And a set of personalDetails some with existing reports and some without
    const PERSONAL_DETAILS: PersonalDetailsList = {
        // These exist in our reports
        '1': {
            accountID: 1,
            displayName: 'Mister Fantastic',
            login: 'reedrichards@expensify.com',
            isSelected: true,
            reportID: '1',
        },
        '2': {
            accountID: 2,
            displayName: 'Iron Man',
            login: 'tonystark@expensify.com',
            reportID: '1',
        },
        '3': {
            accountID: 3,
            displayName: 'Spider-Man',
            login: 'peterparker@expensify.com',
            reportID: '1',
        },
        '4': {
            accountID: 4,
            displayName: 'Black Panther',
            login: 'tchalla@expensify.com',
            reportID: '1',
        },
        '5': {
            accountID: 5,
            displayName: 'Invisible Woman',
            login: 'suestorm@expensify.com',
            reportID: '1',
        },
        '6': {
            accountID: 6,
            displayName: 'Thor',
            login: 'thor@expensify.com',
            reportID: '1',
        },
        '7': {
            accountID: 7,
            displayName: 'Captain America',
            login: 'steverogers@expensify.com',
            reportID: '1',
        },
        '8': {
            accountID: 8,
            displayName: 'Mr Sinister',
            login: 'mistersinister@marauders.com',
            reportID: '1',
        },

        // These do not exist in reports at all
        '9': {
            accountID: 9,
            displayName: 'Black Widow',
            login: 'natasharomanoff@expensify.com',
            reportID: '',
        },
        '10': {
            accountID: 10,
            displayName: 'The Incredible Hulk',
            login: 'brucebanner@expensify.com',
            reportID: '',
        },
    };

    const REPORTS_WITH_CONCIERGE: OnyxCollection<Report> = {
        ...REPORTS,

        '11': {
            lastReadTime: '2021-01-14 11:25:39.302',
            lastVisibleActionCreated: '2022-11-22 03:26:02.022',
            isPinned: false,
            reportID: '11',
            participants: {
                2: {notificationPreference: CONST.REPORT.NOTIFICATION_PREFERENCE.ALWAYS},
                999: {notificationPreference: CONST.REPORT.NOTIFICATION_PREFERENCE.ALWAYS},
            },
            reportName: 'Concierge',
            type: CONST.REPORT.TYPE.CHAT,
        },
    };

    const REPORTS_WITH_CHRONOS: OnyxCollection<Report> = {
        ...REPORTS,
        '12': {
            lastReadTime: '2021-01-14 11:25:39.302',
            lastVisibleActionCreated: '2022-11-22 03:26:02.022',
            isPinned: false,
            reportID: '12',
            participants: {
                2: {notificationPreference: CONST.REPORT.NOTIFICATION_PREFERENCE.ALWAYS},
                1000: {notificationPreference: CONST.REPORT.NOTIFICATION_PREFERENCE.ALWAYS},
            },
            reportName: 'Chronos',
            type: CONST.REPORT.TYPE.CHAT,
        },
    };

    const REPORTS_WITH_RECEIPTS: OnyxCollection<Report> = {
        ...REPORTS,
        '13': {
            lastReadTime: '2021-01-14 11:25:39.302',
            lastVisibleActionCreated: '2022-11-22 03:26:02.022',
            isPinned: false,
            reportID: '13',
            participants: {
                2: {notificationPreference: CONST.REPORT.NOTIFICATION_PREFERENCE.ALWAYS},
                1001: {notificationPreference: CONST.REPORT.NOTIFICATION_PREFERENCE.ALWAYS},
            },
            reportName: 'Receipts',
            type: CONST.REPORT.TYPE.CHAT,
        },
    };

    const REPORTS_WITH_WORKSPACE_ROOMS: OnyxCollection<Report> = {
        ...REPORTS,
        '14': {
            lastReadTime: '2021-01-14 11:25:39.302',
            lastVisibleActionCreated: '2022-11-22 03:26:02.022',
            isPinned: false,
            reportID: '14',
            participants: {
                2: {notificationPreference: CONST.REPORT.NOTIFICATION_PREFERENCE.ALWAYS},
                1: {notificationPreference: CONST.REPORT.NOTIFICATION_PREFERENCE.ALWAYS},
                10: {notificationPreference: CONST.REPORT.NOTIFICATION_PREFERENCE.ALWAYS},
                3: {notificationPreference: CONST.REPORT.NOTIFICATION_PREFERENCE.ALWAYS},
            },
            reportName: '',
            oldPolicyName: 'Avengers Room',
            chatType: CONST.REPORT.CHAT_TYPE.POLICY_ADMINS,
            isOwnPolicyExpenseChat: true,
            type: CONST.REPORT.TYPE.CHAT,
        },
    };

    const REPORTS_WITH_CHAT_ROOM: OnyxCollection<Report> = {
        ...REPORTS,
        15: {
            lastReadTime: '2021-01-14 11:25:39.301',
            lastVisibleActionCreated: '2022-11-22 03:26:02.000',
            isPinned: false,
            reportID: '15',
            participants: {
                2: {notificationPreference: CONST.REPORT.NOTIFICATION_PREFERENCE.ALWAYS},
                3: {notificationPreference: CONST.REPORT.NOTIFICATION_PREFERENCE.ALWAYS},
                4: {notificationPreference: CONST.REPORT.NOTIFICATION_PREFERENCE.ALWAYS},
            },
            reportName: 'Spider-Man, Black Panther',
            type: CONST.REPORT.TYPE.CHAT,
            chatType: CONST.REPORT.CHAT_TYPE.DOMAIN_ALL,
        },
    };

    const PERSONAL_DETAILS_WITH_CONCIERGE: PersonalDetailsList = {
        ...PERSONAL_DETAILS,
        '999': {
            accountID: 999,
            displayName: 'Concierge',
            login: 'concierge@expensify.com',
            reportID: '',
        },
    };

    const PERSONAL_DETAILS_WITH_CHRONOS: PersonalDetailsList = {
        ...PERSONAL_DETAILS,

        '1000': {
            accountID: 1000,
            displayName: 'Chronos',
            login: 'chronos@expensify.com',
            reportID: '',
        },
    };

    const PERSONAL_DETAILS_WITH_RECEIPTS: PersonalDetailsList = {
        ...PERSONAL_DETAILS,

        '1001': {
            accountID: 1001,
            displayName: 'Receipts',
            login: 'receipts@expensify.com',
            reportID: '',
        },
    };

    const PERSONAL_DETAILS_WITH_PERIODS: PersonalDetailsList = {
        ...PERSONAL_DETAILS,

        '1002': {
            accountID: 1002,
            displayName: 'The Flash',
            login: 'barry.allen@expensify.com',
            reportID: '',
        },
    };

    const policyID = 'ABC123';

    const POLICY: Policy = {
        id: policyID,
        name: 'Hero Policy',
        role: 'user',
        type: CONST.POLICY.TYPE.TEAM,
        owner: '',
        outputCurrency: '',
        isPolicyExpenseChatEnabled: false,
    };

    // Set the currently logged in user, report data, and personal details
    beforeAll(() => {
        Onyx.init({
            keys: ONYXKEYS,
            initialKeyStates: {
                [ONYXKEYS.SESSION]: {accountID: 2, email: 'tonystark@expensify.com'},
                [`${ONYXKEYS.COLLECTION.REPORT}100` as const]: {
                    reportID: '',
                    ownerAccountID: 8,
                    total: 1000,
                },
                [`${ONYXKEYS.COLLECTION.POLICY}${policyID}` as const]: POLICY,
            },
        });
        Onyx.registerLogger(() => {});
        return waitForBatchedUpdates().then(() => Onyx.set(ONYXKEYS.PERSONAL_DETAILS_LIST, PERSONAL_DETAILS));
    });

    let OPTIONS: OptionsListUtils.OptionList;
    let OPTIONS_WITH_CONCIERGE: OptionsListUtils.OptionList;
    let OPTIONS_WITH_CHRONOS: OptionsListUtils.OptionList;
    let OPTIONS_WITH_RECEIPTS: OptionsListUtils.OptionList;
    let OPTIONS_WITH_WORKSPACE_ROOM: OptionsListUtils.OptionList;

    beforeEach(() => {
        OPTIONS = OptionsListUtils.createOptionList(PERSONAL_DETAILS, REPORTS);
        OPTIONS_WITH_CONCIERGE = OptionsListUtils.createOptionList(PERSONAL_DETAILS_WITH_CONCIERGE, REPORTS_WITH_CONCIERGE);
        OPTIONS_WITH_CHRONOS = OptionsListUtils.createOptionList(PERSONAL_DETAILS_WITH_CHRONOS, REPORTS_WITH_CHRONOS);
        OPTIONS_WITH_RECEIPTS = OptionsListUtils.createOptionList(PERSONAL_DETAILS_WITH_RECEIPTS, REPORTS_WITH_RECEIPTS);
        OPTIONS_WITH_WORKSPACE_ROOM = OptionsListUtils.createOptionList(PERSONAL_DETAILS, REPORTS_WITH_WORKSPACE_ROOMS);
    });

    it('getSearchOptions()', () => {
        // When we filter in the Search view without providing a searchValue
        const results = OptionsListUtils.getSearchOptions(OPTIONS, [CONST.BETAS.ALL]);

        // All 2 personalDetails (including those that have reports) should be returned
        // Filtering of personalDetails that have reports is done in filterOptions
        expect(results.personalDetails.length).toBe(9);

        // Then all of the reports should be shown including the archived rooms.
        expect(results.recentReports.length).toBe(Object.values(OPTIONS.reports).length);
    });

    it('getOptions()', () => {
        const MAX_RECENT_REPORTS = 5;

        // When we call getOptions() with no search value
        let results = OptionsListUtils.getOptions({reports: OPTIONS.reports, personalDetails: OPTIONS.personalDetails}, {maxRecentReportsToShow: MAX_RECENT_REPORTS});

        // We should expect maximum of 5 recent reports to be returned
        expect(results.recentReports.length).toBe(MAX_RECENT_REPORTS);

        // We should expect all personalDetails except the currently logged in user to be returned
        // Filtering of personalDetails that have reports is done in filterOptions
        expect(results.personalDetails.length).toBe(Object.values(OPTIONS.personalDetails).length - 1);

        // All personal details including those that have reports should be returned
        // We should expect personal details sorted alphabetically
        expect(results.personalDetails.at(0)?.text).toBe('Black Panther'.replace(/ /g, '\u00A0'));
        expect(results.personalDetails.at(1)?.text).toBe('Black Widow'.replace(/ /g, '\u00A0'));
        expect(results.personalDetails.at(2)?.text).toBe('Captain America'.replace(/ /g, '\u00A0'));
        expect(results.personalDetails.at(3)?.text).toBe('Invisible Woman'.replace(/ /g, '\u00A0'));
        expect(results.personalDetails.at(4)?.text).toBe('Mister Fantastic'.replace(/ /g, '\u00A0'));
        expect(results.personalDetails.at(5)?.text).toBe('Mr Sinister'.replace(/ /g, '\u00A0'));
        expect(results.personalDetails.at(6)?.text).toBe('Spider-Man'.replace(/ /g, '\u00A0'));
        expect(results.personalDetails.at(7)?.text).toBe('The Incredible Hulk'.replace(/ /g, '\u00A0'));
        expect(results.personalDetails.at(8)?.text).toBe('Thor');

        // Then the result which has an existing report should also have the reportID attached
        const personalDetailWithExistingReport = results.personalDetails.find((personalDetail) => personalDetail.login === 'peterparker@expensify.com');
        expect(personalDetailWithExistingReport?.reportID).toBe('2');

        // When we only pass personal details
        results = OptionsListUtils.getOptions({personalDetails: OPTIONS.personalDetails, reports: []});

        // We should expect personal details sorted alphabetically
        expect(results.personalDetails.at(0)?.text).toBe('Black Panther'.replace(/ /g, '\u00A0'));
        expect(results.personalDetails.at(1)?.text).toBe('Black Widow'.replace(/ /g, '\u00A0'));
        expect(results.personalDetails.at(2)?.text).toBe('Captain America'.replace(/ /g, '\u00A0'));
        expect(results.personalDetails.at(3)?.text).toBe('Invisible Woman'.replace(/ /g, '\u00A0'));

        // When we don't include personal detail to the result
        results = OptionsListUtils.getOptions(
            {
                personalDetails: [],
                reports: [],
            },
            {
                maxRecentReportsToShow: 0,
            },
        );

        // Then no personal detail options will be returned
        expect(results.personalDetails.length).toBe(0);

        // Test for Concierge's existence in chat options

        results = OptionsListUtils.getOptions({reports: OPTIONS_WITH_CONCIERGE.reports, personalDetails: OPTIONS_WITH_CONCIERGE.personalDetails});

        // Concierge is included in the results by default. We should expect all the personalDetails to show
        // (minus the currently logged in user)
        // Filtering of personalDetails that have reports is done in filterOptions
        expect(results.personalDetails.length).toBe(Object.values(OPTIONS_WITH_CONCIERGE.personalDetails).length - 1);
        expect(results.recentReports).toEqual(expect.arrayContaining([expect.objectContaining({login: 'concierge@expensify.com'})]));

        // Test by excluding Concierge from the results
        results = OptionsListUtils.getOptions(
            {
                reports: OPTIONS_WITH_CONCIERGE.reports,
                personalDetails: OPTIONS_WITH_CONCIERGE.personalDetails,
            },
            {
                excludeLogins: [CONST.EMAIL.CONCIERGE],
            },
        );

        // All the personalDetails should be returned minus the currently logged in user and Concierge
        // Filtering of personalDetails that have reports is done in filterOptions
        expect(results.personalDetails.length).toBe(Object.values(OPTIONS_WITH_CONCIERGE.personalDetails).length - 2);
        expect(results.personalDetails).not.toEqual(expect.arrayContaining([expect.objectContaining({login: 'concierge@expensify.com'})]));

        // Test by excluding Chronos from the results
        results = OptionsListUtils.getOptions({reports: OPTIONS_WITH_CHRONOS.reports, personalDetails: OPTIONS_WITH_CHRONOS.personalDetails}, {excludeLogins: [CONST.EMAIL.CHRONOS]});

        // All the personalDetails should be returned minus the currently logged in user and Concierge
        // Filtering of personalDetails that have reports is done in filterOptions
        expect(results.personalDetails.length).toBe(Object.values(OPTIONS_WITH_CHRONOS.personalDetails).length - 2);
        expect(results.personalDetails).not.toEqual(expect.arrayContaining([expect.objectContaining({login: 'chronos@expensify.com'})]));

        // Test by excluding Receipts from the results
        results = OptionsListUtils.getOptions(
            {
                reports: OPTIONS_WITH_RECEIPTS.reports,
                personalDetails: OPTIONS_WITH_RECEIPTS.personalDetails,
            },
            {
                excludeLogins: [CONST.EMAIL.RECEIPTS],
            },
        );

        // All the personalDetails should be returned minus the currently logged in user and Concierge
        // Filtering of personalDetails that have reports is done in filterOptions
        expect(results.personalDetails.length).toBe(Object.values(OPTIONS_WITH_RECEIPTS.personalDetails).length - 2);
        expect(results.personalDetails).not.toEqual(expect.arrayContaining([expect.objectContaining({login: 'receipts@expensify.com'})]));
    });

    it('getOptions() for group Chat', () => {
        // When we call getOptions() with no search value
        let results = OptionsListUtils.getOptions({reports: OPTIONS.reports, personalDetails: OPTIONS.personalDetails});

        // We should expect all the personalDetails to show except the currently logged in user
        // Filtering of personalDetails that have reports is done in filterOptions
        expect(results.personalDetails.length).toBe(Object.values(OPTIONS.personalDetails).length - 1);

        // All personal details including those that have reports should be returned
        // We should expect personal details sorted alphabetically
        expect(results.personalDetails.at(0)?.text).toBe('Black Panther'.replace(/ /g, '\u00A0'));
        expect(results.personalDetails.at(1)?.text).toBe('Black Widow'.replace(/ /g, '\u00A0'));
        expect(results.personalDetails.at(2)?.text).toBe('Captain America'.replace(/ /g, '\u00A0'));
        expect(results.personalDetails.at(3)?.text).toBe('Invisible Woman'.replace(/ /g, '\u00A0'));
        expect(results.personalDetails.at(4)?.text).toBe('Mister Fantastic'.replace(/ /g, '\u00A0'));
        expect(results.personalDetails.at(5)?.text).toBe('Mr Sinister'.replace(/ /g, '\u00A0'));
        expect(results.personalDetails.at(6)?.text).toBe('Spider-Man'.replace(/ /g, '\u00A0'));
        expect(results.personalDetails.at(7)?.text).toBe('The Incredible Hulk'.replace(/ /g, '\u00A0'));
        expect(results.personalDetails.at(8)?.text).toBe('Thor');

        // And none of our personalDetails should include any of the users with recent reports
        const reportLogins = results.recentReports.map((reportOption) => reportOption.login);
        const personalDetailsOverlapWithReports = results.personalDetails.every((personalDetailOption) => reportLogins.includes(personalDetailOption.login));
        expect(personalDetailsOverlapWithReports).toBe(false);

        // When we provide no selected options to getOptions()
        results = OptionsListUtils.getOptions({reports: OPTIONS.reports, personalDetails: OPTIONS.personalDetails}, {maxRecentReportsToShow: 5});

        // Then one of our older report options (not in our five most recent) should appear in the personalDetails
        // but not in recentReports
        expect(results.recentReports.every((option) => option.login !== 'peterparker@expensify.com')).toBe(true);
        expect(results.personalDetails.every((option) => option.login !== 'peterparker@expensify.com')).toBe(false);

        // When we provide a "selected" option to getOptions()
        results = OptionsListUtils.getOptions({reports: OPTIONS.reports, personalDetails: OPTIONS.personalDetails}, {excludeLogins: ['peterparker@expensify.com']});

        // Then the option should not appear anywhere in either list
        expect(results.recentReports.every((option) => option.login !== 'peterparker@expensify.com')).toBe(true);
        expect(results.personalDetails.every((option) => option.login !== 'peterparker@expensify.com')).toBe(true);

        // Test Concierge's existence in new group options
        results = OptionsListUtils.getOptions({reports: OPTIONS_WITH_CONCIERGE.reports, personalDetails: OPTIONS_WITH_CONCIERGE.personalDetails});

        // Concierge is included in the results by default. We should expect all the personalDetails to show
        // (minus the currently logged in user)
        // Filtering of personalDetails that have reports is done in filterOptions
        expect(results.personalDetails.length).toBe(Object.values(OPTIONS_WITH_CONCIERGE.personalDetails).length - 1);
        expect(results.recentReports).toEqual(expect.arrayContaining([expect.objectContaining({login: 'concierge@expensify.com'})]));

        // Test by excluding Concierge from the results
        results = OptionsListUtils.getOptions(
            {
                reports: OPTIONS_WITH_CONCIERGE.reports,
                personalDetails: OPTIONS_WITH_CONCIERGE.personalDetails,
            },
            {
                excludeLogins: [CONST.EMAIL.CONCIERGE],
            },
        );

        // We should expect all the personalDetails to show (minus
        // the currently logged in user and Concierge)
        // Filtering of personalDetails that have reports is done in filterOptions
        expect(results.personalDetails.length).toBe(Object.values(OPTIONS_WITH_CONCIERGE.personalDetails).length - 2);
        expect(results.personalDetails).not.toEqual(expect.arrayContaining([expect.objectContaining({login: 'concierge@expensify.com'})]));
        expect(results.recentReports).not.toEqual(expect.arrayContaining([expect.objectContaining({login: 'concierge@expensify.com'})]));

        // Test by excluding Chronos from the results
        results = OptionsListUtils.getOptions({reports: OPTIONS_WITH_CHRONOS.reports, personalDetails: OPTIONS_WITH_CHRONOS.personalDetails}, {excludeLogins: [CONST.EMAIL.CHRONOS]});

        // We should expect all the personalDetails to show (minus
        // the currently logged in user and Concierge)
        // Filtering of personalDetails that have reports is done in filterOptions
        expect(results.personalDetails.length).toBe(Object.values(OPTIONS_WITH_CHRONOS.personalDetails).length - 2);
        expect(results.personalDetails).not.toEqual(expect.arrayContaining([expect.objectContaining({login: 'chronos@expensify.com'})]));
        expect(results.recentReports).not.toEqual(expect.arrayContaining([expect.objectContaining({login: 'chronos@expensify.com'})]));

        // Test by excluding Receipts from the results
        results = OptionsListUtils.getOptions(
            {
                reports: OPTIONS_WITH_RECEIPTS.reports,
                personalDetails: OPTIONS_WITH_RECEIPTS.personalDetails,
            },
            {
                excludeLogins: [CONST.EMAIL.RECEIPTS],
            },
        );

        // We should expect all the personalDetails to show (minus
        // the currently logged in user and Concierge)
        // Filtering of personalDetails that have reports is done in filterOptions
        expect(results.personalDetails.length).toBe(Object.values(OPTIONS_WITH_RECEIPTS.personalDetails).length - 2);
        expect(results.personalDetails).not.toEqual(expect.arrayContaining([expect.objectContaining({login: 'receipts@expensify.com'})]));
        expect(results.recentReports).not.toEqual(expect.arrayContaining([expect.objectContaining({login: 'receipts@expensify.com'})]));
    });

    it('getShareDestinationsOptions()', () => {
        // Filter current REPORTS as we do in the component, before getting share destination options
        const filteredReports = Object.values(OPTIONS.reports).reduce<OptionsListUtils.OptionList['reports']>((filtered, option) => {
            const report = option.item;
            if (ReportUtils.canUserPerformWriteAction(report) && ReportUtils.canCreateTaskInReport(report) && !ReportUtils.isCanceledTaskReport(report)) {
                filtered.push(option);
            }
            return filtered;
        }, []);

        // When we pass an empty search value
        let results = OptionsListUtils.getShareDestinationOptions(filteredReports, OPTIONS.personalDetails, []);

        // Then we should expect all the recent reports to show but exclude the archived rooms
        expect(results.recentReports.length).toBe(Object.values(OPTIONS.reports).length - 1);

        // Filter current REPORTS_WITH_WORKSPACE_ROOMS as we do in the component, before getting share destination options
        const filteredReportsWithWorkspaceRooms = Object.values(OPTIONS_WITH_WORKSPACE_ROOM.reports).reduce<OptionsListUtils.OptionList['reports']>((filtered, option) => {
            const report = option.item;
            // eslint-disable-next-line @typescript-eslint/prefer-nullish-coalescing
            if (ReportUtils.canUserPerformWriteAction(report) || ReportUtils.isExpensifyOnlyParticipantInReport(report)) {
                filtered.push(option);
            }
            return filtered;
        }, []);

        // When we also have a policy to return rooms in the results
        results = OptionsListUtils.getShareDestinationOptions(filteredReportsWithWorkspaceRooms, OPTIONS.personalDetails, []);
        // Then we should expect the DMS, the group chats and the workspace room to show
        // We should expect all the recent reports to show, excluding the archived rooms
        expect(results.recentReports.length).toBe(Object.values(OPTIONS_WITH_WORKSPACE_ROOM.reports).length - 1);
    });

    it('getMemberInviteOptions()', () => {
        // When we only pass personal details
        const results = OptionsListUtils.getMemberInviteOptions(OPTIONS.personalDetails, []);

        // We should expect personal details to be sorted alphabetically
        expect(results.personalDetails.at(0)?.text).toBe('Black Panther'.replace(/ /g, '\u00A0'));
        expect(results.personalDetails.at(1)?.text).toBe('Black Widow'.replace(/ /g, '\u00A0'));
        expect(results.personalDetails.at(2)?.text).toBe('Captain America'.replace(/ /g, '\u00A0'));
        expect(results.personalDetails.at(3)?.text).toBe('Invisible Woman'.replace(/ /g, '\u00A0'));
    });

    it('formatMemberForList()', () => {
        const formattedMembers = Object.values(PERSONAL_DETAILS).map((personalDetail) => OptionsListUtils.formatMemberForList(personalDetail));

        // We're only formatting items inside the array, so the order should be the same as the original PERSONAL_DETAILS array
        expect(formattedMembers.at(0)?.text).toBe('Mister Fantastic');
        expect(formattedMembers.at(1)?.text).toBe('Iron Man');
        expect(formattedMembers.at(2)?.text).toBe('Spider-Man');

        // We should expect only the first item to be selected
        expect(formattedMembers.at(0)?.isSelected).toBe(true);

        // And all the others to be unselected
        expect(formattedMembers.slice(1).every((personalDetail) => !personalDetail.isSelected)).toBe(true);

        // `isDisabled` is always false
        expect(formattedMembers.every((personalDetail) => !personalDetail.isDisabled)).toBe(true);
    });

    describe('filterOptions', () => {
        it('should return all options when search is empty', () => {
            const options = OptionsListUtils.getSearchOptions(OPTIONS, [CONST.BETAS.ALL]);
            const filteredOptions = OptionsListUtils.filterOptions(options, '');

            expect(filteredOptions.recentReports.length + filteredOptions.personalDetails.length).toBe(12);
        });

        it('should return filtered options in correct order', () => {
            const searchText = 'man';
            const options = OptionsListUtils.getSearchOptions(OPTIONS, [CONST.BETAS.ALL]);

            const filteredOptions = OptionsListUtils.filterOptions(options, searchText, {sortByReportTypeInSearch: true});
            expect(filteredOptions.recentReports.length).toBe(4);
            expect(filteredOptions.recentReports.at(0)?.text).toBe('Invisible Woman'.replace(/ /g, '\u00A0'));
            expect(filteredOptions.recentReports.at(1)?.text).toBe('Spider-Man'.replace(/ /g, '\u00A0'));
            expect(filteredOptions.recentReports.at(2)?.text).toBe('Black Widow'.replace(/ /g, '\u00A0'));
            expect(filteredOptions.recentReports.at(3)?.text).toBe(`${'Mister Fantastic'.replace(/ /g, '\u00A0')}, ${'Invisible Woman'.replace(/ /g, '\u00A0')}`);
        });

        it('should filter users by email', () => {
            const searchText = 'mistersinister@marauders.com';
            const options = OptionsListUtils.getSearchOptions(OPTIONS, [CONST.BETAS.ALL]);

            const filteredOptions = OptionsListUtils.filterOptions(options, searchText);

            expect(filteredOptions.recentReports.length).toBe(1);
            expect(filteredOptions.recentReports.at(0)?.text).toBe('Mr Sinister'.replace(/ /g, '\u00A0'));
        });

        it('should find archived chats', () => {
            const searchText = 'Archived';
            const options = OptionsListUtils.getSearchOptions(OPTIONS, [CONST.BETAS.ALL]);
            const filteredOptions = OptionsListUtils.filterOptions(options, searchText);

            expect(filteredOptions.recentReports.length).toBe(1);
            expect(!!filteredOptions.recentReports.at(0)?.private_isArchived).toBe(true);
        });

        it('should filter options by email if dot is skipped in the email', () => {
            const searchText = 'barryallen';
            const OPTIONS_WITH_PERIODS = OptionsListUtils.createOptionList(PERSONAL_DETAILS_WITH_PERIODS, REPORTS);
            const options = OptionsListUtils.getSearchOptions(OPTIONS_WITH_PERIODS, [CONST.BETAS.ALL]);

            const filteredOptions = OptionsListUtils.filterOptions(options, searchText, {sortByReportTypeInSearch: true});

            expect(filteredOptions.recentReports.length).toBe(1);
            expect(filteredOptions.recentReports.at(0)?.login).toBe('barry.allen@expensify.com');
        });

        it('should include workspace rooms in the search results', () => {
            const searchText = 'avengers';
            const options = OptionsListUtils.getSearchOptions(OPTIONS_WITH_WORKSPACE_ROOM, [CONST.BETAS.ALL]);

            const filteredOptions = OptionsListUtils.filterOptions(options, searchText);

            expect(filteredOptions.recentReports.length).toBe(1);
            expect(filteredOptions.recentReports.at(0)?.subtitle).toBe('Avengers Room');
        });

        it('should put exact match by login on the top of the list', () => {
            const searchText = 'reedrichards@expensify.com';
            const options = OptionsListUtils.getSearchOptions(OPTIONS, [CONST.BETAS.ALL]);

            const filteredOptions = OptionsListUtils.filterOptions(options, searchText);

            expect(filteredOptions.recentReports.length).toBe(1);
            expect(filteredOptions.recentReports.at(0)?.login).toBe(searchText);
        });

        it('should prioritize options with matching display name over chatrooms', () => {
            const searchText = 'spider';
            const OPTIONS_WITH_CHATROOMS = OptionsListUtils.createOptionList(PERSONAL_DETAILS, REPORTS_WITH_CHAT_ROOM);
            const options = OptionsListUtils.getSearchOptions(OPTIONS_WITH_CHATROOMS, [CONST.BETAS.ALL]);

            const filterOptions = OptionsListUtils.filterOptions(options, searchText);

            expect(filterOptions.recentReports.length).toBe(2);
            expect(filterOptions.recentReports.at(1)?.isChatRoom).toBe(true);
        });

        it('should put the item with latest lastVisibleActionCreated on top when search value match multiple items', () => {
            const searchText = 'fantastic';

            const options = OptionsListUtils.getSearchOptions(OPTIONS);
            const filteredOptions = OptionsListUtils.filterOptions(options, searchText);

            expect(filteredOptions.recentReports.length).toBe(2);
            expect(filteredOptions.recentReports.at(0)?.text).toBe('Mister Fantastic'.replace(/ /g, '\u00A0'));
            expect(filteredOptions.recentReports.at(1)?.text).toBe(`${'Mister Fantastic'.replace(/ /g, '\u00A0')}, ${'Invisible Woman'.replace(/ /g, '\u00A0')}`);
        });

        it('should return the user to invite when the search value is a valid, non-existent email', () => {
            const searchText = 'test@email.com';

            const options = OptionsListUtils.getSearchOptions(OPTIONS);
            const filteredOptions = OptionsListUtils.filterOptions(options, searchText);

            expect(filteredOptions.userToInvite?.login).toBe(searchText);
        });

        it('should not return any results if the search value is on an exluded logins list', () => {
            const searchText = 'admin@expensify.com';

            const options = OptionsListUtils.getOptions({reports: OPTIONS.reports, personalDetails: OPTIONS.personalDetails}, {excludeLogins: CONST.EXPENSIFY_EMAILS});
            const filterOptions = OptionsListUtils.filterOptions(options, searchText, {excludeLogins: CONST.EXPENSIFY_EMAILS});
            expect(filterOptions.recentReports.length).toBe(0);
        });

        it('should return the user to invite when the search value is a valid, non-existent email and the user is not excluded', () => {
            const searchText = 'test@email.com';

            const options = OptionsListUtils.getSearchOptions(OPTIONS);
            const filteredOptions = OptionsListUtils.filterOptions(options, searchText, {excludeLogins: CONST.EXPENSIFY_EMAILS});

            expect(filteredOptions.userToInvite?.login).toBe(searchText);
        });

        it('should return limited amount of recent reports if the limit is set', () => {
            const searchText = '';

            const options = OptionsListUtils.getSearchOptions(OPTIONS);
            const filteredOptions = OptionsListUtils.filterOptions(options, searchText, {maxRecentReportsToShow: 2});

            expect(filteredOptions.recentReports.length).toBe(2);
        });

        it('should not return any user to invite if email exists on the personal details list', () => {
            const searchText = 'natasharomanoff@expensify.com';
            const options = OptionsListUtils.getSearchOptions(OPTIONS, [CONST.BETAS.ALL]);

            const filteredOptions = OptionsListUtils.filterOptions(options, searchText);
            expect(filteredOptions.personalDetails.length).toBe(1);
            expect(filteredOptions.userToInvite).toBe(null);
        });

        it('should not return any options if search value does not match any personal details (getMemberInviteOptions)', () => {
            const options = OptionsListUtils.getMemberInviteOptions(OPTIONS.personalDetails, []);
            const filteredOptions = OptionsListUtils.filterOptions(options, 'magneto');
            expect(filteredOptions.personalDetails.length).toBe(0);
        });

        it('should return one personal detail if search value matches an email (getMemberInviteOptions)', () => {
            const options = OptionsListUtils.getMemberInviteOptions(OPTIONS.personalDetails, []);
            const filteredOptions = OptionsListUtils.filterOptions(options, 'peterparker@expensify.com');

            expect(filteredOptions.personalDetails.length).toBe(1);
            expect(filteredOptions.personalDetails.at(0)?.text).toBe('Spider-Man');
        });

        it('should not show any recent reports if a search value does not match the group chat name (getShareDestinationsOptions)', () => {
            // Filter current REPORTS as we do in the component, before getting share destination options
            const filteredReports = Object.values(OPTIONS.reports).reduce<OptionsListUtils.OptionList['reports']>((filtered, option) => {
                const report = option.item;
                if (ReportUtils.canUserPerformWriteAction(report) && ReportUtils.canCreateTaskInReport(report) && !ReportUtils.isCanceledTaskReport(report)) {
                    filtered.push(option);
                }
                return filtered;
            }, []);
            const options = OptionsListUtils.getShareDestinationOptions(filteredReports, OPTIONS.personalDetails, []);
            const filteredOptions = OptionsListUtils.filterOptions(options, 'mutants');

            expect(filteredOptions.recentReports.length).toBe(0);
        });

        it('should return a workspace room when we search for a workspace room(getShareDestinationsOptions)', () => {
            const filteredReportsWithWorkspaceRooms = Object.values(OPTIONS_WITH_WORKSPACE_ROOM.reports).reduce<OptionsListUtils.OptionList['reports']>((filtered, option) => {
                const report = option.item;
                // eslint-disable-next-line @typescript-eslint/prefer-nullish-coalescing
                if (ReportUtils.canUserPerformWriteAction(report) || ReportUtils.isExpensifyOnlyParticipantInReport(report)) {
                    filtered.push(option);
                }
                return filtered;
            }, []);

            const options = OptionsListUtils.getShareDestinationOptions(filteredReportsWithWorkspaceRooms, OPTIONS.personalDetails, []);
            const filteredOptions = OptionsListUtils.filterOptions(options, 'Avengers Room');

            expect(filteredOptions.recentReports.length).toBe(1);
        });

        it('should not show any results if searching for a non-existing workspace room(getShareDestinationOptions)', () => {
            const filteredReportsWithWorkspaceRooms = Object.values(OPTIONS_WITH_WORKSPACE_ROOM.reports).reduce<OptionsListUtils.OptionList['reports']>((filtered, option) => {
                const report = option.item;
                // eslint-disable-next-line @typescript-eslint/prefer-nullish-coalescing
                if (ReportUtils.canUserPerformWriteAction(report) || ReportUtils.isExpensifyOnlyParticipantInReport(report)) {
                    filtered.push(option);
                }
                return filtered;
            }, []);

            const options = OptionsListUtils.getShareDestinationOptions(filteredReportsWithWorkspaceRooms, OPTIONS.personalDetails, []);
            const filteredOptions = OptionsListUtils.filterOptions(options, 'Mutants Lair');

            expect(filteredOptions.recentReports.length).toBe(0);
        });

        it('should show the option from personal details when searching for personal detail with no existing report (getOptions)', () => {
            const options = OptionsListUtils.getOptions({reports: OPTIONS.reports, personalDetails: OPTIONS.personalDetails});
            const filteredOptions = OptionsListUtils.filterOptions(options, 'hulk');

            expect(filteredOptions.recentReports.length).toBe(0);

            expect(filteredOptions.personalDetails.length).toBe(1);
            expect(filteredOptions.personalDetails.at(0)?.login).toBe('brucebanner@expensify.com');
        });

        it('should return all matching reports and personal details (getOptions)', () => {
            const options = OptionsListUtils.getOptions({reports: OPTIONS.reports, personalDetails: OPTIONS.personalDetails}, {maxRecentReportsToShow: 5});
            const filteredOptions = OptionsListUtils.filterOptions(options, '.com');

<<<<<<< HEAD
            expect(filteredOptions.recentReports.length).toBe(5);
            expect(filteredOptions.recentReports.at(0)?.text).toBe('Captain America'.replace(/ /g, '\u00A0'));
=======
            expect(filteredOptions.recentReports.at(0)?.text).toBe('Captain America');
>>>>>>> decb6955

            // We expect that only personal details that are not in the reports are included here
            expect(filteredOptions.personalDetails.length).toBe(4);
            expect(filteredOptions.personalDetails.at(0)?.login).toBe('natasharomanoff@expensify.com');
        });

        it('should not return any options or user to invite if there are no search results and the string does not match a potential email or phone (getOptions)', () => {
            const options = OptionsListUtils.getOptions({reports: OPTIONS.reports, personalDetails: OPTIONS.personalDetails});
            const filteredOptions = OptionsListUtils.filterOptions(options, 'marc@expensify');

            expect(filteredOptions.recentReports.length).toBe(0);
            expect(filteredOptions.personalDetails.length).toBe(0);
            expect(filteredOptions.userToInvite).toBe(null);
        });

        it('should not return any options but should return an user to invite if no matching options exist and the search value is a potential email (getOptions)', () => {
            const options = OptionsListUtils.getOptions({reports: OPTIONS.reports, personalDetails: OPTIONS.personalDetails});
            const filteredOptions = OptionsListUtils.filterOptions(options, 'marc@expensify.com');

            expect(filteredOptions.recentReports.length).toBe(0);
            expect(filteredOptions.personalDetails.length).toBe(0);
            expect(filteredOptions.userToInvite).not.toBe(null);
        });

        it('should return user to invite when search term has a period with options for it that do not contain the period (getOptions)', () => {
            const options = OptionsListUtils.getOptions({reports: OPTIONS.reports, personalDetails: OPTIONS.personalDetails});
            const filteredOptions = OptionsListUtils.filterOptions(options, 'peter.parker@expensify.com');

            expect(filteredOptions.recentReports.length).toBe(0);
            expect(filteredOptions.userToInvite).not.toBe(null);
        });

        it('should not return options but should return an user to invite if no matching options exist and the search value is a potential phone number (getOptions)', () => {
            const options = OptionsListUtils.getOptions({reports: OPTIONS.reports, personalDetails: OPTIONS.personalDetails});
            const filteredOptions = OptionsListUtils.filterOptions(options, '5005550006');

            expect(filteredOptions.recentReports.length).toBe(0);
            expect(filteredOptions.personalDetails.length).toBe(0);
            expect(filteredOptions.userToInvite).not.toBe(null);
            expect(filteredOptions.userToInvite?.login).toBe('+15005550006');
        });

        it('should not return options but should return an user to invite if no matching options exist and the search value is a potential phone number with country code added (getOptions)', () => {
            const options = OptionsListUtils.getOptions({reports: OPTIONS.reports, personalDetails: OPTIONS.personalDetails});
            const filteredOptions = OptionsListUtils.filterOptions(options, '+15005550006');

            expect(filteredOptions.recentReports.length).toBe(0);
            expect(filteredOptions.personalDetails.length).toBe(0);
            expect(filteredOptions.userToInvite).not.toBe(null);
            expect(filteredOptions.userToInvite?.login).toBe('+15005550006');
        });

        it('should not return options but should return an user to invite if no matching options exist and the search value is a potential phone number with special characters added (getOptions)', () => {
            const options = OptionsListUtils.getOptions({reports: OPTIONS.reports, personalDetails: OPTIONS.personalDetails});
            const filteredOptions = OptionsListUtils.filterOptions(options, '+1 (800)324-3233');

            expect(filteredOptions.recentReports.length).toBe(0);
            expect(filteredOptions.personalDetails.length).toBe(0);
            expect(filteredOptions.userToInvite).not.toBe(null);
            expect(filteredOptions.userToInvite?.login).toBe('+18003243233');
        });

        it('should not return any options or user to invite if contact number contains alphabet characters (getOptions)', () => {
            const options = OptionsListUtils.getOptions({reports: OPTIONS.reports, personalDetails: OPTIONS.personalDetails});
            const filteredOptions = OptionsListUtils.filterOptions(options, '998243aaaa');

            expect(filteredOptions.recentReports.length).toBe(0);
            expect(filteredOptions.personalDetails.length).toBe(0);
            expect(filteredOptions.userToInvite).toBe(null);
        });

        it('should not return any options if search value does not match any personal details (getOptions)', () => {
            const options = OptionsListUtils.getOptions({reports: OPTIONS.reports, personalDetails: OPTIONS.personalDetails});
            const filteredOptions = OptionsListUtils.filterOptions(options, 'magneto');

            expect(filteredOptions.personalDetails.length).toBe(0);
        });

        it('should return one recent report and no personal details if a search value provides an email (getOptions)', () => {
            const options = OptionsListUtils.getOptions({reports: OPTIONS.reports, personalDetails: OPTIONS.personalDetails});
            const filteredOptions = OptionsListUtils.filterOptions(options, 'peterparker@expensify.com', {sortByReportTypeInSearch: true});
            expect(filteredOptions.recentReports.length).toBe(1);
            expect(filteredOptions.recentReports.at(0)?.text).toBe('Spider-Man');
            expect(filteredOptions.personalDetails.length).toBe(0);
        });

        it('should return all matching reports and personal details (getOptions)', () => {
            const options = OptionsListUtils.getOptions({reports: OPTIONS.reports, personalDetails: OPTIONS.personalDetails}, {maxRecentReportsToShow: 5});
            const filteredOptions = OptionsListUtils.filterOptions(options, '.com');

            expect(filteredOptions.personalDetails.length).toBe(4);
            expect(filteredOptions.recentReports.length).toBe(5);
            expect(filteredOptions.personalDetails.at(0)?.login).toBe('natasharomanoff@expensify.com');
            expect(filteredOptions.recentReports.at(0)?.text).toBe('Captain America'.replace(/ /g, '\u00A0'));
            expect(filteredOptions.recentReports.at(1)?.text).toBe('Mr Sinister'.replace(/ /g, '\u00A0'));
            expect(filteredOptions.recentReports.at(2)?.text).toBe('Black Panther'.replace(/ /g, '\u00A0'));
        });

        it('should return matching option when searching (getSearchOptions)', () => {
            const options = OptionsListUtils.getSearchOptions(OPTIONS);
            const filteredOptions = OptionsListUtils.filterOptions(options, 'spider');

            expect(filteredOptions.recentReports.length).toBe(1);
            expect(filteredOptions.recentReports.at(0)?.text).toBe('Spider-Man');
        });

        it('should return latest lastVisibleActionCreated item on top when search value matches multiple items (getSearchOptions)', () => {
            const options = OptionsListUtils.getSearchOptions(OPTIONS);
            const filteredOptions = OptionsListUtils.filterOptions(options, 'fantastic');

            expect(filteredOptions.recentReports.length).toBe(2);
            expect(filteredOptions.recentReports.at(0)?.text).toBe('Mister Fantastic'.replace(/ /g, '\u00A0'));
            expect(filteredOptions.recentReports.at(1)?.text).toBe(`${'Mister Fantastic'.replace(/ /g, '\u00A0')}, ${'Invisible Woman'.replace(/ /g, '\u00A0')}`);

            return waitForBatchedUpdates()
                .then(() => Onyx.set(ONYXKEYS.PERSONAL_DETAILS_LIST, PERSONAL_DETAILS_WITH_PERIODS))
                .then(() => {
                    const OPTIONS_WITH_PERIODS = OptionsListUtils.createOptionList(PERSONAL_DETAILS_WITH_PERIODS, REPORTS);
                    const results = OptionsListUtils.getSearchOptions(OPTIONS_WITH_PERIODS);
                    const filteredResults = OptionsListUtils.filterOptions(results, 'barry.allen@expensify.com', {sortByReportTypeInSearch: true});

                    expect(filteredResults.recentReports.length).toBe(1);
                    expect(filteredResults.recentReports.at(0)?.text).toBe('The Flash'.replace(/ /g, '\u00A0'));
                });
        });
    });

    describe('canCreateOptimisticPersonalDetailOption', () => {
        it('should not allow to create option if email is an email of current user', () => {
            const canCreate = OptionsListUtils.canCreateOptimisticPersonalDetailOption({
                recentReportOptions: OPTIONS.reports,
                personalDetailsOptions: OPTIONS.personalDetails,
                currentUserOption: null,
                excludeUnknownUsers: false,
            });

            expect(canCreate).toBe(false);
        });
    });
});<|MERGE_RESOLUTION|>--- conflicted
+++ resolved
@@ -884,12 +884,8 @@
             const options = OptionsListUtils.getOptions({reports: OPTIONS.reports, personalDetails: OPTIONS.personalDetails}, {maxRecentReportsToShow: 5});
             const filteredOptions = OptionsListUtils.filterOptions(options, '.com');
 
-<<<<<<< HEAD
             expect(filteredOptions.recentReports.length).toBe(5);
             expect(filteredOptions.recentReports.at(0)?.text).toBe('Captain America'.replace(/ /g, '\u00A0'));
-=======
-            expect(filteredOptions.recentReports.at(0)?.text).toBe('Captain America');
->>>>>>> decb6955
 
             // We expect that only personal details that are not in the reports are included here
             expect(filteredOptions.personalDetails.length).toBe(4);
