import Onyx from 'react-native-onyx';
import CONST from '../../src/CONST';
import * as ReportActionsUtils from '../../src/libs/ReportActionsUtils';
import ONYXKEYS from '../../src/ONYXKEYS';
import type {Report, ReportAction} from '../../src/types/onyx';
import * as LHNTestUtils from '../utils/LHNTestUtils';
import waitForBatchedUpdates from '../utils/waitForBatchedUpdates';
import wrapOnyxWithWaitForBatchedUpdates from '../utils/wrapOnyxWithWaitForBatchedUpdates';

describe('ReportActionsUtils', () => {
    beforeAll(() =>
        Onyx.init({
            keys: ONYXKEYS,
            safeEvictionKeys: [ONYXKEYS.COLLECTION.REPORT_ACTIONS],
        }),
    );

    beforeEach(() => {
        // Wrap Onyx each onyx action with waitForBatchedUpdates
        wrapOnyxWithWaitForBatchedUpdates(Onyx);
        // Initialize the network key for OfflineWithFeedback
        return Onyx.merge(ONYXKEYS.NETWORK, {isOffline: false});
    });

    // Clear out Onyx after each test so that each test starts with a clean slate
    afterEach(() => {
        Onyx.clear();
    });

    describe('getSortedReportActions', () => {
        const cases = [
            [
                [
                    // This is the highest created timestamp, so should appear last
                    {
                        created: '2022-11-09 22:27:01.825',
                        reportActionID: '8401445780099176',
                        actionName: CONST.REPORT.ACTIONS.TYPE.ADDCOMMENT,
                        originalMessage: {
                            html: 'Hello world',
                            whisperedTo: [],
                        },
                    },
                    {
                        created: '2022-11-09 22:27:01.600',
                        reportActionID: '6401435781022176',
                        actionName: CONST.REPORT.ACTIONS.TYPE.ADDCOMMENT,
                        originalMessage: {
                            html: 'Hello world',
                            whisperedTo: [],
                        },
                    },

                    // These reportActions were created in the same millisecond so should appear ordered by reportActionID
                    {
                        created: '2022-11-09 22:26:48.789',
                        reportActionID: '2962390724708756',
                        actionName: CONST.REPORT.ACTIONS.TYPE.ADDCOMMENT,
                        originalMessage: {
                            html: 'Hello world',
                            whisperedTo: [],
                        },
                    },
                    {
                        created: '2022-11-09 22:26:48.789',
                        reportActionID: '1609646094152486',
                        actionName: CONST.REPORT.ACTIONS.TYPE.ADDCOMMENT,
                        originalMessage: {
                            html: 'Hello world',
                            whisperedTo: [],
                        },
                    },
                    {
                        created: '2022-11-09 22:26:48.789',
                        reportActionID: '1661970171066218',
                        actionName: CONST.REPORT.ACTIONS.TYPE.ADDCOMMENT,
                        originalMessage: {
                            html: 'Hello world',
                            whisperedTo: [],
                        },
                    },
                ],
                [
                    {
                        created: '2022-11-09 22:26:48.789',
                        reportActionID: '1609646094152486',
                        actionName: CONST.REPORT.ACTIONS.TYPE.ADDCOMMENT,
                        originalMessage: {
                            html: 'Hello world',
                            whisperedTo: [],
                        },
                    },
                    {
                        created: '2022-11-09 22:26:48.789',
                        reportActionID: '1661970171066218',
                        actionName: CONST.REPORT.ACTIONS.TYPE.ADDCOMMENT,
                        originalMessage: {
                            html: 'Hello world',
                            whisperedTo: [],
                        },
                    },
                    {
                        created: '2022-11-09 22:26:48.789',
                        reportActionID: '2962390724708756',
                        actionName: CONST.REPORT.ACTIONS.TYPE.ADDCOMMENT,
                        originalMessage: {
                            html: 'Hello world',
                            whisperedTo: [],
                        },
                    },
                    {
                        created: '2022-11-09 22:27:01.600',
                        reportActionID: '6401435781022176',
                        actionName: CONST.REPORT.ACTIONS.TYPE.ADDCOMMENT,
                        originalMessage: {
                            html: 'Hello world',
                            whisperedTo: [],
                        },
                    },
                    {
                        created: '2022-11-09 22:27:01.825',
                        reportActionID: '8401445780099176',
                        actionName: CONST.REPORT.ACTIONS.TYPE.ADDCOMMENT,
                        originalMessage: {
                            html: 'Hello world',
                            whisperedTo: [],
                        },
                    },
                ],
            ],
            [
                [
                    // Given three reportActions with the same timestamp
                    {
                        created: '2023-01-10 22:25:47.132',
                        reportActionID: '3',
                        actionName: CONST.REPORT.ACTIONS.TYPE.ADDCOMMENT,
                        originalMessage: {
                            html: 'Hello world',
                            whisperedTo: [],
                        },
                    },
                    {
                        created: '2023-01-10 22:25:47.132',
                        reportActionID: '2',
                        actionName: CONST.REPORT.ACTIONS.TYPE.CREATED,
                        originalMessage: {
                            html: 'Hello world',
                            whisperedTo: [],
                        },
                    },
                    {
                        created: '2023-01-10 22:25:47.132',
                        reportActionID: '1',
                        actionName: CONST.REPORT.ACTIONS.TYPE.ADDCOMMENT,
                        originalMessage: {
                            html: 'Hello world',
                            whisperedTo: [],
                        },
                    },
                ],
                [
                    // The CREATED action should appear first, then we should sort by reportActionID
                    {
                        created: '2023-01-10 22:25:47.132',
                        reportActionID: '2',
                        actionName: CONST.REPORT.ACTIONS.TYPE.CREATED,
                        originalMessage: {
                            html: 'Hello world',
                            whisperedTo: [],
                        },
                    },
                    {
                        created: '2023-01-10 22:25:47.132',
                        reportActionID: '1',
                        actionName: CONST.REPORT.ACTIONS.TYPE.ADDCOMMENT,
                        originalMessage: {
                            html: 'Hello world',
                            whisperedTo: [],
                        },
                    },
                    {
                        created: '2023-01-10 22:25:47.132',
                        reportActionID: '3',
                        actionName: CONST.REPORT.ACTIONS.TYPE.ADDCOMMENT,
                        originalMessage: {
                            html: 'Hello world',
                            whisperedTo: [],
                        },
                    },
                ],
            ],
        ];

        test.each(cases)('sorts by created, then actionName, then reportActionID', (input, expectedOutput) => {
            const result = ReportActionsUtils.getSortedReportActions(input);
            expect(result).toStrictEqual(expectedOutput);
        });

        test.each(cases)('in descending order', (input, expectedOutput) => {
            const result = ReportActionsUtils.getSortedReportActions(input, true);
            expect(result).toStrictEqual(expectedOutput.reverse());
        });
    });

    describe('getSortedReportActionsForDisplay', () => {
        it('should filter out non-whitelisted actions', () => {
            const input: ReportAction[] = [
                {
                    created: '2022-11-13 22:27:01.825',
                    reportActionID: '8401445780099176',
                    actionName: CONST.REPORT.ACTIONS.TYPE.ADDCOMMENT,
                    originalMessage: {
                        html: 'Hello world',
                        whisperedTo: [],
                    },
                    message: [
                        {
                            html: 'Hello world',
                            type: 'Action type',
                            text: 'Action text',
                        },
                    ],
                },
                {
                    created: '2022-11-12 22:27:01.825',
                    reportActionID: '6401435781022176',
                    actionName: CONST.REPORT.ACTIONS.TYPE.CREATED,
                    originalMessage: {
                        html: 'Hello world',
                        whisperedTo: [],
                    },
                    message: [
                        {
                            html: 'Hello world',
                            type: 'Action type',
                            text: 'Action text',
                        },
                    ],
                },
                {
                    created: '2022-11-11 22:27:01.825',
                    reportActionID: '2962390724708756',
                    actionName: CONST.REPORT.ACTIONS.TYPE.IOU,
                    originalMessage: {
                        amount: 0,
                        currency: 'USD',
                        type: 'split', // change to const
                    },
                    message: [
                        {
                            html: 'Hello world',
                            type: 'Action type',
                            text: 'Action text',
                        },
                    ],
                },
                {
                    created: '2022-11-10 22:27:01.825',
                    reportActionID: '1609646094152486',
                    actionName: CONST.REPORT.ACTIONS.TYPE.RENAMED,
                    originalMessage: {
                        html: 'Hello world',
                        lastModified: '2022-11-10 22:27:01.825',
                        oldName: 'old name',
                        newName: 'new name',
                    },
                    message: [
                        {
                            html: 'Hello world',
                            type: 'Action type',
                            text: 'Action text',
                        },
                    ],
                },
                {
                    created: '2022-11-09 22:27:01.825',
                    reportActionID: '8049485084562457',
                    actionName: CONST.REPORT.ACTIONS.TYPE.POLICYCHANGELOG.UPDATE_FIELD,
                    originalMessage: {},
                    message: [{html: 'updated the Approval Mode from "Submit and Approve" to "Submit and Close"', type: 'Action type', text: 'Action text'}],
                },
                {
                    created: '2022-11-08 22:27:06.825',
                    reportActionID: '1661970171066216',
                    actionName: CONST.REPORT.ACTIONS.TYPE.REIMBURSEMENTQUEUED,
                    originalMessage: {
<<<<<<< HEAD
                        amount: 0,
                        currency: 'USD',
                        type: 'create',
=======
                        paymentType: 'ACH',
>>>>>>> 86a99042
                    },
                    message: [{html: 'Waiting for the bank account', type: 'Action type', text: 'Action text'}],
                },
                {
                    created: '2022-11-06 22:27:08.825',
                    reportActionID: '1661970171066220',
                    actionName: CONST.REPORT.ACTIONS.TYPE.TASKEDITED,
                    originalMessage: {
                        html: 'Hello world',
                        whisperedTo: [],
                    },
                    message: [{html: 'I have changed the task', type: 'Action type', text: 'Action text'}],
                },
            ];

            const result = ReportActionsUtils.getSortedReportActionsForDisplay(input);
            expect(result).toStrictEqual(input);
        });

        describe('getSortedReportActionsForDisplay with marked the first reportAction', () => {
            it('should filter out non-whitelisted actions', () => {
                const input: ReportAction[] = [
                    {
                        created: '2022-11-13 22:27:01.825',
                        reportActionID: '8401445780099176',
                        actionName: CONST.REPORT.ACTIONS.TYPE.ADDCOMMENT,
                        originalMessage: {
                            html: 'Hello world',
                            whisperedTo: [],
                        },
                        message: [
                            {
                                html: 'Hello world',
                                type: 'Action type',
                                text: 'Action text',
                            },
                        ],
                    },
                    {
                        created: '2022-11-12 22:27:01.825',
                        reportActionID: '6401435781022176',
                        actionName: CONST.REPORT.ACTIONS.TYPE.CREATED,
                        originalMessage: {
                            html: 'Hello world',
                            whisperedTo: [],
                        },
                        message: [
                            {
                                html: 'Hello world',
                                type: 'Action type',
                                text: 'Action text',
                            },
                        ],
                    },
                    {
                        created: '2022-11-11 22:27:01.825',
                        reportActionID: '2962390724708756',
                        actionName: CONST.REPORT.ACTIONS.TYPE.IOU,
                        originalMessage: {
                            amount: 0,
                            currency: 'USD',
                            type: 'split', // change to const
                        },
                        message: [
                            {
                                html: 'Hello world',
                                type: 'Action type',
                                text: 'Action text',
                            },
                        ],
                    },
                    {
                        created: '2022-11-10 22:27:01.825',
                        reportActionID: '1609646094152486',
                        actionName: CONST.REPORT.ACTIONS.TYPE.RENAMED,
                        originalMessage: {
                            html: 'Hello world',
                            lastModified: '2022-11-10 22:27:01.825',
                            oldName: 'old name',
                            newName: 'new name',
                        },
                        message: [
                            {
                                html: 'Hello world',
                                type: 'Action type',
                                text: 'Action text',
                            },
                        ],
                    },
                    {
                        created: '2022-11-09 22:27:01.825',
                        reportActionID: '8049485084562457',
                        actionName: CONST.REPORT.ACTIONS.TYPE.POLICYCHANGELOG.UPDATE_FIELD,
                        originalMessage: {},
                        message: [{html: 'updated the Approval Mode from "Submit and Approve" to "Submit and Close"', type: 'Action type', text: 'Action text'}],
                    },
                    {
                        created: '2022-11-08 22:27:06.825',
                        reportActionID: '1661970171066216',
                        actionName: CONST.REPORT.ACTIONS.TYPE.REIMBURSEMENTQUEUED,
                        originalMessage: {
<<<<<<< HEAD
                            amount: 0,
                            currency: 'USD',
                            type: 'create',
=======
                            paymentType: 'ACH',
>>>>>>> 86a99042
                        },
                        message: [{html: 'Waiting for the bank account', type: 'Action type', text: 'Action text'}],
                    },
                    {
                        created: '2022-11-06 22:27:08.825',
                        reportActionID: '1661970171066220',
                        actionName: CONST.REPORT.ACTIONS.TYPE.TASKEDITED,
                        originalMessage: {
                            html: 'Hello world',
                            whisperedTo: [],
                        },
                        message: [{html: 'I have changed the task', type: 'Action type', text: 'Action text'}],
                    },
                ];

                const resultWithoutNewestFlag = ReportActionsUtils.getSortedReportActionsForDisplay(input);
                const resultWithNewestFlag = ReportActionsUtils.getSortedReportActionsForDisplay(input, true);
                input.pop();
                // Mark the newest report action as the newest report action
                resultWithoutNewestFlag[0] = {
                    ...resultWithoutNewestFlag[0],
                    isNewestReportAction: true,
                };
                expect(resultWithoutNewestFlag).toStrictEqual(resultWithNewestFlag);
            });
        });

        it('should filter out closed actions', () => {
            const input: ReportAction[] = [
                {
                    created: '2022-11-13 22:27:01.825',
                    reportActionID: '8401445780099176',
                    actionName: CONST.REPORT.ACTIONS.TYPE.ADDCOMMENT,
                    originalMessage: {
                        html: 'Hello world',
                        whisperedTo: [],
                    },
                    message: [
                        {
                            html: 'Hello world',
                            type: 'Action type',
                            text: 'Action text',
                        },
                    ],
                },
                {
                    created: '2022-11-12 22:27:01.825',
                    reportActionID: '6401435781022176',
                    actionName: CONST.REPORT.ACTIONS.TYPE.CREATED,
                    originalMessage: {
                        html: 'Hello world',
                        whisperedTo: [],
                    },
                    message: [
                        {
                            html: 'Hello world',
                            type: 'Action type',
                            text: 'Action text',
                        },
                    ],
                },
                {
                    created: '2022-11-11 22:27:01.825',
                    reportActionID: '2962390724708756',
                    actionName: CONST.REPORT.ACTIONS.TYPE.IOU,
                    originalMessage: {
                        amount: 0,
                        currency: 'USD',
                        type: 'split', // change to const
                    },
                    message: [
                        {
                            html: 'Hello world',
                            type: 'Action type',
                            text: 'Action text',
                        },
                    ],
                },
                {
                    created: '2022-11-10 22:27:01.825',
                    reportActionID: '1609646094152486',
                    actionName: CONST.REPORT.ACTIONS.TYPE.RENAMED,
                    originalMessage: {
                        html: 'Hello world',
                        lastModified: '2022-11-10 22:27:01.825',
                        oldName: 'old name',
                        newName: 'new name',
                    },
                    message: [
                        {
                            html: 'Hello world',
                            type: 'Action type',
                            text: 'Action text',
                        },
                    ],
                },
                {
                    created: '2022-11-09 22:27:01.825',
                    reportActionID: '1661970171066218',
                    actionName: CONST.REPORT.ACTIONS.TYPE.CLOSED,
                    originalMessage: {
                        policyName: 'default', // change to const
                        reason: 'default', // change to const
                    },
                    message: [
                        {
                            html: 'Hello world',
                            type: 'Action type',
                            text: 'Action text',
                        },
                    ],
                },
            ];
            const result = ReportActionsUtils.getSortedReportActionsForDisplay(input);
            input.pop();
            expect(result).toStrictEqual(input);
        });

        it('should filter out deleted, non-pending comments', () => {
            const input: ReportAction[] = [
                {
                    created: '2022-11-13 22:27:01.825',
                    reportActionID: '8401445780099176',
                    actionName: CONST.REPORT.ACTIONS.TYPE.ADDCOMMENT,
                    originalMessage: {
                        html: 'Hello world',
                        whisperedTo: [],
                    },
                    message: [
                        {
                            html: 'Hello world',
                            type: 'Action type',
                            text: 'Action text',
                        },
                    ],
                },
                {
                    created: '2022-11-12 22:27:01.825',
                    reportActionID: '8401445780099175',
                    actionName: CONST.REPORT.ACTIONS.TYPE.ADDCOMMENT,
                    originalMessage: {
                        html: 'Hello world',
                        whisperedTo: [],
                    },
                    message: [{html: '', type: 'Action type', text: 'Action text'}],
                    pendingAction: CONST.RED_BRICK_ROAD_PENDING_ACTION.DELETE,
                },
                {
                    created: '2022-11-11 22:27:01.825',
                    reportActionID: '8401445780099174',
                    actionName: CONST.REPORT.ACTIONS.TYPE.ADDCOMMENT,
                    originalMessage: {
                        html: 'Hello world',
                        whisperedTo: [],
                    },
                    message: [{html: '', type: 'Action type', text: 'Action text'}],
                },
            ];
            const result = ReportActionsUtils.getSortedReportActionsForDisplay(input);
            input.pop();
            expect(result).toStrictEqual(input);
        });
    });

    describe('getLastVisibleAction', () => {
        it('should return the last visible action for a report', () => {
            const report: Report = {
                ...LHNTestUtils.getFakeReport([8401445480599174, 9401445480599174], 3, true),
                reportID: '1',
            };
            const action: ReportAction = {
                ...LHNTestUtils.getFakeReportAction('email1@test.com', 3),
                created: '2023-08-01 16:00:00',
                reportActionID: 'action1',
                actionName: 'ADDCOMMENT',
                originalMessage: {
                    html: 'Hello world',
                    whisperedTo: [],
                },
            };
            const action2: ReportAction = {
                ...LHNTestUtils.getFakeReportAction('email2@test.com', 3),
                created: '2023-08-01 18:00:00',
                reportActionID: 'action2',
                actionName: 'ADDCOMMENT',
                originalMessage: {
                    html: 'Hello world',
                    whisperedTo: [],
                },
            };
            return (
                waitForBatchedUpdates()
                    // When Onyx is updated with the data and the sidebar re-renders
                    .then(() =>
                        // @ts-expect-error Preset necessary values
                        Onyx.multiSet({
                            [`${ONYXKEYS.COLLECTION.REPORT}${report.reportID}`]: report,
                            [`${ONYXKEYS.COLLECTION.REPORT_ACTIONS}${report.reportID}`]: {[action.reportActionID]: action, [action2.reportActionID]: action2},
                        }),
                    )
                    .then(
                        () =>
                            new Promise<void>((resolve) => {
                                const connectionID = Onyx.connect({
                                    key: `${ONYXKEYS.COLLECTION.REPORT_ACTIONS}${report.reportID}`,
                                    waitForCollectionCallback: true,
                                    callback: () => {
                                        Onyx.disconnect(connectionID);
                                        const res = ReportActionsUtils.getLastVisibleAction(report.reportID);
                                        expect(res).toEqual(action2);
                                        resolve();
                                    },
                                });
                            }),
                    )
            );
        });
    });
});<|MERGE_RESOLUTION|>--- conflicted
+++ resolved
@@ -285,13 +285,7 @@
                     reportActionID: '1661970171066216',
                     actionName: CONST.REPORT.ACTIONS.TYPE.REIMBURSEMENTQUEUED,
                     originalMessage: {
-<<<<<<< HEAD
-                        amount: 0,
-                        currency: 'USD',
-                        type: 'create',
-=======
                         paymentType: 'ACH',
->>>>>>> 86a99042
                     },
                     message: [{html: 'Waiting for the bank account', type: 'Action type', text: 'Action text'}],
                 },
@@ -393,13 +387,7 @@
                         reportActionID: '1661970171066216',
                         actionName: CONST.REPORT.ACTIONS.TYPE.REIMBURSEMENTQUEUED,
                         originalMessage: {
-<<<<<<< HEAD
-                            amount: 0,
-                            currency: 'USD',
-                            type: 'create',
-=======
                             paymentType: 'ACH',
->>>>>>> 86a99042
                         },
                         message: [{html: 'Waiting for the bank account', type: 'Action type', text: 'Action text'}],
                     },
