--- conflicted
+++ resolved
@@ -80,7 +80,6 @@
         );
     });
 
-<<<<<<< HEAD
     it('should return SUBMIT for open report in instant submit policy with no approvers', async () => {
         const report = {
             reportID: REPORT_ID,
@@ -112,10 +111,7 @@
             }),
         ).toBe(CONST.REPORT.PRIMARY_ACTIONS.SUBMIT);
     });
-    it('should not return SUBMIT option for admin with only pending/incomplete transactions', async () => {
-=======
     it('should not return SUBMIT option for admin with only pending transactions', async () => {
->>>>>>> a4e13287
         const report = {
             reportID: REPORT_ID,
             type: CONST.REPORT.TYPE.EXPENSE,
