--- conflicted
+++ resolved
@@ -1088,33 +1088,6 @@
         await Onyx.set(ONYXKEYS.PERSONAL_DETAILS_LIST, {[EMPLOYEE_ACCOUNT_ID]: PERSONAL_DETAILS});
     });
 
-<<<<<<< HEAD
-    it('should always return default option', () => {
-        const report = {} as unknown as Report;
-        const policy = {} as unknown as Policy;
-
-        const result = [CONST.REPORT.EXPORT_OPTIONS.DOWNLOAD_CSV];
-        expect(getSecondaryExportReportActions(report, policy)).toEqual(result);
-    });
-
-    it('does not include EXPORT option for invoice reports', async () => {
-        const report = {
-            reportID: REPORT_ID,
-            type: CONST.REPORT.TYPE.INVOICE,
-            ownerAccountID: EMPLOYEE_ACCOUNT_ID,
-        } as unknown as Report;
-        const policy = {
-            connections: {
-                [CONST.POLICY.CONNECTIONS.NAME.QBO]: {},
-            },
-        } as unknown as Policy;
-        await Onyx.merge(`${ONYXKEYS.COLLECTION.REPORT}${REPORT_ID}`, report);
-
-        const result = getSecondaryExportReportActions(report, policy);
-        expect(result.includes(CONST.REPORT.EXPORT_OPTIONS.EXPORT_TO_INTEGRATION)).toBe(false);
-    });
-
-=======
     it('should always return default options', () => {
         const report = {} as unknown as Report;
         const policy = {} as unknown as Policy;
@@ -1140,7 +1113,6 @@
         expect(result.includes(CONST.REPORT.EXPORT_OPTIONS.EXPORT_TO_INTEGRATION)).toBe(false);
     });
 
->>>>>>> 4b22ec27
     it('includes EXPORT option for expense report with payments enabled', () => {
         const report = {
             reportID: REPORT_ID,
@@ -1273,8 +1245,6 @@
 
         const result = getSecondaryExportReportActions(report, policy);
         expect(result.includes(CONST.REPORT.EXPORT_OPTIONS.MARK_AS_EXPORTED)).toBe(true);
-<<<<<<< HEAD
-=======
     });
 
     it('includes REMOVE HOLD option for admin if he is not the holder', () => {
@@ -1295,7 +1265,6 @@
 
         const result = getSecondaryReportActions({report, chatReport, reportTransactions, violations: {}, policy});
         expect(result).toContain(CONST.REPORT.SECONDARY_ACTIONS.REMOVE_HOLD);
->>>>>>> 4b22ec27
     });
 });
 
