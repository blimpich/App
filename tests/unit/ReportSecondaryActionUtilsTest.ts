--- conflicted
+++ resolved
@@ -72,11 +72,7 @@
             transactionID: TRANSACTION_ID,
         } as unknown as Transaction;
 
-<<<<<<< HEAD
-        const result = getSecondaryReportActions(report, chatReportR14932, [transaction], {}, policy, undefined, undefined, undefined, true, true, true);
-=======
-        const result = getSecondaryReportActions(report, [transaction], {}, policy, undefined, undefined, undefined, true, true);
->>>>>>> df9a5a13
+        const result = getSecondaryReportActions(report, chatReportR14932, [transaction], {}, policy, undefined, undefined, undefined, true, true);
         expect(result.includes(CONST.REPORT.SECONDARY_ACTIONS.ADD_EXPENSE)).toBe(true);
     });
 
@@ -461,11 +457,7 @@
         await Onyx.merge(ONYXKEYS.SESSION, {email: EMPLOYEE_EMAIL, accountID: EMPLOYEE_ACCOUNT_ID});
         await Onyx.merge(ONYXKEYS.PERSONAL_DETAILS_LIST, personalDetails);
 
-<<<<<<< HEAD
-        const result = getSecondaryReportActions(report, chatReportR14932, [], {}, policy, undefined, undefined, policies, true, true, true);
-=======
-        const result = getSecondaryReportActions(report, [], {}, policy, undefined, undefined, policies, true, true);
->>>>>>> df9a5a13
+        const result = getSecondaryReportActions(report, chatReportR14932, [], {}, policy, undefined, undefined, policies, true, true);
         expect(result.includes(CONST.REPORT.SECONDARY_ACTIONS.CHANGE_WORKSPACE)).toBe(true);
     });
 
@@ -496,11 +488,7 @@
         await Onyx.merge(ONYXKEYS.SESSION, {email: EMPLOYEE_EMAIL, accountID: EMPLOYEE_ACCOUNT_ID});
         await Onyx.merge(ONYXKEYS.PERSONAL_DETAILS_LIST, personalDetails);
 
-<<<<<<< HEAD
-        const result = getSecondaryReportActions(report, chatReportR14932, [], {}, policy, undefined, undefined, policies, true, true, true);
-=======
-        const result = getSecondaryReportActions(report, [], {}, policy, undefined, undefined, policies, true, true);
->>>>>>> df9a5a13
+        const result = getSecondaryReportActions(report, chatReportR14932, [], {}, policy, undefined, undefined, policies, true, true);
         expect(result.includes(CONST.REPORT.SECONDARY_ACTIONS.CHANGE_WORKSPACE)).toBe(true);
     });
 
@@ -533,11 +521,7 @@
         await Onyx.merge(ONYXKEYS.SESSION, {email: EMPLOYEE_EMAIL, accountID: EMPLOYEE_ACCOUNT_ID});
         await Onyx.merge(ONYXKEYS.PERSONAL_DETAILS_LIST, personalDetails);
 
-<<<<<<< HEAD
-        const result = getSecondaryReportActions(report, chatReportR14932, [], {}, policy, undefined, undefined, policies, true, true, true);
-=======
-        const result = getSecondaryReportActions(report, [], {}, policy, undefined, undefined, policies, true, true);
->>>>>>> df9a5a13
+        const result = getSecondaryReportActions(report, chatReportR14932, [], {}, policy, undefined, undefined, policies, true, true);
         expect(result.includes(CONST.REPORT.SECONDARY_ACTIONS.CHANGE_WORKSPACE)).toBe(true);
     });
 
@@ -583,11 +567,7 @@
         await Onyx.merge(ONYXKEYS.SESSION, {email: EMPLOYEE_EMAIL, accountID: EMPLOYEE_ACCOUNT_ID});
         await Onyx.merge(ONYXKEYS.PERSONAL_DETAILS_LIST, personalDetails);
 
-<<<<<<< HEAD
-        const result = getSecondaryReportActions(report, chatReportR14932, [], {}, oldPolicy, undefined, undefined, policies, true, true, true);
-=======
-        const result = getSecondaryReportActions(report, [], {}, oldPolicy, undefined, undefined, policies, true, true);
->>>>>>> df9a5a13
+        const result = getSecondaryReportActions(report, chatReportR14932, [], {}, oldPolicy, undefined, undefined, policies, true, true);
         expect(result.includes(CONST.REPORT.SECONDARY_ACTIONS.CHANGE_WORKSPACE)).toBe(true);
     });
 
@@ -633,11 +613,7 @@
         await Onyx.merge(ONYXKEYS.SESSION, {email: APPROVER_EMAIL, accountID: APPROVER_ACCOUNT_ID});
         await Onyx.merge(ONYXKEYS.PERSONAL_DETAILS_LIST, personalDetails);
 
-<<<<<<< HEAD
-        const result = getSecondaryReportActions(report, chatReportR14932, [], {}, policy, undefined, undefined, policies, true, true, true);
-=======
-        const result = getSecondaryReportActions(report, [], {}, policy, undefined, undefined, policies, true, true);
->>>>>>> df9a5a13
+        const result = getSecondaryReportActions(report, chatReportR14932, [], {}, policy, undefined, undefined, policies, true, true);
         expect(result.includes(CONST.REPORT.SECONDARY_ACTIONS.CHANGE_WORKSPACE)).toBe(true);
     });
 
@@ -685,11 +661,7 @@
         await Onyx.merge(ONYXKEYS.SESSION, {email: ADMIN_EMAIL, accountID: ADMIN_ACCOUNT_ID});
         await Onyx.merge(ONYXKEYS.PERSONAL_DETAILS_LIST, personalDetails);
 
-<<<<<<< HEAD
-        const result = getSecondaryReportActions(report, chatReportR14932, [], {}, policy, undefined, undefined, policies, true, true, true);
-=======
-        const result = getSecondaryReportActions(report, [], {}, policy, undefined, undefined, policies, true, true);
->>>>>>> df9a5a13
+        const result = getSecondaryReportActions(report, chatReportR14932, [], {}, policy, undefined, undefined, policies, true, true);
         expect(result.includes(CONST.REPORT.SECONDARY_ACTIONS.CHANGE_WORKSPACE)).toBe(true);
     });
 
