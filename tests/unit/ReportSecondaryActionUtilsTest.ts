import Onyx from 'react-native-onyx';
import {getSecondaryExportReportActions, getSecondaryReportActions, getSecondaryTransactionThreadActions} from '@libs/ReportSecondaryActionUtils';
import CONST from '@src/CONST';
import * as ReportActionsUtils from '@src/libs/ReportActionsUtils';
import {getOriginalMessage} from '@src/libs/ReportActionsUtils';
import * as ReportUtils from '@src/libs/ReportUtils';
import ONYXKEYS from '@src/ONYXKEYS';
import type {OriginalMessageIOU, Policy, Report, ReportAction, Transaction, TransactionViolation} from '@src/types/onyx';
import {actionR14932} from '../../__mocks__/reportData/actions';

const EMPLOYEE_ACCOUNT_ID = 1;
const EMPLOYEE_EMAIL = 'employee@mail.com';
const MANAGER_ACCOUNT_ID = 2;
const MANAGER_EMAIL = 'manager@mail.com';
const APPROVER_ACCOUNT_ID = 3;
const APPROVER_EMAIL = 'approver@mail.com';
const ADMIN_ACCOUNT_ID = 4;
const ADMIN_EMAIL = 'admin@mail.com';

const SESSION = {
    email: EMPLOYEE_EMAIL,
    accountID: EMPLOYEE_ACCOUNT_ID,
};

const PERSONAL_DETAILS = {
    accountID: EMPLOYEE_ACCOUNT_ID,
    login: EMPLOYEE_EMAIL,
};

const REPORT_ID = 1;
const POLICY_ID = 'POLICY_ID';
const OLD_POLICY_ID = 'OLD_POLICY_ID';
describe('getSecondaryAction', () => {
    beforeAll(() => {
        Onyx.init({
            keys: ONYXKEYS,
        });
    });

    beforeEach(async () => {
        jest.clearAllMocks();
        Onyx.clear();
        await Onyx.merge(ONYXKEYS.SESSION, SESSION);
        await Onyx.set(ONYXKEYS.PERSONAL_DETAILS_LIST, {[EMPLOYEE_ACCOUNT_ID]: PERSONAL_DETAILS});
    });

    it('should always return default options', () => {
        const report = {} as unknown as Report;
        const policy = {} as unknown as Policy;

        const result = [CONST.REPORT.SECONDARY_ACTIONS.EXPORT, CONST.REPORT.SECONDARY_ACTIONS.DOWNLOAD_PDF, CONST.REPORT.SECONDARY_ACTIONS.VIEW_DETAILS];
        expect(getSecondaryReportActions(report, [], {}, policy)).toEqual(result);
    });

    it('includes ADD_EXPENSE option for empty report', async () => {
        const report = {
            reportID: REPORT_ID,
            type: CONST.REPORT.TYPE.EXPENSE,
            ownerAccountID: EMPLOYEE_ACCOUNT_ID,
            stateNum: CONST.REPORT.STATE_NUM.OPEN,
            statusNum: CONST.REPORT.STATUS_NUM.OPEN,
        } as unknown as Report;
        const policy = {
            autoReportingFrequency: CONST.POLICY.AUTO_REPORTING_FREQUENCIES.INSTANT,
            harvesting: {
                enabled: true,
            },
        } as unknown as Policy;
        await Onyx.merge(`${ONYXKEYS.COLLECTION.REPORT}${REPORT_ID}`, report);
        const TRANSACTION_ID = 'TRANSACTION_ID';
        const transaction = {
            transactionID: TRANSACTION_ID,
        } as unknown as Transaction;

        const result = getSecondaryReportActions(report, [transaction], {}, policy, undefined, undefined, undefined, true);
        expect(result.includes(CONST.REPORT.SECONDARY_ACTIONS.ADD_EXPENSE)).toBe(true);
    });

    it('includes SUBMIT option', async () => {
        const report = {
            reportID: REPORT_ID,
            type: CONST.REPORT.TYPE.EXPENSE,
            ownerAccountID: EMPLOYEE_ACCOUNT_ID,
            stateNum: CONST.REPORT.STATE_NUM.OPEN,
            statusNum: CONST.REPORT.STATUS_NUM.OPEN,
            total: 10,
        } as unknown as Report;
        const policy = {
            autoReportingFrequency: CONST.POLICY.AUTO_REPORTING_FREQUENCIES.INSTANT,
            harvesting: {
                enabled: true,
            },
        } as unknown as Policy;
        await Onyx.merge(`${ONYXKEYS.COLLECTION.REPORT}${REPORT_ID}`, report);

        const result = getSecondaryReportActions(report, [], {}, policy);
        expect(result.includes(CONST.REPORT.SECONDARY_ACTIONS.SUBMIT)).toBe(true);
    });

    it('includes APPROVE option for approver and report with duplicates', async () => {
        const report = {
            reportID: REPORT_ID,
            type: CONST.REPORT.TYPE.EXPENSE,
            ownerAccountID: EMPLOYEE_ACCOUNT_ID,
            stateNum: CONST.REPORT.STATE_NUM.SUBMITTED,
            statusNum: CONST.REPORT.STATUS_NUM.SUBMITTED,
            managerID: EMPLOYEE_ACCOUNT_ID,
        } as unknown as Report;
        const policy = {
            approver: EMPLOYEE_EMAIL,
        } as unknown as Policy;
        const TRANSACTION_ID = 'TRANSACTION_ID';
        const transaction = {
            transactionID: TRANSACTION_ID,
        } as unknown as Transaction;

        await Onyx.merge(`${ONYXKEYS.COLLECTION.TRANSACTION}${TRANSACTION_ID}`, transaction);

        await Onyx.set(`${ONYXKEYS.COLLECTION.TRANSACTION_VIOLATIONS}${TRANSACTION_ID}`, [
            {
                name: CONST.VIOLATIONS.DUPLICATED_TRANSACTION,
            } as TransactionViolation,
        ]);

        await Onyx.merge(`${ONYXKEYS.COLLECTION.REPORT}${REPORT_ID}`, report);

        const result = getSecondaryReportActions(report, [transaction], {}, policy);
        expect(result.includes(CONST.REPORT.SECONDARY_ACTIONS.APPROVE)).toBe(true);
    });

    it('includes APPROVE option for report with RTER violations for all transactions', () => {
        const report = {
            reportID: REPORT_ID,
            type: CONST.REPORT.TYPE.EXPENSE,
            ownerAccountID: EMPLOYEE_ACCOUNT_ID,
            managerID: EMPLOYEE_ACCOUNT_ID,
        } as unknown as Report;
        const policy = {
            approver: EMPLOYEE_EMAIL,
        } as unknown as Policy;
        const TRANSACTION_ID = 'TRANSACTION_ID';

        const transaction = {
            transactionID: TRANSACTION_ID,
        } as unknown as Transaction;

        const violation = {
            name: CONST.VIOLATIONS.RTER,
            data: {
                pendingPattern: true,
                rterType: CONST.RTER_VIOLATION_TYPES.SEVEN_DAY_HOLD,
            },
        } as unknown as TransactionViolation;

        const result = getSecondaryReportActions(report, [transaction], {[`${ONYXKEYS.COLLECTION.TRANSACTION_VIOLATIONS}${TRANSACTION_ID}`]: [violation]}, policy);
        expect(result.includes(CONST.REPORT.SECONDARY_ACTIONS.APPROVE)).toBe(true);
    });

    it('includes APPROVE option for admin and report with broken connection', () => {
        const report = {
            reportID: REPORT_ID,
            type: CONST.REPORT.TYPE.EXPENSE,
            ownerAccountID: EMPLOYEE_ACCOUNT_ID,
            stateNum: CONST.REPORT.STATE_NUM.OPEN,
            statusNum: CONST.REPORT.STATUS_NUM.OPEN,
            managerID: EMPLOYEE_ACCOUNT_ID,
        } as unknown as Report;
        const policy = {role: CONST.POLICY.ROLE.ADMIN} as unknown as Policy;
        const TRANSACTION_ID = 'TRANSACTION_ID';

        const transaction = {
            transactionID: TRANSACTION_ID,
        } as unknown as Transaction;

        const violation = {
            name: CONST.VIOLATIONS.RTER,
            data: {
                rterType: CONST.RTER_VIOLATION_TYPES.BROKEN_CARD_CONNECTION,
            },
        } as unknown as TransactionViolation;

        const result = getSecondaryReportActions(report, [transaction], {[`${ONYXKEYS.COLLECTION.TRANSACTION_VIOLATIONS}${TRANSACTION_ID}`]: [violation]}, policy);
        expect(result.includes(CONST.REPORT.SECONDARY_ACTIONS.APPROVE)).toBe(true);
    });

    it('includes UNAPPROVE option', () => {
        const report = {
            reportID: REPORT_ID,
            type: CONST.REPORT.TYPE.EXPENSE,
            ownerAccountID: EMPLOYEE_ACCOUNT_ID,
            stateNum: CONST.REPORT.STATE_NUM.APPROVED,
            statusNum: CONST.REPORT.STATUS_NUM.APPROVED,
        } as unknown as Report;
        const policy = {approver: EMPLOYEE_EMAIL} as unknown as Policy;

        const result = getSecondaryReportActions(report, [], {}, policy);
        expect(result.includes(CONST.REPORT.SECONDARY_ACTIONS.UNAPPROVE)).toBe(true);
    });

    it('includes CANCEL_PAYMENT option for report paid elsewhere', () => {
        const report = {
            reportID: REPORT_ID,
            type: CONST.REPORT.TYPE.EXPENSE,
            ownerAccountID: EMPLOYEE_ACCOUNT_ID,
            stateNum: CONST.REPORT.STATE_NUM.APPROVED,
            statusNum: CONST.REPORT.STATUS_NUM.REIMBURSED,
        } as unknown as Report;
        const policy = {
            role: CONST.POLICY.ROLE.ADMIN,
        } as unknown as Policy;

        const result = getSecondaryReportActions(report, [], {}, policy);
        expect(result.includes(CONST.REPORT.SECONDARY_ACTIONS.CANCEL_PAYMENT)).toBe(true);
    });

    it('includes CANCEL_PAYMENT option for report before nacha cutoff', async () => {
        const report = {
            reportID: REPORT_ID,
            type: CONST.REPORT.TYPE.EXPENSE,
            ownerAccountID: EMPLOYEE_ACCOUNT_ID,
            statusNum: CONST.REPORT.STATUS_NUM.APPROVED,
            isWaitingOnBankAccount: true,
        } as unknown as Report;
        const policy = {role: CONST.POLICY.ROLE.ADMIN} as unknown as Policy;
        const TRANSACTION_ID = 'transaction_id';
        await Onyx.merge(`${ONYXKEYS.COLLECTION.REPORT}${REPORT_ID}`, report);

        const ACTION_ID = 'action_id';
        const reportAction = {
            actionID: ACTION_ID,
            actionName: CONST.REPORT.ACTIONS.TYPE.IOU,
            message: {
                IOUTransactionID: TRANSACTION_ID,
                type: CONST.IOU.REPORT_ACTION_TYPE.PAY,
            },
            created: '2025-03-06 18:00:00.000',
        } as unknown as ReportAction;
        await Onyx.merge(`${ONYXKEYS.COLLECTION.REPORT_ACTIONS}${REPORT_ID}`, {[ACTION_ID]: reportAction});

        const result = getSecondaryReportActions(
            report,
            [
                {
                    transactionID: TRANSACTION_ID,
                } as unknown as Transaction,
            ],
            {},
            policy,
        );
        expect(result.includes(CONST.REPORT.SECONDARY_ACTIONS.CANCEL_PAYMENT)).toBe(true);
    });

<<<<<<< HEAD
=======
    it('includes EXPORT option for invoice submitter', async () => {
        const report = {
            reportID: REPORT_ID,
            type: CONST.REPORT.TYPE.INVOICE,
            ownerAccountID: EMPLOYEE_ACCOUNT_ID,
        } as unknown as Report;
        const policy = {
            connections: {
                [CONST.POLICY.CONNECTIONS.NAME.QBO]: {},
            },
        } as unknown as Policy;
        await Onyx.merge(`${ONYXKEYS.COLLECTION.REPORT}${REPORT_ID}`, report);

        const result = getSecondaryReportActions(report, [], {}, policy);
        expect(result.includes(CONST.REPORT.SECONDARY_ACTIONS.EXPORT_TO_ACCOUNTING)).toBe(true);
    });

    it('includes EXPORT option for expense report with payments enabled', () => {
        const report = {
            reportID: REPORT_ID,
            type: CONST.REPORT.TYPE.EXPENSE,
            ownerAccountID: EMPLOYEE_ACCOUNT_ID,
            stateNum: CONST.REPORT.STATE_NUM.APPROVED,
            statusNum: CONST.REPORT.STATUS_NUM.APPROVED,
        } as unknown as Report;
        const policy = {
            role: CONST.POLICY.ROLE.ADMIN,
            reimbursementChoice: CONST.POLICY.REIMBURSEMENT_CHOICES.REIMBURSEMENT_YES,
            connections: {[CONST.POLICY.CONNECTIONS.NAME.QBD]: {}},
        } as unknown as Policy;

        const result = getSecondaryReportActions(report, [], {}, policy);
        expect(result.includes(CONST.REPORT.SECONDARY_ACTIONS.EXPORT_TO_ACCOUNTING)).toBe(true);
    });

    it('includes EXPORT option for expense report with payments disabled', () => {
        const report = {
            reportID: REPORT_ID,
            type: CONST.REPORT.TYPE.EXPENSE,
            ownerAccountID: EMPLOYEE_ACCOUNT_ID,
            stateNum: CONST.REPORT.STATE_NUM.APPROVED,
            statusNum: CONST.REPORT.STATUS_NUM.APPROVED,
        } as unknown as Report;
        const policy = {
            role: CONST.POLICY.ROLE.ADMIN,
            connections: {[CONST.POLICY.CONNECTIONS.NAME.QBD]: {config: {autosync: {enabled: true}}}},
        } as unknown as Policy;

        const result = getSecondaryReportActions(report, [], {}, policy);
        expect(result.includes(CONST.REPORT.SECONDARY_ACTIONS.EXPORT_TO_ACCOUNTING)).toBe(true);
    });

    it('includes MARK_AS_EXPORTED option for invoice report sender', async () => {
        const report = {
            reportID: REPORT_ID,
            type: CONST.REPORT.TYPE.INVOICE,
            ownerAccountID: EMPLOYEE_ACCOUNT_ID,
        } as unknown as Report;
        const policy = {
            connections: {[CONST.POLICY.CONNECTIONS.NAME.QBD]: {}},
        } as unknown as Policy;
        await Onyx.merge(`${ONYXKEYS.COLLECTION.REPORT}${REPORT_ID}`, report);

        const result = getSecondaryReportActions(report, [], {}, policy);
        expect(result.includes(CONST.REPORT.SECONDARY_ACTIONS.MARK_AS_EXPORTED)).toBe(true);
    });

    it('includes MARK_AS_EXPORTED option for expense report with payments enabled', () => {
        const report = {
            reportID: REPORT_ID,
            type: CONST.REPORT.TYPE.EXPENSE,
            ownerAccountID: EMPLOYEE_ACCOUNT_ID,
            stateNum: CONST.REPORT.STATE_NUM.APPROVED,
            statusNum: CONST.REPORT.STATUS_NUM.APPROVED,
        } as unknown as Report;
        const policy = {
            role: CONST.POLICY.ROLE.ADMIN,
            reimbursementChoice: CONST.POLICY.REIMBURSEMENT_CHOICES.REIMBURSEMENT_YES,
            connections: {[CONST.POLICY.CONNECTIONS.NAME.QBD]: {}},
        } as unknown as Policy;

        const result = getSecondaryReportActions(report, [], {}, policy);
        expect(result.includes(CONST.REPORT.SECONDARY_ACTIONS.MARK_AS_EXPORTED)).toBe(true);
    });

    it('includes MARK_AS_EXPORTED option for expense report with payments disabled', () => {
        const report = {
            reportID: REPORT_ID,
            type: CONST.REPORT.TYPE.EXPENSE,
            ownerAccountID: EMPLOYEE_ACCOUNT_ID,
            stateNum: CONST.REPORT.STATE_NUM.APPROVED,
            statusNum: CONST.REPORT.STATUS_NUM.APPROVED,
        } as unknown as Report;
        const policy = {
            role: CONST.POLICY.ROLE.ADMIN,
            connections: {[CONST.POLICY.CONNECTIONS.NAME.QBD]: {config: {autosync: {enabled: true}}}},
        } as unknown as Policy;

        const result = getSecondaryReportActions(report, [], {}, policy);
        expect(result.includes(CONST.REPORT.SECONDARY_ACTIONS.MARK_AS_EXPORTED)).toBe(true);
    });

    it('includes MARK_AS_EXPORTED option for expense report preferred exporter', () => {
        const report = {
            reportID: REPORT_ID,
            type: CONST.REPORT.TYPE.EXPENSE,
            ownerAccountID: EMPLOYEE_ACCOUNT_ID,
            stateNum: CONST.REPORT.STATE_NUM.APPROVED,
            statusNum: CONST.REPORT.STATUS_NUM.APPROVED,
        } as unknown as Report;
        const policy = {
            connections: {[CONST.POLICY.CONNECTIONS.NAME.QBD]: {config: {export: {exporter: EMPLOYEE_EMAIL}, autoSync: {enabled: false}}}},
        } as unknown as Policy;

        const result = getSecondaryReportActions(report, [], {}, policy);
        expect(result.includes(CONST.REPORT.SECONDARY_ACTIONS.MARK_AS_EXPORTED)).toBe(true);
    });

    it('includes MARK_AS_EXPORTED option for expense report admin', () => {
        const report = {
            reportID: REPORT_ID,
            type: CONST.REPORT.TYPE.EXPENSE,
            ownerAccountID: EMPLOYEE_ACCOUNT_ID,
            stateNum: CONST.REPORT.STATE_NUM.APPROVED,
            statusNum: CONST.REPORT.STATUS_NUM.APPROVED,
        } as unknown as Report;
        const policy = {
            connections: {[CONST.POLICY.CONNECTIONS.NAME.QBD]: {config: {export: {exporter: ADMIN_EMAIL}, autoSync: {enabled: true}}}},
            role: CONST.POLICY.ROLE.ADMIN,
        } as unknown as Policy;

        const result = getSecondaryReportActions(report, [], {}, policy);
        expect(result.includes(CONST.REPORT.SECONDARY_ACTIONS.MARK_AS_EXPORTED)).toBe(true);
    });

>>>>>>> e7aa8110
    it('includes HOLD option ', () => {
        const report = {
            reportID: REPORT_ID,
            type: CONST.REPORT.TYPE.EXPENSE,
            ownerAccountID: EMPLOYEE_ACCOUNT_ID,
            stateNum: CONST.REPORT.STATE_NUM.SUBMITTED,
            statusNum: CONST.REPORT.STATUS_NUM.SUBMITTED,
        } as unknown as Report;

        const transaction = {
            comment: {},
        } as unknown as Transaction;
        const policy = {} as unknown as Policy;

        jest.spyOn(ReportUtils, 'canHoldUnholdReportAction').mockReturnValueOnce({canHoldRequest: true, canUnholdRequest: true});
        jest.spyOn(ReportActionsUtils, 'getOneTransactionThreadReportID').mockReturnValueOnce((getOriginalMessage(actionR14932) as OriginalMessageIOU).IOUTransactionID);
        const result = getSecondaryReportActions(report, [transaction], {}, policy, undefined, [actionR14932]);
        expect(result.includes(CONST.REPORT.SECONDARY_ACTIONS.HOLD)).toBe(true);
    });

    it('includes CHANGE_WORKSPACE option for submitted IOU report and submitter being a member of the new policy', async () => {
        const report = {
            reportID: REPORT_ID,
            type: CONST.REPORT.TYPE.IOU,
            ownerAccountID: EMPLOYEE_ACCOUNT_ID,
            managerID: MANAGER_ACCOUNT_ID,
            stateNum: CONST.REPORT.STATE_NUM.SUBMITTED,
            statusNum: CONST.REPORT.STATUS_NUM.SUBMITTED,
        } as unknown as Report;
        const personalDetails = {
            [EMPLOYEE_ACCOUNT_ID]: {login: EMPLOYEE_EMAIL},
            [MANAGER_ACCOUNT_ID]: {login: MANAGER_EMAIL},
        };
        const policy = {
            id: POLICY_ID,
            type: CONST.POLICY.TYPE.TEAM,
            employeeList: {
                [EMPLOYEE_EMAIL]: {email: EMPLOYEE_EMAIL, role: CONST.POLICY.ROLE.USER},
                [MANAGER_EMAIL]: {email: MANAGER_EMAIL, role: CONST.POLICY.ROLE.USER},
            },
        } as unknown as Policy;
        const policies = {[`${ONYXKEYS.COLLECTION.POLICY}${POLICY_ID}`]: policy};
        await Onyx.merge(`${ONYXKEYS.COLLECTION.POLICY}${POLICY_ID}`, policy);
        await Onyx.merge(`${ONYXKEYS.COLLECTION.REPORT}${REPORT_ID}`, report);
        await Onyx.merge(ONYXKEYS.SESSION, {email: EMPLOYEE_EMAIL, accountID: EMPLOYEE_ACCOUNT_ID});
        await Onyx.merge(ONYXKEYS.PERSONAL_DETAILS_LIST, personalDetails);

        const result = getSecondaryReportActions(report, [], {}, policy, undefined, undefined, true, true, policies);
        expect(result.includes(CONST.REPORT.SECONDARY_ACTIONS.CHANGE_WORKSPACE)).toBe(true);
    });

    it('includes CHANGE_WORKSPACE option for IOU and the submitter is not a member but current user is admin', async () => {
        const report = {
            reportID: REPORT_ID,
            type: CONST.REPORT.TYPE.IOU,
            ownerAccountID: EMPLOYEE_ACCOUNT_ID,
            managerID: MANAGER_ACCOUNT_ID,
            stateNum: CONST.REPORT.STATE_NUM.SUBMITTED,
            statusNum: CONST.REPORT.STATUS_NUM.SUBMITTED,
        } as unknown as Report;
        const personalDetails = {
            [ADMIN_ACCOUNT_ID]: {login: ADMIN_EMAIL},
            [MANAGER_ACCOUNT_ID]: {login: MANAGER_EMAIL},
        };
        const policy = {
            id: POLICY_ID,
            type: CONST.POLICY.TYPE.TEAM,
            role: CONST.POLICY.ROLE.ADMIN,
            employeeList: {
                [ADMIN_EMAIL]: {email: ADMIN_EMAIL, role: CONST.POLICY.ROLE.ADMIN},
            },
        } as unknown as Policy;
        const policies = {[`${ONYXKEYS.COLLECTION.POLICY}${POLICY_ID}`]: policy};
        await Onyx.merge(`${ONYXKEYS.COLLECTION.POLICY}${POLICY_ID}`, policy);
        await Onyx.merge(`${ONYXKEYS.COLLECTION.REPORT}${REPORT_ID}`, report);
        await Onyx.merge(ONYXKEYS.SESSION, {email: EMPLOYEE_EMAIL, accountID: EMPLOYEE_ACCOUNT_ID});
        await Onyx.merge(ONYXKEYS.PERSONAL_DETAILS_LIST, personalDetails);

        const result = getSecondaryReportActions(report, [], {}, policy, undefined, undefined, true, true, policies);
        expect(result.includes(CONST.REPORT.SECONDARY_ACTIONS.CHANGE_WORKSPACE)).toBe(true);
    });

    it('includes CHANGE_WORKSPACE option for open expense report submitter', async () => {
        const report = {
            reportID: REPORT_ID,
            type: CONST.REPORT.TYPE.EXPENSE,
            ownerAccountID: EMPLOYEE_ACCOUNT_ID,
            statusNum: CONST.REPORT.STATUS_NUM.OPEN,
            stateNum: CONST.REPORT.STATE_NUM.OPEN,
        } as unknown as Report;

        const personalDetails = {
            [ADMIN_ACCOUNT_ID]: {login: ADMIN_EMAIL},
            [MANAGER_ACCOUNT_ID]: {login: MANAGER_EMAIL},
        };

        const policy = {
            id: POLICY_ID,
            type: CONST.POLICY.TYPE.TEAM,
            role: CONST.POLICY.ROLE.ADMIN,
            employeeList: {
                [ADMIN_EMAIL]: {email: ADMIN_EMAIL, role: CONST.POLICY.ROLE.ADMIN},
                [EMPLOYEE_EMAIL]: {email: EMPLOYEE_EMAIL, role: CONST.POLICY.ROLE.USER},
            },
        } as unknown as Policy;
        const policies = {[`${ONYXKEYS.COLLECTION.POLICY}${POLICY_ID}`]: policy};
        await Onyx.merge(`${ONYXKEYS.COLLECTION.POLICY}${POLICY_ID}`, policy);
        await Onyx.merge(`${ONYXKEYS.COLLECTION.REPORT}${REPORT_ID}`, report);
        await Onyx.merge(ONYXKEYS.SESSION, {email: EMPLOYEE_EMAIL, accountID: EMPLOYEE_ACCOUNT_ID});
        await Onyx.merge(ONYXKEYS.PERSONAL_DETAILS_LIST, personalDetails);

        const result = getSecondaryReportActions(report, [], {}, policy, undefined, undefined, true, true, policies);
        expect(result.includes(CONST.REPORT.SECONDARY_ACTIONS.CHANGE_WORKSPACE)).toBe(true);
    });

    it('includes CHANGE_WORKSPACE option for submitter, submitted report without approvals', async () => {
        const oldPolicy = {
            id: OLD_POLICY_ID,
            type: CONST.POLICY.TYPE.TEAM,
            approver: MANAGER_EMAIL,
            employeeList: {
                [MANAGER_EMAIL]: {email: MANAGER_EMAIL, role: CONST.POLICY.ROLE.USER},
                [EMPLOYEE_EMAIL]: {email: EMPLOYEE_EMAIL, role: CONST.POLICY.ROLE.USER},
            },
        } as unknown as Policy;

        const newPolicy = {
            id: POLICY_ID,
            type: CONST.POLICY.TYPE.TEAM,
            employeeList: {
                [MANAGER_EMAIL]: {email: MANAGER_EMAIL, role: CONST.POLICY.ROLE.USER},
                [EMPLOYEE_EMAIL]: {email: EMPLOYEE_EMAIL, role: CONST.POLICY.ROLE.USER},
            },
        } as unknown as Policy;

        const report = {
            reportID: REPORT_ID,
            type: CONST.REPORT.TYPE.EXPENSE,
            ownerAccountID: EMPLOYEE_ACCOUNT_ID,
            managerID: MANAGER_ACCOUNT_ID,
            statusNum: CONST.REPORT.STATUS_NUM.SUBMITTED,
            stateNum: CONST.REPORT.STATE_NUM.SUBMITTED,
            policyID: oldPolicy.id,
        } as unknown as Report;

        const personalDetails = {
            [EMPLOYEE_ACCOUNT_ID]: {login: EMPLOYEE_EMAIL},
            [MANAGER_ACCOUNT_ID]: {login: MANAGER_EMAIL, accountID: MANAGER_ACCOUNT_ID},
        };

        const policies = {[`${ONYXKEYS.COLLECTION.POLICY}${OLD_POLICY_ID}`]: oldPolicy, [`${ONYXKEYS.COLLECTION.POLICY}${POLICY_ID}`]: newPolicy};
        await Onyx.merge(`${ONYXKEYS.COLLECTION.POLICY}${OLD_POLICY_ID}`, oldPolicy);
        await Onyx.merge(`${ONYXKEYS.COLLECTION.POLICY}${POLICY_ID}`, newPolicy);
        await Onyx.merge(`${ONYXKEYS.COLLECTION.REPORT}${REPORT_ID}`, report);
        await Onyx.merge(ONYXKEYS.SESSION, {email: EMPLOYEE_EMAIL, accountID: EMPLOYEE_ACCOUNT_ID});
        await Onyx.merge(ONYXKEYS.PERSONAL_DETAILS_LIST, personalDetails);

        const result = getSecondaryReportActions(report, [], {}, oldPolicy, undefined, undefined, true, true, policies);
        expect(result.includes(CONST.REPORT.SECONDARY_ACTIONS.CHANGE_WORKSPACE)).toBe(true);
    });

    it('includes CHANGE_WORKSPACE option for approver', async () => {
        const oldPolicy = {
            id: OLD_POLICY_ID,
            type: CONST.POLICY.TYPE.TEAM,
            approver: APPROVER_EMAIL,
            employeeList: {
                [APPROVER_EMAIL]: {email: APPROVER_EMAIL, role: CONST.POLICY.ROLE.USER},
                [EMPLOYEE_EMAIL]: {email: EMPLOYEE_EMAIL, role: CONST.POLICY.ROLE.USER},
            },
        } as unknown as Policy;

        const report = {
            reportID: REPORT_ID,
            type: CONST.REPORT.TYPE.EXPENSE,
            ownerAccountID: EMPLOYEE_ACCOUNT_ID,
            managerID: APPROVER_ACCOUNT_ID,
            statusNum: CONST.REPORT.STATUS_NUM.SUBMITTED,
            stateNum: CONST.REPORT.STATE_NUM.SUBMITTED,
            policyID: oldPolicy.id,
        } as unknown as Report;

        const personalDetails = {
            [EMPLOYEE_ACCOUNT_ID]: {login: EMPLOYEE_EMAIL},
            [APPROVER_ACCOUNT_ID]: {login: APPROVER_EMAIL, accountID: APPROVER_ACCOUNT_ID},
        };

        const policy = {
            id: POLICY_ID,
            type: CONST.POLICY.TYPE.TEAM,
            approver: APPROVER_EMAIL,
            employeeList: {
                [APPROVER_EMAIL]: {email: APPROVER_EMAIL, role: CONST.POLICY.ROLE.USER},
                [EMPLOYEE_EMAIL]: {email: EMPLOYEE_EMAIL, role: CONST.POLICY.ROLE.USER},
            },
        } as unknown as Policy;
        const policies = {[`${ONYXKEYS.COLLECTION.POLICY}${POLICY_ID}`]: policy, [`${ONYXKEYS.COLLECTION.POLICY}${OLD_POLICY_ID}`]: oldPolicy};
        await Onyx.merge(`${ONYXKEYS.COLLECTION.POLICY}${POLICY_ID}`, policy);
        await Onyx.merge(`${ONYXKEYS.COLLECTION.POLICY}${OLD_POLICY_ID}`, oldPolicy);
        await Onyx.merge(`${ONYXKEYS.COLLECTION.REPORT}${REPORT_ID}`, report);
        await Onyx.merge(ONYXKEYS.SESSION, {email: APPROVER_EMAIL, accountID: APPROVER_ACCOUNT_ID});
        await Onyx.merge(ONYXKEYS.PERSONAL_DETAILS_LIST, personalDetails);

        const result = getSecondaryReportActions(report, [], {}, policy, undefined, undefined, true, true, policies);
        expect(result.includes(CONST.REPORT.SECONDARY_ACTIONS.CHANGE_WORKSPACE)).toBe(true);
    });

    it('includes CHANGE_WORKSPACE option for admin', async () => {
        const oldPolicy = {
            id: OLD_POLICY_ID,
            type: CONST.POLICY.TYPE.TEAM,
            role: CONST.POLICY.ROLE.ADMIN,
            employeeList: {
                [ADMIN_EMAIL]: {email: ADMIN_EMAIL, role: CONST.POLICY.ROLE.ADMIN},
                [EMPLOYEE_EMAIL]: {email: EMPLOYEE_EMAIL, role: CONST.POLICY.ROLE.USER},
            },
        } as unknown as Policy;

        const report = {
            reportID: REPORT_ID,
            type: CONST.REPORT.TYPE.EXPENSE,
            ownerAccountID: EMPLOYEE_ACCOUNT_ID,
            managerID: MANAGER_ACCOUNT_ID,
            statusNum: CONST.REPORT.STATUS_NUM.REIMBURSED,
            stateNum: CONST.REPORT.STATE_NUM.APPROVED,
            policyID: oldPolicy.id,
        } as unknown as Report;

        const policy = {
            id: POLICY_ID,
            type: CONST.POLICY.TYPE.TEAM,
            role: CONST.POLICY.ROLE.ADMIN,
            employeeList: {
                [ADMIN_EMAIL]: {email: ADMIN_EMAIL, role: CONST.POLICY.ROLE.ADMIN},
                [EMPLOYEE_EMAIL]: {login: EMPLOYEE_EMAIL, role: CONST.POLICY.ROLE.USER},
            },
        } as unknown as Policy;
        const policies = {[`${ONYXKEYS.COLLECTION.POLICY}${POLICY_ID}`]: policy, [`${ONYXKEYS.COLLECTION.POLICY}${OLD_POLICY_ID}`]: oldPolicy};

        const personalDetails = {
            [EMPLOYEE_ACCOUNT_ID]: {login: EMPLOYEE_EMAIL},
            [ADMIN_ACCOUNT_ID]: {login: ADMIN_EMAIL},
            [MANAGER_ACCOUNT_ID]: {login: MANAGER_EMAIL},
        };

        await Onyx.merge(`${ONYXKEYS.COLLECTION.POLICY}${OLD_POLICY_ID}`, oldPolicy);
        await Onyx.merge(`${ONYXKEYS.COLLECTION.POLICY}${POLICY_ID}`, policy);
        await Onyx.merge(`${ONYXKEYS.COLLECTION.REPORT}${REPORT_ID}`, report);
        await Onyx.merge(ONYXKEYS.SESSION, {email: ADMIN_EMAIL, accountID: ADMIN_ACCOUNT_ID});
        await Onyx.merge(ONYXKEYS.PERSONAL_DETAILS_LIST, personalDetails);

        const result = getSecondaryReportActions(report, [], {}, policy, undefined, undefined, true, true, policies);
        expect(result.includes(CONST.REPORT.SECONDARY_ACTIONS.CHANGE_WORKSPACE)).toBe(true);
    });

    it('includes DELETE option for expense report submitter', async () => {
        const report = {
            reportID: REPORT_ID,
            type: CONST.REPORT.TYPE.EXPENSE,
            ownerAccountID: EMPLOYEE_ACCOUNT_ID,
            statusNum: CONST.REPORT.STATUS_NUM.OPEN,
            stateNum: CONST.REPORT.STATE_NUM.OPEN,
        } as unknown as Report;
        const policy = {} as unknown as Policy;
        await Onyx.merge(`${ONYXKEYS.COLLECTION.REPORT}${REPORT_ID}`, report);

        const result = getSecondaryReportActions(report, [{} as Transaction], {}, policy);
        expect(result.includes(CONST.REPORT.SECONDARY_ACTIONS.DELETE)).toBe(true);
    });
});

describe('getSecondaryExportReportActions', () => {
    beforeAll(() => {
        Onyx.init({
            keys: ONYXKEYS,
        });
    });

    beforeEach(async () => {
        jest.clearAllMocks();
        Onyx.clear();
        await Onyx.merge(ONYXKEYS.SESSION, SESSION);
        await Onyx.set(ONYXKEYS.PERSONAL_DETAILS_LIST, {[EMPLOYEE_ACCOUNT_ID]: PERSONAL_DETAILS});
    });

    it('should always return default option', () => {
        const report = {} as unknown as Report;
        const policy = {} as unknown as Policy;

        const result = [CONST.REPORT.EXPORT_OPTIONS.DOWNLOAD_CSV];
        expect(getSecondaryExportReportActions(report, policy)).toEqual(result);
    });

    it('includes EXPORT option for invoice submitter', async () => {
        const report = {
            reportID: REPORT_ID,
            type: CONST.REPORT.TYPE.INVOICE,
            ownerAccountID: EMPLOYEE_ACCOUNT_ID,
        } as unknown as Report;
        const policy = {
            connections: {
                [CONST.POLICY.CONNECTIONS.NAME.QBO]: {},
            },
        } as unknown as Policy;
        await Onyx.merge(`${ONYXKEYS.COLLECTION.REPORT}${REPORT_ID}`, report);

        const result = getSecondaryExportReportActions(report, policy);
        expect(result.includes(CONST.REPORT.EXPORT_OPTIONS.EXPORT_TO_INTEGRATION)).toBe(true);
    });

    it('includes EXPORT option for expense report with payments enabled', () => {
        const report = {
            reportID: REPORT_ID,
            type: CONST.REPORT.TYPE.EXPENSE,
            ownerAccountID: EMPLOYEE_ACCOUNT_ID,
            stateNum: CONST.REPORT.STATE_NUM.APPROVED,
            statusNum: CONST.REPORT.STATUS_NUM.APPROVED,
        } as unknown as Report;
        const policy = {
            role: CONST.POLICY.ROLE.ADMIN,
            reimbursementChoice: CONST.POLICY.REIMBURSEMENT_CHOICES.REIMBURSEMENT_YES,
            connections: {[CONST.POLICY.CONNECTIONS.NAME.QBD]: {}},
        } as unknown as Policy;

        const result = getSecondaryExportReportActions(report, policy);
        expect(result.includes(CONST.REPORT.EXPORT_OPTIONS.EXPORT_TO_INTEGRATION)).toBe(true);
    });

    it('includes EXPORT option for expense report with payments disabled', () => {
        const report = {
            reportID: REPORT_ID,
            type: CONST.REPORT.TYPE.EXPENSE,
            ownerAccountID: EMPLOYEE_ACCOUNT_ID,
            stateNum: CONST.REPORT.STATE_NUM.APPROVED,
            statusNum: CONST.REPORT.STATUS_NUM.APPROVED,
        } as unknown as Report;
        const policy = {
            role: CONST.POLICY.ROLE.ADMIN,
            connections: {[CONST.POLICY.CONNECTIONS.NAME.QBD]: {config: {autosync: {enabled: true}}}},
        } as unknown as Policy;

        const result = getSecondaryExportReportActions(report, policy);
        expect(result.includes(CONST.REPORT.EXPORT_OPTIONS.EXPORT_TO_INTEGRATION)).toBe(true);
    });

    it('includes MARK_AS_EXPORTED option for invoice report sender', async () => {
        const report = {
            reportID: REPORT_ID,
            type: CONST.REPORT.TYPE.INVOICE,
            ownerAccountID: EMPLOYEE_ACCOUNT_ID,
        } as unknown as Report;
        const policy = {
            connections: {[CONST.POLICY.CONNECTIONS.NAME.QBD]: {}},
        } as unknown as Policy;
        await Onyx.merge(`${ONYXKEYS.COLLECTION.REPORT}${REPORT_ID}`, report);

        const result = getSecondaryExportReportActions(report, policy);
        expect(result.includes(CONST.REPORT.EXPORT_OPTIONS.MARK_AS_EXPORTED)).toBe(true);
    });

    it('includes MARK_AS_EXPORTED option for expense report with payments enabled', () => {
        const report = {
            reportID: REPORT_ID,
            type: CONST.REPORT.TYPE.EXPENSE,
            ownerAccountID: EMPLOYEE_ACCOUNT_ID,
            stateNum: CONST.REPORT.STATE_NUM.APPROVED,
            statusNum: CONST.REPORT.STATUS_NUM.APPROVED,
        } as unknown as Report;
        const policy = {
            role: CONST.POLICY.ROLE.ADMIN,
            reimbursementChoice: CONST.POLICY.REIMBURSEMENT_CHOICES.REIMBURSEMENT_YES,
            connections: {[CONST.POLICY.CONNECTIONS.NAME.QBD]: {}},
        } as unknown as Policy;

        const result = getSecondaryExportReportActions(report, policy);
        expect(result.includes(CONST.REPORT.EXPORT_OPTIONS.MARK_AS_EXPORTED)).toBe(true);
    });

    it('includes MARK_AS_EXPORTED option for expense report with payments disabled', () => {
        const report = {
            reportID: REPORT_ID,
            type: CONST.REPORT.TYPE.EXPENSE,
            ownerAccountID: EMPLOYEE_ACCOUNT_ID,
            stateNum: CONST.REPORT.STATE_NUM.APPROVED,
            statusNum: CONST.REPORT.STATUS_NUM.APPROVED,
        } as unknown as Report;
        const policy = {
            role: CONST.POLICY.ROLE.ADMIN,
            connections: {[CONST.POLICY.CONNECTIONS.NAME.QBD]: {config: {autosync: {enabled: true}}}},
        } as unknown as Policy;

        const result = getSecondaryExportReportActions(report, policy);
        expect(result.includes(CONST.REPORT.EXPORT_OPTIONS.MARK_AS_EXPORTED)).toBe(true);
    });

    it('includes MARK_AS_EXPORTED option for expense report preffered exporter', () => {
        const report = {
            reportID: REPORT_ID,
            type: CONST.REPORT.TYPE.EXPENSE,
            ownerAccountID: EMPLOYEE_ACCOUNT_ID,
            stateNum: CONST.REPORT.STATE_NUM.APPROVED,
            statusNum: CONST.REPORT.STATUS_NUM.APPROVED,
        } as unknown as Report;
        const policy = {
            connections: {[CONST.POLICY.CONNECTIONS.NAME.QBD]: {config: {export: {exporter: EMPLOYEE_EMAIL}, autoSync: {enabled: false}}}},
        } as unknown as Policy;

        const result = getSecondaryExportReportActions(report, policy);
        expect(result.includes(CONST.REPORT.EXPORT_OPTIONS.MARK_AS_EXPORTED)).toBe(true);
    });

    it('includes MARK_AS_EXPORTED option for expense report admin', () => {
        const report = {
            reportID: REPORT_ID,
            type: CONST.REPORT.TYPE.EXPENSE,
            ownerAccountID: EMPLOYEE_ACCOUNT_ID,
            stateNum: CONST.REPORT.STATE_NUM.APPROVED,
            statusNum: CONST.REPORT.STATUS_NUM.APPROVED,
        } as unknown as Report;
        const policy = {
            connections: {[CONST.POLICY.CONNECTIONS.NAME.QBD]: {config: {export: {exporter: ADMIN_EMAIL}, autoSync: {enabled: true}}}},
            role: CONST.POLICY.ROLE.ADMIN,
        } as unknown as Policy;

        const result = getSecondaryExportReportActions(report, policy);
        expect(result.includes(CONST.REPORT.EXPORT_OPTIONS.MARK_AS_EXPORTED)).toBe(true);
    });
});

describe('getSecondaryTransactionThreadActions', () => {
    beforeAll(() => {
        Onyx.init({
            keys: ONYXKEYS,
        });
    });

    beforeEach(async () => {
        jest.clearAllMocks();
        Onyx.clear();
        await Onyx.merge(ONYXKEYS.SESSION, SESSION);
        await Onyx.set(ONYXKEYS.PERSONAL_DETAILS_LIST, {[EMPLOYEE_ACCOUNT_ID]: PERSONAL_DETAILS});
    });

    it('should always return VIEW_DETAILS', () => {
        const report = {} as unknown as Report;

        const result = [CONST.REPORT.TRANSACTION_SECONDARY_ACTIONS.VIEW_DETAILS];
        expect(getSecondaryTransactionThreadActions(report, {} as Transaction, [])).toEqual(result);
    });

    it('include HOLD option ', () => {
        const report = {
            reportID: REPORT_ID,
            type: CONST.REPORT.TYPE.EXPENSE,
            ownerAccountID: EMPLOYEE_ACCOUNT_ID,
            stateNum: CONST.REPORT.STATE_NUM.SUBMITTED,
            statusNum: CONST.REPORT.STATUS_NUM.SUBMITTED,
        } as unknown as Report;

        const transaction = {
            comment: {},
        } as unknown as Transaction;

        jest.spyOn(ReportUtils, 'canHoldUnholdReportAction').mockReturnValueOnce({canHoldRequest: true, canUnholdRequest: true});
        const result = getSecondaryTransactionThreadActions(report, transaction, [actionR14932]);
        expect(result.includes(CONST.REPORT.SECONDARY_ACTIONS.HOLD)).toBe(true);
    });

    it('include DELETE option for expense report submitter', async () => {
        const report = {
            reportID: REPORT_ID,
            type: CONST.REPORT.TYPE.EXPENSE,
            ownerAccountID: EMPLOYEE_ACCOUNT_ID,
            statusNum: CONST.REPORT.STATUS_NUM.OPEN,
            stateNum: CONST.REPORT.STATE_NUM.OPEN,
        } as unknown as Report;

        await Onyx.merge(`${ONYXKEYS.COLLECTION.REPORT}${REPORT_ID}`, report);

        const result = getSecondaryTransactionThreadActions(report, {} as Transaction, []);
        expect(result.includes(CONST.REPORT.SECONDARY_ACTIONS.DELETE)).toBe(true);
    });
});<|MERGE_RESOLUTION|>--- conflicted
+++ resolved
@@ -250,144 +250,6 @@
         expect(result.includes(CONST.REPORT.SECONDARY_ACTIONS.CANCEL_PAYMENT)).toBe(true);
     });
 
-<<<<<<< HEAD
-=======
-    it('includes EXPORT option for invoice submitter', async () => {
-        const report = {
-            reportID: REPORT_ID,
-            type: CONST.REPORT.TYPE.INVOICE,
-            ownerAccountID: EMPLOYEE_ACCOUNT_ID,
-        } as unknown as Report;
-        const policy = {
-            connections: {
-                [CONST.POLICY.CONNECTIONS.NAME.QBO]: {},
-            },
-        } as unknown as Policy;
-        await Onyx.merge(`${ONYXKEYS.COLLECTION.REPORT}${REPORT_ID}`, report);
-
-        const result = getSecondaryReportActions(report, [], {}, policy);
-        expect(result.includes(CONST.REPORT.SECONDARY_ACTIONS.EXPORT_TO_ACCOUNTING)).toBe(true);
-    });
-
-    it('includes EXPORT option for expense report with payments enabled', () => {
-        const report = {
-            reportID: REPORT_ID,
-            type: CONST.REPORT.TYPE.EXPENSE,
-            ownerAccountID: EMPLOYEE_ACCOUNT_ID,
-            stateNum: CONST.REPORT.STATE_NUM.APPROVED,
-            statusNum: CONST.REPORT.STATUS_NUM.APPROVED,
-        } as unknown as Report;
-        const policy = {
-            role: CONST.POLICY.ROLE.ADMIN,
-            reimbursementChoice: CONST.POLICY.REIMBURSEMENT_CHOICES.REIMBURSEMENT_YES,
-            connections: {[CONST.POLICY.CONNECTIONS.NAME.QBD]: {}},
-        } as unknown as Policy;
-
-        const result = getSecondaryReportActions(report, [], {}, policy);
-        expect(result.includes(CONST.REPORT.SECONDARY_ACTIONS.EXPORT_TO_ACCOUNTING)).toBe(true);
-    });
-
-    it('includes EXPORT option for expense report with payments disabled', () => {
-        const report = {
-            reportID: REPORT_ID,
-            type: CONST.REPORT.TYPE.EXPENSE,
-            ownerAccountID: EMPLOYEE_ACCOUNT_ID,
-            stateNum: CONST.REPORT.STATE_NUM.APPROVED,
-            statusNum: CONST.REPORT.STATUS_NUM.APPROVED,
-        } as unknown as Report;
-        const policy = {
-            role: CONST.POLICY.ROLE.ADMIN,
-            connections: {[CONST.POLICY.CONNECTIONS.NAME.QBD]: {config: {autosync: {enabled: true}}}},
-        } as unknown as Policy;
-
-        const result = getSecondaryReportActions(report, [], {}, policy);
-        expect(result.includes(CONST.REPORT.SECONDARY_ACTIONS.EXPORT_TO_ACCOUNTING)).toBe(true);
-    });
-
-    it('includes MARK_AS_EXPORTED option for invoice report sender', async () => {
-        const report = {
-            reportID: REPORT_ID,
-            type: CONST.REPORT.TYPE.INVOICE,
-            ownerAccountID: EMPLOYEE_ACCOUNT_ID,
-        } as unknown as Report;
-        const policy = {
-            connections: {[CONST.POLICY.CONNECTIONS.NAME.QBD]: {}},
-        } as unknown as Policy;
-        await Onyx.merge(`${ONYXKEYS.COLLECTION.REPORT}${REPORT_ID}`, report);
-
-        const result = getSecondaryReportActions(report, [], {}, policy);
-        expect(result.includes(CONST.REPORT.SECONDARY_ACTIONS.MARK_AS_EXPORTED)).toBe(true);
-    });
-
-    it('includes MARK_AS_EXPORTED option for expense report with payments enabled', () => {
-        const report = {
-            reportID: REPORT_ID,
-            type: CONST.REPORT.TYPE.EXPENSE,
-            ownerAccountID: EMPLOYEE_ACCOUNT_ID,
-            stateNum: CONST.REPORT.STATE_NUM.APPROVED,
-            statusNum: CONST.REPORT.STATUS_NUM.APPROVED,
-        } as unknown as Report;
-        const policy = {
-            role: CONST.POLICY.ROLE.ADMIN,
-            reimbursementChoice: CONST.POLICY.REIMBURSEMENT_CHOICES.REIMBURSEMENT_YES,
-            connections: {[CONST.POLICY.CONNECTIONS.NAME.QBD]: {}},
-        } as unknown as Policy;
-
-        const result = getSecondaryReportActions(report, [], {}, policy);
-        expect(result.includes(CONST.REPORT.SECONDARY_ACTIONS.MARK_AS_EXPORTED)).toBe(true);
-    });
-
-    it('includes MARK_AS_EXPORTED option for expense report with payments disabled', () => {
-        const report = {
-            reportID: REPORT_ID,
-            type: CONST.REPORT.TYPE.EXPENSE,
-            ownerAccountID: EMPLOYEE_ACCOUNT_ID,
-            stateNum: CONST.REPORT.STATE_NUM.APPROVED,
-            statusNum: CONST.REPORT.STATUS_NUM.APPROVED,
-        } as unknown as Report;
-        const policy = {
-            role: CONST.POLICY.ROLE.ADMIN,
-            connections: {[CONST.POLICY.CONNECTIONS.NAME.QBD]: {config: {autosync: {enabled: true}}}},
-        } as unknown as Policy;
-
-        const result = getSecondaryReportActions(report, [], {}, policy);
-        expect(result.includes(CONST.REPORT.SECONDARY_ACTIONS.MARK_AS_EXPORTED)).toBe(true);
-    });
-
-    it('includes MARK_AS_EXPORTED option for expense report preferred exporter', () => {
-        const report = {
-            reportID: REPORT_ID,
-            type: CONST.REPORT.TYPE.EXPENSE,
-            ownerAccountID: EMPLOYEE_ACCOUNT_ID,
-            stateNum: CONST.REPORT.STATE_NUM.APPROVED,
-            statusNum: CONST.REPORT.STATUS_NUM.APPROVED,
-        } as unknown as Report;
-        const policy = {
-            connections: {[CONST.POLICY.CONNECTIONS.NAME.QBD]: {config: {export: {exporter: EMPLOYEE_EMAIL}, autoSync: {enabled: false}}}},
-        } as unknown as Policy;
-
-        const result = getSecondaryReportActions(report, [], {}, policy);
-        expect(result.includes(CONST.REPORT.SECONDARY_ACTIONS.MARK_AS_EXPORTED)).toBe(true);
-    });
-
-    it('includes MARK_AS_EXPORTED option for expense report admin', () => {
-        const report = {
-            reportID: REPORT_ID,
-            type: CONST.REPORT.TYPE.EXPENSE,
-            ownerAccountID: EMPLOYEE_ACCOUNT_ID,
-            stateNum: CONST.REPORT.STATE_NUM.APPROVED,
-            statusNum: CONST.REPORT.STATUS_NUM.APPROVED,
-        } as unknown as Report;
-        const policy = {
-            connections: {[CONST.POLICY.CONNECTIONS.NAME.QBD]: {config: {export: {exporter: ADMIN_EMAIL}, autoSync: {enabled: true}}}},
-            role: CONST.POLICY.ROLE.ADMIN,
-        } as unknown as Policy;
-
-        const result = getSecondaryReportActions(report, [], {}, policy);
-        expect(result.includes(CONST.REPORT.SECONDARY_ACTIONS.MARK_AS_EXPORTED)).toBe(true);
-    });
-
->>>>>>> e7aa8110
     it('includes HOLD option ', () => {
         const report = {
             reportID: REPORT_ID,
@@ -748,6 +610,22 @@
         expect(result.includes(CONST.REPORT.EXPORT_OPTIONS.MARK_AS_EXPORTED)).toBe(true);
     });
 
+    it('includes MARK_AS_EXPORTED option for expense report preferred exporter', () => {
+        const report = {
+            reportID: REPORT_ID,
+            type: CONST.REPORT.TYPE.EXPENSE,
+            ownerAccountID: EMPLOYEE_ACCOUNT_ID,
+            stateNum: CONST.REPORT.STATE_NUM.APPROVED,
+            statusNum: CONST.REPORT.STATUS_NUM.APPROVED,
+        } as unknown as Report;
+        const policy = {
+            connections: {[CONST.POLICY.CONNECTIONS.NAME.QBD]: {config: {export: {exporter: EMPLOYEE_EMAIL}, autoSync: {enabled: false}}}},
+        } as unknown as Policy;
+
+        const result = getSecondaryExportReportActions(report, policy);
+        expect(result.includes(CONST.REPORT.EXPORT_OPTIONS.MARK_AS_EXPORTED)).toBe(true);
+    });
+
     it('includes MARK_AS_EXPORTED option for expense report with payments enabled', () => {
         const report = {
             reportID: REPORT_ID,
