import Onyx from 'react-native-onyx';
import {getSecondaryReportActions, getSecondaryTransactionThreadActions} from '@libs/ReportSecondaryActionUtils';
import CONST from '@src/CONST';
import * as ReportActionsUtils from '@src/libs/ReportActionsUtils';
import * as ReportUtils from '@src/libs/ReportUtils';
import ONYXKEYS from '@src/ONYXKEYS';
import type {Policy, Report, ReportAction, Transaction, TransactionViolation} from '@src/types/onyx';
import {actionR14932, originalMessageR14932} from '../../__mocks__/reportData/actions';
import {chatReportR14932 as chatReport} from '../../__mocks__/reportData/reports';

const EMPLOYEE_ACCOUNT_ID = 1;
const EMPLOYEE_EMAIL = 'employee@mail.com';
const MANAGER_ACCOUNT_ID = 2;
const MANAGER_EMAIL = 'manager@mail.com';
const APPROVER_ACCOUNT_ID = 3;
const APPROVER_EMAIL = 'approver@mail.com';
const ADMIN_ACCOUNT_ID = 4;
const ADMIN_EMAIL = 'admin@mail.com';

const SESSION = {
    email: EMPLOYEE_EMAIL,
    accountID: EMPLOYEE_ACCOUNT_ID,
};

const PERSONAL_DETAILS = {
    accountID: EMPLOYEE_ACCOUNT_ID,
    login: EMPLOYEE_EMAIL,
};

const REPORT_ID = 1;
const POLICY_ID = 'POLICY_ID';
const OLD_POLICY_ID = 'OLD_POLICY_ID';
describe('getSecondaryAction', () => {
    beforeAll(() => {
        Onyx.init({
            keys: ONYXKEYS,
        });
    });

    beforeEach(async () => {
        jest.clearAllMocks();
        Onyx.clear();
        await Onyx.merge(ONYXKEYS.SESSION, SESSION);
        await Onyx.set(ONYXKEYS.PERSONAL_DETAILS_LIST, {[EMPLOYEE_ACCOUNT_ID]: PERSONAL_DETAILS, [APPROVER_ACCOUNT_ID]: {accountID: APPROVER_ACCOUNT_ID, login: APPROVER_EMAIL}});
    });

    it('should always return default options', () => {
        const report = {} as unknown as Report;
        const policy = {} as unknown as Policy;

        const result = [CONST.REPORT.SECONDARY_ACTIONS.DOWNLOAD_CSV, CONST.REPORT.SECONDARY_ACTIONS.DOWNLOAD_PDF, CONST.REPORT.SECONDARY_ACTIONS.VIEW_DETAILS];
        expect(getSecondaryReportActions({report, chatReport, reportTransactions: [], violations: {}, policy})).toEqual(result);
    });

    it('includes ADD_EXPENSE option for empty report', async () => {
        const report = {
            reportID: REPORT_ID,
            type: CONST.REPORT.TYPE.EXPENSE,
            ownerAccountID: EMPLOYEE_ACCOUNT_ID,
            stateNum: CONST.REPORT.STATE_NUM.OPEN,
            statusNum: CONST.REPORT.STATUS_NUM.OPEN,
        } as unknown as Report;
        const policy = {
            autoReportingFrequency: CONST.POLICY.AUTO_REPORTING_FREQUENCIES.INSTANT,
            harvesting: {
                enabled: true,
            },
        } as unknown as Policy;
        await Onyx.merge(`${ONYXKEYS.COLLECTION.REPORT}${REPORT_ID}`, report);
        const TRANSACTION_ID = 'TRANSACTION_ID';
        const transaction = {
            transactionID: TRANSACTION_ID,
        } as unknown as Transaction;

        const result = getSecondaryReportActions({report, chatReport, reportTransactions: [transaction], violations: {}, policy});
        expect(result.includes(CONST.REPORT.SECONDARY_ACTIONS.ADD_EXPENSE)).toBe(true);
    });

    it('includes SUBMIT option', async () => {
        const report = {
            reportID: REPORT_ID,
            type: CONST.REPORT.TYPE.EXPENSE,
            ownerAccountID: EMPLOYEE_ACCOUNT_ID,
            stateNum: CONST.REPORT.STATE_NUM.OPEN,
            statusNum: CONST.REPORT.STATUS_NUM.OPEN,
            total: 10,
        } as unknown as Report;
        const policy = {
            autoReportingFrequency: CONST.POLICY.AUTO_REPORTING_FREQUENCIES.INSTANT,
            harvesting: {
                enabled: true,
            },
        } as unknown as Policy;
        await Onyx.merge(`${ONYXKEYS.COLLECTION.REPORT}${REPORT_ID}`, report);

        const result = getSecondaryReportActions({report, chatReport, reportTransactions: [], violations: {}, policy});
        expect(result.includes(CONST.REPORT.SECONDARY_ACTIONS.SUBMIT)).toBe(true);
    });

    it('includes SUBMIT option for admin', async () => {
        const report = {
            reportID: REPORT_ID,
            type: CONST.REPORT.TYPE.EXPENSE,
            stateNum: CONST.REPORT.STATE_NUM.OPEN,
            statusNum: CONST.REPORT.STATUS_NUM.OPEN,
            total: 10,
        } as unknown as Report;
        const policy = {
            autoReportingFrequency: CONST.POLICY.AUTO_REPORTING_FREQUENCIES.INSTANT,
            harvesting: {
                enabled: true,
            },
            role: CONST.POLICY.ROLE.ADMIN,
        } as unknown as Policy;
        await Onyx.merge(`${ONYXKEYS.COLLECTION.REPORT}${REPORT_ID}`, report);

        const result = getSecondaryReportActions({report, chatReport, reportTransactions: [], violations: {}, policy});
        expect(result.includes(CONST.REPORT.SECONDARY_ACTIONS.SUBMIT)).toBe(true);
    });

    it('should not include SUBMIT option for admin with only pending transactions', async () => {
        const report = {
            reportID: REPORT_ID,
            type: CONST.REPORT.TYPE.EXPENSE,
            stateNum: CONST.REPORT.STATE_NUM.OPEN,
            statusNum: CONST.REPORT.STATUS_NUM.OPEN,
            total: 10,
        } as unknown as Report;
        const policy = {
            autoReportingFrequency: CONST.POLICY.AUTO_REPORTING_FREQUENCIES.INSTANT,
            harvesting: {
                enabled: true,
            },
            role: CONST.POLICY.ROLE.ADMIN,
        } as unknown as Policy;
        await Onyx.merge(`${ONYXKEYS.COLLECTION.REPORT}${REPORT_ID}`, report);

        const transaction = {
            transactionID: 'TRANSACTION_ID',
            status: CONST.TRANSACTION.STATUS.PENDING,
            amount: 10,
            merchant: 'Merchant',
            date: '2025-01-01',
        } as unknown as Transaction;

        const result = getSecondaryReportActions({report, chatReport, reportTransactions: [transaction], violations: {}, policy});
        expect(result.includes(CONST.REPORT.SECONDARY_ACTIONS.SUBMIT)).toBe(false);
    });

    it('includes APPROVE option for approver and report with duplicates', async () => {
        const report = {
            reportID: REPORT_ID,
            type: CONST.REPORT.TYPE.EXPENSE,
            ownerAccountID: EMPLOYEE_ACCOUNT_ID,
            stateNum: CONST.REPORT.STATE_NUM.SUBMITTED,
            statusNum: CONST.REPORT.STATUS_NUM.SUBMITTED,
            managerID: EMPLOYEE_ACCOUNT_ID,
        } as unknown as Report;
        const policy = {
            approver: EMPLOYEE_EMAIL,
        } as unknown as Policy;
        const TRANSACTION_ID = 'TRANSACTION_ID';
        const transaction = {
            transactionID: TRANSACTION_ID,
        } as unknown as Transaction;

        await Onyx.merge(`${ONYXKEYS.COLLECTION.TRANSACTION}${TRANSACTION_ID}`, transaction);

        await Onyx.set(`${ONYXKEYS.COLLECTION.TRANSACTION_VIOLATIONS}${TRANSACTION_ID}`, [
            {
                name: CONST.VIOLATIONS.DUPLICATED_TRANSACTION,
            } as TransactionViolation,
        ]);

        await Onyx.merge(`${ONYXKEYS.COLLECTION.REPORT}${REPORT_ID}`, report);

        const result = getSecondaryReportActions({report, chatReport, reportTransactions: [transaction], violations: {}, policy});
        expect(result.includes(CONST.REPORT.SECONDARY_ACTIONS.APPROVE)).toBe(true);
    });

    it('does not include APPROVE option for approver and report with only pending transactions', async () => {
        const report = {
            reportID: REPORT_ID,
            type: CONST.REPORT.TYPE.EXPENSE,
            ownerAccountID: EMPLOYEE_ACCOUNT_ID,
            stateNum: CONST.REPORT.STATE_NUM.SUBMITTED,
            statusNum: CONST.REPORT.STATUS_NUM.SUBMITTED,
            managerID: EMPLOYEE_ACCOUNT_ID,
        } as unknown as Report;
        const policy = {
            approver: EMPLOYEE_EMAIL,
        } as unknown as Policy;
        const TRANSACTION_ID = 'TRANSACTION_ID';
        const transaction = {
            transactionID: TRANSACTION_ID,
            status: CONST.TRANSACTION.STATUS.PENDING,
            amount: 10,
            merchant: 'Merchant',
            date: '2025-01-01',
        } as unknown as Transaction;

        await Onyx.merge(`${ONYXKEYS.COLLECTION.TRANSACTION}${TRANSACTION_ID}`, transaction);
        await Onyx.merge(`${ONYXKEYS.COLLECTION.REPORT}${REPORT_ID}`, report);

        const result = getSecondaryReportActions({report, chatReport, reportTransactions: [transaction], violations: {}, policy});
        expect(result.includes(CONST.REPORT.SECONDARY_ACTIONS.APPROVE)).toBe(false);
    });

    it('includes APPROVE option for report with RTER violations when it is submitted', () => {
        const report = {
            reportID: REPORT_ID,
            type: CONST.REPORT.TYPE.EXPENSE,
            ownerAccountID: EMPLOYEE_ACCOUNT_ID,
            managerID: EMPLOYEE_ACCOUNT_ID,
            stateNum: CONST.REPORT.STATE_NUM.SUBMITTED,
            statusNum: CONST.REPORT.STATUS_NUM.SUBMITTED,
        } as unknown as Report;
        const policy = {
            approver: EMPLOYEE_EMAIL,
        } as unknown as Policy;
        const TRANSACTION_ID = 'TRANSACTION_ID';

        const transaction = {
            transactionID: TRANSACTION_ID,
        } as unknown as Transaction;

        const violation = {
            name: CONST.VIOLATIONS.RTER,
            data: {
                pendingPattern: true,
                rterType: CONST.RTER_VIOLATION_TYPES.SEVEN_DAY_HOLD,
            },
        } as unknown as TransactionViolation;

        const result = getSecondaryReportActions({
            report,
            chatReport,
            reportTransactions: [transaction],
            violations: {[`${ONYXKEYS.COLLECTION.TRANSACTION_VIOLATIONS}${TRANSACTION_ID}`]: [violation]},
            policy,
        });
        expect(result.includes(CONST.REPORT.SECONDARY_ACTIONS.APPROVE)).toBe(true);
    });

    it('does not include APPROVE option for report with RTER violations when it is not submitted', () => {
        const report = {
            reportID: REPORT_ID,
            type: CONST.REPORT.TYPE.EXPENSE,
            ownerAccountID: EMPLOYEE_ACCOUNT_ID,
            managerID: EMPLOYEE_ACCOUNT_ID,
            stateNum: CONST.REPORT.STATE_NUM.OPEN,
            statusNum: CONST.REPORT.STATUS_NUM.OPEN,
        } as unknown as Report;
        const policy = {
            approver: EMPLOYEE_EMAIL,
        } as unknown as Policy;
        const TRANSACTION_ID = 'TRANSACTION_ID';

        const transaction = {
            transactionID: TRANSACTION_ID,
        } as unknown as Transaction;

        const violation = {
            name: CONST.VIOLATIONS.RTER,
            data: {
                pendingPattern: true,
                rterType: CONST.RTER_VIOLATION_TYPES.SEVEN_DAY_HOLD,
            },
        } as unknown as TransactionViolation;

        const result = getSecondaryReportActions({
            report,
            chatReport,
            reportTransactions: [transaction],
            violations: {[`${ONYXKEYS.COLLECTION.TRANSACTION_VIOLATIONS}${TRANSACTION_ID}`]: [violation]},
            policy,
        });
        expect(result.includes(CONST.REPORT.SECONDARY_ACTIONS.APPROVE)).toBe(false);
    });

    it('includes APPROVE option for admin with report having broken connection when it is submitted', () => {
        const report = {
            reportID: REPORT_ID,
            type: CONST.REPORT.TYPE.EXPENSE,
            ownerAccountID: EMPLOYEE_ACCOUNT_ID,
            stateNum: CONST.REPORT.STATE_NUM.SUBMITTED,
            statusNum: CONST.REPORT.STATUS_NUM.SUBMITTED,
            managerID: EMPLOYEE_ACCOUNT_ID,
        } as unknown as Report;
        const policy = {role: CONST.POLICY.ROLE.ADMIN, autoReporting: true, autoReportingFrequency: CONST.POLICY.AUTO_REPORTING_FREQUENCIES.INSTANT} as unknown as Policy;
        const TRANSACTION_ID = 'TRANSACTION_ID';

        const transaction = {
            transactionID: TRANSACTION_ID,
        } as unknown as Transaction;

        const violation = {
            name: CONST.VIOLATIONS.RTER,
            data: {
                rterType: CONST.RTER_VIOLATION_TYPES.BROKEN_CARD_CONNECTION,
            },
        } as unknown as TransactionViolation;

        const result = getSecondaryReportActions({
            report,
            chatReport,
            reportTransactions: [transaction],
            violations: {[`${ONYXKEYS.COLLECTION.TRANSACTION_VIOLATIONS}${TRANSACTION_ID}`]: [violation]},
            policy,
        });
        expect(result.includes(CONST.REPORT.SECONDARY_ACTIONS.APPROVE)).toBe(true);
    });

    it('does not include APPROVE option for admin with report having broken connection that is not submitted', () => {
        const report = {
            reportID: REPORT_ID,
            type: CONST.REPORT.TYPE.EXPENSE,
            ownerAccountID: EMPLOYEE_ACCOUNT_ID,
            stateNum: CONST.REPORT.STATE_NUM.OPEN,
            statusNum: CONST.REPORT.STATUS_NUM.OPEN,
            managerID: EMPLOYEE_ACCOUNT_ID,
        } as unknown as Report;
        const policy = {role: CONST.POLICY.ROLE.ADMIN} as unknown as Policy;
        const TRANSACTION_ID = 'TRANSACTION_ID';

        const transaction = {
            transactionID: TRANSACTION_ID,
        } as unknown as Transaction;

        const violation = {
            name: CONST.VIOLATIONS.RTER,
            data: {
                rterType: CONST.RTER_VIOLATION_TYPES.BROKEN_CARD_CONNECTION,
            },
        } as unknown as TransactionViolation;

        const result = getSecondaryReportActions({
            report,
            chatReport,
            reportTransactions: [transaction],
            violations: {[`${ONYXKEYS.COLLECTION.TRANSACTION_VIOLATIONS}${TRANSACTION_ID}`]: [violation]},
            policy,
        });
        expect(result.includes(CONST.REPORT.SECONDARY_ACTIONS.APPROVE)).toBe(false);
    });

    it('does not include APPROVE option for report with transactions that are being scanned', () => {
        const report = {
            reportID: REPORT_ID,
            type: CONST.REPORT.TYPE.EXPENSE,
            ownerAccountID: EMPLOYEE_ACCOUNT_ID,
            stateNum: CONST.REPORT.STATE_NUM.SUBMITTED,
            statusNum: CONST.REPORT.STATUS_NUM.SUBMITTED,
            managerID: EMPLOYEE_ACCOUNT_ID,
        } as unknown as Report;
        const policy = {
            approver: EMPLOYEE_EMAIL,
        } as unknown as Policy;
        const TRANSACTION_ID = 'TRANSACTION_ID';
        const transaction = {
            transactionID: TRANSACTION_ID,
            receipt: {
                state: CONST.IOU.RECEIPT_STATE.SCANNING,
            },
        } as unknown as Transaction;

        const result = getSecondaryReportActions({report, chatReport, reportTransactions: [transaction], violations: {}, policy});
        expect(result.includes(CONST.REPORT.SECONDARY_ACTIONS.APPROVE)).toBe(false);
    });

    it('includes UNAPPROVE option', () => {
        const report = {
            reportID: REPORT_ID,
            type: CONST.REPORT.TYPE.EXPENSE,
            ownerAccountID: EMPLOYEE_ACCOUNT_ID,
            stateNum: CONST.REPORT.STATE_NUM.APPROVED,
            statusNum: CONST.REPORT.STATUS_NUM.APPROVED,
            managerID: EMPLOYEE_ACCOUNT_ID,
        } as unknown as Report;
        const policy = {approver: EMPLOYEE_EMAIL} as unknown as Policy;

        const result = getSecondaryReportActions({report, chatReport, reportTransactions: [], violations: {}, policy});
        expect(result.includes(CONST.REPORT.SECONDARY_ACTIONS.UNAPPROVE)).toBe(true);
    });

    it('includes UNAPPROVE option for admin on finally approved report', () => {
        const report = {
            reportID: REPORT_ID,
            type: CONST.REPORT.TYPE.EXPENSE,
            ownerAccountID: EMPLOYEE_ACCOUNT_ID,
            stateNum: CONST.REPORT.STATE_NUM.APPROVED,
            statusNum: CONST.REPORT.STATUS_NUM.APPROVED,
            managerID: MANAGER_ACCOUNT_ID,
        } as unknown as Report;
        const policy = {
            approver: APPROVER_EMAIL,
            role: CONST.POLICY.ROLE.ADMIN,
        } as unknown as Policy;

        const result = getSecondaryReportActions({report, chatReport, reportTransactions: [], violations: {}, policy});
        expect(result.includes(CONST.REPORT.SECONDARY_ACTIONS.UNAPPROVE)).toBe(true);
    });

    it('includes UNAPPROVE option for manager on finally approved report', () => {
        const report = {
            reportID: REPORT_ID,
            type: CONST.REPORT.TYPE.EXPENSE,
            ownerAccountID: EMPLOYEE_ACCOUNT_ID,
            stateNum: CONST.REPORT.STATE_NUM.APPROVED,
            statusNum: CONST.REPORT.STATUS_NUM.APPROVED,
            managerID: EMPLOYEE_ACCOUNT_ID,
        } as unknown as Report;
        const policy = {
            approver: APPROVER_EMAIL,
        } as unknown as Policy;

        const result = getSecondaryReportActions({report, chatReport, reportTransactions: [], violations: {}, policy});
        expect(result.includes(CONST.REPORT.SECONDARY_ACTIONS.UNAPPROVE)).toBe(true);
    });

    it('does not include UNAPPROVE option for non-admin, non-manager on finally approved report', () => {
        const report = {
            reportID: REPORT_ID,
            type: CONST.REPORT.TYPE.EXPENSE,
            ownerAccountID: EMPLOYEE_ACCOUNT_ID,
            stateNum: CONST.REPORT.STATE_NUM.APPROVED,
            statusNum: CONST.REPORT.STATUS_NUM.APPROVED,
            managerID: MANAGER_ACCOUNT_ID,
        } as unknown as Report;
        const policy = {
            approver: APPROVER_EMAIL,
        } as unknown as Policy;

        const result = getSecondaryReportActions({report, chatReport, reportTransactions: [], violations: {}, policy});
        expect(result.includes(CONST.REPORT.SECONDARY_ACTIONS.UNAPPROVE)).toBe(false);
    });

    it('does not include UNAPPROVE option for non-approved report', () => {
        const report = {
            reportID: REPORT_ID,
            type: CONST.REPORT.TYPE.EXPENSE,
            ownerAccountID: EMPLOYEE_ACCOUNT_ID,
            stateNum: CONST.REPORT.STATE_NUM.SUBMITTED,
            statusNum: CONST.REPORT.STATUS_NUM.SUBMITTED,
            managerID: EMPLOYEE_ACCOUNT_ID,
        } as unknown as Report;
        const policy = {
            approver: EMPLOYEE_EMAIL,
            role: CONST.POLICY.ROLE.ADMIN,
        } as unknown as Policy;

        const result = getSecondaryReportActions({report, chatReport, reportTransactions: [], violations: {}, policy});
        expect(result.includes(CONST.REPORT.SECONDARY_ACTIONS.UNAPPROVE)).toBe(false);
    });

    it('does not include UNAPPROVE option for settled report', () => {
        const report = {
            reportID: REPORT_ID,
            type: CONST.REPORT.TYPE.EXPENSE,
            ownerAccountID: EMPLOYEE_ACCOUNT_ID,
            stateNum: CONST.REPORT.STATE_NUM.APPROVED,
            statusNum: CONST.REPORT.STATUS_NUM.REIMBURSED,
            managerID: EMPLOYEE_ACCOUNT_ID,
        } as unknown as Report;
        const policy = {
            approver: EMPLOYEE_EMAIL,
            role: CONST.POLICY.ROLE.ADMIN,
        } as unknown as Policy;

        const result = getSecondaryReportActions({report, chatReport, reportTransactions: [], violations: {}, policy});
        expect(result.includes(CONST.REPORT.SECONDARY_ACTIONS.UNAPPROVE)).toBe(false);
    });

    it('does not include UNAPPROVE option for payment processing report', () => {
        const report = {
            reportID: REPORT_ID,
            type: CONST.REPORT.TYPE.EXPENSE,
            ownerAccountID: EMPLOYEE_ACCOUNT_ID,
            stateNum: CONST.REPORT.STATE_NUM.APPROVED,
            statusNum: CONST.REPORT.STATUS_NUM.APPROVED,
            managerID: EMPLOYEE_ACCOUNT_ID,
            isWaitingOnBankAccount: true,
        } as unknown as Report;
        const policy = {
            approver: EMPLOYEE_EMAIL,
            role: CONST.POLICY.ROLE.ADMIN,
        } as unknown as Policy;

        const result = getSecondaryReportActions({report, chatReport, reportTransactions: [], violations: {}, policy});
        expect(result.includes(CONST.REPORT.SECONDARY_ACTIONS.UNAPPROVE)).toBe(false);
    });

    it('includes CANCEL_PAYMENT option for report paid elsewhere', () => {
        const report = {
            reportID: REPORT_ID,
            type: CONST.REPORT.TYPE.EXPENSE,
            ownerAccountID: EMPLOYEE_ACCOUNT_ID,
            stateNum: CONST.REPORT.STATE_NUM.APPROVED,
            statusNum: CONST.REPORT.STATUS_NUM.REIMBURSED,
        } as unknown as Report;
        const policy = {
            role: CONST.POLICY.ROLE.ADMIN,
        } as unknown as Policy;

        const result = getSecondaryReportActions({report, chatReport, reportTransactions: [], violations: {}, policy});
        expect(result.includes(CONST.REPORT.SECONDARY_ACTIONS.CANCEL_PAYMENT)).toBe(true);
    });

    it('includes CANCEL_PAYMENT option for report before nacha cutoff', async () => {
        const report = {
            reportID: REPORT_ID,
            type: CONST.REPORT.TYPE.EXPENSE,
            ownerAccountID: EMPLOYEE_ACCOUNT_ID,
            statusNum: CONST.REPORT.STATUS_NUM.APPROVED,
            isWaitingOnBankAccount: true,
        } as unknown as Report;
        const policy = {role: CONST.POLICY.ROLE.ADMIN} as unknown as Policy;
        const TRANSACTION_ID = 'transaction_id';
        await Onyx.merge(`${ONYXKEYS.COLLECTION.REPORT}${REPORT_ID}`, report);

        const ACTION_ID = 'action_id';
        const reportAction = {
            actionID: ACTION_ID,
            actionName: CONST.REPORT.ACTIONS.TYPE.IOU,
            message: {
                IOUTransactionID: TRANSACTION_ID,
                type: CONST.IOU.REPORT_ACTION_TYPE.PAY,
            },
            created: '2025-03-06 18:00:00.000',
        } as unknown as ReportAction;
        await Onyx.merge(`${ONYXKEYS.COLLECTION.REPORT_ACTIONS}${REPORT_ID}`, {[ACTION_ID]: reportAction});

        const result = getSecondaryReportActions({
            report,
            chatReport,
            reportTransactions: [
                {
                    transactionID: TRANSACTION_ID,
                } as unknown as Transaction,
            ],
            violations: {},
            policy,
        });
        expect(result.includes(CONST.REPORT.SECONDARY_ACTIONS.CANCEL_PAYMENT)).toBe(true);
    });

    it('does not include EXPORT option for invoice reports', async () => {
        const report = {
            reportID: REPORT_ID,
            type: CONST.REPORT.TYPE.INVOICE,
            ownerAccountID: EMPLOYEE_ACCOUNT_ID,
        } as unknown as Report;
        const policy = {
            connections: {
                [CONST.POLICY.CONNECTIONS.NAME.QBO]: {},
            },
        } as unknown as Policy;
        await Onyx.merge(`${ONYXKEYS.COLLECTION.REPORT}${REPORT_ID}`, report);

        const result = getSecondaryReportActions({report, chatReport, reportTransactions: [], violations: {}, policy});
        expect(result.includes(CONST.REPORT.SECONDARY_ACTIONS.EXPORT_TO_ACCOUNTING)).toBe(false);
    });

    it('includes EXPORT option for expense report with payments enabled', () => {
        const report = {
            reportID: REPORT_ID,
            type: CONST.REPORT.TYPE.EXPENSE,
            ownerAccountID: EMPLOYEE_ACCOUNT_ID,
            stateNum: CONST.REPORT.STATE_NUM.APPROVED,
            statusNum: CONST.REPORT.STATUS_NUM.APPROVED,
        } as unknown as Report;
        const policy = {
            role: CONST.POLICY.ROLE.ADMIN,
            reimbursementChoice: CONST.POLICY.REIMBURSEMENT_CHOICES.REIMBURSEMENT_YES,
            connections: {[CONST.POLICY.CONNECTIONS.NAME.QBD]: {}},
        } as unknown as Policy;

        const result = getSecondaryReportActions({report, chatReport, reportTransactions: [], violations: {}, policy});
        expect(result.includes(CONST.REPORT.SECONDARY_ACTIONS.EXPORT_TO_ACCOUNTING)).toBe(true);
    });

    it('includes EXPORT option for expense report with payments disabled', () => {
        const report = {
            reportID: REPORT_ID,
            type: CONST.REPORT.TYPE.EXPENSE,
            ownerAccountID: EMPLOYEE_ACCOUNT_ID,
            stateNum: CONST.REPORT.STATE_NUM.APPROVED,
            statusNum: CONST.REPORT.STATUS_NUM.APPROVED,
        } as unknown as Report;
        const policy = {
            role: CONST.POLICY.ROLE.ADMIN,
            connections: {[CONST.POLICY.CONNECTIONS.NAME.QBD]: {config: {autosync: {enabled: true}}}},
        } as unknown as Policy;

        const result = getSecondaryReportActions({report, chatReport, reportTransactions: [], violations: {}, policy});
        expect(result.includes(CONST.REPORT.SECONDARY_ACTIONS.EXPORT_TO_ACCOUNTING)).toBe(true);
    });

    it('includes MARK_AS_EXPORTED option for invoice report sender', async () => {
        const report = {
            reportID: REPORT_ID,
            type: CONST.REPORT.TYPE.INVOICE,
            ownerAccountID: EMPLOYEE_ACCOUNT_ID,
        } as unknown as Report;
        const policy = {
            connections: {[CONST.POLICY.CONNECTIONS.NAME.QBD]: {}},
        } as unknown as Policy;
        await Onyx.merge(`${ONYXKEYS.COLLECTION.REPORT}${REPORT_ID}`, report);

        const result = getSecondaryReportActions({report, chatReport, reportTransactions: [], violations: {}, policy});
        expect(result.includes(CONST.REPORT.SECONDARY_ACTIONS.MARK_AS_EXPORTED)).toBe(true);
    });

    it('includes MARK_AS_EXPORTED option for expense report with payments enabled', () => {
        const report = {
            reportID: REPORT_ID,
            type: CONST.REPORT.TYPE.EXPENSE,
            ownerAccountID: EMPLOYEE_ACCOUNT_ID,
            stateNum: CONST.REPORT.STATE_NUM.APPROVED,
            statusNum: CONST.REPORT.STATUS_NUM.APPROVED,
        } as unknown as Report;
        const policy = {
            role: CONST.POLICY.ROLE.ADMIN,
            reimbursementChoice: CONST.POLICY.REIMBURSEMENT_CHOICES.REIMBURSEMENT_YES,
            connections: {[CONST.POLICY.CONNECTIONS.NAME.QBD]: {}},
        } as unknown as Policy;

        const result = getSecondaryReportActions({report, chatReport, reportTransactions: [], violations: {}, policy});
        expect(result.includes(CONST.REPORT.SECONDARY_ACTIONS.MARK_AS_EXPORTED)).toBe(true);
    });

    it('includes MARK_AS_EXPORTED option for expense report with payments disabled', () => {
        const report = {
            reportID: REPORT_ID,
            type: CONST.REPORT.TYPE.EXPENSE,
            ownerAccountID: EMPLOYEE_ACCOUNT_ID,
            stateNum: CONST.REPORT.STATE_NUM.APPROVED,
            statusNum: CONST.REPORT.STATUS_NUM.APPROVED,
        } as unknown as Report;
        const policy = {
            role: CONST.POLICY.ROLE.ADMIN,
            connections: {[CONST.POLICY.CONNECTIONS.NAME.QBD]: {config: {autosync: {enabled: true}}}},
        } as unknown as Policy;

        const result = getSecondaryReportActions({report, chatReport, reportTransactions: [], violations: {}, policy});
        expect(result.includes(CONST.REPORT.SECONDARY_ACTIONS.MARK_AS_EXPORTED)).toBe(true);
    });

    it('includes MARK_AS_EXPORTED option for expense report preferred exporter', () => {
        const report = {
            reportID: REPORT_ID,
            type: CONST.REPORT.TYPE.EXPENSE,
            ownerAccountID: EMPLOYEE_ACCOUNT_ID,
            stateNum: CONST.REPORT.STATE_NUM.APPROVED,
            statusNum: CONST.REPORT.STATUS_NUM.APPROVED,
        } as unknown as Report;
        const policy = {
            connections: {[CONST.POLICY.CONNECTIONS.NAME.QBD]: {config: {export: {exporter: EMPLOYEE_EMAIL}, autoSync: {enabled: false}}}},
        } as unknown as Policy;

        const result = getSecondaryReportActions({report, chatReport, reportTransactions: [], violations: {}, policy});
        expect(result.includes(CONST.REPORT.SECONDARY_ACTIONS.MARK_AS_EXPORTED)).toBe(true);
    });

    it('includes MARK_AS_EXPORTED option for expense report admin', () => {
        const report = {
            reportID: REPORT_ID,
            type: CONST.REPORT.TYPE.EXPENSE,
            ownerAccountID: EMPLOYEE_ACCOUNT_ID,
            stateNum: CONST.REPORT.STATE_NUM.APPROVED,
            statusNum: CONST.REPORT.STATUS_NUM.APPROVED,
        } as unknown as Report;
        const policy = {
            connections: {[CONST.POLICY.CONNECTIONS.NAME.QBD]: {config: {export: {exporter: ADMIN_EMAIL}, autoSync: {enabled: true}}}},
            role: CONST.POLICY.ROLE.ADMIN,
        } as unknown as Policy;

        const result = getSecondaryReportActions({report, chatReport, reportTransactions: [], violations: {}, policy});
        expect(result.includes(CONST.REPORT.SECONDARY_ACTIONS.MARK_AS_EXPORTED)).toBe(true);
    });

    it('includes HOLD option ', () => {
        const report = {
            reportID: REPORT_ID,
            type: CONST.REPORT.TYPE.EXPENSE,
            ownerAccountID: EMPLOYEE_ACCOUNT_ID,
            stateNum: CONST.REPORT.STATE_NUM.SUBMITTED,
            statusNum: CONST.REPORT.STATUS_NUM.SUBMITTED,
        } as unknown as Report;

        const transaction = {
            comment: {},
        } as unknown as Transaction;
        const policy = {} as unknown as Policy;

        jest.spyOn(ReportUtils, 'canHoldUnholdReportAction').mockReturnValueOnce({canHoldRequest: true, canUnholdRequest: true});
        jest.spyOn(ReportActionsUtils, 'getOneTransactionThreadReportID').mockReturnValueOnce(originalMessageR14932.IOUTransactionID);
        const result = getSecondaryReportActions({report, chatReport, reportTransactions: [transaction], violations: {}, policy, reportActions: [actionR14932]});
        expect(result.includes(CONST.REPORT.SECONDARY_ACTIONS.HOLD)).toBe(true);
    });

    it('includes CHANGE_WORKSPACE option for submitted IOU report and manager being the payer of the new policy', async () => {
        const report = {
            reportID: REPORT_ID,
            type: CONST.REPORT.TYPE.IOU,
            ownerAccountID: MANAGER_ACCOUNT_ID,
            managerID: EMPLOYEE_ACCOUNT_ID,
            stateNum: CONST.REPORT.STATE_NUM.SUBMITTED,
            statusNum: CONST.REPORT.STATUS_NUM.SUBMITTED,
        } as unknown as Report;
        const personalDetails = {
            [EMPLOYEE_ACCOUNT_ID]: {login: EMPLOYEE_EMAIL},
            [MANAGER_ACCOUNT_ID]: {login: MANAGER_EMAIL},
        };
        const policy = {
            id: POLICY_ID,
            type: CONST.POLICY.TYPE.TEAM,
            reimbursementChoice: CONST.POLICY.REIMBURSEMENT_CHOICES.REIMBURSEMENT_MANUAL,
            isPolicyExpenseChatEnabled: true,
            employeeList: {
                [EMPLOYEE_EMAIL]: {email: EMPLOYEE_EMAIL, role: CONST.POLICY.ROLE.ADMIN},
                [MANAGER_EMAIL]: {email: MANAGER_EMAIL, role: CONST.POLICY.ROLE.USER},
            },
        } as unknown as Policy;
        const policies = {[`${ONYXKEYS.COLLECTION.POLICY}${POLICY_ID}`]: policy};
        await Onyx.merge(`${ONYXKEYS.COLLECTION.POLICY}${POLICY_ID}`, policy);
        await Onyx.merge(`${ONYXKEYS.COLLECTION.REPORT}${REPORT_ID}`, report);
        await Onyx.merge(ONYXKEYS.SESSION, {email: EMPLOYEE_EMAIL, accountID: EMPLOYEE_ACCOUNT_ID});
        await Onyx.merge(ONYXKEYS.PERSONAL_DETAILS_LIST, personalDetails);

        const result = getSecondaryReportActions({report, chatReport, reportTransactions: [], violations: {}, policy, policies});
        expect(result.includes(CONST.REPORT.SECONDARY_ACTIONS.CHANGE_WORKSPACE)).toBe(true);
    });

    it('includes CHANGE_WORKSPACE option for open expense report submitter', async () => {
        const report = {
            reportID: REPORT_ID,
            type: CONST.REPORT.TYPE.EXPENSE,
            ownerAccountID: EMPLOYEE_ACCOUNT_ID,
            statusNum: CONST.REPORT.STATUS_NUM.OPEN,
            stateNum: CONST.REPORT.STATE_NUM.OPEN,
        } as unknown as Report;

        const personalDetails = {
            [ADMIN_ACCOUNT_ID]: {login: ADMIN_EMAIL},
            [MANAGER_ACCOUNT_ID]: {login: MANAGER_EMAIL},
        };

        const policy = {
            id: POLICY_ID,
            type: CONST.POLICY.TYPE.TEAM,
            role: CONST.POLICY.ROLE.ADMIN,
            isPolicyExpenseChatEnabled: true,
            employeeList: {
                [ADMIN_EMAIL]: {email: ADMIN_EMAIL, role: CONST.POLICY.ROLE.ADMIN},
                [EMPLOYEE_EMAIL]: {email: EMPLOYEE_EMAIL, role: CONST.POLICY.ROLE.USER},
            },
        } as unknown as Policy;
        const policies = {[`${ONYXKEYS.COLLECTION.POLICY}${POLICY_ID}`]: policy};
        await Onyx.merge(`${ONYXKEYS.COLLECTION.POLICY}${POLICY_ID}`, policy);
        await Onyx.merge(`${ONYXKEYS.COLLECTION.REPORT}${REPORT_ID}`, report);
        await Onyx.merge(ONYXKEYS.SESSION, {email: EMPLOYEE_EMAIL, accountID: EMPLOYEE_ACCOUNT_ID});
        await Onyx.merge(ONYXKEYS.PERSONAL_DETAILS_LIST, personalDetails);

        const result = getSecondaryReportActions({report, chatReport, reportTransactions: [], violations: {}, policy, policies});
        expect(result.includes(CONST.REPORT.SECONDARY_ACTIONS.CHANGE_WORKSPACE)).toBe(true);
    });

    it('includes CHANGE_WORKSPACE option for submitter, submitted report without approvals', async () => {
        const oldPolicy = {
            id: OLD_POLICY_ID,
            type: CONST.POLICY.TYPE.TEAM,
            approver: MANAGER_EMAIL,
            employeeList: {
                [MANAGER_EMAIL]: {email: MANAGER_EMAIL, role: CONST.POLICY.ROLE.USER},
                [EMPLOYEE_EMAIL]: {email: EMPLOYEE_EMAIL, role: CONST.POLICY.ROLE.USER},
            },
        } as unknown as Policy;

        const newPolicy = {
            id: POLICY_ID,
            type: CONST.POLICY.TYPE.TEAM,
            isPolicyExpenseChatEnabled: true,
            employeeList: {
                [MANAGER_EMAIL]: {email: MANAGER_EMAIL, role: CONST.POLICY.ROLE.USER},
                [EMPLOYEE_EMAIL]: {email: EMPLOYEE_EMAIL, role: CONST.POLICY.ROLE.USER},
            },
        } as unknown as Policy;

        const report = {
            reportID: REPORT_ID,
            type: CONST.REPORT.TYPE.EXPENSE,
            ownerAccountID: EMPLOYEE_ACCOUNT_ID,
            managerID: MANAGER_ACCOUNT_ID,
            statusNum: CONST.REPORT.STATUS_NUM.SUBMITTED,
            stateNum: CONST.REPORT.STATE_NUM.SUBMITTED,
            policyID: oldPolicy.id,
        } as unknown as Report;

        const personalDetails = {
            [EMPLOYEE_ACCOUNT_ID]: {login: EMPLOYEE_EMAIL},
            [MANAGER_ACCOUNT_ID]: {login: MANAGER_EMAIL, accountID: MANAGER_ACCOUNT_ID},
        };

        const policies = {[`${ONYXKEYS.COLLECTION.POLICY}${OLD_POLICY_ID}`]: oldPolicy, [`${ONYXKEYS.COLLECTION.POLICY}${POLICY_ID}`]: newPolicy};
        await Onyx.merge(`${ONYXKEYS.COLLECTION.POLICY}${OLD_POLICY_ID}`, oldPolicy);
        await Onyx.merge(`${ONYXKEYS.COLLECTION.POLICY}${POLICY_ID}`, newPolicy);
        await Onyx.merge(`${ONYXKEYS.COLLECTION.REPORT}${REPORT_ID}`, report);
        await Onyx.merge(ONYXKEYS.SESSION, {email: EMPLOYEE_EMAIL, accountID: EMPLOYEE_ACCOUNT_ID});
        await Onyx.merge(ONYXKEYS.PERSONAL_DETAILS_LIST, personalDetails);

        const result = getSecondaryReportActions({
            report,
            chatReport,
            reportTransactions: [],
            violations: {},
            policy: oldPolicy,
            policies,
        });
        expect(result.includes(CONST.REPORT.SECONDARY_ACTIONS.CHANGE_WORKSPACE)).toBe(true);
    });

    it('includes CHANGE_WORKSPACE option for approver', async () => {
        const oldPolicy = {
            id: OLD_POLICY_ID,
            type: CONST.POLICY.TYPE.TEAM,
            approver: APPROVER_EMAIL,
            employeeList: {
                [APPROVER_EMAIL]: {email: APPROVER_EMAIL, role: CONST.POLICY.ROLE.USER},
                [EMPLOYEE_EMAIL]: {email: EMPLOYEE_EMAIL, role: CONST.POLICY.ROLE.USER},
            },
        } as unknown as Policy;

        const report = {
            reportID: REPORT_ID,
            type: CONST.REPORT.TYPE.EXPENSE,
            ownerAccountID: EMPLOYEE_ACCOUNT_ID,
            managerID: APPROVER_ACCOUNT_ID,
            statusNum: CONST.REPORT.STATUS_NUM.SUBMITTED,
            stateNum: CONST.REPORT.STATE_NUM.SUBMITTED,
            policyID: oldPolicy.id,
        } as unknown as Report;

        const personalDetails = {
            [EMPLOYEE_ACCOUNT_ID]: {login: EMPLOYEE_EMAIL},
            [APPROVER_ACCOUNT_ID]: {login: APPROVER_EMAIL, accountID: APPROVER_ACCOUNT_ID},
        };

        const policy = {
            id: POLICY_ID,
            type: CONST.POLICY.TYPE.TEAM,
            approver: APPROVER_EMAIL,
            isPolicyExpenseChatEnabled: true,
            employeeList: {
                [APPROVER_EMAIL]: {email: APPROVER_EMAIL, role: CONST.POLICY.ROLE.USER},
                [EMPLOYEE_EMAIL]: {email: EMPLOYEE_EMAIL, role: CONST.POLICY.ROLE.USER},
            },
        } as unknown as Policy;
        const policies = {[`${ONYXKEYS.COLLECTION.POLICY}${POLICY_ID}`]: policy, [`${ONYXKEYS.COLLECTION.POLICY}${OLD_POLICY_ID}`]: oldPolicy};
        await Onyx.merge(`${ONYXKEYS.COLLECTION.POLICY}${POLICY_ID}`, policy);
        await Onyx.merge(`${ONYXKEYS.COLLECTION.POLICY}${OLD_POLICY_ID}`, oldPolicy);
        await Onyx.merge(`${ONYXKEYS.COLLECTION.REPORT}${REPORT_ID}`, report);
        await Onyx.merge(ONYXKEYS.SESSION, {email: APPROVER_EMAIL, accountID: APPROVER_ACCOUNT_ID});
        await Onyx.merge(ONYXKEYS.PERSONAL_DETAILS_LIST, personalDetails);

        const result = getSecondaryReportActions({report, chatReport, reportTransactions: [], violations: {}, policy, policies});
        expect(result.includes(CONST.REPORT.SECONDARY_ACTIONS.CHANGE_WORKSPACE)).toBe(true);
    });

    it('includes CHANGE_WORKSPACE option for admin', async () => {
        const oldPolicy = {
            id: OLD_POLICY_ID,
            type: CONST.POLICY.TYPE.TEAM,
            role: CONST.POLICY.ROLE.ADMIN,
            employeeList: {
                [ADMIN_EMAIL]: {email: ADMIN_EMAIL, role: CONST.POLICY.ROLE.ADMIN},
                [EMPLOYEE_EMAIL]: {email: EMPLOYEE_EMAIL, role: CONST.POLICY.ROLE.USER},
            },
        } as unknown as Policy;

        const report = {
            reportID: REPORT_ID,
            type: CONST.REPORT.TYPE.EXPENSE,
            ownerAccountID: EMPLOYEE_ACCOUNT_ID,
            managerID: MANAGER_ACCOUNT_ID,
            statusNum: CONST.REPORT.STATUS_NUM.REIMBURSED,
            stateNum: CONST.REPORT.STATE_NUM.APPROVED,
            policyID: oldPolicy.id,
        } as unknown as Report;

        const policy = {
            id: POLICY_ID,
            type: CONST.POLICY.TYPE.TEAM,
            role: CONST.POLICY.ROLE.ADMIN,
            isPolicyExpenseChatEnabled: true,
            employeeList: {
                [ADMIN_EMAIL]: {email: ADMIN_EMAIL, role: CONST.POLICY.ROLE.ADMIN},
                [EMPLOYEE_EMAIL]: {login: EMPLOYEE_EMAIL, role: CONST.POLICY.ROLE.USER},
            },
        } as unknown as Policy;
        const policies = {[`${ONYXKEYS.COLLECTION.POLICY}${POLICY_ID}`]: policy, [`${ONYXKEYS.COLLECTION.POLICY}${OLD_POLICY_ID}`]: oldPolicy};

        const personalDetails = {
            [EMPLOYEE_ACCOUNT_ID]: {login: EMPLOYEE_EMAIL},
            [ADMIN_ACCOUNT_ID]: {login: ADMIN_EMAIL},
            [MANAGER_ACCOUNT_ID]: {login: MANAGER_EMAIL},
        };

        await Onyx.merge(`${ONYXKEYS.COLLECTION.POLICY}${OLD_POLICY_ID}`, oldPolicy);
        await Onyx.merge(`${ONYXKEYS.COLLECTION.POLICY}${POLICY_ID}`, policy);
        await Onyx.merge(`${ONYXKEYS.COLLECTION.REPORT}${REPORT_ID}`, report);
        await Onyx.merge(ONYXKEYS.SESSION, {email: ADMIN_EMAIL, accountID: ADMIN_ACCOUNT_ID});
        await Onyx.merge(ONYXKEYS.PERSONAL_DETAILS_LIST, personalDetails);

        const result = getSecondaryReportActions({report, chatReport, reportTransactions: [], violations: {}, policy, policies});
        expect(result.includes(CONST.REPORT.SECONDARY_ACTIONS.CHANGE_WORKSPACE)).toBe(true);
    });

    it('includes DELETE option for expense report submitter', async () => {
        const report = {
            reportID: REPORT_ID,
            type: CONST.REPORT.TYPE.EXPENSE,
            ownerAccountID: EMPLOYEE_ACCOUNT_ID,
            statusNum: CONST.REPORT.STATUS_NUM.OPEN,
            stateNum: CONST.REPORT.STATE_NUM.OPEN,
        } as unknown as Report;
        const policy = {} as unknown as Policy;
        await Onyx.merge(`${ONYXKEYS.COLLECTION.REPORT}${REPORT_ID}`, report);

        const result = getSecondaryReportActions({report, chatReport, reportTransactions: [{} as Transaction], violations: {}, policy});
        expect(result.includes(CONST.REPORT.SECONDARY_ACTIONS.DELETE)).toBe(true);
    });

    it('includes DELETE option for invoice report submitter when total is zero', async () => {
        const report = {
            reportID: REPORT_ID,
            type: CONST.REPORT.TYPE.INVOICE,
            ownerAccountID: EMPLOYEE_ACCOUNT_ID,
            statusNum: CONST.REPORT.STATUS_NUM.OPEN,
            stateNum: CONST.REPORT.STATE_NUM.OPEN,
            total: 0,
        } as unknown as Report;

        const policy = {
            role: CONST.POLICY.ROLE.USER,
        } as unknown as Policy;

        await Onyx.merge(`${ONYXKEYS.COLLECTION.REPORT}${REPORT_ID}`, report);

        const result = getSecondaryTransactionThreadActions(report, {} as Transaction, [], policy);
        expect(result.includes(CONST.REPORT.SECONDARY_ACTIONS.DELETE)).toBe(true);
    });

    it('includes DELETE option for owner of unreported transaction', () => {
        const report = {
            reportID: REPORT_ID,
            type: CONST.REPORT.TYPE.CHAT,
            chatType: CONST.REPORT.CHAT_TYPE.SELF_DM,
            ownerAccountID: EMPLOYEE_ACCOUNT_ID,
        } as unknown as Report;

        const TRANSACTION_ID = 'TRANSACTION_ID';

        const transaction = {
            transactionID: TRANSACTION_ID,
            reportID: CONST.REPORT.UNREPORTED_REPORT_ID,
        } as unknown as Transaction;

        const reportActions = [
            {
                reportActionID: '1',
                actorAccountID: EMPLOYEE_ACCOUNT_ID,
                actionName: CONST.REPORT.ACTIONS.TYPE.IOU,
                originalMessage: {
                    IOUTransactionID: TRANSACTION_ID,
                    IOUReportID: CONST.REPORT.UNREPORTED_REPORT_ID,
                },
            },
        ] as unknown as ReportAction[];

        const policy = {} as unknown as Policy;

        const result = getSecondaryReportActions({report, chatReport, reportTransactions: [transaction], violations: {}, policy, reportActions});
        expect(result.includes(CONST.REPORT.SECONDARY_ACTIONS.DELETE)).toBe(true);
    });

    it('includes DELETE option for owner of single processing IOU transaction', () => {
        const report = {
            reportID: REPORT_ID,
            type: CONST.REPORT.TYPE.IOU,
            ownerAccountID: EMPLOYEE_ACCOUNT_ID,
            statusNum: CONST.REPORT.STATUS_NUM.SUBMITTED,
            stateNum: CONST.REPORT.STATE_NUM.SUBMITTED,
        } as unknown as Report;

        const TRANSACTION_ID = 'TRANSACTION_ID';

        const transaction = {
            transactionID: TRANSACTION_ID,
            reportID: REPORT_ID,
        } as unknown as Transaction;

        const reportActions = [
            {
                reportActionID: '1',
                actorAccountID: EMPLOYEE_ACCOUNT_ID,
                actionName: CONST.REPORT.ACTIONS.TYPE.IOU,
                originalMessage: {
                    IOUTransactionID: TRANSACTION_ID,
                    IOUReportID: REPORT_ID,
                },
            },
        ] as unknown as ReportAction[];

        const policy = {} as unknown as Policy;

        const result = getSecondaryReportActions({report, chatReport, reportTransactions: [transaction], violations: {}, policy, reportActions});
        expect(result.includes(CONST.REPORT.SECONDARY_ACTIONS.DELETE)).toBe(true);
    });

    it('does not include DELETE option for IOU report', () => {
        const report = {
            reportID: REPORT_ID,
            type: CONST.REPORT.TYPE.IOU,
            ownerAccountID: EMPLOYEE_ACCOUNT_ID,
            statusNum: CONST.REPORT.STATUS_NUM.SUBMITTED,
            stateNum: CONST.REPORT.STATE_NUM.SUBMITTED,
        } as unknown as Report;

        const TRANSACTION_ID = 'TRANSACTION_ID';
        const TRANSACTION_ID_2 = 'TRANSACTION_ID_2';

        const transaction1 = {
            transactionID: TRANSACTION_ID,
            reportID: REPORT_ID,
        } as unknown as Transaction;

        const transaction2 = {
            transactionID: TRANSACTION_ID_2,
            reportID: REPORT_ID,
        } as unknown as Transaction;

        const reportActions = [
            {
                reportActionID: '1',
                actorAccountID: EMPLOYEE_ACCOUNT_ID,
                actionName: CONST.REPORT.ACTIONS.TYPE.IOU,
                originalMessage: {
                    IOUTransactionID: TRANSACTION_ID,
                    IOUReportID: REPORT_ID,
                },
            },
            {
                reportActionID: '2',
                actorAccountID: EMPLOYEE_ACCOUNT_ID,
                actionName: CONST.REPORT.ACTIONS.TYPE.IOU,
                originalMessage: {
                    IOUTransactionID: TRANSACTION_ID_2,
                    IOUReportID: REPORT_ID,
                },
            },
        ] as unknown as ReportAction[];

        const policy = {} as unknown as Policy;

        const result = getSecondaryReportActions({report, chatReport, reportTransactions: [transaction1, transaction2], violations: {}, policy, reportActions});
        expect(result.includes(CONST.REPORT.SECONDARY_ACTIONS.DELETE)).toBe(false);
    });

    it('includes DELETE option for owner of single processing expense transaction', async () => {
        const report = {
            reportID: REPORT_ID,
            type: CONST.REPORT.TYPE.EXPENSE,
            ownerAccountID: EMPLOYEE_ACCOUNT_ID,
            statusNum: CONST.REPORT.STATUS_NUM.SUBMITTED,
            stateNum: CONST.REPORT.STATE_NUM.SUBMITTED,
        } as unknown as Report;

        const TRANSACTION_ID = 'TRANSACTION_ID';

        const transaction = {
            transactionID: TRANSACTION_ID,
            reportID: REPORT_ID,
        } as unknown as Transaction;

        const policy = {} as unknown as Policy;
        await Onyx.merge(`${ONYXKEYS.COLLECTION.REPORT}${REPORT_ID}`, report);

        const result = getSecondaryReportActions({report, chatReport, reportTransactions: [transaction], violations: {}, policy});
        expect(result.includes(CONST.REPORT.SECONDARY_ACTIONS.DELETE)).toBe(true);
    });

    it('includes DELETE option for owner of processing expense report', async () => {
        const report = {
            reportID: REPORT_ID,
            type: CONST.REPORT.TYPE.EXPENSE,
            ownerAccountID: EMPLOYEE_ACCOUNT_ID,
            statusNum: CONST.REPORT.STATUS_NUM.SUBMITTED,
            stateNum: CONST.REPORT.STATE_NUM.SUBMITTED,
        } as unknown as Report;

        const TRANSACTION_ID = 'TRANSACTION_ID';
        const TRANSACTION_ID_2 = 'TRANSACTION_ID_2';

        const transaction1 = {
            transactionID: TRANSACTION_ID,
            reportID: REPORT_ID,
        } as unknown as Transaction;

        const transaction2 = {
            transactionID: TRANSACTION_ID_2,
            reportID: REPORT_ID,
        } as unknown as Transaction;

        const policy = {} as unknown as Policy;
        await Onyx.merge(`${ONYXKEYS.COLLECTION.REPORT}${REPORT_ID}`, report);

        const result = getSecondaryReportActions({report, chatReport, reportTransactions: [transaction1, transaction2], violations: {}, policy});
        expect(result.includes(CONST.REPORT.SECONDARY_ACTIONS.DELETE)).toBe(true);
    });

    it('does not include DELETE option for corporate liability card transaction', async () => {
        const report = {
            reportID: REPORT_ID,
            type: CONST.REPORT.TYPE.EXPENSE,
            ownerAccountID: EMPLOYEE_ACCOUNT_ID,
            statusNum: CONST.REPORT.STATUS_NUM.SUBMITTED,
            stateNum: CONST.REPORT.STATE_NUM.SUBMITTED,
        } as unknown as Report;

        const TRANSACTION_ID = 'TRANSACTION_ID';

        const transaction = {
            transactionID: TRANSACTION_ID,
            reportID: REPORT_ID,
            managedCard: true,
            comment: {
                liabilityType: CONST.TRANSACTION.LIABILITY_TYPE.RESTRICT,
            },
        } as unknown as Transaction;

        const policy = {} as unknown as Policy;
        await Onyx.merge(`${ONYXKEYS.COLLECTION.REPORT}${REPORT_ID}`, report);

        const result = getSecondaryReportActions({report, chatReport, reportTransactions: [transaction], violations: {}, policy});
        expect(result.includes(CONST.REPORT.SECONDARY_ACTIONS.DELETE)).toBe(false);
    });

    it('does not include DELETE option for report that has been forwarded', async () => {
        const report = {
            reportID: REPORT_ID,
            type: CONST.REPORT.TYPE.EXPENSE,
            ownerAccountID: EMPLOYEE_ACCOUNT_ID,
            managerID: MANAGER_ACCOUNT_ID,
            policyID: POLICY_ID,
            statusNum: CONST.REPORT.STATUS_NUM.SUBMITTED,
            stateNum: CONST.REPORT.STATE_NUM.SUBMITTED,
        } as unknown as Report;

        const TRANSACTION_ID = 'TRANSACTION_ID';

        const transaction = {
            transactionID: TRANSACTION_ID,
            reportID: REPORT_ID,
        } as unknown as Transaction;

        const policy = {
            id: POLICY_ID,
            approvalMode: CONST.POLICY.APPROVAL_MODE.BASIC,
            approver: APPROVER_EMAIL,
        } as unknown as Policy;

        await Onyx.merge(`${ONYXKEYS.COLLECTION.REPORT}${REPORT_ID}`, report);
        await Onyx.merge(`${ONYXKEYS.COLLECTION.POLICY}${POLICY_ID}`, policy);

        const result = getSecondaryReportActions({report, chatReport, reportTransactions: [transaction], violations: {}, policy});
        expect(result.includes(CONST.REPORT.SECONDARY_ACTIONS.DELETE)).toBe(false);
    });

    it('include DELETE option for demo transaction', async () => {
        const report = {
            reportID: REPORT_ID,
            type: CONST.REPORT.TYPE.EXPENSE,
            ownerAccountID: EMPLOYEE_ACCOUNT_ID,
            statusNum: CONST.REPORT.STATUS_NUM.SUBMITTED,
            stateNum: CONST.REPORT.STATE_NUM.SUBMITTED,
        } as unknown as Report;

        const TRANSACTION_ID = 'TRANSACTION_ID';

        const transaction = {
            transactionID: TRANSACTION_ID,
            reportID: REPORT_ID,
            comment: {
                isDemoTransaction: true,
            },
        } as unknown as Transaction;

        const policy = {
            id: POLICY_ID,
            approvalMode: CONST.POLICY.APPROVAL_MODE.BASIC,
            approver: APPROVER_EMAIL,
        } as unknown as Policy;

        await Onyx.merge(`${ONYXKEYS.COLLECTION.REPORT}${REPORT_ID}`, report);
        await Onyx.merge(`${ONYXKEYS.COLLECTION.POLICY}${POLICY_ID}`, policy);

        const result = getSecondaryReportActions({report, chatReport, reportTransactions: [transaction], violations: {}, policy});
        expect(result.includes(CONST.REPORT.SECONDARY_ACTIONS.DELETE)).toBe(true);
    });

    it('include EXPORT_TO_ACCOUNTING option for settled expense report', async () => {
        const report = {
            reportID: REPORT_ID,
            type: CONST.REPORT.TYPE.EXPENSE,
            ownerAccountID: EMPLOYEE_ACCOUNT_ID,
            statusNum: CONST.REPORT.STATUS_NUM.REIMBURSED,
            stateNum: CONST.REPORT.STATE_NUM.APPROVED,
            policyID: POLICY_ID,
        } as unknown as Report;

        const TRANSACTION_ID = 'TRANSACTION_ID';
        const transaction = {
            transactionID: TRANSACTION_ID,
            reportID: REPORT_ID,
        } as unknown as Transaction;

        const policy = {
            connections: {
                [CONST.POLICY.CONNECTIONS.NAME.XERO]: {},
            },
            id: POLICY_ID,
            role: CONST.POLICY.ROLE.ADMIN,
        } as Policy;

        await Onyx.merge(`${ONYXKEYS.COLLECTION.REPORT}${REPORT_ID}`, report);

        const result = getSecondaryReportActions({report, chatReport, reportTransactions: [transaction], violations: {}, policy});
        expect(result.includes(CONST.REPORT.SECONDARY_ACTIONS.EXPORT_TO_ACCOUNTING)).toBe(true);
    });
});

describe('getSecondaryTransactionThreadActions', () => {
    beforeAll(() => {
        Onyx.init({
            keys: ONYXKEYS,
        });
    });

    beforeEach(async () => {
        jest.clearAllMocks();
        Onyx.clear();
        await Onyx.merge(ONYXKEYS.SESSION, SESSION);
        await Onyx.set(ONYXKEYS.PERSONAL_DETAILS_LIST, {[EMPLOYEE_ACCOUNT_ID]: PERSONAL_DETAILS});
    });

    it('should always return VIEW_DETAILS', () => {
        const report = {} as unknown as Report;
        const policy = {} as unknown as Policy;

        const result = [CONST.REPORT.TRANSACTION_SECONDARY_ACTIONS.VIEW_DETAILS];
        expect(getSecondaryTransactionThreadActions(report, {} as Transaction, [], policy)).toEqual(result);
    });

    it('includes HOLD option', () => {
        const report = {
            reportID: REPORT_ID,
            type: CONST.REPORT.TYPE.EXPENSE,
            ownerAccountID: EMPLOYEE_ACCOUNT_ID,
            stateNum: CONST.REPORT.STATE_NUM.SUBMITTED,
            statusNum: CONST.REPORT.STATUS_NUM.SUBMITTED,
        } as unknown as Report;

        const transaction = {
            comment: {},
        } as unknown as Transaction;

        const policy = {} as unknown as Policy;

        jest.spyOn(ReportUtils, 'canHoldUnholdReportAction').mockReturnValueOnce({canHoldRequest: true, canUnholdRequest: true});
        const result = getSecondaryTransactionThreadActions(report, transaction, [actionR14932], policy);
        expect(result.includes(CONST.REPORT.SECONDARY_ACTIONS.HOLD)).toBe(true);
    });

    it('includes DELETE option for expense report submitter', async () => {
        const report = {
            reportID: REPORT_ID,
            type: CONST.REPORT.TYPE.EXPENSE,
            ownerAccountID: EMPLOYEE_ACCOUNT_ID,
            statusNum: CONST.REPORT.STATUS_NUM.OPEN,
            stateNum: CONST.REPORT.STATE_NUM.OPEN,
        } as unknown as Report;

        const policy = {} as unknown as Policy;

        await Onyx.merge(`${ONYXKEYS.COLLECTION.REPORT}${REPORT_ID}`, report);

        const result = getSecondaryTransactionThreadActions(report, {} as Transaction, [], policy);
        expect(result.includes(CONST.REPORT.SECONDARY_ACTIONS.DELETE)).toBe(true);
    });

<<<<<<< HEAD
    it('includes the SPLIT option if the current user is belong to the workspace', async () => {
        const report = {
            reportID: REPORT_ID,
            policyID: POLICY_ID,
            type: CONST.REPORT.TYPE.EXPENSE,
            ownerAccountID: EMPLOYEE_ACCOUNT_ID,
=======
    it('should not include CHANGE_WORKSPACE option for exported report', async () => {
        const report = {
            reportID: REPORT_ID,
            type: CONST.REPORT.TYPE.IOU,
            ownerAccountID: MANAGER_ACCOUNT_ID,
>>>>>>> cbf4c011
            managerID: EMPLOYEE_ACCOUNT_ID,
            stateNum: CONST.REPORT.STATE_NUM.SUBMITTED,
            statusNum: CONST.REPORT.STATUS_NUM.SUBMITTED,
        } as unknown as Report;
<<<<<<< HEAD

        const transaction = {
            transactionID: 'TRANSACTION_ID',
            status: CONST.TRANSACTION.STATUS.POSTED,
            amount: 10,
            merchant: 'Merchant',
            date: '2025-01-01',
        } as unknown as Transaction;

        const policy = {
            id: POLICY_ID,
            type: CONST.POLICY.TYPE.TEAM,
            isPolicyExpenseChatEnabled: true,
            employeeList: {
                [EMPLOYEE_EMAIL]: {email: EMPLOYEE_EMAIL, role: CONST.POLICY.ROLE.USER},
                [ADMIN_EMAIL]: {email: ADMIN_EMAIL, role: CONST.POLICY.ROLE.ADMIN},
            },
            role: CONST.POLICY.ROLE.ADMIN,
        } as unknown as Policy;

        await Onyx.merge(`${ONYXKEYS.COLLECTION.POLICY}${POLICY_ID}`, policy);
        await Onyx.merge(`${ONYXKEYS.COLLECTION.REPORT}${REPORT_ID}`, report);

        const result = getSecondaryTransactionThreadActions(report, transaction, [actionR14932], policy);
        expect(result.includes(CONST.REPORT.SECONDARY_ACTIONS.SPLIT)).toBe(true);
    });

    it('does not includes the SPLIT option if the current user is belong to the workspace', async () => {
        const report = {
            reportID: REPORT_ID,
            policyID: POLICY_ID,
            type: CONST.REPORT.TYPE.EXPENSE,
            ownerAccountID: EMPLOYEE_ACCOUNT_ID,
            managerID: EMPLOYEE_ACCOUNT_ID,
            stateNum: CONST.REPORT.STATE_NUM.SUBMITTED,
            statusNum: CONST.REPORT.STATUS_NUM.SUBMITTED,
        } as unknown as Report;

        const transaction = {
            transactionID: 'TRANSACTION_ID',
            status: CONST.TRANSACTION.STATUS.POSTED,
            amount: 10,
            merchant: 'Merchant',
            date: '2025-01-01',
        } as unknown as Transaction;

        const policy = {
            id: POLICY_ID,
            type: CONST.POLICY.TYPE.TEAM,
            isPolicyExpenseChatEnabled: true,
            employeeList: {
                [ADMIN_EMAIL]: {email: ADMIN_EMAIL, role: CONST.POLICY.ROLE.ADMIN},
            },
            role: CONST.POLICY.ROLE.ADMIN,
        } as unknown as Policy;

        await Onyx.merge(`${ONYXKEYS.COLLECTION.POLICY}${POLICY_ID}`, policy);
        await Onyx.merge(`${ONYXKEYS.COLLECTION.REPORT}${REPORT_ID}`, report);

        const result = getSecondaryTransactionThreadActions(report, transaction, [actionR14932], policy);
        expect(result.includes(CONST.REPORT.SECONDARY_ACTIONS.SPLIT)).toBe(false);
=======
        const personalDetails = {
            [EMPLOYEE_ACCOUNT_ID]: {login: EMPLOYEE_EMAIL},
            [MANAGER_ACCOUNT_ID]: {login: MANAGER_EMAIL},
        };
        const policy = {
            id: POLICY_ID,
            type: CONST.POLICY.TYPE.TEAM,
            reimbursementChoice: CONST.POLICY.REIMBURSEMENT_CHOICES.REIMBURSEMENT_MANUAL,
            isPolicyExpenseChatEnabled: true,
            employeeList: {
                [EMPLOYEE_EMAIL]: {email: EMPLOYEE_EMAIL, role: CONST.POLICY.ROLE.ADMIN},
                [MANAGER_EMAIL]: {email: MANAGER_EMAIL, role: CONST.POLICY.ROLE.USER},
            },
        } as unknown as Policy;
        const reportActions = [
            {
                actionName: CONST.REPORT.ACTIONS.TYPE.EXPORTED_TO_INTEGRATION,
                originalMessage: {markedManually: true},
            },
        ] as unknown as ReportAction[];
        const policies = {[`${ONYXKEYS.COLLECTION.POLICY}${POLICY_ID}`]: policy};
        await Onyx.merge(`${ONYXKEYS.COLLECTION.POLICY}${POLICY_ID}`, policy);
        await Onyx.merge(`${ONYXKEYS.COLLECTION.REPORT}${REPORT_ID}`, report);
        await Onyx.merge(ONYXKEYS.SESSION, {email: EMPLOYEE_EMAIL, accountID: EMPLOYEE_ACCOUNT_ID});
        await Onyx.merge(ONYXKEYS.PERSONAL_DETAILS_LIST, personalDetails);

        const result = getSecondaryReportActions({report, chatReport, reportTransactions: [], violations: {}, policy, policies, reportActions});
        expect(result.includes(CONST.REPORT.SECONDARY_ACTIONS.CHANGE_WORKSPACE)).toBe(false);
>>>>>>> cbf4c011
    });
});<|MERGE_RESOLUTION|>--- conflicted
+++ resolved
@@ -1299,87 +1299,15 @@
         expect(result.includes(CONST.REPORT.SECONDARY_ACTIONS.DELETE)).toBe(true);
     });
 
-<<<<<<< HEAD
-    it('includes the SPLIT option if the current user is belong to the workspace', async () => {
-        const report = {
-            reportID: REPORT_ID,
-            policyID: POLICY_ID,
-            type: CONST.REPORT.TYPE.EXPENSE,
-            ownerAccountID: EMPLOYEE_ACCOUNT_ID,
-=======
     it('should not include CHANGE_WORKSPACE option for exported report', async () => {
         const report = {
             reportID: REPORT_ID,
             type: CONST.REPORT.TYPE.IOU,
             ownerAccountID: MANAGER_ACCOUNT_ID,
->>>>>>> cbf4c011
-            managerID: EMPLOYEE_ACCOUNT_ID,
-            stateNum: CONST.REPORT.STATE_NUM.SUBMITTED,
-            statusNum: CONST.REPORT.STATUS_NUM.SUBMITTED,
-        } as unknown as Report;
-<<<<<<< HEAD
-
-        const transaction = {
-            transactionID: 'TRANSACTION_ID',
-            status: CONST.TRANSACTION.STATUS.POSTED,
-            amount: 10,
-            merchant: 'Merchant',
-            date: '2025-01-01',
-        } as unknown as Transaction;
-
-        const policy = {
-            id: POLICY_ID,
-            type: CONST.POLICY.TYPE.TEAM,
-            isPolicyExpenseChatEnabled: true,
-            employeeList: {
-                [EMPLOYEE_EMAIL]: {email: EMPLOYEE_EMAIL, role: CONST.POLICY.ROLE.USER},
-                [ADMIN_EMAIL]: {email: ADMIN_EMAIL, role: CONST.POLICY.ROLE.ADMIN},
-            },
-            role: CONST.POLICY.ROLE.ADMIN,
-        } as unknown as Policy;
-
-        await Onyx.merge(`${ONYXKEYS.COLLECTION.POLICY}${POLICY_ID}`, policy);
-        await Onyx.merge(`${ONYXKEYS.COLLECTION.REPORT}${REPORT_ID}`, report);
-
-        const result = getSecondaryTransactionThreadActions(report, transaction, [actionR14932], policy);
-        expect(result.includes(CONST.REPORT.SECONDARY_ACTIONS.SPLIT)).toBe(true);
-    });
-
-    it('does not includes the SPLIT option if the current user is belong to the workspace', async () => {
-        const report = {
-            reportID: REPORT_ID,
-            policyID: POLICY_ID,
-            type: CONST.REPORT.TYPE.EXPENSE,
-            ownerAccountID: EMPLOYEE_ACCOUNT_ID,
-            managerID: EMPLOYEE_ACCOUNT_ID,
-            stateNum: CONST.REPORT.STATE_NUM.SUBMITTED,
-            statusNum: CONST.REPORT.STATUS_NUM.SUBMITTED,
-        } as unknown as Report;
-
-        const transaction = {
-            transactionID: 'TRANSACTION_ID',
-            status: CONST.TRANSACTION.STATUS.POSTED,
-            amount: 10,
-            merchant: 'Merchant',
-            date: '2025-01-01',
-        } as unknown as Transaction;
-
-        const policy = {
-            id: POLICY_ID,
-            type: CONST.POLICY.TYPE.TEAM,
-            isPolicyExpenseChatEnabled: true,
-            employeeList: {
-                [ADMIN_EMAIL]: {email: ADMIN_EMAIL, role: CONST.POLICY.ROLE.ADMIN},
-            },
-            role: CONST.POLICY.ROLE.ADMIN,
-        } as unknown as Policy;
-
-        await Onyx.merge(`${ONYXKEYS.COLLECTION.POLICY}${POLICY_ID}`, policy);
-        await Onyx.merge(`${ONYXKEYS.COLLECTION.REPORT}${REPORT_ID}`, report);
-
-        const result = getSecondaryTransactionThreadActions(report, transaction, [actionR14932], policy);
-        expect(result.includes(CONST.REPORT.SECONDARY_ACTIONS.SPLIT)).toBe(false);
-=======
+            managerID: EMPLOYEE_ACCOUNT_ID,
+            stateNum: CONST.REPORT.STATE_NUM.SUBMITTED,
+            statusNum: CONST.REPORT.STATUS_NUM.SUBMITTED,
+        } as unknown as Report;
         const personalDetails = {
             [EMPLOYEE_ACCOUNT_ID]: {login: EMPLOYEE_EMAIL},
             [MANAGER_ACCOUNT_ID]: {login: MANAGER_EMAIL},
@@ -1408,6 +1336,78 @@
 
         const result = getSecondaryReportActions({report, chatReport, reportTransactions: [], violations: {}, policy, policies, reportActions});
         expect(result.includes(CONST.REPORT.SECONDARY_ACTIONS.CHANGE_WORKSPACE)).toBe(false);
->>>>>>> cbf4c011
+    });
+
+    it('includes the SPLIT option if the current user is belong to the workspace', async () => {
+        const report = {
+            reportID: REPORT_ID,
+            policyID: POLICY_ID,
+            type: CONST.REPORT.TYPE.EXPENSE,
+            ownerAccountID: EMPLOYEE_ACCOUNT_ID,
+            managerID: EMPLOYEE_ACCOUNT_ID,
+            stateNum: CONST.REPORT.STATE_NUM.SUBMITTED,
+            statusNum: CONST.REPORT.STATUS_NUM.SUBMITTED,
+        } as unknown as Report;
+
+        const transaction = {
+            transactionID: 'TRANSACTION_ID',
+            status: CONST.TRANSACTION.STATUS.POSTED,
+            amount: 10,
+            merchant: 'Merchant',
+            date: '2025-01-01',
+        } as unknown as Transaction;
+
+        const policy = {
+            id: POLICY_ID,
+            type: CONST.POLICY.TYPE.TEAM,
+            isPolicyExpenseChatEnabled: true,
+            employeeList: {
+                [EMPLOYEE_EMAIL]: {email: EMPLOYEE_EMAIL, role: CONST.POLICY.ROLE.USER},
+                [ADMIN_EMAIL]: {email: ADMIN_EMAIL, role: CONST.POLICY.ROLE.ADMIN},
+            },
+            role: CONST.POLICY.ROLE.ADMIN,
+        } as unknown as Policy;
+
+        await Onyx.merge(`${ONYXKEYS.COLLECTION.POLICY}${POLICY_ID}`, policy);
+        await Onyx.merge(`${ONYXKEYS.COLLECTION.REPORT}${REPORT_ID}`, report);
+
+        const result = getSecondaryTransactionThreadActions(report, transaction, [actionR14932], policy);
+        expect(result.includes(CONST.REPORT.SECONDARY_ACTIONS.SPLIT)).toBe(true);
+    });
+
+    it('does not includes the SPLIT option if the current user is belong to the workspace', async () => {
+        const report = {
+            reportID: REPORT_ID,
+            policyID: POLICY_ID,
+            type: CONST.REPORT.TYPE.EXPENSE,
+            ownerAccountID: EMPLOYEE_ACCOUNT_ID,
+            managerID: EMPLOYEE_ACCOUNT_ID,
+            stateNum: CONST.REPORT.STATE_NUM.SUBMITTED,
+            statusNum: CONST.REPORT.STATUS_NUM.SUBMITTED,
+        } as unknown as Report;
+
+        const transaction = {
+            transactionID: 'TRANSACTION_ID',
+            status: CONST.TRANSACTION.STATUS.POSTED,
+            amount: 10,
+            merchant: 'Merchant',
+            date: '2025-01-01',
+        } as unknown as Transaction;
+
+        const policy = {
+            id: POLICY_ID,
+            type: CONST.POLICY.TYPE.TEAM,
+            isPolicyExpenseChatEnabled: true,
+            employeeList: {
+                [ADMIN_EMAIL]: {email: ADMIN_EMAIL, role: CONST.POLICY.ROLE.ADMIN},
+            },
+            role: CONST.POLICY.ROLE.ADMIN,
+        } as unknown as Policy;
+
+        await Onyx.merge(`${ONYXKEYS.COLLECTION.POLICY}${POLICY_ID}`, policy);
+        await Onyx.merge(`${ONYXKEYS.COLLECTION.REPORT}${REPORT_ID}`, report);
+
+        const result = getSecondaryTransactionThreadActions(report, transaction, [actionR14932], policy);
+        expect(result.includes(CONST.REPORT.SECONDARY_ACTIONS.SPLIT)).toBe(false);
     });
 });