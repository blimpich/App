--- conflicted
+++ resolved
@@ -4,7 +4,6 @@
 import ONYXKEYS from '@src/ONYXKEYS';
 import type {Policy, Report, ReportAction, Transaction, TransactionViolation} from '@src/types/onyx';
 
-<<<<<<< HEAD
 const EMPLOYEE_ACCOUNT_ID = 1;
 const EMPLOYEE_EMAIL = 'employee@mail.com';
 const MANAGER_ACCOUNT_ID = 2;
@@ -15,11 +14,6 @@
 const PAYER_EMAIL = 'payer@mail.com';
 const ADMIN_ACCOUNT_ID = 5;
 const ADMIN_EMAIL = 'admin@mail.com';
-=======
-const CURRENT_USER_ACCOUNT_ID = 1;
-const CURRENT_USER_EMAIL = 'tester@mail.com';
-const OTHER_USER_EMAIL = 'tester1@mail.com';
->>>>>>> ae74f299
 
 const SESSION = {
     email: EMPLOYEE_EMAIL,
@@ -83,7 +77,7 @@
             ownerAccountID: EMPLOYEE_ACCOUNT_ID,
             stateNum: CONST.REPORT.STATE_NUM.SUBMITTED,
             statusNum: CONST.REPORT.STATUS_NUM.SUBMITTED,
-            managerID: CURRENT_USER_ACCOUNT_ID,
+            managerID: EMPLOYEE_ACCOUNT_ID,
         } as unknown as Report;
         const policy = {
             approver: EMPLOYEE_EMAIL,
@@ -107,18 +101,16 @@
         expect(result.includes(CONST.REPORT.SECONDARY_ACTIONS.APPROVE)).toBe(true);
     });
 
-    it('includes APPROVE option for report with RTER violations for all transactions', () => {
-        const report = {
-            reportID: REPORT_ID,
-            type: CONST.REPORT.TYPE.EXPENSE,
-<<<<<<< HEAD
-            ownerAccountID: EMPLOYEE_ACCOUNT_ID,
-=======
-            ownerAccountID: CURRENT_USER_ACCOUNT_ID,
-            managerID: CURRENT_USER_ACCOUNT_ID,
->>>>>>> ae74f299
-        } as unknown as Report;
-        const policy = {} as unknown as Policy;
+    it('includes APPROVE option for report with RTER violations for all transactions', async () => {
+        const report = {
+            reportID: REPORT_ID,
+            type: CONST.REPORT.TYPE.EXPENSE,
+            ownerAccountID: EMPLOYEE_ACCOUNT_ID,
+            managerID: EMPLOYEE_ACCOUNT_ID,
+        } as unknown as Report;
+        const policy = {
+            approver: EMPLOYEE_EMAIL,
+        } as unknown as Policy;
         const TRANSACTION_ID = 'TRANSACTION_ID';
 
         const transaction = {
@@ -144,7 +136,7 @@
             ownerAccountID: EMPLOYEE_ACCOUNT_ID,
             stateNum: CONST.REPORT.STATE_NUM.OPEN,
             statusNum: CONST.REPORT.STATUS_NUM.OPEN,
-            managerID: CURRENT_USER_ACCOUNT_ID,
+            managerID: EMPLOYEE_ACCOUNT_ID,
         } as unknown as Report;
         const policy = {role: CONST.POLICY.ROLE.ADMIN} as unknown as Policy;
         const TRANSACTION_ID = 'TRANSACTION_ID';
@@ -342,10 +334,7 @@
             statusNum: CONST.REPORT.STATUS_NUM.APPROVED,
         } as unknown as Report;
         const policy = {
-<<<<<<< HEAD
-            connections: {[CONST.POLICY.CONNECTIONS.NAME.QBD]: {config: {export: {exporter: EMPLOYEE_EMAIL}, autoSync: {enabled: true}}}},
-=======
-            connections: {[CONST.POLICY.CONNECTIONS.NAME.QBD]: {config: {export: {exporter: CURRENT_USER_EMAIL}, autoSync: {enabled: false}}}},
+            connections: {[CONST.POLICY.CONNECTIONS.NAME.QBD]: {config: {export: {exporter: EMPLOYEE_EMAIL}, autoSync: {enabled: false}}}},
         } as unknown as Policy;
 
         const result = getSecondaryReportActions(report, [], {}, policy);
@@ -356,14 +345,13 @@
         const report = {
             reportID: REPORT_ID,
             type: CONST.REPORT.TYPE.EXPENSE,
-            ownerAccountID: CURRENT_USER_ACCOUNT_ID,
-            stateNum: CONST.REPORT.STATE_NUM.APPROVED,
-            statusNum: CONST.REPORT.STATUS_NUM.APPROVED,
-        } as unknown as Report;
-        const policy = {
-            connections: {[CONST.POLICY.CONNECTIONS.NAME.QBD]: {config: {export: {exporter: OTHER_USER_EMAIL}, autoSync: {enabled: true}}}},
-            role: CONST.POLICY.ROLE.ADMIN,
->>>>>>> ae74f299
+            ownerAccountID: EMPLOYEE_ACCOUNT_ID,
+            stateNum: CONST.REPORT.STATE_NUM.APPROVED,
+            statusNum: CONST.REPORT.STATUS_NUM.APPROVED,
+        } as unknown as Report;
+        const policy = {
+            connections: {[CONST.POLICY.CONNECTIONS.NAME.QBD]: {config: {export: {exporter: ADMIN_EMAIL}, autoSync: {enabled: true}}}},
+            role: CONST.POLICY.ROLE.ADMIN,
         } as unknown as Policy;
 
         const result = getSecondaryReportActions(report, [], {}, policy);
