import Onyx from 'react-native-onyx';
import {getSecondaryExportReportActions, getSecondaryReportActions, getSecondaryTransactionThreadActions} from '@libs/ReportSecondaryActionUtils';
import CONST from '@src/CONST';
import * as ReportActionsUtils from '@src/libs/ReportActionsUtils';
import * as ReportUtils from '@src/libs/ReportUtils';
import ONYXKEYS from '@src/ONYXKEYS';
import type {Policy, Report, ReportAction, Transaction, TransactionViolation} from '@src/types/onyx';
import {actionR14932, originalMessageR14932} from '../../__mocks__/reportData/actions';
import {chatReportR14932 as chatReport} from '../../__mocks__/reportData/reports';

const EMPLOYEE_ACCOUNT_ID = 1;
const EMPLOYEE_EMAIL = 'employee@mail.com';
const MANAGER_ACCOUNT_ID = 2;
const MANAGER_EMAIL = 'manager@mail.com';
const APPROVER_ACCOUNT_ID = 3;
const APPROVER_EMAIL = 'approver@mail.com';
const ADMIN_ACCOUNT_ID = 4;
const ADMIN_EMAIL = 'admin@mail.com';

const SESSION = {
    email: EMPLOYEE_EMAIL,
    accountID: EMPLOYEE_ACCOUNT_ID,
};

const PERSONAL_DETAILS = {
    accountID: EMPLOYEE_ACCOUNT_ID,
    login: EMPLOYEE_EMAIL,
};

const REPORT_ID = 1;
const POLICY_ID = 'POLICY_ID';
const OLD_POLICY_ID = 'OLD_POLICY_ID';
describe('getSecondaryAction', () => {
    beforeAll(() => {
        Onyx.init({
            keys: ONYXKEYS,
        });
    });

    beforeEach(async () => {
        jest.clearAllMocks();
        Onyx.clear();
        await Onyx.merge(ONYXKEYS.SESSION, SESSION);
        await Onyx.set(ONYXKEYS.PERSONAL_DETAILS_LIST, {[EMPLOYEE_ACCOUNT_ID]: PERSONAL_DETAILS, [APPROVER_ACCOUNT_ID]: {accountID: APPROVER_ACCOUNT_ID, login: APPROVER_EMAIL}});
    });

    it('should always return default options', () => {
        const report = {} as unknown as Report;
        const policy = {} as unknown as Policy;

        const result = [CONST.REPORT.SECONDARY_ACTIONS.EXPORT, CONST.REPORT.SECONDARY_ACTIONS.DOWNLOAD_PDF, CONST.REPORT.SECONDARY_ACTIONS.VIEW_DETAILS];
        expect(getSecondaryReportActions({report, chatReport, reportTransactions: [], violations: {}, policy})).toEqual(result);
    });

    it('includes ADD_EXPENSE option for empty report', async () => {
        const report = {
            reportID: REPORT_ID,
            type: CONST.REPORT.TYPE.EXPENSE,
            ownerAccountID: EMPLOYEE_ACCOUNT_ID,
            stateNum: CONST.REPORT.STATE_NUM.OPEN,
            statusNum: CONST.REPORT.STATUS_NUM.OPEN,
        } as unknown as Report;
        const policy = {
            autoReportingFrequency: CONST.POLICY.AUTO_REPORTING_FREQUENCIES.INSTANT,
            harvesting: {
                enabled: true,
            },
        } as unknown as Policy;
        await Onyx.merge(`${ONYXKEYS.COLLECTION.REPORT}${REPORT_ID}`, report);
        const TRANSACTION_ID = 'TRANSACTION_ID';
        const transaction = {
            transactionID: TRANSACTION_ID,
        } as unknown as Transaction;

        const result = getSecondaryReportActions({report, chatReport, reportTransactions: [transaction], violations: {}, policy});
        expect(result.includes(CONST.REPORT.SECONDARY_ACTIONS.ADD_EXPENSE)).toBe(true);
    });

    it('includes SUBMIT option', async () => {
        const report = {
            reportID: REPORT_ID,
            type: CONST.REPORT.TYPE.EXPENSE,
            ownerAccountID: EMPLOYEE_ACCOUNT_ID,
            stateNum: CONST.REPORT.STATE_NUM.OPEN,
            statusNum: CONST.REPORT.STATUS_NUM.OPEN,
            total: 10,
        } as unknown as Report;
        const policy = {
            autoReportingFrequency: CONST.POLICY.AUTO_REPORTING_FREQUENCIES.INSTANT,
            harvesting: {
                enabled: true,
            },
        } as unknown as Policy;
        await Onyx.merge(`${ONYXKEYS.COLLECTION.REPORT}${REPORT_ID}`, report);

        const result = getSecondaryReportActions({report, chatReport, reportTransactions: [], violations: {}, policy});
        expect(result.includes(CONST.REPORT.SECONDARY_ACTIONS.SUBMIT)).toBe(true);
    });

    it('includes SUBMIT option for admin', async () => {
        const report = {
            reportID: REPORT_ID,
            type: CONST.REPORT.TYPE.EXPENSE,
            stateNum: CONST.REPORT.STATE_NUM.OPEN,
            statusNum: CONST.REPORT.STATUS_NUM.OPEN,
            total: 10,
        } as unknown as Report;
        const policy = {
            autoReportingFrequency: CONST.POLICY.AUTO_REPORTING_FREQUENCIES.INSTANT,
            harvesting: {
                enabled: true,
            },
            role: CONST.POLICY.ROLE.ADMIN,
        } as unknown as Policy;
        await Onyx.merge(`${ONYXKEYS.COLLECTION.REPORT}${REPORT_ID}`, report);

        const result = getSecondaryReportActions({report, chatReport, reportTransactions: [], violations: {}, policy});
        expect(result.includes(CONST.REPORT.SECONDARY_ACTIONS.SUBMIT)).toBe(true);
    });

    it('should not include SUBMIT option for admin with only pending transactions', async () => {
        const report = {
            reportID: REPORT_ID,
            type: CONST.REPORT.TYPE.EXPENSE,
            stateNum: CONST.REPORT.STATE_NUM.OPEN,
            statusNum: CONST.REPORT.STATUS_NUM.OPEN,
            total: 10,
        } as unknown as Report;
        const policy = {
            autoReportingFrequency: CONST.POLICY.AUTO_REPORTING_FREQUENCIES.INSTANT,
            harvesting: {
                enabled: true,
            },
            role: CONST.POLICY.ROLE.ADMIN,
        } as unknown as Policy;
        await Onyx.merge(`${ONYXKEYS.COLLECTION.REPORT}${REPORT_ID}`, report);

        const transaction = {
            transactionID: 'TRANSACTION_ID',
            status: CONST.TRANSACTION.STATUS.PENDING,
            amount: 10,
            merchant: 'Merchant',
            date: '2025-01-01',
        } as unknown as Transaction;

        const result = getSecondaryReportActions({report, chatReport, reportTransactions: [transaction], violations: {}, policy});
        expect(result.includes(CONST.REPORT.SECONDARY_ACTIONS.SUBMIT)).toBe(false);
    });

    it('includes APPROVE option for approver and report with duplicates', async () => {
        const report = {
            reportID: REPORT_ID,
            type: CONST.REPORT.TYPE.EXPENSE,
            ownerAccountID: EMPLOYEE_ACCOUNT_ID,
            stateNum: CONST.REPORT.STATE_NUM.SUBMITTED,
            statusNum: CONST.REPORT.STATUS_NUM.SUBMITTED,
            managerID: EMPLOYEE_ACCOUNT_ID,
        } as unknown as Report;
        const policy = {
            approver: EMPLOYEE_EMAIL,
        } as unknown as Policy;
        const TRANSACTION_ID = 'TRANSACTION_ID';
        const transaction = {
            transactionID: TRANSACTION_ID,
        } as unknown as Transaction;

        await Onyx.merge(`${ONYXKEYS.COLLECTION.TRANSACTION}${TRANSACTION_ID}`, transaction);

        await Onyx.set(`${ONYXKEYS.COLLECTION.TRANSACTION_VIOLATIONS}${TRANSACTION_ID}`, [
            {
                name: CONST.VIOLATIONS.DUPLICATED_TRANSACTION,
            } as TransactionViolation,
        ]);

        await Onyx.merge(`${ONYXKEYS.COLLECTION.REPORT}${REPORT_ID}`, report);

        const result = getSecondaryReportActions({report, chatReport, reportTransactions: [transaction], violations: {}, policy});
        expect(result.includes(CONST.REPORT.SECONDARY_ACTIONS.APPROVE)).toBe(true);
    });

    it('does not include APPROVE option for approver and report with only pending transactions', async () => {
        const report = {
            reportID: REPORT_ID,
            type: CONST.REPORT.TYPE.EXPENSE,
            ownerAccountID: EMPLOYEE_ACCOUNT_ID,
            stateNum: CONST.REPORT.STATE_NUM.SUBMITTED,
            statusNum: CONST.REPORT.STATUS_NUM.SUBMITTED,
            managerID: EMPLOYEE_ACCOUNT_ID,
        } as unknown as Report;
        const policy = {
            approver: EMPLOYEE_EMAIL,
        } as unknown as Policy;
        const TRANSACTION_ID = 'TRANSACTION_ID';
        const transaction = {
            transactionID: TRANSACTION_ID,
            status: CONST.TRANSACTION.STATUS.PENDING,
            amount: 10,
            merchant: 'Merchant',
            date: '2025-01-01',
        } as unknown as Transaction;

        await Onyx.merge(`${ONYXKEYS.COLLECTION.TRANSACTION}${TRANSACTION_ID}`, transaction);
        await Onyx.merge(`${ONYXKEYS.COLLECTION.REPORT}${REPORT_ID}`, report);

        const result = getSecondaryReportActions({report, chatReport, reportTransactions: [transaction], violations: {}, policy});
        expect(result.includes(CONST.REPORT.SECONDARY_ACTIONS.APPROVE)).toBe(false);
    });

    it('includes APPROVE option for report with RTER violations when it is submitted', () => {
        const report = {
            reportID: REPORT_ID,
            type: CONST.REPORT.TYPE.EXPENSE,
            ownerAccountID: EMPLOYEE_ACCOUNT_ID,
            managerID: EMPLOYEE_ACCOUNT_ID,
            stateNum: CONST.REPORT.STATE_NUM.SUBMITTED,
            statusNum: CONST.REPORT.STATUS_NUM.SUBMITTED,
        } as unknown as Report;
        const policy = {
            approver: EMPLOYEE_EMAIL,
        } as unknown as Policy;
        const TRANSACTION_ID = 'TRANSACTION_ID';

        const transaction = {
            transactionID: TRANSACTION_ID,
        } as unknown as Transaction;

        const violation = {
            name: CONST.VIOLATIONS.RTER,
            data: {
                pendingPattern: true,
                rterType: CONST.RTER_VIOLATION_TYPES.SEVEN_DAY_HOLD,
            },
        } as unknown as TransactionViolation;

        const result = getSecondaryReportActions({
            report,
            chatReport,
            reportTransactions: [transaction],
            violations: {[`${ONYXKEYS.COLLECTION.TRANSACTION_VIOLATIONS}${TRANSACTION_ID}`]: [violation]},
            policy,
        });
        expect(result.includes(CONST.REPORT.SECONDARY_ACTIONS.APPROVE)).toBe(true);
    });

    it('does not include APPROVE option for report with RTER violations when it is not submitted', () => {
        const report = {
            reportID: REPORT_ID,
            type: CONST.REPORT.TYPE.EXPENSE,
            ownerAccountID: EMPLOYEE_ACCOUNT_ID,
            managerID: EMPLOYEE_ACCOUNT_ID,
            stateNum: CONST.REPORT.STATE_NUM.OPEN,
            statusNum: CONST.REPORT.STATUS_NUM.OPEN,
        } as unknown as Report;
        const policy = {
            approver: EMPLOYEE_EMAIL,
        } as unknown as Policy;
        const TRANSACTION_ID = 'TRANSACTION_ID';

        const transaction = {
            transactionID: TRANSACTION_ID,
        } as unknown as Transaction;

        const violation = {
            name: CONST.VIOLATIONS.RTER,
            data: {
                pendingPattern: true,
                rterType: CONST.RTER_VIOLATION_TYPES.SEVEN_DAY_HOLD,
            },
        } as unknown as TransactionViolation;

        const result = getSecondaryReportActions({
            report,
            chatReport,
            reportTransactions: [transaction],
            violations: {[`${ONYXKEYS.COLLECTION.TRANSACTION_VIOLATIONS}${TRANSACTION_ID}`]: [violation]},
            policy,
        });
        expect(result.includes(CONST.REPORT.SECONDARY_ACTIONS.APPROVE)).toBe(false);
    });

    it('includes APPROVE option for admin with report having broken connection when it is submitted', () => {
        const report = {
            reportID: REPORT_ID,
            type: CONST.REPORT.TYPE.EXPENSE,
            ownerAccountID: EMPLOYEE_ACCOUNT_ID,
            stateNum: CONST.REPORT.STATE_NUM.SUBMITTED,
            statusNum: CONST.REPORT.STATUS_NUM.SUBMITTED,
            managerID: EMPLOYEE_ACCOUNT_ID,
        } as unknown as Report;
        const policy = {role: CONST.POLICY.ROLE.ADMIN, autoReporting: true, autoReportingFrequency: CONST.POLICY.AUTO_REPORTING_FREQUENCIES.INSTANT} as unknown as Policy;
        const TRANSACTION_ID = 'TRANSACTION_ID';

        const transaction = {
            transactionID: TRANSACTION_ID,
        } as unknown as Transaction;

        const violation = {
            name: CONST.VIOLATIONS.RTER,
            data: {
                rterType: CONST.RTER_VIOLATION_TYPES.BROKEN_CARD_CONNECTION,
            },
        } as unknown as TransactionViolation;

        const result = getSecondaryReportActions({
            report,
            chatReport,
            reportTransactions: [transaction],
            violations: {[`${ONYXKEYS.COLLECTION.TRANSACTION_VIOLATIONS}${TRANSACTION_ID}`]: [violation]},
            policy,
        });
        expect(result.includes(CONST.REPORT.SECONDARY_ACTIONS.APPROVE)).toBe(true);
    });

    it('does not include APPROVE option for admin with report having broken connection that is not submitted', () => {
        const report = {
            reportID: REPORT_ID,
            type: CONST.REPORT.TYPE.EXPENSE,
            ownerAccountID: EMPLOYEE_ACCOUNT_ID,
            stateNum: CONST.REPORT.STATE_NUM.OPEN,
            statusNum: CONST.REPORT.STATUS_NUM.OPEN,
            managerID: EMPLOYEE_ACCOUNT_ID,
        } as unknown as Report;
        const policy = {role: CONST.POLICY.ROLE.ADMIN} as unknown as Policy;
        const TRANSACTION_ID = 'TRANSACTION_ID';

        const transaction = {
            transactionID: TRANSACTION_ID,
        } as unknown as Transaction;

        const violation = {
            name: CONST.VIOLATIONS.RTER,
            data: {
                rterType: CONST.RTER_VIOLATION_TYPES.BROKEN_CARD_CONNECTION,
            },
        } as unknown as TransactionViolation;

        const result = getSecondaryReportActions({
            report,
            chatReport,
            reportTransactions: [transaction],
            violations: {[`${ONYXKEYS.COLLECTION.TRANSACTION_VIOLATIONS}${TRANSACTION_ID}`]: [violation]},
            policy,
        });
        expect(result.includes(CONST.REPORT.SECONDARY_ACTIONS.APPROVE)).toBe(false);
    });

    it('does not include APPROVE option for report with transactions that are being scanned', () => {
        const report = {
            reportID: REPORT_ID,
            type: CONST.REPORT.TYPE.EXPENSE,
            ownerAccountID: EMPLOYEE_ACCOUNT_ID,
            stateNum: CONST.REPORT.STATE_NUM.SUBMITTED,
            statusNum: CONST.REPORT.STATUS_NUM.SUBMITTED,
            managerID: EMPLOYEE_ACCOUNT_ID,
        } as unknown as Report;
        const policy = {
            approver: EMPLOYEE_EMAIL,
        } as unknown as Policy;
        const TRANSACTION_ID = 'TRANSACTION_ID';
        const transaction = {
            transactionID: TRANSACTION_ID,
            receipt: {
                state: CONST.IOU.RECEIPT_STATE.SCANNING,
            },
        } as unknown as Transaction;

        const result = getSecondaryReportActions({report, chatReport, reportTransactions: [transaction], violations: {}, policy});
        expect(result.includes(CONST.REPORT.SECONDARY_ACTIONS.APPROVE)).toBe(false);
    });

    it('includes UNAPPROVE option', () => {
        const report = {
            reportID: REPORT_ID,
            type: CONST.REPORT.TYPE.EXPENSE,
            ownerAccountID: EMPLOYEE_ACCOUNT_ID,
            stateNum: CONST.REPORT.STATE_NUM.APPROVED,
            statusNum: CONST.REPORT.STATUS_NUM.APPROVED,
            managerID: EMPLOYEE_ACCOUNT_ID,
        } as unknown as Report;
        const policy = {approver: EMPLOYEE_EMAIL} as unknown as Policy;

        const result = getSecondaryReportActions({report, chatReport, reportTransactions: [], violations: {}, policy});
        expect(result.includes(CONST.REPORT.SECONDARY_ACTIONS.UNAPPROVE)).toBe(true);
    });

    it('includes UNAPPROVE option for admin on finally approved report', () => {
        const report = {
            reportID: REPORT_ID,
            type: CONST.REPORT.TYPE.EXPENSE,
            ownerAccountID: EMPLOYEE_ACCOUNT_ID,
            stateNum: CONST.REPORT.STATE_NUM.APPROVED,
            statusNum: CONST.REPORT.STATUS_NUM.APPROVED,
            managerID: MANAGER_ACCOUNT_ID,
        } as unknown as Report;
        const policy = {
            approver: APPROVER_EMAIL,
            role: CONST.POLICY.ROLE.ADMIN,
        } as unknown as Policy;

        const result = getSecondaryReportActions({report, chatReport, reportTransactions: [], violations: {}, policy});
        expect(result.includes(CONST.REPORT.SECONDARY_ACTIONS.UNAPPROVE)).toBe(true);
    });

    it('includes UNAPPROVE option for manager on finally approved report', () => {
        const report = {
            reportID: REPORT_ID,
            type: CONST.REPORT.TYPE.EXPENSE,
            ownerAccountID: EMPLOYEE_ACCOUNT_ID,
            stateNum: CONST.REPORT.STATE_NUM.APPROVED,
            statusNum: CONST.REPORT.STATUS_NUM.APPROVED,
            managerID: EMPLOYEE_ACCOUNT_ID,
        } as unknown as Report;
        const policy = {
            approver: APPROVER_EMAIL,
        } as unknown as Policy;

        const result = getSecondaryReportActions({report, chatReport, reportTransactions: [], violations: {}, policy});
        expect(result.includes(CONST.REPORT.SECONDARY_ACTIONS.UNAPPROVE)).toBe(true);
    });

    it('does not include UNAPPROVE option for non-admin, non-manager on finally approved report', () => {
        const report = {
            reportID: REPORT_ID,
            type: CONST.REPORT.TYPE.EXPENSE,
            ownerAccountID: EMPLOYEE_ACCOUNT_ID,
            stateNum: CONST.REPORT.STATE_NUM.APPROVED,
            statusNum: CONST.REPORT.STATUS_NUM.APPROVED,
            managerID: MANAGER_ACCOUNT_ID,
        } as unknown as Report;
        const policy = {
            approver: APPROVER_EMAIL,
        } as unknown as Policy;

        const result = getSecondaryReportActions({report, chatReport, reportTransactions: [], violations: {}, policy});
        expect(result.includes(CONST.REPORT.SECONDARY_ACTIONS.UNAPPROVE)).toBe(false);
    });

    it('does not include UNAPPROVE option for non-approved report', () => {
        const report = {
            reportID: REPORT_ID,
            type: CONST.REPORT.TYPE.EXPENSE,
            ownerAccountID: EMPLOYEE_ACCOUNT_ID,
            stateNum: CONST.REPORT.STATE_NUM.SUBMITTED,
            statusNum: CONST.REPORT.STATUS_NUM.SUBMITTED,
            managerID: EMPLOYEE_ACCOUNT_ID,
        } as unknown as Report;
        const policy = {
            approver: EMPLOYEE_EMAIL,
            role: CONST.POLICY.ROLE.ADMIN,
        } as unknown as Policy;

        const result = getSecondaryReportActions({report, chatReport, reportTransactions: [], violations: {}, policy});
        expect(result.includes(CONST.REPORT.SECONDARY_ACTIONS.UNAPPROVE)).toBe(false);
    });

    it('does not include UNAPPROVE option for settled report', () => {
        const report = {
            reportID: REPORT_ID,
            type: CONST.REPORT.TYPE.EXPENSE,
            ownerAccountID: EMPLOYEE_ACCOUNT_ID,
            stateNum: CONST.REPORT.STATE_NUM.APPROVED,
            statusNum: CONST.REPORT.STATUS_NUM.REIMBURSED,
            managerID: EMPLOYEE_ACCOUNT_ID,
        } as unknown as Report;
        const policy = {
            approver: EMPLOYEE_EMAIL,
            role: CONST.POLICY.ROLE.ADMIN,
        } as unknown as Policy;

        const result = getSecondaryReportActions({report, chatReport, reportTransactions: [], violations: {}, policy});
        expect(result.includes(CONST.REPORT.SECONDARY_ACTIONS.UNAPPROVE)).toBe(false);
    });

    it('does not include UNAPPROVE option for payment processing report', () => {
        const report = {
            reportID: REPORT_ID,
            type: CONST.REPORT.TYPE.EXPENSE,
            ownerAccountID: EMPLOYEE_ACCOUNT_ID,
            stateNum: CONST.REPORT.STATE_NUM.APPROVED,
            statusNum: CONST.REPORT.STATUS_NUM.APPROVED,
            managerID: EMPLOYEE_ACCOUNT_ID,
            isWaitingOnBankAccount: true,
        } as unknown as Report;
        const policy = {
            approver: EMPLOYEE_EMAIL,
            role: CONST.POLICY.ROLE.ADMIN,
        } as unknown as Policy;

        const result = getSecondaryReportActions({report, chatReport, reportTransactions: [], violations: {}, policy});
        expect(result.includes(CONST.REPORT.SECONDARY_ACTIONS.UNAPPROVE)).toBe(false);
    });

    it('includes CANCEL_PAYMENT option for report paid elsewhere', () => {
        const report = {
            reportID: REPORT_ID,
            type: CONST.REPORT.TYPE.EXPENSE,
            ownerAccountID: EMPLOYEE_ACCOUNT_ID,
            stateNum: CONST.REPORT.STATE_NUM.APPROVED,
            statusNum: CONST.REPORT.STATUS_NUM.REIMBURSED,
        } as unknown as Report;
        const policy = {
            role: CONST.POLICY.ROLE.ADMIN,
        } as unknown as Policy;

        const result = getSecondaryReportActions({report, chatReport, reportTransactions: [], violations: {}, policy});
        expect(result.includes(CONST.REPORT.SECONDARY_ACTIONS.CANCEL_PAYMENT)).toBe(true);
    });

    it('includes CANCEL_PAYMENT option for report before nacha cutoff', async () => {
        const report = {
            reportID: REPORT_ID,
            type: CONST.REPORT.TYPE.EXPENSE,
            ownerAccountID: EMPLOYEE_ACCOUNT_ID,
            statusNum: CONST.REPORT.STATUS_NUM.APPROVED,
            isWaitingOnBankAccount: true,
        } as unknown as Report;
        const policy = {role: CONST.POLICY.ROLE.ADMIN} as unknown as Policy;
        const TRANSACTION_ID = 'transaction_id';
        await Onyx.merge(`${ONYXKEYS.COLLECTION.REPORT}${REPORT_ID}`, report);

        const ACTION_ID = 'action_id';
        const reportAction = {
            actionID: ACTION_ID,
            actionName: CONST.REPORT.ACTIONS.TYPE.IOU,
            message: {
                IOUTransactionID: TRANSACTION_ID,
                type: CONST.IOU.REPORT_ACTION_TYPE.PAY,
            },
            created: '2025-03-06 18:00:00.000',
        } as unknown as ReportAction;
        await Onyx.merge(`${ONYXKEYS.COLLECTION.REPORT_ACTIONS}${REPORT_ID}`, {[ACTION_ID]: reportAction});

        const result = getSecondaryReportActions({
            report,
            chatReport,
            reportTransactions: [
                {
                    transactionID: TRANSACTION_ID,
                } as unknown as Transaction,
            ],
            violations: {},
            policy,
        });
        expect(result.includes(CONST.REPORT.SECONDARY_ACTIONS.CANCEL_PAYMENT)).toBe(true);
    });

    it('includes HOLD option ', () => {
        const report = {
            reportID: REPORT_ID,
            type: CONST.REPORT.TYPE.EXPENSE,
            ownerAccountID: EMPLOYEE_ACCOUNT_ID,
            stateNum: CONST.REPORT.STATE_NUM.SUBMITTED,
            statusNum: CONST.REPORT.STATUS_NUM.SUBMITTED,
        } as unknown as Report;

        const transaction = {
            comment: {},
        } as unknown as Transaction;
        const policy = {} as unknown as Policy;

        jest.spyOn(ReportUtils, 'canHoldUnholdReportAction').mockReturnValueOnce({canHoldRequest: true, canUnholdRequest: true});
        jest.spyOn(ReportActionsUtils, 'getOneTransactionThreadReportID').mockReturnValueOnce(originalMessageR14932.IOUTransactionID);
        const result = getSecondaryReportActions({report, chatReport, reportTransactions: [transaction], violations: {}, policy, reportActions: [actionR14932]});
        expect(result.includes(CONST.REPORT.SECONDARY_ACTIONS.HOLD)).toBe(true);
    });

    it('includes CHANGE_WORKSPACE option for submitted IOU report and manager being the payer of the new policy', async () => {
        const report = {
            reportID: REPORT_ID,
            type: CONST.REPORT.TYPE.IOU,
            ownerAccountID: MANAGER_ACCOUNT_ID,
            managerID: EMPLOYEE_ACCOUNT_ID,
            stateNum: CONST.REPORT.STATE_NUM.SUBMITTED,
            statusNum: CONST.REPORT.STATUS_NUM.SUBMITTED,
        } as unknown as Report;
        const personalDetails = {
            [EMPLOYEE_ACCOUNT_ID]: {login: EMPLOYEE_EMAIL},
            [MANAGER_ACCOUNT_ID]: {login: MANAGER_EMAIL},
        };
        const policy = {
            id: POLICY_ID,
            type: CONST.POLICY.TYPE.TEAM,
            reimbursementChoice: CONST.POLICY.REIMBURSEMENT_CHOICES.REIMBURSEMENT_MANUAL,
            isPolicyExpenseChatEnabled: true,
            employeeList: {
                [EMPLOYEE_EMAIL]: {email: EMPLOYEE_EMAIL, role: CONST.POLICY.ROLE.ADMIN},
                [MANAGER_EMAIL]: {email: MANAGER_EMAIL, role: CONST.POLICY.ROLE.USER},
            },
        } as unknown as Policy;
        const policies = {[`${ONYXKEYS.COLLECTION.POLICY}${POLICY_ID}`]: policy};
        await Onyx.merge(`${ONYXKEYS.COLLECTION.POLICY}${POLICY_ID}`, policy);
        await Onyx.merge(`${ONYXKEYS.COLLECTION.REPORT}${REPORT_ID}`, report);
        await Onyx.merge(ONYXKEYS.SESSION, {email: EMPLOYEE_EMAIL, accountID: EMPLOYEE_ACCOUNT_ID});
        await Onyx.merge(ONYXKEYS.PERSONAL_DETAILS_LIST, personalDetails);

        const result = getSecondaryReportActions({report, chatReport, reportTransactions: [], violations: {}, policy, policies});
        expect(result.includes(CONST.REPORT.SECONDARY_ACTIONS.CHANGE_WORKSPACE)).toBe(true);
    });

    it('includes CHANGE_WORKSPACE option for open expense report submitter', async () => {
        const report = {
            reportID: REPORT_ID,
            type: CONST.REPORT.TYPE.EXPENSE,
            ownerAccountID: EMPLOYEE_ACCOUNT_ID,
            statusNum: CONST.REPORT.STATUS_NUM.OPEN,
            stateNum: CONST.REPORT.STATE_NUM.OPEN,
        } as unknown as Report;

        const personalDetails = {
            [ADMIN_ACCOUNT_ID]: {login: ADMIN_EMAIL},
            [MANAGER_ACCOUNT_ID]: {login: MANAGER_EMAIL},
        };

        const policy = {
            id: POLICY_ID,
            type: CONST.POLICY.TYPE.TEAM,
            role: CONST.POLICY.ROLE.ADMIN,
            isPolicyExpenseChatEnabled: true,
            employeeList: {
                [ADMIN_EMAIL]: {email: ADMIN_EMAIL, role: CONST.POLICY.ROLE.ADMIN},
                [EMPLOYEE_EMAIL]: {email: EMPLOYEE_EMAIL, role: CONST.POLICY.ROLE.USER},
            },
        } as unknown as Policy;
        const policies = {[`${ONYXKEYS.COLLECTION.POLICY}${POLICY_ID}`]: policy};
        await Onyx.merge(`${ONYXKEYS.COLLECTION.POLICY}${POLICY_ID}`, policy);
        await Onyx.merge(`${ONYXKEYS.COLLECTION.REPORT}${REPORT_ID}`, report);
        await Onyx.merge(ONYXKEYS.SESSION, {email: EMPLOYEE_EMAIL, accountID: EMPLOYEE_ACCOUNT_ID});
        await Onyx.merge(ONYXKEYS.PERSONAL_DETAILS_LIST, personalDetails);

        const result = getSecondaryReportActions({report, chatReport, reportTransactions: [], violations: {}, policy, policies});
        expect(result.includes(CONST.REPORT.SECONDARY_ACTIONS.CHANGE_WORKSPACE)).toBe(true);
    });

    it('includes CHANGE_WORKSPACE option for submitter, submitted report without approvals', async () => {
        const oldPolicy = {
            id: OLD_POLICY_ID,
            type: CONST.POLICY.TYPE.TEAM,
            approver: MANAGER_EMAIL,
            employeeList: {
                [MANAGER_EMAIL]: {email: MANAGER_EMAIL, role: CONST.POLICY.ROLE.USER},
                [EMPLOYEE_EMAIL]: {email: EMPLOYEE_EMAIL, role: CONST.POLICY.ROLE.USER},
            },
        } as unknown as Policy;

        const newPolicy = {
            id: POLICY_ID,
            type: CONST.POLICY.TYPE.TEAM,
            isPolicyExpenseChatEnabled: true,
            employeeList: {
                [MANAGER_EMAIL]: {email: MANAGER_EMAIL, role: CONST.POLICY.ROLE.USER},
                [EMPLOYEE_EMAIL]: {email: EMPLOYEE_EMAIL, role: CONST.POLICY.ROLE.USER},
            },
        } as unknown as Policy;

        const report = {
            reportID: REPORT_ID,
            type: CONST.REPORT.TYPE.EXPENSE,
            ownerAccountID: EMPLOYEE_ACCOUNT_ID,
            managerID: MANAGER_ACCOUNT_ID,
            statusNum: CONST.REPORT.STATUS_NUM.SUBMITTED,
            stateNum: CONST.REPORT.STATE_NUM.SUBMITTED,
            policyID: oldPolicy.id,
        } as unknown as Report;

        const personalDetails = {
            [EMPLOYEE_ACCOUNT_ID]: {login: EMPLOYEE_EMAIL},
            [MANAGER_ACCOUNT_ID]: {login: MANAGER_EMAIL, accountID: MANAGER_ACCOUNT_ID},
        };

        const policies = {[`${ONYXKEYS.COLLECTION.POLICY}${OLD_POLICY_ID}`]: oldPolicy, [`${ONYXKEYS.COLLECTION.POLICY}${POLICY_ID}`]: newPolicy};
        await Onyx.merge(`${ONYXKEYS.COLLECTION.POLICY}${OLD_POLICY_ID}`, oldPolicy);
        await Onyx.merge(`${ONYXKEYS.COLLECTION.POLICY}${POLICY_ID}`, newPolicy);
        await Onyx.merge(`${ONYXKEYS.COLLECTION.REPORT}${REPORT_ID}`, report);
        await Onyx.merge(ONYXKEYS.SESSION, {email: EMPLOYEE_EMAIL, accountID: EMPLOYEE_ACCOUNT_ID});
        await Onyx.merge(ONYXKEYS.PERSONAL_DETAILS_LIST, personalDetails);

        const result = getSecondaryReportActions({
            report,
            chatReport,
            reportTransactions: [],
            violations: {},
            policy: oldPolicy,
            policies,
        });
        expect(result.includes(CONST.REPORT.SECONDARY_ACTIONS.CHANGE_WORKSPACE)).toBe(true);
    });

    it('includes CHANGE_WORKSPACE option for approver', async () => {
        const oldPolicy = {
            id: OLD_POLICY_ID,
            type: CONST.POLICY.TYPE.TEAM,
            approver: APPROVER_EMAIL,
            employeeList: {
                [APPROVER_EMAIL]: {email: APPROVER_EMAIL, role: CONST.POLICY.ROLE.USER},
                [EMPLOYEE_EMAIL]: {email: EMPLOYEE_EMAIL, role: CONST.POLICY.ROLE.USER},
            },
        } as unknown as Policy;

        const report = {
            reportID: REPORT_ID,
            type: CONST.REPORT.TYPE.EXPENSE,
            ownerAccountID: EMPLOYEE_ACCOUNT_ID,
            managerID: APPROVER_ACCOUNT_ID,
            statusNum: CONST.REPORT.STATUS_NUM.SUBMITTED,
            stateNum: CONST.REPORT.STATE_NUM.SUBMITTED,
            policyID: oldPolicy.id,
        } as unknown as Report;

        const personalDetails = {
            [EMPLOYEE_ACCOUNT_ID]: {login: EMPLOYEE_EMAIL},
            [APPROVER_ACCOUNT_ID]: {login: APPROVER_EMAIL, accountID: APPROVER_ACCOUNT_ID},
        };

        const policy = {
            id: POLICY_ID,
            type: CONST.POLICY.TYPE.TEAM,
            approver: APPROVER_EMAIL,
            isPolicyExpenseChatEnabled: true,
            employeeList: {
                [APPROVER_EMAIL]: {email: APPROVER_EMAIL, role: CONST.POLICY.ROLE.USER},
                [EMPLOYEE_EMAIL]: {email: EMPLOYEE_EMAIL, role: CONST.POLICY.ROLE.USER},
            },
        } as unknown as Policy;
        const policies = {[`${ONYXKEYS.COLLECTION.POLICY}${POLICY_ID}`]: policy, [`${ONYXKEYS.COLLECTION.POLICY}${OLD_POLICY_ID}`]: oldPolicy};
        await Onyx.merge(`${ONYXKEYS.COLLECTION.POLICY}${POLICY_ID}`, policy);
        await Onyx.merge(`${ONYXKEYS.COLLECTION.POLICY}${OLD_POLICY_ID}`, oldPolicy);
        await Onyx.merge(`${ONYXKEYS.COLLECTION.REPORT}${REPORT_ID}`, report);
        await Onyx.merge(ONYXKEYS.SESSION, {email: APPROVER_EMAIL, accountID: APPROVER_ACCOUNT_ID});
        await Onyx.merge(ONYXKEYS.PERSONAL_DETAILS_LIST, personalDetails);

        const result = getSecondaryReportActions({report, chatReport, reportTransactions: [], violations: {}, policy, policies});
        expect(result.includes(CONST.REPORT.SECONDARY_ACTIONS.CHANGE_WORKSPACE)).toBe(true);
    });

    it('includes CHANGE_WORKSPACE option for admin', async () => {
        const oldPolicy = {
            id: OLD_POLICY_ID,
            type: CONST.POLICY.TYPE.TEAM,
            role: CONST.POLICY.ROLE.ADMIN,
            employeeList: {
                [ADMIN_EMAIL]: {email: ADMIN_EMAIL, role: CONST.POLICY.ROLE.ADMIN},
                [EMPLOYEE_EMAIL]: {email: EMPLOYEE_EMAIL, role: CONST.POLICY.ROLE.USER},
            },
        } as unknown as Policy;

        const report = {
            reportID: REPORT_ID,
            type: CONST.REPORT.TYPE.EXPENSE,
            ownerAccountID: EMPLOYEE_ACCOUNT_ID,
            managerID: MANAGER_ACCOUNT_ID,
            statusNum: CONST.REPORT.STATUS_NUM.REIMBURSED,
            stateNum: CONST.REPORT.STATE_NUM.APPROVED,
            policyID: oldPolicy.id,
        } as unknown as Report;

        const policy = {
            id: POLICY_ID,
            type: CONST.POLICY.TYPE.TEAM,
            role: CONST.POLICY.ROLE.ADMIN,
            isPolicyExpenseChatEnabled: true,
            employeeList: {
                [ADMIN_EMAIL]: {email: ADMIN_EMAIL, role: CONST.POLICY.ROLE.ADMIN},
                [EMPLOYEE_EMAIL]: {login: EMPLOYEE_EMAIL, role: CONST.POLICY.ROLE.USER},
            },
        } as unknown as Policy;
        const policies = {[`${ONYXKEYS.COLLECTION.POLICY}${POLICY_ID}`]: policy, [`${ONYXKEYS.COLLECTION.POLICY}${OLD_POLICY_ID}`]: oldPolicy};

        const personalDetails = {
            [EMPLOYEE_ACCOUNT_ID]: {login: EMPLOYEE_EMAIL},
            [ADMIN_ACCOUNT_ID]: {login: ADMIN_EMAIL},
            [MANAGER_ACCOUNT_ID]: {login: MANAGER_EMAIL},
        };

        await Onyx.merge(`${ONYXKEYS.COLLECTION.POLICY}${OLD_POLICY_ID}`, oldPolicy);
        await Onyx.merge(`${ONYXKEYS.COLLECTION.POLICY}${POLICY_ID}`, policy);
        await Onyx.merge(`${ONYXKEYS.COLLECTION.REPORT}${REPORT_ID}`, report);
        await Onyx.merge(ONYXKEYS.SESSION, {email: ADMIN_EMAIL, accountID: ADMIN_ACCOUNT_ID});
        await Onyx.merge(ONYXKEYS.PERSONAL_DETAILS_LIST, personalDetails);

        const result = getSecondaryReportActions({report, chatReport, reportTransactions: [], violations: {}, policy, policies});
        expect(result.includes(CONST.REPORT.SECONDARY_ACTIONS.CHANGE_WORKSPACE)).toBe(true);
    });

    it('includes DELETE option for expense report submitter', async () => {
        const report = {
            reportID: REPORT_ID,
            type: CONST.REPORT.TYPE.EXPENSE,
            ownerAccountID: EMPLOYEE_ACCOUNT_ID,
            statusNum: CONST.REPORT.STATUS_NUM.OPEN,
            stateNum: CONST.REPORT.STATE_NUM.OPEN,
        } as unknown as Report;
        const policy = {} as unknown as Policy;
        await Onyx.merge(`${ONYXKEYS.COLLECTION.REPORT}${REPORT_ID}`, report);

        const result = getSecondaryReportActions({report, chatReport, reportTransactions: [{} as Transaction], violations: {}, policy});
        expect(result.includes(CONST.REPORT.SECONDARY_ACTIONS.DELETE)).toBe(true);
    });

    it('includes DELETE option for invoice report submitter when total is zero', async () => {
        const report = {
            reportID: REPORT_ID,
            type: CONST.REPORT.TYPE.INVOICE,
            ownerAccountID: EMPLOYEE_ACCOUNT_ID,
            statusNum: CONST.REPORT.STATUS_NUM.OPEN,
            stateNum: CONST.REPORT.STATE_NUM.OPEN,
            total: 0,
        } as unknown as Report;

        const policy = {
            role: CONST.POLICY.ROLE.USER,
        } as unknown as Policy;

        await Onyx.merge(`${ONYXKEYS.COLLECTION.REPORT}${REPORT_ID}`, report);

        const result = getSecondaryTransactionThreadActions(report, {} as Transaction, [], policy);
        expect(result.includes(CONST.REPORT.SECONDARY_ACTIONS.DELETE)).toBe(true);
    });

    it('includes DELETE option for owner of unreported transaction', () => {
        const report = {
            reportID: REPORT_ID,
            type: CONST.REPORT.TYPE.CHAT,
            chatType: CONST.REPORT.CHAT_TYPE.SELF_DM,
            ownerAccountID: EMPLOYEE_ACCOUNT_ID,
        } as unknown as Report;

        const TRANSACTION_ID = 'TRANSACTION_ID';

        const transaction = {
            transactionID: TRANSACTION_ID,
            reportID: CONST.REPORT.UNREPORTED_REPORT_ID,
        } as unknown as Transaction;

        const reportActions = [
            {
                reportActionID: '1',
                actorAccountID: EMPLOYEE_ACCOUNT_ID,
                actionName: CONST.REPORT.ACTIONS.TYPE.IOU,
                originalMessage: {
                    IOUTransactionID: TRANSACTION_ID,
                    IOUReportID: CONST.REPORT.UNREPORTED_REPORT_ID,
                },
            },
        ] as unknown as ReportAction[];

        const policy = {} as unknown as Policy;

        const result = getSecondaryReportActions({report, chatReport, reportTransactions: [transaction], violations: {}, policy, reportActions});
        expect(result.includes(CONST.REPORT.SECONDARY_ACTIONS.DELETE)).toBe(true);
    });

    it('includes DELETE option for owner of single processing IOU transaction', () => {
        const report = {
            reportID: REPORT_ID,
            type: CONST.REPORT.TYPE.IOU,
            ownerAccountID: EMPLOYEE_ACCOUNT_ID,
            statusNum: CONST.REPORT.STATUS_NUM.SUBMITTED,
            stateNum: CONST.REPORT.STATE_NUM.SUBMITTED,
        } as unknown as Report;

        const TRANSACTION_ID = 'TRANSACTION_ID';

        const transaction = {
            transactionID: TRANSACTION_ID,
            reportID: REPORT_ID,
        } as unknown as Transaction;

        const reportActions = [
            {
                reportActionID: '1',
                actorAccountID: EMPLOYEE_ACCOUNT_ID,
                actionName: CONST.REPORT.ACTIONS.TYPE.IOU,
                originalMessage: {
                    IOUTransactionID: TRANSACTION_ID,
                    IOUReportID: REPORT_ID,
                },
            },
        ] as unknown as ReportAction[];

        const policy = {} as unknown as Policy;

        const result = getSecondaryReportActions({report, chatReport, reportTransactions: [transaction], violations: {}, policy, reportActions});
        expect(result.includes(CONST.REPORT.SECONDARY_ACTIONS.DELETE)).toBe(true);
    });

    it('does not include DELETE option for IOU report', () => {
        const report = {
            reportID: REPORT_ID,
            type: CONST.REPORT.TYPE.IOU,
            ownerAccountID: EMPLOYEE_ACCOUNT_ID,
            statusNum: CONST.REPORT.STATUS_NUM.SUBMITTED,
            stateNum: CONST.REPORT.STATE_NUM.SUBMITTED,
        } as unknown as Report;

        const TRANSACTION_ID = 'TRANSACTION_ID';
        const TRANSACTION_ID_2 = 'TRANSACTION_ID_2';

        const transaction1 = {
            transactionID: TRANSACTION_ID,
            reportID: REPORT_ID,
        } as unknown as Transaction;

        const transaction2 = {
            transactionID: TRANSACTION_ID_2,
            reportID: REPORT_ID,
        } as unknown as Transaction;

        const reportActions = [
            {
                reportActionID: '1',
                actorAccountID: EMPLOYEE_ACCOUNT_ID,
                actionName: CONST.REPORT.ACTIONS.TYPE.IOU,
                originalMessage: {
                    IOUTransactionID: TRANSACTION_ID,
                    IOUReportID: REPORT_ID,
                },
            },
            {
                reportActionID: '2',
                actorAccountID: EMPLOYEE_ACCOUNT_ID,
                actionName: CONST.REPORT.ACTIONS.TYPE.IOU,
                originalMessage: {
                    IOUTransactionID: TRANSACTION_ID_2,
                    IOUReportID: REPORT_ID,
                },
            },
        ] as unknown as ReportAction[];

        const policy = {} as unknown as Policy;

        const result = getSecondaryReportActions({report, chatReport, reportTransactions: [transaction1, transaction2], violations: {}, policy, reportActions});
        expect(result.includes(CONST.REPORT.SECONDARY_ACTIONS.DELETE)).toBe(false);
    });

    it('includes DELETE option for owner of single processing expense transaction', async () => {
        const report = {
            reportID: REPORT_ID,
            type: CONST.REPORT.TYPE.EXPENSE,
            ownerAccountID: EMPLOYEE_ACCOUNT_ID,
            statusNum: CONST.REPORT.STATUS_NUM.SUBMITTED,
            stateNum: CONST.REPORT.STATE_NUM.SUBMITTED,
        } as unknown as Report;

        const TRANSACTION_ID = 'TRANSACTION_ID';

        const transaction = {
            transactionID: TRANSACTION_ID,
            reportID: REPORT_ID,
        } as unknown as Transaction;

        const policy = {} as unknown as Policy;
        await Onyx.merge(`${ONYXKEYS.COLLECTION.REPORT}${REPORT_ID}`, report);

        const result = getSecondaryReportActions({report, chatReport, reportTransactions: [transaction], violations: {}, policy});
        expect(result.includes(CONST.REPORT.SECONDARY_ACTIONS.DELETE)).toBe(true);
    });

    it('includes DELETE option for owner of processing expense report', async () => {
        const report = {
            reportID: REPORT_ID,
            type: CONST.REPORT.TYPE.EXPENSE,
            ownerAccountID: EMPLOYEE_ACCOUNT_ID,
            statusNum: CONST.REPORT.STATUS_NUM.SUBMITTED,
            stateNum: CONST.REPORT.STATE_NUM.SUBMITTED,
        } as unknown as Report;

        const TRANSACTION_ID = 'TRANSACTION_ID';
        const TRANSACTION_ID_2 = 'TRANSACTION_ID_2';

        const transaction1 = {
            transactionID: TRANSACTION_ID,
            reportID: REPORT_ID,
        } as unknown as Transaction;

        const transaction2 = {
            transactionID: TRANSACTION_ID_2,
            reportID: REPORT_ID,
        } as unknown as Transaction;

        const policy = {} as unknown as Policy;
        await Onyx.merge(`${ONYXKEYS.COLLECTION.REPORT}${REPORT_ID}`, report);

        const result = getSecondaryReportActions({report, chatReport, reportTransactions: [transaction1, transaction2], violations: {}, policy});
        expect(result.includes(CONST.REPORT.SECONDARY_ACTIONS.DELETE)).toBe(true);
    });

    it('does not include DELETE option for corporate liability card transaction', async () => {
        const report = {
            reportID: REPORT_ID,
            type: CONST.REPORT.TYPE.EXPENSE,
            ownerAccountID: EMPLOYEE_ACCOUNT_ID,
            statusNum: CONST.REPORT.STATUS_NUM.SUBMITTED,
            stateNum: CONST.REPORT.STATE_NUM.SUBMITTED,
        } as unknown as Report;

        const TRANSACTION_ID = 'TRANSACTION_ID';

        const transaction = {
            transactionID: TRANSACTION_ID,
            reportID: REPORT_ID,
            managedCard: true,
            comment: {
                liabilityType: CONST.TRANSACTION.LIABILITY_TYPE.RESTRICT,
            },
        } as unknown as Transaction;

        const policy = {} as unknown as Policy;
        await Onyx.merge(`${ONYXKEYS.COLLECTION.REPORT}${REPORT_ID}`, report);

        const result = getSecondaryReportActions({report, chatReport, reportTransactions: [transaction], violations: {}, policy});
        expect(result.includes(CONST.REPORT.SECONDARY_ACTIONS.DELETE)).toBe(false);
    });

    it('does not include DELETE option for report that has been forwarded', async () => {
        const report = {
            reportID: REPORT_ID,
            type: CONST.REPORT.TYPE.EXPENSE,
            ownerAccountID: EMPLOYEE_ACCOUNT_ID,
            managerID: MANAGER_ACCOUNT_ID,
            policyID: POLICY_ID,
            statusNum: CONST.REPORT.STATUS_NUM.SUBMITTED,
            stateNum: CONST.REPORT.STATE_NUM.SUBMITTED,
        } as unknown as Report;

        const TRANSACTION_ID = 'TRANSACTION_ID';

        const transaction = {
            transactionID: TRANSACTION_ID,
            reportID: REPORT_ID,
        } as unknown as Transaction;

        const policy = {
            id: POLICY_ID,
            approvalMode: CONST.POLICY.APPROVAL_MODE.BASIC,
            approver: APPROVER_EMAIL,
        } as unknown as Policy;

        await Onyx.merge(`${ONYXKEYS.COLLECTION.REPORT}${REPORT_ID}`, report);
        await Onyx.merge(`${ONYXKEYS.COLLECTION.POLICY}${POLICY_ID}`, policy);

        const result = getSecondaryReportActions({report, chatReport, reportTransactions: [transaction], violations: {}, policy});
        expect(result.includes(CONST.REPORT.SECONDARY_ACTIONS.DELETE)).toBe(false);
    });
});

<<<<<<< HEAD
describe('getSecondaryExportReportActions', () => {
    beforeAll(() => {
        Onyx.init({
            keys: ONYXKEYS,
        });
    });

    beforeEach(async () => {
        jest.clearAllMocks();
        Onyx.clear();
        await Onyx.merge(ONYXKEYS.SESSION, SESSION);
        await Onyx.set(ONYXKEYS.PERSONAL_DETAILS_LIST, {[EMPLOYEE_ACCOUNT_ID]: PERSONAL_DETAILS});
    });

    it('should always return default option', () => {
        const report = {} as unknown as Report;
        const policy = {} as unknown as Policy;

        const result = [CONST.REPORT.EXPORT_OPTIONS.DOWNLOAD_CSV];
        expect(getSecondaryExportReportActions(report, policy)).toEqual(result);
    });

    it('does not include EXPORT option for invoice reports', async () => {
        const report = {
            reportID: REPORT_ID,
            type: CONST.REPORT.TYPE.INVOICE,
            ownerAccountID: EMPLOYEE_ACCOUNT_ID,
        } as unknown as Report;
        const policy = {
            connections: {
                [CONST.POLICY.CONNECTIONS.NAME.QBO]: {},
            },
        } as unknown as Policy;
        await Onyx.merge(`${ONYXKEYS.COLLECTION.REPORT}${REPORT_ID}`, report);

        const result = getSecondaryExportReportActions(report, policy);
        expect(result.includes(CONST.REPORT.EXPORT_OPTIONS.EXPORT_TO_INTEGRATION)).toBe(false);
    });

    it('includes EXPORT option for expense report with payments enabled', () => {
=======
    it('include DELETE option for demo transaction', async () => {
        const report = {
            reportID: REPORT_ID,
            type: CONST.REPORT.TYPE.EXPENSE,
            ownerAccountID: EMPLOYEE_ACCOUNT_ID,
            statusNum: CONST.REPORT.STATUS_NUM.SUBMITTED,
            stateNum: CONST.REPORT.STATE_NUM.SUBMITTED,
        } as unknown as Report;

        const TRANSACTION_ID = 'TRANSACTION_ID';

        const transaction = {
            transactionID: TRANSACTION_ID,
            reportID: REPORT_ID,
            comment: {
                isDemoTransaction: true,
            },
        } as unknown as Transaction;

        const policy = {
            id: POLICY_ID,
            approvalMode: CONST.POLICY.APPROVAL_MODE.BASIC,
            approver: APPROVER_EMAIL,
        } as unknown as Policy;

        await Onyx.merge(`${ONYXKEYS.COLLECTION.REPORT}${REPORT_ID}`, report);
        await Onyx.merge(`${ONYXKEYS.COLLECTION.POLICY}${POLICY_ID}`, policy);

        const result = getSecondaryReportActions({report, chatReport, reportTransactions: [transaction], violations: {}, policy});
        expect(result.includes(CONST.REPORT.SECONDARY_ACTIONS.DELETE)).toBe(true);
    });

    it('include EXPORT_TO_ACCOUNTING option for settled expense report', async () => {
>>>>>>> 17e84c86
        const report = {
            reportID: REPORT_ID,
            type: CONST.REPORT.TYPE.EXPENSE,
            ownerAccountID: EMPLOYEE_ACCOUNT_ID,
            stateNum: CONST.REPORT.STATE_NUM.APPROVED,
            statusNum: CONST.REPORT.STATUS_NUM.APPROVED,
        } as unknown as Report;
        const policy = {
            role: CONST.POLICY.ROLE.ADMIN,
            reimbursementChoice: CONST.POLICY.REIMBURSEMENT_CHOICES.REIMBURSEMENT_YES,
            connections: {[CONST.POLICY.CONNECTIONS.NAME.QBD]: {}},
        } as unknown as Policy;

        const result = getSecondaryExportReportActions(report, policy);
        expect(result.includes(CONST.REPORT.EXPORT_OPTIONS.EXPORT_TO_INTEGRATION)).toBe(true);
    });

    it('includes EXPORT option for expense report with payments disabled', () => {
        const report = {
            reportID: REPORT_ID,
            type: CONST.REPORT.TYPE.EXPENSE,
            ownerAccountID: EMPLOYEE_ACCOUNT_ID,
            stateNum: CONST.REPORT.STATE_NUM.APPROVED,
            statusNum: CONST.REPORT.STATUS_NUM.APPROVED,
        } as unknown as Report;
        const policy = {
            role: CONST.POLICY.ROLE.ADMIN,
            connections: {[CONST.POLICY.CONNECTIONS.NAME.QBD]: {config: {autosync: {enabled: true}}}},
        } as unknown as Policy;

        const result = getSecondaryExportReportActions(report, policy);
        expect(result.includes(CONST.REPORT.EXPORT_OPTIONS.EXPORT_TO_INTEGRATION)).toBe(true);
    });

    it('includes MARK_AS_EXPORTED option for invoice report sender', async () => {
        const report = {
            reportID: REPORT_ID,
            type: CONST.REPORT.TYPE.INVOICE,
            ownerAccountID: EMPLOYEE_ACCOUNT_ID,
        } as unknown as Report;
        const policy = {
            connections: {[CONST.POLICY.CONNECTIONS.NAME.QBD]: {}},
        } as unknown as Policy;
        await Onyx.merge(`${ONYXKEYS.COLLECTION.REPORT}${REPORT_ID}`, report);

        const result = getSecondaryExportReportActions(report, policy);
        expect(result.includes(CONST.REPORT.EXPORT_OPTIONS.MARK_AS_EXPORTED)).toBe(true);
    });

    it('includes MARK_AS_EXPORTED option for expense report preferred exporter', () => {
        const report = {
            reportID: REPORT_ID,
            type: CONST.REPORT.TYPE.EXPENSE,
            ownerAccountID: EMPLOYEE_ACCOUNT_ID,
            stateNum: CONST.REPORT.STATE_NUM.APPROVED,
            statusNum: CONST.REPORT.STATUS_NUM.APPROVED,
        } as unknown as Report;
        const policy = {
            connections: {[CONST.POLICY.CONNECTIONS.NAME.QBD]: {config: {export: {exporter: EMPLOYEE_EMAIL}, autoSync: {enabled: false}}}},
        } as unknown as Policy;

        const result = getSecondaryExportReportActions(report, policy);
        expect(result.includes(CONST.REPORT.EXPORT_OPTIONS.MARK_AS_EXPORTED)).toBe(true);
    });

    it('includes MARK_AS_EXPORTED option for expense report with payments enabled', () => {
        const report = {
            reportID: REPORT_ID,
            type: CONST.REPORT.TYPE.EXPENSE,
            ownerAccountID: EMPLOYEE_ACCOUNT_ID,
            stateNum: CONST.REPORT.STATE_NUM.APPROVED,
            statusNum: CONST.REPORT.STATUS_NUM.APPROVED,
        } as unknown as Report;
        const policy = {
            role: CONST.POLICY.ROLE.ADMIN,
            reimbursementChoice: CONST.POLICY.REIMBURSEMENT_CHOICES.REIMBURSEMENT_YES,
            connections: {[CONST.POLICY.CONNECTIONS.NAME.QBD]: {}},
        } as unknown as Policy;

        const result = getSecondaryExportReportActions(report, policy);
        expect(result.includes(CONST.REPORT.EXPORT_OPTIONS.MARK_AS_EXPORTED)).toBe(true);
    });

    it('includes MARK_AS_EXPORTED option for expense report with payments disabled', () => {
        const report = {
            reportID: REPORT_ID,
            type: CONST.REPORT.TYPE.EXPENSE,
            ownerAccountID: EMPLOYEE_ACCOUNT_ID,
            stateNum: CONST.REPORT.STATE_NUM.APPROVED,
            statusNum: CONST.REPORT.STATUS_NUM.APPROVED,
        } as unknown as Report;
        const policy = {
            role: CONST.POLICY.ROLE.ADMIN,
            connections: {[CONST.POLICY.CONNECTIONS.NAME.QBD]: {config: {autosync: {enabled: true}}}},
        } as unknown as Policy;

        const result = getSecondaryExportReportActions(report, policy);
        expect(result.includes(CONST.REPORT.EXPORT_OPTIONS.MARK_AS_EXPORTED)).toBe(true);
    });

    it('includes MARK_AS_EXPORTED option for expense report preferred exporter', () => {
        const report = {
            reportID: REPORT_ID,
            type: CONST.REPORT.TYPE.EXPENSE,
            ownerAccountID: EMPLOYEE_ACCOUNT_ID,
            stateNum: CONST.REPORT.STATE_NUM.APPROVED,
            statusNum: CONST.REPORT.STATUS_NUM.APPROVED,
        } as unknown as Report;
        const policy = {
            connections: {[CONST.POLICY.CONNECTIONS.NAME.QBD]: {config: {export: {exporter: EMPLOYEE_EMAIL}, autoSync: {enabled: false}}}},
        } as unknown as Policy;

        const result = getSecondaryExportReportActions(report, policy);
        expect(result.includes(CONST.REPORT.EXPORT_OPTIONS.MARK_AS_EXPORTED)).toBe(true);
    });

    it('includes MARK_AS_EXPORTED option for expense report admin', () => {
        const report = {
            reportID: REPORT_ID,
            type: CONST.REPORT.TYPE.EXPENSE,
            ownerAccountID: EMPLOYEE_ACCOUNT_ID,
            stateNum: CONST.REPORT.STATE_NUM.APPROVED,
            statusNum: CONST.REPORT.STATUS_NUM.APPROVED,
        } as unknown as Report;
        const policy = {
            connections: {[CONST.POLICY.CONNECTIONS.NAME.QBD]: {config: {export: {exporter: ADMIN_EMAIL}, autoSync: {enabled: true}}}},
            role: CONST.POLICY.ROLE.ADMIN,
        } as unknown as Policy;

        const result = getSecondaryExportReportActions(report, policy);
        expect(result.includes(CONST.REPORT.EXPORT_OPTIONS.MARK_AS_EXPORTED)).toBe(true);
    });
});

describe('getSecondaryTransactionThreadActions', () => {
    beforeAll(() => {
        Onyx.init({
            keys: ONYXKEYS,
        });
    });

    beforeEach(async () => {
        jest.clearAllMocks();
        Onyx.clear();
        await Onyx.merge(ONYXKEYS.SESSION, SESSION);
        await Onyx.set(ONYXKEYS.PERSONAL_DETAILS_LIST, {[EMPLOYEE_ACCOUNT_ID]: PERSONAL_DETAILS});
    });

    it('should always return VIEW_DETAILS', () => {
        const report = {} as unknown as Report;
        const policy = {} as unknown as Policy;

        const result = [CONST.REPORT.TRANSACTION_SECONDARY_ACTIONS.VIEW_DETAILS];
        expect(getSecondaryTransactionThreadActions(report, {} as Transaction, [], policy)).toEqual(result);
    });

    it('includes HOLD option', () => {
        const report = {
            reportID: REPORT_ID,
            type: CONST.REPORT.TYPE.EXPENSE,
            ownerAccountID: EMPLOYEE_ACCOUNT_ID,
            stateNum: CONST.REPORT.STATE_NUM.SUBMITTED,
            statusNum: CONST.REPORT.STATUS_NUM.SUBMITTED,
        } as unknown as Report;

        const transaction = {
            comment: {},
        } as unknown as Transaction;

        const policy = {} as unknown as Policy;

        jest.spyOn(ReportUtils, 'canHoldUnholdReportAction').mockReturnValueOnce({canHoldRequest: true, canUnholdRequest: true});
        const result = getSecondaryTransactionThreadActions(report, transaction, [actionR14932], policy);
        expect(result.includes(CONST.REPORT.SECONDARY_ACTIONS.HOLD)).toBe(true);
    });

    it('includes DELETE option for expense report submitter', async () => {
        const report = {
            reportID: REPORT_ID,
            type: CONST.REPORT.TYPE.EXPENSE,
            ownerAccountID: EMPLOYEE_ACCOUNT_ID,
            statusNum: CONST.REPORT.STATUS_NUM.OPEN,
            stateNum: CONST.REPORT.STATE_NUM.OPEN,
        } as unknown as Report;

        const policy = {} as unknown as Policy;

        await Onyx.merge(`${ONYXKEYS.COLLECTION.REPORT}${REPORT_ID}`, report);

        const result = getSecondaryTransactionThreadActions(report, {} as Transaction, [], policy);
        expect(result.includes(CONST.REPORT.SECONDARY_ACTIONS.DELETE)).toBe(true);
    });

    it('should not include CHANGE_WORKSPACE option for exported report', async () => {
        const report = {
            reportID: REPORT_ID,
            type: CONST.REPORT.TYPE.IOU,
            ownerAccountID: MANAGER_ACCOUNT_ID,
            managerID: EMPLOYEE_ACCOUNT_ID,
            stateNum: CONST.REPORT.STATE_NUM.SUBMITTED,
            statusNum: CONST.REPORT.STATUS_NUM.SUBMITTED,
        } as unknown as Report;
        const personalDetails = {
            [EMPLOYEE_ACCOUNT_ID]: {login: EMPLOYEE_EMAIL},
            [MANAGER_ACCOUNT_ID]: {login: MANAGER_EMAIL},
        };
        const policy = {
            id: POLICY_ID,
            type: CONST.POLICY.TYPE.TEAM,
            reimbursementChoice: CONST.POLICY.REIMBURSEMENT_CHOICES.REIMBURSEMENT_MANUAL,
            isPolicyExpenseChatEnabled: true,
            employeeList: {
                [EMPLOYEE_EMAIL]: {email: EMPLOYEE_EMAIL, role: CONST.POLICY.ROLE.ADMIN},
                [MANAGER_EMAIL]: {email: MANAGER_EMAIL, role: CONST.POLICY.ROLE.USER},
            },
        } as unknown as Policy;
        const reportActions = [
            {
                actionName: CONST.REPORT.ACTIONS.TYPE.EXPORTED_TO_INTEGRATION,
                originalMessage: {markedManually: true},
            },
        ] as unknown as ReportAction[];
        const policies = {[`${ONYXKEYS.COLLECTION.POLICY}${POLICY_ID}`]: policy};
        await Onyx.merge(`${ONYXKEYS.COLLECTION.POLICY}${POLICY_ID}`, policy);
        await Onyx.merge(`${ONYXKEYS.COLLECTION.REPORT}${REPORT_ID}`, report);
        await Onyx.merge(ONYXKEYS.SESSION, {email: EMPLOYEE_EMAIL, accountID: EMPLOYEE_ACCOUNT_ID});
        await Onyx.merge(ONYXKEYS.PERSONAL_DETAILS_LIST, personalDetails);

        const result = getSecondaryReportActions({report, chatReport, reportTransactions: [], violations: {}, policy, policies, reportActions});
        expect(result.includes(CONST.REPORT.SECONDARY_ACTIONS.CHANGE_WORKSPACE)).toBe(false);
    });
});<|MERGE_RESOLUTION|>--- conflicted
+++ resolved
@@ -1041,9 +1041,39 @@
         const result = getSecondaryReportActions({report, chatReport, reportTransactions: [transaction], violations: {}, policy});
         expect(result.includes(CONST.REPORT.SECONDARY_ACTIONS.DELETE)).toBe(false);
     });
+        it('include DELETE option for demo transaction', async () => {
+        const report = {
+            reportID: REPORT_ID,
+            type: CONST.REPORT.TYPE.EXPENSE,
+            ownerAccountID: EMPLOYEE_ACCOUNT_ID,
+            statusNum: CONST.REPORT.STATUS_NUM.SUBMITTED,
+            stateNum: CONST.REPORT.STATE_NUM.SUBMITTED,
+        } as unknown as Report;
+
+        const TRANSACTION_ID = 'TRANSACTION_ID';
+
+        const transaction = {
+            transactionID: TRANSACTION_ID,
+            reportID: REPORT_ID,
+            comment: {
+                isDemoTransaction: true,
+            },
+        } as unknown as Transaction;
+
+        const policy = {
+            id: POLICY_ID,
+            approvalMode: CONST.POLICY.APPROVAL_MODE.BASIC,
+            approver: APPROVER_EMAIL,
+        } as unknown as Policy;
+
+        await Onyx.merge(`${ONYXKEYS.COLLECTION.REPORT}${REPORT_ID}`, report);
+        await Onyx.merge(`${ONYXKEYS.COLLECTION.POLICY}${POLICY_ID}`, policy);
+
+        const result = getSecondaryReportActions({report, chatReport, reportTransactions: [transaction], violations: {}, policy});
+        expect(result.includes(CONST.REPORT.SECONDARY_ACTIONS.DELETE)).toBe(true);
+    });
 });
 
-<<<<<<< HEAD
 describe('getSecondaryExportReportActions', () => {
     beforeAll(() => {
         Onyx.init({
@@ -1084,41 +1114,6 @@
     });
 
     it('includes EXPORT option for expense report with payments enabled', () => {
-=======
-    it('include DELETE option for demo transaction', async () => {
-        const report = {
-            reportID: REPORT_ID,
-            type: CONST.REPORT.TYPE.EXPENSE,
-            ownerAccountID: EMPLOYEE_ACCOUNT_ID,
-            statusNum: CONST.REPORT.STATUS_NUM.SUBMITTED,
-            stateNum: CONST.REPORT.STATE_NUM.SUBMITTED,
-        } as unknown as Report;
-
-        const TRANSACTION_ID = 'TRANSACTION_ID';
-
-        const transaction = {
-            transactionID: TRANSACTION_ID,
-            reportID: REPORT_ID,
-            comment: {
-                isDemoTransaction: true,
-            },
-        } as unknown as Transaction;
-
-        const policy = {
-            id: POLICY_ID,
-            approvalMode: CONST.POLICY.APPROVAL_MODE.BASIC,
-            approver: APPROVER_EMAIL,
-        } as unknown as Policy;
-
-        await Onyx.merge(`${ONYXKEYS.COLLECTION.REPORT}${REPORT_ID}`, report);
-        await Onyx.merge(`${ONYXKEYS.COLLECTION.POLICY}${POLICY_ID}`, policy);
-
-        const result = getSecondaryReportActions({report, chatReport, reportTransactions: [transaction], violations: {}, policy});
-        expect(result.includes(CONST.REPORT.SECONDARY_ACTIONS.DELETE)).toBe(true);
-    });
-
-    it('include EXPORT_TO_ACCOUNTING option for settled expense report', async () => {
->>>>>>> 17e84c86
         const report = {
             reportID: REPORT_ID,
             type: CONST.REPORT.TYPE.EXPENSE,
