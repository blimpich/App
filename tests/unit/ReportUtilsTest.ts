--- conflicted
+++ resolved
@@ -20,7 +20,6 @@
     buildReportNameFromParticipantNames,
     buildTransactionThread,
     canAddTransaction,
-    canRejectReportAction,
     canDeleteReportAction,
     canDeleteTransaction,
     canEditMoneyRequest,
@@ -31,6 +30,7 @@
     canHoldUnholdReportAction,
     canJoinChat,
     canLeaveChat,
+    canRejectReportAction,
     canSeeDefaultRoom,
     canUserPerformWriteAction,
     findLastAccessedReport,
@@ -5411,207 +5411,4 @@
             });
         });
     });
-<<<<<<< HEAD
-
-    describe('getAllReportActionsErrorsAndReportActionThatRequiresAttention', () => {
-        const report: Report = {
-            ...createRandomReport(40003),
-            parentReportID: '40004',
-            parentReportActionID: '2',
-        };
-        const parentReport: Report = {
-            ...createRandomReport(40004),
-            statusNum: 0,
-        };
-        const reportAction1: ReportAction = {
-            ...createRandomReportAction(1),
-            reportID: report.reportID,
-        };
-        const parentReportAction1: ReportAction = {
-            ...createRandomReportAction(2),
-            reportID: '40004',
-            actorAccountID: currentUserAccountID,
-        };
-        const reportActions = [reportAction1, parentReportAction1].reduce<ReportActions>((acc, action) => {
-            if (action.reportActionID) {
-                acc[action.reportActionID] = action;
-            }
-            return acc;
-        }, {});
-        beforeEach(async () => {
-            await Onyx.clear();
-            await Onyx.set(ONYXKEYS.SESSION, {email: currentUserEmail, accountID: currentUserAccountID});
-            await Onyx.merge(`${ONYXKEYS.COLLECTION.REPORT}${report.reportID}`, report);
-            await Onyx.merge(`${ONYXKEYS.COLLECTION.REPORT}${parentReport.reportID}`, parentReport);
-            await Onyx.merge(`${ONYXKEYS.COLLECTION.REPORT_ACTIONS}${reportAction1.reportID}`, {
-                [reportAction1.reportActionID]: reportAction1,
-            });
-            await Onyx.merge(`${ONYXKEYS.COLLECTION.REPORT_ACTIONS}${parentReportAction1.reportID}`, {
-                [parentReportAction1.reportActionID]: parentReportAction1,
-            });
-
-            return waitForBatchedUpdates();
-        });
-        it("should return nothing when there's no actions required", () => {
-            expect(getAllReportActionsErrorsAndReportActionThatRequiresAttention(report, reportActions, false)).toEqual({
-                errors: {},
-                reportAction: undefined,
-            });
-        });
-        it("should return error with report action when there's actions required", async () => {
-            const reportActionWithError: ReportAction = {
-                ...createRandomReportAction(1),
-                reportID: report.reportID,
-                errors: {
-                    reportID: 'Error message',
-                    accountID: 'Error in accountID',
-                },
-            };
-            const reportActionsWithError = {
-                ...reportActions,
-                [reportActionWithError.reportActionID]: reportActionWithError,
-            };
-            await Onyx.merge(`${ONYXKEYS.COLLECTION.REPORT_ACTIONS}${reportActionWithError.reportID}`, {
-                [reportActionWithError.reportActionID]: reportActionWithError,
-            });
-            await waitForBatchedUpdates();
-            expect(getAllReportActionsErrorsAndReportActionThatRequiresAttention(report, reportActionsWithError, false)).toEqual({
-                errors: {
-                    reportID: 'Error message',
-                    accountID: 'Error in accountID',
-                },
-                reportAction: reportActionWithError,
-            });
-        });
-        it("should return smart scan error with no report action when there's actions required and report is not archived", async () => {
-            await Onyx.merge(`${ONYXKEYS.COLLECTION.REPORT_ACTIONS}${parentReportAction1.reportID}`, {
-                [parentReportAction1.reportActionID]: {
-                    actorAccountID: currentUserAccountID,
-                    actionName: CONST.REPORT.ACTIONS.TYPE.IOU,
-                    originalMessage: {
-                        type: CONST.IOU.REPORT_ACTION_TYPE.CREATE,
-                        IOUTransactionID: '12345',
-                    },
-                },
-            });
-            const transaction: Transaction = {
-                ...createRandomTransaction(12345),
-                reportID: parentReport.reportID,
-                amount: 0,
-            };
-            await Onyx.merge(`${ONYXKEYS.COLLECTION.TRANSACTION}${transaction.transactionID}`, transaction);
-            await waitForBatchedUpdates();
-            const {errors, reportAction} = getAllReportActionsErrorsAndReportActionThatRequiresAttention(report, reportActions, false);
-            expect(Object.keys(errors)).toHaveLength(1);
-            expect(Object.keys(errors).at(0)).toBe('smartscan');
-            expect(Object.keys(errors.smartscan ?? {})).toHaveLength(1);
-            expect(errors.smartscan?.[Object.keys(errors.smartscan)[0]]).toEqual('Transaction is missing fields');
-            expect(reportAction).toBeUndefined();
-        });
-        it("should return no error and no report action when there's actions required and report is archived", async () => {
-            await Onyx.merge(`${ONYXKEYS.COLLECTION.REPORT_ACTIONS}${parentReportAction1.reportID}`, {
-                [parentReportAction1.reportActionID]: {
-                    actorAccountID: currentUserAccountID,
-                    actionName: CONST.REPORT.ACTIONS.TYPE.IOU,
-                    originalMessage: {
-                        type: CONST.IOU.REPORT_ACTION_TYPE.CREATE,
-                        IOUTransactionID: '12345',
-                    },
-                },
-            });
-            const transaction: Transaction = {
-                ...createRandomTransaction(12345),
-                reportID: parentReport.reportID,
-                amount: 0,
-            };
-            await Onyx.merge(`${ONYXKEYS.COLLECTION.TRANSACTION}${transaction.transactionID}`, transaction);
-            await waitForBatchedUpdates();
-            const {errors, reportAction} = getAllReportActionsErrorsAndReportActionThatRequiresAttention(report, reportActions, true);
-            expect(Object.keys(errors)).toHaveLength(0);
-            expect(reportAction).toBeUndefined();
-        });
-    });
-
-    describe('canRejectReportAction', () => {
-        const managerAccountID = 1;
-        const adminAccountID = 3;
-        const submitterAccountID = 5;
-
-        beforeEach(async () => {
-            // Set up session with default admin user
-            await Onyx.set(ONYXKEYS.SESSION, {accountID: adminAccountID});
-        });
-
-        afterEach(() => {
-            jest.clearAllMocks();
-        });
-
-        it('should return true for policy admin on any IOU report', () => {
-            const testPolicy: Policy = {
-                ...createRandomPolicy(1),
-                role: CONST.POLICY.ROLE.ADMIN,
-            };
-            const report: Report = {
-                ...createRandomReport(1),
-                type: CONST.REPORT.TYPE.IOU,
-                managerID: managerAccountID,
-            };
-
-            const result = canRejectReportAction(report, testPolicy);
-            expect(result).toBe(true);
-        });
-
-        it('should return true for report manager on IOU report', async () => {
-            await Onyx.set(ONYXKEYS.SESSION, {accountID: managerAccountID});
-
-            const testPolicy: Policy = {
-                ...createRandomPolicy(1),
-                type: CONST.POLICY.TYPE.TEAM,
-                role: CONST.POLICY.ROLE.USER,
-            };
-
-            const report: Report = {
-                ...createRandomReport(1),
-                type: CONST.REPORT.TYPE.IOU,
-                managerID: managerAccountID,
-            };
-
-            const result = canRejectReportAction(report, testPolicy);
-            expect(result).toBe(true);
-        });
-
-        it('should return true for admin on IOU-type expense report', () => {
-            const adminPolicy: Policy = {
-                ...createRandomPolicy(1),
-                role: CONST.POLICY.ROLE.ADMIN,
-            };
-            const report: Report = {
-                ...createRandomReport(1),
-                type: CONST.REPORT.TYPE.IOU, // Admins can always decline IOU reports
-                managerID: managerAccountID,
-            };
-
-            const result = canRejectReportAction(report, adminPolicy);
-            expect(result).toBe(true);
-        });
-
-        it('should return false for regular user who is not manager, approver, admin, or payer', async () => {
-            await Onyx.set(ONYXKEYS.SESSION, {accountID: submitterAccountID});
-
-            const userPolicy: Policy = {
-                ...createRandomPolicy(1),
-                role: CONST.POLICY.ROLE.USER,
-            };
-            const report: Report = {
-                ...createRandomReport(1),
-                type: CONST.REPORT.TYPE.EXPENSE,
-                managerID: managerAccountID,
-            };
-
-            const result = canRejectReportAction(report, userPolicy);
-            expect(result).toBe(false);
-        });
-    });
-=======
->>>>>>> c46f4571
 });