--- conflicted
+++ resolved
@@ -347,15 +347,9 @@
             test('Archived', async () => {
                 await Onyx.merge(`${ONYXKEYS.COLLECTION.REPORT_NAME_VALUE_PAIRS}${baseAdminsRoom.reportID}`, reportNameValuePairs);
 
-<<<<<<< HEAD
-                expect(ReportUtils.getReportName(baseAdminsRoom)).toBe('#admins (archived)');
-
-                return Onyx.set(ONYXKEYS.NVP_PREFERRED_LOCALE, CONST.LOCALES.ES).then(() => expect(ReportUtils.getReportName(baseAdminsRoom)).toBe('#admins (archivado)'));
-=======
-                expect(getReportName(archivedAdminsRoom)).toBe('#admins (archived)');
-
-                return Onyx.set(ONYXKEYS.NVP_PREFERRED_LOCALE, CONST.LOCALES.ES).then(() => expect(getReportName(archivedAdminsRoom)).toBe('#admins (archivado)'));
->>>>>>> efabde30
+                expect(getReportName(baseAdminsRoom)).toBe('#admins (archived)');
+
+                return Onyx.set(ONYXKEYS.NVP_PREFERRED_LOCALE, CONST.LOCALES.ES).then(() => expect(getReportName(baseAdminsRoom)).toBe('#admins (archivado)'));
             });
         });
 
@@ -383,13 +377,9 @@
                     ...baseUserCreatedRoom,
                 };
 
-<<<<<<< HEAD
                 await Onyx.merge(`${ONYXKEYS.COLLECTION.REPORT_NAME_VALUE_PAIRS}${baseUserCreatedRoom.reportID}`, reportNameValuePairs);
 
-                expect(ReportUtils.getReportName(archivedPolicyRoom)).toBe('#VikingsChat (archived)');
-=======
                 expect(getReportName(archivedPolicyRoom)).toBe('#VikingsChat (archived)');
->>>>>>> efabde30
 
                 return Onyx.set(ONYXKEYS.NVP_PREFERRED_LOCALE, CONST.LOCALES.ES).then(() => expect(getReportName(archivedPolicyRoom)).toBe('#VikingsChat (archivado)'));
             });
@@ -441,13 +431,9 @@
                         isOwnPolicyExpenseChat: true,
                     };
 
-<<<<<<< HEAD
                     await Onyx.merge(`${ONYXKEYS.COLLECTION.REPORT_NAME_VALUE_PAIRS}${baseArchivedPolicyExpenseChat.reportID}`, reportNameValuePairs);
 
-                    expect(ReportUtils.getReportName(memberArchivedPolicyExpenseChat)).toBe('Vikings Policy (archived)');
-=======
                     expect(getReportName(memberArchivedPolicyExpenseChat)).toBe('Vikings Policy (archived)');
->>>>>>> efabde30
 
                     return Onyx.set(ONYXKEYS.NVP_PREFERRED_LOCALE, CONST.LOCALES.ES).then(() => expect(getReportName(memberArchivedPolicyExpenseChat)).toBe('Vikings Policy (archivado)'));
                 });
