/* eslint-disable @typescript-eslint/naming-convention */
import {beforeAll} from '@jest/globals';
import {renderHook} from '@testing-library/react-native';
import {addDays, format as formatDate} from 'date-fns';
import type {OnyxCollection, OnyxEntry} from 'react-native-onyx';
import Onyx from 'react-native-onyx';
import useReportIsArchived from '@hooks/useReportIsArchived';
import {putOnHold} from '@libs/actions/IOU';
import type {OnboardingTaskLinks} from '@libs/actions/Welcome/OnboardingFlow';
import DateUtils from '@libs/DateUtils';
import {translateLocal} from '@libs/Localize';
import {getOriginalMessage, isWhisperAction} from '@libs/ReportActionsUtils';
import {
    buildOptimisticChatReport,
    buildOptimisticCreatedReportAction,
    buildOptimisticExpenseReport,
    buildOptimisticIOUReportAction,
    buildOptimisticReportPreview,
    buildParticipantsFromAccountIDs,
    buildReportNameFromParticipantNames,
    buildTransactionThread,
    canAddTransaction,
    canDeleteReportAction,
    canDeleteTransaction,
    canEditMoneyRequest,
    canEditReportDescription,
    canEditRoomVisibility,
    canEditWriteCapability,
    canFlagReportAction,
    canHoldUnholdReportAction,
    canJoinChat,
    canLeaveChat,
    canSeeDefaultRoom,
    canUserPerformWriteAction,
    findLastAccessedReport,
    getAllAncestorReportActions,
    getAllReportActionsErrorsAndReportActionThatRequiresAttention,
    getApprovalChain,
    getChatByParticipants,
    getChatRoomSubtitle,
    getDefaultWorkspaceAvatar,
    getDisplayNamesWithTooltips,
    getGroupChatName,
    getIconsForParticipants,
    getInvoiceChatByParticipants,
    getMoneyReportPreviewName,
    getMostRecentlyVisitedReport,
    getParentNavigationSubtitle,
    getParticipantsList,
    getPolicyExpenseChat,
<<<<<<< HEAD
    getPreferredScannableIOUType,
=======
    getPolicyExpenseChatName,
>>>>>>> dfb14fdd
    getReasonAndReportActionThatRequiresAttention,
    getReportIDFromLink,
    getReportName,
    getReportStatusTranslation,
    getWorkspaceIcon,
    getWorkspaceNameUpdatedMessage,
    hasReceiptError,
    isAllowedToApproveExpenseReport,
    isArchivedNonExpenseReport,
    isArchivedReport,
    isChatUsedForOnboarding,
    isDeprecatedGroupDM,
    isMoneyRequestReportEligibleForMerge,
    isPayer,
    isReportOutstanding,
    isRootGroupChat,
    parseReportRouteParams,
    prepareOnboardingOnyxData,
    requiresAttentionFromCurrentUser,
    shouldDisableRename,
    shouldDisableThread,
    shouldReportBeInOptionList,
    shouldReportShowSubscript,
    shouldShowFlagComment,
    sortIconsByName,
    sortOutstandingReportsBySelected,
    temporary_getMoneyRequestOptions,
} from '@libs/ReportUtils';
import type {OptionData} from '@libs/ReportUtils';
import {buildOptimisticTransaction} from '@libs/TransactionUtils';
import CONST from '@src/CONST';
import IntlStore from '@src/languages/IntlStore';
import ONYXKEYS from '@src/ONYXKEYS';
import type {Beta, OnyxInputOrEntry, PersonalDetailsList, Policy, PolicyEmployeeList, Report, ReportAction, ReportActions, ReportNameValuePairs, Transaction} from '@src/types/onyx';
import type {ErrorFields, Errors} from '@src/types/onyx/OnyxCommon';
import type {Participant} from '@src/types/onyx/Report';
import {toCollectionDataSet} from '@src/types/utils/CollectionDataSet';
import {chatReportR14932 as mockedChatReport} from '../../__mocks__/reportData/reports';
import * as NumberUtils from '../../src/libs/NumberUtils';
import {convertedInvoiceChat} from '../data/Invoice';
import createRandomPolicy from '../utils/collections/policies';
import createRandomReportAction, {getRandomDate} from '../utils/collections/reportActions';
import {
    createAdminRoom,
    createAnnounceRoom,
    createDomainRoom,
    createExpenseReport,
    createExpenseRequestReport,
    createGroupChat,
    createInvoiceReport,
    createInvoiceRoom,
    createPolicyExpenseChat,
    createPolicyExpenseChatTask,
    createPolicyExpenseChatThread,
    createRandomReport,
    createRegularChat,
    createRegularTaskReport,
    createSelfDM,
    createWorkspaceTaskReport,
    createWorkspaceThread,
} from '../utils/collections/reports';
import createRandomTransaction from '../utils/collections/transaction';
import * as LHNTestUtils from '../utils/LHNTestUtils';
import {fakePersonalDetails} from '../utils/LHNTestUtils';
import {localeCompare} from '../utils/TestHelper';
import waitForBatchedUpdates from '../utils/waitForBatchedUpdates';

// Be sure to include the mocked permissions library or else the beta tests won't work
jest.mock('@libs/Permissions');

jest.mock('@libs/Navigation/Navigation', () => ({
    setNavigationActionToMicrotaskQueue: jest.fn(),
    navigationRef: {
        getCurrentRoute: jest.fn(() => ({
            params: {
                reportID: '2',
            },
        })),
    },
}));

const testDate = DateUtils.getDBTime();
const currentUserEmail = 'bjorn@vikings.net';
const currentUserAccountID = 5;
const participantsPersonalDetails: PersonalDetailsList = {
    '1': {
        accountID: 1,
        displayName: 'Ragnar Lothbrok',
        firstName: 'Ragnar',
        login: 'ragnar@vikings.net',
    },
    '2': {
        accountID: 2,
        login: 'floki@vikings.net',
        displayName: 'floki@vikings.net',
    },
    '3': {
        accountID: 3,
        displayName: 'Lagertha Lothbrok',
        firstName: 'Lagertha',
        login: 'lagertha@vikings.net',
        pronouns: 'She/her',
    },
    '4': {
        accountID: 4,
        login: '+18332403627@expensify.sms',
        displayName: '(833) 240-3627',
    },
    '5': {
        accountID: 5,
        displayName: 'Lagertha Lothbrok',
        firstName: 'Lagertha',
        login: 'lagertha2@vikings.net',
        pronouns: 'She/her',
    },
};

const employeeList: PolicyEmployeeList = {
    'owner@test.com': {
        email: 'owner@test.com',
        role: 'admin',
        submitsTo: '',
    },
    'admin@test.com': {
        email: 'admin@test.com',
        role: 'admin',
        submitsTo: '',
    },
    'employee@test.com': {
        email: 'employee@test.com',
        role: 'user',
        submitsTo: 'admin@test.com',
    },
    'categoryapprover1@test.com': {
        email: 'categoryapprover1@test.com',
        role: 'user',
        submitsTo: 'admin@test.com',
    },
    'categoryapprover2@test.com': {
        email: 'categoryapprover2@test.com',
        role: 'user',
        submitsTo: 'admin@test.com',
    },
    'tagapprover1@test.com': {
        email: 'tagapprover1@test.com',
        role: 'user',
        submitsTo: 'admin@test.com',
    },
    'tagapprover2@test.com': {
        email: 'tagapprover2@test.com',
        role: 'user',
        submitsTo: 'admin@test.com',
    },
};

const personalDetails: PersonalDetailsList = {
    '1': {
        accountID: 1,
        login: 'admin@test.com',
    },
    '2': {
        accountID: 2,
        login: 'employee@test.com',
    },
    '3': {
        accountID: 3,
        login: 'categoryapprover1@test.com',
    },
    '4': {
        accountID: 4,
        login: 'categoryapprover2@test.com',
    },
    '5': {
        accountID: 5,
        login: 'tagapprover1@test.com',
    },
    '6': {
        accountID: 6,
        login: 'tagapprover2@test.com',
    },
    '7': {
        accountID: 7,
        login: 'owner@test.com',
    },
    '8': {
        accountID: 8,
        login: CONST.EMAIL.GUIDES_DOMAIN,
    },
};

const rules = {
    approvalRules: [
        {
            applyWhen: [
                {
                    condition: 'matches',
                    field: 'category',
                    value: 'cat1',
                },
            ],
            approver: 'categoryapprover1@test.com',
            id: '1',
        },
        {
            applyWhen: [
                {
                    condition: 'matches',
                    field: 'tag',
                    value: 'tag1',
                },
            ],
            approver: 'tagapprover1@test.com',
            id: '2',
        },
        {
            applyWhen: [
                {
                    condition: 'matches',
                    field: 'category',
                    value: 'cat2',
                },
            ],
            approver: 'categoryapprover2@test.com',
            id: '3',
        },
        {
            applyWhen: [
                {
                    condition: 'matches',
                    field: 'tag',
                    value: 'tag2',
                },
            ],
            approver: 'tagapprover2@test.com',
            id: '4',
        },
    ],
};

const employeeAccountID = 2;
const categoryApprover1Email = 'categoryapprover1@test.com';
const categoryApprover2Email = 'categoryapprover2@test.com';
const tagApprover1Email = 'tagapprover1@test.com';
const tagApprover2Email = 'tagapprover2@test.com';

const policy: Policy = {
    id: '1',
    name: 'Vikings Policy',
    role: 'user',
    type: CONST.POLICY.TYPE.TEAM,
    owner: '',
    outputCurrency: '',
    isPolicyExpenseChatEnabled: false,
};

describe('ReportUtils', () => {
    beforeAll(() => {
        Onyx.init({keys: ONYXKEYS});

        const policyCollectionDataSet = toCollectionDataSet(ONYXKEYS.COLLECTION.POLICY, [policy], (current) => current.id);
        Onyx.multiSet({
            [ONYXKEYS.PERSONAL_DETAILS_LIST]: participantsPersonalDetails,
            [ONYXKEYS.SESSION]: {email: currentUserEmail, accountID: currentUserAccountID},
            [ONYXKEYS.COUNTRY_CODE]: 1,
            ...policyCollectionDataSet,
        });
        return waitForBatchedUpdates();
    });
    beforeEach(() => IntlStore.load(CONST.LOCALES.DEFAULT).then(waitForBatchedUpdates));

    describe('prepareOnboardingOnyxData', () => {
        it('provides test drive url to task title', () => {
            const title = jest.fn();

            prepareOnboardingOnyxData(
                undefined,
                CONST.ONBOARDING_CHOICES.MANAGE_TEAM,
                {
                    message: 'This is a test',
                    tasks: [
                        {
                            type: CONST.ONBOARDING_TASK_TYPE.CREATE_REPORT,
                            title,
                            description: () => '',
                            autoCompleted: false,
                            mediaAttributes: {},
                        },
                    ],
                },
                '1',
            );

            expect(title).toHaveBeenCalledWith(
                expect.objectContaining<OnboardingTaskLinks>({
                    // eslint-disable-next-line @typescript-eslint/no-unsafe-assignment
                    testDriveURL: expect.any(String),
                }),
            );
        });

        it('provides test drive url to task description', () => {
            const description = jest.fn();

            prepareOnboardingOnyxData(
                undefined,
                CONST.ONBOARDING_CHOICES.MANAGE_TEAM,
                {
                    message: 'This is a test',
                    tasks: [
                        {
                            type: CONST.ONBOARDING_TASK_TYPE.CREATE_REPORT,
                            title: () => '',
                            description,
                            autoCompleted: false,
                            mediaAttributes: {},
                        },
                    ],
                },
                '1',
            );

            expect(description).toHaveBeenCalledWith(
                expect.objectContaining<OnboardingTaskLinks>({
                    // eslint-disable-next-line @typescript-eslint/no-unsafe-assignment
                    testDriveURL: expect.any(String),
                }),
            );
        });
    });

    describe('getIconsForParticipants', () => {
        it('returns avatar source', () => {
            const participants = getIconsForParticipants([1, 2, 3, 4, 5], participantsPersonalDetails);
            expect(participants).toHaveLength(5);

            expect(participants.at(3)?.source).toBeInstanceOf(Function);
            expect(participants.at(3)?.name).toBe('(833) 240-3627');
            expect(participants.at(3)?.id).toBe(4);
            expect(participants.at(3)?.type).toBe('avatar');

            expect(participants.at(1)?.source).toBeInstanceOf(Function);
            expect(participants.at(1)?.name).toBe('floki@vikings.net');
            expect(participants.at(1)?.id).toBe(2);
            expect(participants.at(1)?.type).toBe('avatar');
        });
    });

    describe('getPolicyExpenseChatName', () => {
        it("returns owner's display name when available", () => {
            const report = {
                ownerAccountID: 1,
                reportName: 'Fallback Report Name',
            } as unknown as OnyxEntry<Report>;

            const name = getPolicyExpenseChatName({report, personalDetailsList: participantsPersonalDetails});
            expect(name).toBe(translateLocal('workspace.common.policyExpenseChatName', {displayName: 'Ragnar Lothbrok'}));
        });

        it('falls back to owner login when display name not present', () => {
            const report = {
                ownerAccountID: 2,
                reportName: 'Fallback Report Name',
            } as unknown as OnyxEntry<Report>;

            const name = getPolicyExpenseChatName({report, personalDetailsList: participantsPersonalDetails});
            expect(name).toBe(translateLocal('workspace.common.policyExpenseChatName', {displayName: 'floki'}));
        });

        it('returns report name when no personal details or owner', () => {
            const report = {
                ownerAccountID: undefined,
                reportName: 'Fallback Report Name',
            } as unknown as OnyxEntry<Report>;

            const name = getPolicyExpenseChatName({report, personalDetailsList: {}});
            expect(name).toBe('Fallback Report Name');
        });
    });

    describe('sortIconsByName', () => {
        it('returns sorted avatar source by name, then accountID', () => {
            const participants = getIconsForParticipants([1, 2, 3, 4, 5], participantsPersonalDetails);
            const sortedParticipants = sortIconsByName(participants, participantsPersonalDetails, localeCompare);
            expect(sortedParticipants).toHaveLength(5);

            expect(sortedParticipants.at(0)?.source).toBeInstanceOf(Function);
            expect(sortedParticipants.at(0)?.name).toBe('(833) 240-3627');
            expect(sortedParticipants.at(0)?.id).toBe(4);
            expect(sortedParticipants.at(0)?.type).toBe('avatar');

            expect(sortedParticipants.at(1)?.source).toBeInstanceOf(Function);
            expect(sortedParticipants.at(1)?.name).toBe('floki@vikings.net');
            expect(sortedParticipants.at(1)?.id).toBe(2);
            expect(sortedParticipants.at(1)?.type).toBe('avatar');
        });
    });

    describe('getWorkspaceIcon', () => {
        it('should not use cached icon when avatar is updated', () => {
            // Given a new workspace and a expense chat with undefined `policyAvatar`
            const workspace = LHNTestUtils.getFakePolicy('1', 'ws');
            const workspaceChat = LHNTestUtils.getFakeReport();
            workspaceChat.policyID = workspace.id;

            expect(getWorkspaceIcon(workspaceChat, workspace).source).toBe(getDefaultWorkspaceAvatar(workspace.name));

            // When the user uploads a new avatar
            const newAvatarURL = 'https://example.com';
            workspace.avatarURL = newAvatarURL;

            // Then it should return the new avatar
            expect(getWorkspaceIcon(workspaceChat, workspace).source).toBe(newAvatarURL);
        });
    });

    describe('hasReceiptError', () => {
        it('should return true for transaction has receipt error', () => {
            const parentReport = LHNTestUtils.getFakeReport();
            const report = LHNTestUtils.getFakeReport();
            const errors: Errors | ErrorFields = {
                '1231231231313221': {
                    error: CONST.IOU.RECEIPT_ERROR,
                    source: 'blob:https://dev.new.expensify.com:8082/6c5b7110-42c2-4e6d-8566-657ff24caf21',
                    filename: 'images.jpeg',
                    action: 'replaceReceipt',
                },
            };

            report.parentReportID = parentReport.reportID;
            const currentReportId = '';
            const transactionID = 1;

            const transaction = {
                ...createRandomTransaction(transactionID),
                category: '',
                tag: '',
                created: testDate,
                reportID: currentReportId,
                managedCard: true,
                comment: {
                    liabilityType: CONST.TRANSACTION.LIABILITY_TYPE.RESTRICT,
                },
                errors,
            };
            expect(hasReceiptError(transaction as OnyxInputOrEntry<Transaction>)).toBe(true);
        });
    });

    describe('hasReceiptError', () => {
        it('should return false for transaction has no receipt error', () => {
            const parentReport = LHNTestUtils.getFakeReport();
            const report = LHNTestUtils.getFakeReport();
            report.parentReportID = parentReport.reportID;
            const currentReportId = '';
            const transactionID = 1;

            const transaction = {
                ...createRandomTransaction(transactionID),
                category: '',
                tag: '',
                created: testDate,
                reportID: currentReportId,
                managedCard: true,
                comment: {
                    liabilityType: CONST.TRANSACTION.LIABILITY_TYPE.RESTRICT,
                },
            };
            expect(hasReceiptError(transaction as OnyxInputOrEntry<Transaction>)).toBe(false);
        });
    });

    describe('sortOutstandingReportsBySelected', () => {
        it('should return -1 when report1 is selected and report2 is not', () => {
            const report1 = LHNTestUtils.getFakeReport();
            const report2 = LHNTestUtils.getFakeReport();
            const selectedReportID = report1.reportID;
            expect(sortOutstandingReportsBySelected(report1, report2, selectedReportID, localeCompare)).toBe(-1);
        });
        it('should return 1 when report2 is selected and report1 is not', () => {
            const report1 = LHNTestUtils.getFakeReport();
            const report2 = LHNTestUtils.getFakeReport();
            const selectedReportID = report2.reportID;
            expect(sortOutstandingReportsBySelected(report1, report2, selectedReportID, localeCompare)).toBe(1);
        });
    });

    describe('getDisplayNamesWithTooltips', () => {
        test('withSingleParticipantReport', () => {
            const participants = getDisplayNamesWithTooltips(participantsPersonalDetails, false, localeCompare);
            expect(participants).toHaveLength(5);

            expect(participants.at(0)?.displayName).toBe('(833) 240-3627');
            expect(participants.at(0)?.login).toBe('+18332403627@expensify.sms');

            expect(participants.at(2)?.displayName).toBe('Lagertha Lothbrok');
            expect(participants.at(2)?.login).toBe('lagertha@vikings.net');
            expect(participants.at(2)?.accountID).toBe(3);
            expect(participants.at(2)?.pronouns).toBe('She/her');

            expect(participants.at(4)?.displayName).toBe('Ragnar Lothbrok');
            expect(participants.at(4)?.login).toBe('ragnar@vikings.net');
            expect(participants.at(4)?.accountID).toBe(1);
            expect(participants.at(4)?.pronouns).toBeUndefined();
        });
    });

    describe('getReportName', () => {
        describe('1:1 DM', () => {
            test('with displayName', () => {
                expect(
                    getReportName({
                        reportID: '',
                        participants: buildParticipantsFromAccountIDs([currentUserAccountID, 1]),
                    }),
                ).toBe('Ragnar Lothbrok');
            });

            test('no displayName', () => {
                expect(
                    getReportName({
                        reportID: '',
                        participants: buildParticipantsFromAccountIDs([currentUserAccountID, 2]),
                    }),
                ).toBe('floki@vikings.net');
            });

            test('SMS', () => {
                expect(
                    getReportName({
                        reportID: '',
                        participants: buildParticipantsFromAccountIDs([currentUserAccountID, 4]),
                    }),
                ).toBe('(833) 240-3627');
            });
        });

        test('Group DM', () => {
            expect(
                getReportName({
                    reportID: '',
                    participants: buildParticipantsFromAccountIDs([currentUserAccountID, 1, 2, 3, 4]),
                }),
            ).toBe('Ragnar, floki@vikings.net, Lagertha, (833) 240-3627');
        });

        describe('Default Policy Room', () => {
            afterEach(async () => {
                await Onyx.setCollection(ONYXKEYS.COLLECTION.REPORT_NAME_VALUE_PAIRS, {});
            });

            const baseAdminsRoom = {
                reportID: '',
                chatType: CONST.REPORT.CHAT_TYPE.POLICY_ADMINS,
                reportName: '#admins',
            };

            const reportNameValuePairs = {
                private_isArchived: DateUtils.getDBTime(),
            };

            test('Active', () => {
                expect(getReportName(baseAdminsRoom)).toBe('#admins');
            });

            test('Archived', async () => {
                await Onyx.merge(`${ONYXKEYS.COLLECTION.REPORT_NAME_VALUE_PAIRS}${baseAdminsRoom.reportID}`, reportNameValuePairs);

                expect(getReportName(baseAdminsRoom)).toBe('#admins (archived)');

                return IntlStore.load(CONST.LOCALES.ES).then(() => expect(getReportName(baseAdminsRoom)).toBe('#admins (archivado)'));
            });
        });

        describe('User-Created Policy Room', () => {
            afterEach(async () => {
                await Onyx.setCollection(ONYXKEYS.COLLECTION.REPORT_NAME_VALUE_PAIRS, {});
            });

            const baseUserCreatedRoom = {
                reportID: '',
                chatType: CONST.REPORT.CHAT_TYPE.POLICY_ROOM,
                reportName: '#VikingsChat',
            };

            const reportNameValuePairs = {
                private_isArchived: DateUtils.getDBTime(),
            };

            test('Active', () => {
                expect(getReportName(baseUserCreatedRoom)).toBe('#VikingsChat');
            });

            test('Archived', async () => {
                const archivedPolicyRoom = {
                    ...baseUserCreatedRoom,
                };

                await Onyx.merge(`${ONYXKEYS.COLLECTION.REPORT_NAME_VALUE_PAIRS}${baseUserCreatedRoom.reportID}`, reportNameValuePairs);

                expect(getReportName(archivedPolicyRoom)).toBe('#VikingsChat (archived)');

                return IntlStore.load(CONST.LOCALES.ES).then(() => expect(getReportName(archivedPolicyRoom)).toBe('#VikingsChat (archivado)'));
            });
        });

        describe('PolicyExpenseChat', () => {
            describe('Active', () => {
                test('as member', () => {
                    expect(
                        getReportName({
                            reportID: '',
                            chatType: CONST.REPORT.CHAT_TYPE.POLICY_EXPENSE_CHAT,
                            policyID: policy.id,
                            isOwnPolicyExpenseChat: true,
                            ownerAccountID: 1,
                        }),
                    ).toBe(`Ragnar Lothbrok's expenses`);
                });

                test('as admin', () => {
                    expect(
                        getReportName({
                            reportID: '',
                            chatType: CONST.REPORT.CHAT_TYPE.POLICY_EXPENSE_CHAT,
                            policyID: policy.id,
                            isOwnPolicyExpenseChat: false,
                            ownerAccountID: 1,
                        }),
                    ).toBe(`Ragnar Lothbrok's expenses`);
                });
            });

            describe('Archived', () => {
                const baseArchivedPolicyExpenseChat = {
                    reportID: '',
                    chatType: CONST.REPORT.CHAT_TYPE.POLICY_EXPENSE_CHAT,
                    ownerAccountID: 1,
                    policyID: policy.id,
                    oldPolicyName: policy.name,
                };

                const reportNameValuePairs = {
                    private_isArchived: DateUtils.getDBTime(),
                };

                test('as member', async () => {
                    const memberArchivedPolicyExpenseChat = {
                        ...baseArchivedPolicyExpenseChat,
                        isOwnPolicyExpenseChat: true,
                    };

                    await Onyx.merge(`${ONYXKEYS.COLLECTION.REPORT_NAME_VALUE_PAIRS}${baseArchivedPolicyExpenseChat.reportID}`, reportNameValuePairs);

                    expect(getReportName(memberArchivedPolicyExpenseChat)).toBe(`Ragnar Lothbrok's expenses (archived)`);

                    return IntlStore.load(CONST.LOCALES.ES).then(() => expect(getReportName(memberArchivedPolicyExpenseChat)).toBe(`Ragnar Lothbrok's gastos (archivado)`));
                });

                test('as admin', async () => {
                    const adminArchivedPolicyExpenseChat = {
                        ...baseArchivedPolicyExpenseChat,
                        isOwnPolicyExpenseChat: false,
                    };

                    expect(getReportName(adminArchivedPolicyExpenseChat)).toBe(`Ragnar Lothbrok's expenses (archived)`);

                    return IntlStore.load(CONST.LOCALES.ES).then(() => expect(getReportName(adminArchivedPolicyExpenseChat)).toBe(`Ragnar Lothbrok's gastos (archivado)`));
                });
            });
        });

        describe('ParentReportAction is', () => {
            test('Manually Submitted Report Action', () => {
                const threadOfSubmittedReportAction = {
                    ...LHNTestUtils.getFakeReport(),
                    type: CONST.REPORT.TYPE.EXPENSE,
                    stateNum: CONST.REPORT.STATE_NUM.SUBMITTED,
                    statusNum: CONST.REPORT.STATUS_NUM.SUBMITTED,
                    parentReportID: '101',
                    policyID: policy.id,
                };
                const submittedParentReportAction = {
                    actionName: CONST.REPORT.ACTIONS.TYPE.SUBMITTED,
                    originalMessage: {
                        amount: 169,
                        currency: 'USD',
                    },
                } as ReportAction;

                expect(getReportName(threadOfSubmittedReportAction, policy, submittedParentReportAction)).toBe('submitted');
            });

            test('Invited/Removed Room Member Action', () => {
                const threadOfRemovedRoomMemberAction = {
                    ...LHNTestUtils.getFakeReport(),
                    type: CONST.REPORT.TYPE.CHAT,
                    chatType: CONST.REPORT.CHAT_TYPE.POLICY_ROOM,
                    parentReportID: '101',
                    parentReportActionID: '102',
                    policyID: policy.id,
                };
                const removedParentReportAction = {
                    actionName: CONST.REPORT.ACTIONS.TYPE.ROOM_CHANGE_LOG.REMOVE_FROM_ROOM,
                    originalMessage: {
                        targetAccountIDs: [1],
                    },
                } as ReportAction;

                expect(getReportName(threadOfRemovedRoomMemberAction, policy, removedParentReportAction)).toBe('removed ragnar@vikings.net');
            });
        });

        describe('Task Report', () => {
            const htmlTaskTitle = `<h1>heading with <a href="https://www.unknown.com" target="_blank" rel="noreferrer noopener">link</a></h1>`;

            it('Should return the text extracted from report name html', () => {
                const report: Report = {...createRandomReport(1), type: 'task'};
                expect(getReportName({...report, reportName: htmlTaskTitle})).toEqual('heading with link');
            });

            it('Should return deleted task translations when task is is deleted', () => {
                const report: Report = {...createRandomReport(1), type: 'task', isDeletedParentAction: true};
                expect(getReportName({...report, reportName: htmlTaskTitle})).toEqual(translateLocal('parentReportAction.deletedTask'));
            });
        });

        describe('Derived values', () => {
            const report: Report = {
                reportID: '1',
                chatType: CONST.REPORT.CHAT_TYPE.POLICY_EXPENSE_CHAT,
                currency: 'CLP',
                ownerAccountID: 1,
                isPinned: false,
                isOwnPolicyExpenseChat: true,
                isWaitingOnBankAccount: false,
                policyID: '1',
            };

            beforeEach(() => {
                jest.clearAllMocks();
            });

            beforeAll(async () => {
                await Onyx.mergeCollection(ONYXKEYS.COLLECTION.REPORT, {
                    report_1: report,
                });
            });

            test('should return report name from a derived value', () => {
                expect(getReportName(report)).toEqual("Ragnar Lothbrok's expenses");
            });

            test('should generate report name if report is not merged in the Onyx', () => {
                const expenseChatReport: Report = {
                    reportID: '2',
                    chatType: CONST.REPORT.CHAT_TYPE.POLICY_EXPENSE_CHAT,
                    currency: 'CLP',
                    ownerAccountID: 1,
                    isPinned: false,
                    isOwnPolicyExpenseChat: true,
                    isWaitingOnBankAccount: false,
                    policyID: '1',
                };

                expect(getReportName(expenseChatReport)).toEqual("Ragnar Lothbrok's expenses");
            });
        });
    });

    describe('Fallback scenarios', () => {
        test('should fallback to report.reportName when primary name generation returns empty string', () => {
            const reportWithFallbackName: Report = {
                reportID: '3',
                reportName: 'Custom Report Name',
                ownerAccountID: undefined,
                participants: {},
                policyID: undefined,
                chatType: undefined,
            };

            const result = getReportName(reportWithFallbackName);
            expect(result).toBe('Custom Report Name');
        });

        test('should return empty string when both primary name generation and reportName are empty', () => {
            const reportWithoutName: Report = {
                reportID: '4',
                reportName: '',
                ownerAccountID: undefined,
                participants: {},
                policyID: undefined,
                chatType: undefined,
            };

            const result = getReportName(reportWithoutName);
            expect(result).toBe('');
        });

        test('should return empty string when reportName is undefined', () => {
            const reportWithUndefinedName: Report = {
                reportID: '5',
                reportName: undefined,
                ownerAccountID: undefined,
                participants: {},
                policyID: undefined,
                chatType: undefined,
            };

            const result = getReportName(reportWithUndefinedName);
            expect(result).toBe('');
        });

        test('should return Concierge display name for concierge chat report', async () => {
            const conciergeReportID = 'concierge-123';
            await Onyx.set(`${ONYXKEYS.CONCIERGE_REPORT_ID}`, conciergeReportID);

            const conciergeReport: Report = {
                reportID: conciergeReportID,
                reportName: '',
                ownerAccountID: undefined,
                participants: {},
                policyID: undefined,
                chatType: undefined,
            };

            const result = getReportName(conciergeReport);
            expect(result).toBe(CONST.CONCIERGE_DISPLAY_NAME);
        });
    });

    describe('Automatically approved report message via automatic (not by a human) action is', () => {
        test('shown when the report is forwarded (Control feature)', () => {
            const expenseReport = {
                ...LHNTestUtils.getFakeReport(),
                type: CONST.REPORT.TYPE.EXPENSE,
                stateNum: CONST.REPORT.STATE_NUM.APPROVED,
                statusNum: CONST.REPORT.STATUS_NUM.APPROVED,
                parentReportID: '101',
                policyID: policy.id,
            };
            const submittedParentReportAction = {
                actionName: CONST.REPORT.ACTIONS.TYPE.FORWARDED,
                originalMessage: {
                    amount: 169,
                    currency: 'USD',
                    automaticAction: true,
                },
            } as ReportAction;

            expect(getReportName(expenseReport, policy, submittedParentReportAction)).toBe(
                'approved via <a href="https://help.expensify.com/articles/new-expensify/workspaces/Set-up-rules#configure-expense-report-rules">workspace rules</a>',
            );
        });

        test('shown when the report is approved', () => {
            const expenseReport = {
                ...LHNTestUtils.getFakeReport(),
                type: CONST.REPORT.TYPE.EXPENSE,
                stateNum: CONST.REPORT.STATE_NUM.APPROVED,
                statusNum: CONST.REPORT.STATUS_NUM.APPROVED,
                parentReportID: '101',
                policyID: policy.id,
            };
            const submittedParentReportAction = {
                actionName: CONST.REPORT.ACTIONS.TYPE.APPROVED,
                originalMessage: {
                    amount: 169,
                    currency: 'USD',
                    automaticAction: true,
                },
            } as ReportAction;

            expect(getReportName(expenseReport, policy, submittedParentReportAction)).toBe(
                'approved via <a href="https://help.expensify.com/articles/new-expensify/workspaces/Set-up-rules#configure-expense-report-rules">workspace rules</a>',
            );
        });
    });

    describe('Automatically submitted via harvesting (delayed submit) report message is', () => {
        test('shown when report is submitted and status is submitted', () => {
            const expenseReport = {
                ...LHNTestUtils.getFakeReport(),
                type: CONST.REPORT.TYPE.EXPENSE,
                stateNum: CONST.REPORT.STATE_NUM.SUBMITTED,
                statusNum: CONST.REPORT.STATUS_NUM.SUBMITTED,
                parentReportID: '101',
                policyID: policy.id,
            };
            const submittedParentReportAction = {
                actionName: CONST.REPORT.ACTIONS.TYPE.SUBMITTED,
                originalMessage: {
                    amount: 169,
                    currency: 'USD',
                    harvesting: true,
                },
            } as ReportAction;

            expect(getReportName(expenseReport, policy, submittedParentReportAction)).toBe(
                'submitted via <a href="https://help.expensify.com/articles/new-expensify/workspaces/Set-up-workflows#select-workflows">delay submissions</a>',
            );
        });

        test('shown when report is submitted and status is closed', () => {
            const expenseReport = {
                ...LHNTestUtils.getFakeReport(),
                type: CONST.REPORT.TYPE.EXPENSE,
                stateNum: CONST.REPORT.STATE_NUM.SUBMITTED,
                statusNum: CONST.REPORT.STATUS_NUM.CLOSED,
                parentReportID: '101',
                policyID: policy.id,
            };
            const submittedParentReportAction = {
                actionName: CONST.REPORT.ACTIONS.TYPE.SUBMITTED_AND_CLOSED,
                originalMessage: {
                    amount: 169,
                    currency: 'USD',
                    harvesting: true,
                },
            } as ReportAction;

            expect(getReportName(expenseReport, policy, submittedParentReportAction)).toBe(
                'submitted via <a href="https://help.expensify.com/articles/new-expensify/workspaces/Set-up-workflows#select-workflows">delay submissions</a>',
            );
        });
    });

    describe('getParentNavigationSubtitle', () => {
        const baseArchivedPolicyExpenseChat = {
            reportID: '2',
            lastReadTime: '2024-02-01 04:56:47.233',
            parentReportActionID: '1',
            parentReportID: '1',
            reportName: 'Base Report',
            type: CONST.REPORT.TYPE.INVOICE,
        };

        const reports: Report[] = [
            {
                reportID: '1',
                lastReadTime: '2024-02-01 04:56:47.233',
                reportName: 'Report',
                policyName: 'A workspace',
                invoiceReceiver: {type: CONST.REPORT.INVOICE_RECEIVER_TYPE.INDIVIDUAL, accountID: 1},
            },
            baseArchivedPolicyExpenseChat,
        ];

        beforeAll(() => {
            const reportCollectionDataSet = toCollectionDataSet(ONYXKEYS.COLLECTION.REPORT, reports, (report) => report.reportID);
            Onyx.multiSet({
                ...reportCollectionDataSet,
            });
            return waitForBatchedUpdates();
        });

        it('should return the correct parent navigation subtitle for the archived invoice report', () => {
            const actual = getParentNavigationSubtitle(baseArchivedPolicyExpenseChat, true);
            const normalizedActual = {...actual, reportName: actual.reportName?.replace(/\u00A0/g, ' ')};
            expect(normalizedActual).toEqual({reportName: 'A workspace & Ragnar Lothbrok (archived)'});
        });

        it('should return the correct parent navigation subtitle for the non archived invoice report', () => {
            const actual = getParentNavigationSubtitle(baseArchivedPolicyExpenseChat, false);
            const normalizedActual = {...actual, reportName: actual.reportName?.replace(/\u00A0/g, ' ')};
            expect(normalizedActual).toEqual({reportName: 'A workspace & Ragnar Lothbrok'});
        });
    });

    describe('requiresAttentionFromCurrentUser', () => {
        afterEach(async () => {
            await Onyx.clear();
            await Onyx.set(ONYXKEYS.SESSION, {email: currentUserEmail, accountID: currentUserAccountID});
        });

        it('returns false when there is no report', () => {
            expect(requiresAttentionFromCurrentUser(undefined)).toBe(false);
        });

        it('returns false when the matched IOU report does not have an owner accountID', () => {
            const report = {
                ...LHNTestUtils.getFakeReport(),
                ownerAccountID: undefined,
            };
            expect(requiresAttentionFromCurrentUser(report)).toBe(false);
        });

        it('returns false when the linked iou report has an outstanding IOU', () => {
            const report = {
                ...LHNTestUtils.getFakeReport(),
                iouReportID: '1',
            };
            Onyx.merge(`${ONYXKEYS.COLLECTION.REPORT}1`, {
                reportID: '1',
                ownerAccountID: 99,
            }).then(() => {
                expect(requiresAttentionFromCurrentUser(report)).toBe(false);
            });
        });

        it('returns false when the report has no outstanding IOU but is waiting for a bank account and the logged user is the report owner', () => {
            const report = {
                ...LHNTestUtils.getFakeReport(),
                ownerAccountID: currentUserAccountID,
                isWaitingOnBankAccount: true,
            };
            expect(requiresAttentionFromCurrentUser(report)).toBe(false);
        });

        it('returns false when the report has outstanding IOU and is not waiting for a bank account and the logged user is the report owner', () => {
            const report = {
                ...LHNTestUtils.getFakeReport(),
                ownerAccountID: currentUserAccountID,
                isWaitingOnBankAccount: false,
            };
            expect(requiresAttentionFromCurrentUser(report)).toBe(false);
        });

        it('returns false when the report has no outstanding IOU but is waiting for a bank account and the logged user is not the report owner', () => {
            const report = {
                ...LHNTestUtils.getFakeReport(),
                ownerAccountID: 97,
                isWaitingOnBankAccount: true,
            };
            expect(requiresAttentionFromCurrentUser(report)).toBe(false);
        });

        it('returns true when the report has an unread mention', () => {
            const report = {
                ...LHNTestUtils.getFakeReport(),
                isUnreadWithMention: true,
            };
            expect(requiresAttentionFromCurrentUser(report)).toBe(true);
        });

        it('returns true when the report is an outstanding task', () => {
            const report = {
                ...LHNTestUtils.getFakeReport(),
                type: CONST.REPORT.TYPE.TASK,
                managerID: currentUserAccountID,
                isUnreadWithMention: false,
                stateNum: CONST.REPORT.STATE_NUM.OPEN,
                statusNum: CONST.REPORT.STATUS_NUM.OPEN,
                hasParentAccess: false,
            };
            expect(requiresAttentionFromCurrentUser(report)).toBe(true);
        });

        it('returns true when the report has outstanding child expense', () => {
            const report = {
                ...LHNTestUtils.getFakeReport(),
                ownerAccountID: 99,
                hasOutstandingChildRequest: true,
                isWaitingOnBankAccount: false,
            };
            expect(requiresAttentionFromCurrentUser(report)).toBe(true);
        });

        it('returns false if the user is not on free trial', async () => {
            await Onyx.multiSet({
                [ONYXKEYS.NVP_LAST_DAY_FREE_TRIAL]: null, // not on free trial
                [ONYXKEYS.NVP_BILLING_FUND_ID]: null, // no payment card added
            });

            const report: Report = {
                ...LHNTestUtils.getFakeReport(),
                chatType: CONST.REPORT.CHAT_TYPE.SYSTEM,
            };

            expect(requiresAttentionFromCurrentUser(report)).toBe(false);
        });

        it("returns false if the user free trial hasn't ended yet", async () => {
            await Onyx.multiSet({
                [ONYXKEYS.NVP_LAST_DAY_FREE_TRIAL]: formatDate(addDays(new Date(), 1), CONST.DATE.FNS_DATE_TIME_FORMAT_STRING), // trial not ended
                [ONYXKEYS.NVP_BILLING_FUND_ID]: null, // no payment card added
            });

            const report: Report = {
                ...LHNTestUtils.getFakeReport(),
                chatType: CONST.REPORT.CHAT_TYPE.SYSTEM,
            };

            expect(requiresAttentionFromCurrentUser(report)).toBe(false);
        });
    });

    describe('getChatRoomSubtitle', () => {
        beforeAll(async () => {
            await Onyx.clear();
            const policyCollectionDataSet = toCollectionDataSet(ONYXKEYS.COLLECTION.POLICY, [policy], (current) => current.id);
            await Onyx.multiSet({
                [ONYXKEYS.PERSONAL_DETAILS_LIST]: participantsPersonalDetails,
                [ONYXKEYS.SESSION]: {email: currentUserEmail, accountID: currentUserAccountID},
                ...policyCollectionDataSet,
            });
        });

        afterEach(async () => {
            await Onyx.clear();
            const policyCollectionDataSet = toCollectionDataSet(ONYXKEYS.COLLECTION.POLICY, [policy], (current) => current.id);
            await Onyx.multiSet({
                [ONYXKEYS.PERSONAL_DETAILS_LIST]: participantsPersonalDetails,
                [ONYXKEYS.SESSION]: {email: currentUserEmail, accountID: currentUserAccountID},
                ...policyCollectionDataSet,
            });
        });

        it('should return empty string for chat thread', () => {
            const report = createWorkspaceThread(1);
            const result = getChatRoomSubtitle(report);
            expect(result).toBe('');
        });

        it('should return "Your space" for self DM', () => {
            const report = createSelfDM(1, currentUserAccountID);
            const result = getChatRoomSubtitle(report);
            expect(result).toBe('Your space');
        });

        it('should return "Invoices" for invoice room', () => {
            const report = createInvoiceRoom(1);
            const result = getChatRoomSubtitle(report);
            expect(result).toBe('Invoices');
        });

        it('should return empty string for non-default, non-user-created, non-policy-expense chat', () => {
            const report = createRegularChat(1, [currentUserAccountID, 2]);
            const result = getChatRoomSubtitle(report);
            expect(result).toBe('');
        });

        it('should return domain name for domain room', () => {
            const report = createDomainRoom(1);
            report.reportName = '#example.com';
            const result = getChatRoomSubtitle(report);
            expect(result).toBe('example.com');
        });

        it('should return policy name for admin room', () => {
            const report = createAdminRoom(1);
            report.policyID = policy.id;
            const result = getChatRoomSubtitle(report);
            expect(result).toBe(policy.name);
        });

        it('should return policy name for announce room', () => {
            const report = createAnnounceRoom(1);
            report.policyID = policy.id;
            const result = getChatRoomSubtitle(report);
            expect(result).toBe(policy.name);
        });

        it('should return policy name for user created policy room', () => {
            const report = {
                ...createRandomReport(1),
                type: CONST.REPORT.TYPE.CHAT,
                chatType: CONST.REPORT.CHAT_TYPE.POLICY_ROOM,
                policyID: policy.id,
            };
            const result = getChatRoomSubtitle(report);
            expect(result).toBe(policy.name);
        });

        it('should return policy name for policy expense chat when not in create expense flow', () => {
            const report = createPolicyExpenseChat(1);
            report.policyID = policy.id;
            const result = getChatRoomSubtitle(report);
            expect(result).toBe(policy.name);
        });

        it('should return empty string for expense report (not default/user-created/policy-expense)', () => {
            const report = createExpenseReport(1);
            report.policyID = policy.id;
            const result = getChatRoomSubtitle(report);
            expect(result).toBe('');
        });

        it('should return empty string for expense report in create expense flow (not default/user-created/policy-expense)', () => {
            const report = createExpenseReport(1);
            report.policyID = policy.id;
            const result = getChatRoomSubtitle(report, true, false);
            expect(result).toBe('');
        });

        it('should return oldPolicyName when report is archived', () => {
            const report = createAdminRoom(1);
            report.oldPolicyName = 'Old Policy Name';
            const result = getChatRoomSubtitle(report, false, true);
            expect(result).toBe('Old Policy Name');
        });

        it('should return empty string when report is archived but has no oldPolicyName', () => {
            const report = createAdminRoom(1);
            report.oldPolicyName = undefined;
            const result = getChatRoomSubtitle(report, false, true);
            expect(result).toBe('');
        });

        it('should prioritize isReportArchived over other conditions', () => {
            const report = createAdminRoom(1);
            report.policyID = policy.id;
            report.oldPolicyName = 'Archived Policy';
            const result = getChatRoomSubtitle(report, true, true);
            expect(result).toBe('Archived Policy');
        });

        it('should handle with only report data', () => {
            const report = createAdminRoom(1);
            report.policyID = policy.id;
            const result = getChatRoomSubtitle(report);
            expect(result).toBe(policy.name);
        });
    });

    describe('getMoneyRequestOptions', () => {
        const participantsAccountIDs = Object.keys(participantsPersonalDetails).map(Number);

        beforeAll(() => {
            Onyx.merge(ONYXKEYS.PERSONAL_DETAILS_LIST, {
                [currentUserAccountID]: {
                    accountID: currentUserAccountID,
                    login: currentUserEmail,
                },
            });
        });

        afterAll(() => Onyx.clear());

        describe('return empty iou options if', () => {
            it('participants array contains excluded expensify iou emails', () => {
                const allEmpty = CONST.EXPENSIFY_ACCOUNT_IDS.every((accountID) => {
                    const moneyRequestOptions = temporary_getMoneyRequestOptions(undefined, undefined, [currentUserAccountID, accountID]);
                    return moneyRequestOptions.length === 0;
                });
                expect(allEmpty).toBe(true);
            });

            it('it is a room with no participants except self', () => {
                const report = {
                    ...LHNTestUtils.getFakeReport(),
                    chatType: CONST.REPORT.CHAT_TYPE.POLICY_ROOM,
                };
                const moneyRequestOptions = temporary_getMoneyRequestOptions(report, undefined, [currentUserAccountID]);
                expect(moneyRequestOptions.length).toBe(0);
            });

            it('its not your policy expense chat', () => {
                const report = {
                    ...LHNTestUtils.getFakeReport(),
                    chatType: CONST.REPORT.CHAT_TYPE.POLICY_EXPENSE_CHAT,
                    isOwnPolicyExpenseChat: false,
                };
                const moneyRequestOptions = temporary_getMoneyRequestOptions(report, undefined, [currentUserAccountID]);
                expect(moneyRequestOptions.length).toBe(0);
            });

            it('its paid IOU report', () => {
                const report = {
                    ...LHNTestUtils.getFakeReport(),
                    type: CONST.REPORT.TYPE.IOU,
                    statusNum: CONST.REPORT.STATUS_NUM.REIMBURSED,
                };
                const moneyRequestOptions = temporary_getMoneyRequestOptions(report, undefined, [currentUserAccountID]);
                expect(moneyRequestOptions.length).toBe(0);
            });

            it('its approved Expense report', () => {
                const report = {
                    ...LHNTestUtils.getFakeReport(),
                    type: CONST.REPORT.TYPE.EXPENSE,
                    stateNum: CONST.REPORT.STATE_NUM.APPROVED,
                    statusNum: CONST.REPORT.STATUS_NUM.APPROVED,
                };
                const moneyRequestOptions = temporary_getMoneyRequestOptions(report, undefined, [currentUserAccountID]);
                expect(moneyRequestOptions.length).toBe(0);
            });

            it('its archived report', () => {
                const report = {
                    ...LHNTestUtils.getFakeReport(),
                    type: CONST.REPORT.TYPE.EXPENSE,
                };

                const moneyRequestOptions = temporary_getMoneyRequestOptions(report, undefined, [currentUserAccountID], true);
                expect(moneyRequestOptions.length).toBe(0);
            });

            it('its trip room', () => {
                const report = {
                    ...LHNTestUtils.getFakeReport(),
                    type: CONST.REPORT.TYPE.CHAT,
                    chatType: CONST.REPORT.CHAT_TYPE.TRIP_ROOM,
                };
                const moneyRequestOptions = temporary_getMoneyRequestOptions(report, undefined, [currentUserAccountID]);
                expect(moneyRequestOptions.length).toBe(0);
            });

            it('its paid Expense report', () => {
                const report = {
                    ...LHNTestUtils.getFakeReport(),
                    type: CONST.REPORT.TYPE.EXPENSE,
                    statusNum: CONST.REPORT.STATUS_NUM.REIMBURSED,
                };
                const moneyRequestOptions = temporary_getMoneyRequestOptions(report, undefined, [currentUserAccountID]);
                expect(moneyRequestOptions.length).toBe(0);
            });

            it('it is an expense report tied to a policy expense chat user does not own', () => {
                Onyx.merge(`${ONYXKEYS.COLLECTION.REPORT}100`, {
                    reportID: '100',
                    isOwnPolicyExpenseChat: false,
                }).then(() => {
                    const report = {
                        ...LHNTestUtils.getFakeReport(),
                        parentReportID: '100',
                        type: CONST.REPORT.TYPE.EXPENSE,
                    };
                    const moneyRequestOptions = temporary_getMoneyRequestOptions(report, undefined, [currentUserAccountID]);
                    expect(moneyRequestOptions.length).toBe(0);
                });
            });

            it('the current user is an invited user of the expense report', () => {
                const report = {
                    ...LHNTestUtils.getFakeReport(),
                    type: CONST.REPORT.TYPE.EXPENSE,
                };
                const moneyRequestOptions = temporary_getMoneyRequestOptions(report, undefined, [currentUserAccountID, 20]);
                expect(moneyRequestOptions.length).toBe(0);
            });
            it('the current user is an invited user of the iou report', () => {
                const report: Report = {
                    ...LHNTestUtils.getFakeReport(),
                    type: CONST.REPORT.TYPE.IOU,
                    ownerAccountID: 20,
                    managerID: 21,
                };
                const moneyRequestOptions = temporary_getMoneyRequestOptions(report, undefined, [currentUserAccountID, 20, 21]);
                expect(moneyRequestOptions.length).toBe(0);
            });
        });

        describe('return only iou split option if', () => {
            it('it is a chat room with more than one participant that is not an announce room', () => {
                const onlyHaveSplitOption = [CONST.REPORT.CHAT_TYPE.POLICY_ADMINS, CONST.REPORT.CHAT_TYPE.DOMAIN_ALL, CONST.REPORT.CHAT_TYPE.POLICY_ROOM].every((chatType) => {
                    const report = {
                        ...LHNTestUtils.getFakeReport(),
                        chatType,
                    };
                    const moneyRequestOptions = temporary_getMoneyRequestOptions(report, undefined, [currentUserAccountID, participantsAccountIDs.at(0) ?? CONST.DEFAULT_NUMBER_ID]);
                    return moneyRequestOptions.length === 1 && moneyRequestOptions.includes(CONST.IOU.TYPE.SPLIT);
                });
                expect(onlyHaveSplitOption).toBe(true);
            });

            it('has multiple participants excluding self', () => {
                const report = {
                    ...LHNTestUtils.getFakeReport(),
                    chatType: CONST.REPORT.CHAT_TYPE.POLICY_ROOM,
                };
                const moneyRequestOptions = temporary_getMoneyRequestOptions(report, undefined, [currentUserAccountID, ...participantsAccountIDs]);
                expect(moneyRequestOptions.length).toBe(1);
                expect(moneyRequestOptions.includes(CONST.IOU.TYPE.SPLIT)).toBe(true);
            });

            it('user has pay expense permission', () => {
                const report = {
                    ...LHNTestUtils.getFakeReport(),
                    chatType: CONST.REPORT.CHAT_TYPE.POLICY_ROOM,
                };
                const moneyRequestOptions = temporary_getMoneyRequestOptions(report, undefined, [currentUserAccountID, ...participantsAccountIDs]);
                expect(moneyRequestOptions.length).toBe(1);
                expect(moneyRequestOptions.includes(CONST.IOU.TYPE.SPLIT)).toBe(true);
            });

            it("it's a group DM report", () => {
                const report = {
                    ...LHNTestUtils.getFakeReport(),
                    type: CONST.REPORT.TYPE.CHAT,
                    participantsAccountIDs: [currentUserAccountID, ...participantsAccountIDs],
                };
                const moneyRequestOptions = temporary_getMoneyRequestOptions(report, undefined, [currentUserAccountID, ...participantsAccountIDs.map(Number)]);
                expect(moneyRequestOptions.length).toBe(1);
                expect(moneyRequestOptions.includes(CONST.IOU.TYPE.SPLIT)).toBe(true);
            });
        });

        describe('return only submit expense option if', () => {
            it('it is an IOU report in submitted state', () => {
                const report = {
                    ...LHNTestUtils.getFakeReport(),
                    type: CONST.REPORT.TYPE.IOU,
                    stateNum: CONST.REPORT.STATE_NUM.SUBMITTED,
                    statusNum: CONST.REPORT.STATUS_NUM.SUBMITTED,
                    managerID: currentUserAccountID,
                };
                const moneyRequestOptions = temporary_getMoneyRequestOptions(report, undefined, [currentUserAccountID, participantsAccountIDs.at(0) ?? CONST.DEFAULT_NUMBER_ID]);
                expect(moneyRequestOptions.length).toBe(1);
                expect(moneyRequestOptions.includes(CONST.IOU.TYPE.SUBMIT)).toBe(true);
            });

            it('it is an IOU report in submitted state even with pay expense permissions', () => {
                const report = {
                    ...LHNTestUtils.getFakeReport(),
                    type: CONST.REPORT.TYPE.IOU,
                    stateNum: CONST.REPORT.STATE_NUM.SUBMITTED,
                    statusNum: CONST.REPORT.STATUS_NUM.SUBMITTED,
                    managerID: currentUserAccountID,
                };
                const moneyRequestOptions = temporary_getMoneyRequestOptions(report, undefined, [currentUserAccountID, participantsAccountIDs.at(0) ?? CONST.DEFAULT_NUMBER_ID]);
                expect(moneyRequestOptions.length).toBe(1);
                expect(moneyRequestOptions.includes(CONST.IOU.TYPE.SUBMIT)).toBe(true);
            });
        });

        describe('return only submit expense and track expense options if', () => {
            it("it is an expense report tied to user's own policy expense chat", () => {
                Onyx.merge(`${ONYXKEYS.COLLECTION.REPORT}102`, {
                    reportID: '102',
                    chatType: CONST.REPORT.CHAT_TYPE.POLICY_EXPENSE_CHAT,
                    isOwnPolicyExpenseChat: true,
                }).then(() => {
                    const report = {
                        ...LHNTestUtils.getFakeReport(),
                        parentReportID: '102',
                        type: CONST.REPORT.TYPE.EXPENSE,
                        ownerAccountID: currentUserAccountID,
                    };
                    const moneyRequestOptions = temporary_getMoneyRequestOptions(report, undefined, [currentUserAccountID]);
                    expect(moneyRequestOptions.length).toBe(2);
                    expect(moneyRequestOptions.includes(CONST.IOU.TYPE.SUBMIT)).toBe(true);
                    expect(moneyRequestOptions.includes(CONST.IOU.TYPE.TRACK)).toBe(true);
                    expect(moneyRequestOptions.indexOf(CONST.IOU.TYPE.SUBMIT)).toBe(0);
                });
            });

            it("it is an open expense report tied to user's own policy expense chat", () => {
                Onyx.merge(`${ONYXKEYS.COLLECTION.REPORT}103`, {
                    reportID: '103',
                    chatType: CONST.REPORT.CHAT_TYPE.POLICY_EXPENSE_CHAT,
                    isOwnPolicyExpenseChat: true,
                }).then(() => {
                    const report = {
                        ...LHNTestUtils.getFakeReport(),
                        type: CONST.REPORT.TYPE.EXPENSE,
                        stateNum: CONST.REPORT.STATE_NUM.OPEN,
                        statusNum: CONST.REPORT.STATUS_NUM.OPEN,
                        parentReportID: '103',
                        ownerAccountID: currentUserAccountID,
                    };
                    const paidPolicy = {
                        type: CONST.POLICY.TYPE.TEAM,
                        id: '',
                        name: '',
                        role: 'user',
                        owner: '',
                        outputCurrency: '',
                        isPolicyExpenseChatEnabled: false,
                    } as const;
                    const moneyRequestOptions = temporary_getMoneyRequestOptions(report, paidPolicy, [currentUserAccountID, participantsAccountIDs.at(0) ?? CONST.DEFAULT_NUMBER_ID]);
                    expect(moneyRequestOptions.length).toBe(2);
                    expect(moneyRequestOptions.includes(CONST.IOU.TYPE.SUBMIT)).toBe(true);
                    expect(moneyRequestOptions.includes(CONST.IOU.TYPE.TRACK)).toBe(true);
                    expect(moneyRequestOptions.indexOf(CONST.IOU.TYPE.SUBMIT)).toBe(0);
                });
            });

            it('it is an IOU report in submitted state', () => {
                const report = {
                    ...LHNTestUtils.getFakeReport(),
                    type: CONST.REPORT.TYPE.IOU,
                    stateNum: CONST.REPORT.STATE_NUM.SUBMITTED,
                    statusNum: CONST.REPORT.STATUS_NUM.SUBMITTED,
                    managerID: currentUserAccountID,
                };
                const moneyRequestOptions = temporary_getMoneyRequestOptions(report, undefined, [currentUserAccountID, participantsAccountIDs.at(0) ?? CONST.DEFAULT_NUMBER_ID]);
                expect(moneyRequestOptions.length).toBe(1);
                expect(moneyRequestOptions.includes(CONST.IOU.TYPE.SUBMIT)).toBe(true);
            });

            it('it is an IOU report in submitted state even with pay expense permissions', () => {
                const report = {
                    ...LHNTestUtils.getFakeReport(),
                    type: CONST.REPORT.TYPE.IOU,
                    stateNum: CONST.REPORT.STATE_NUM.SUBMITTED,
                    statusNum: CONST.REPORT.STATUS_NUM.SUBMITTED,
                    managerID: currentUserAccountID,
                };
                const moneyRequestOptions = temporary_getMoneyRequestOptions(report, undefined, [currentUserAccountID, participantsAccountIDs.at(0) ?? CONST.DEFAULT_NUMBER_ID]);
                expect(moneyRequestOptions.length).toBe(1);
                expect(moneyRequestOptions.includes(CONST.IOU.TYPE.SUBMIT)).toBe(true);
            });

            it("it is a submitted expense report in user's own policyExpenseChat and the policy has Instant Submit frequency", () => {
                const paidPolicy: Policy = {
                    id: 'ef72dfeb',
                    type: CONST.POLICY.TYPE.TEAM,
                    autoReporting: true,
                    autoReportingFrequency: CONST.POLICY.AUTO_REPORTING_FREQUENCIES.INSTANT,
                    name: '',
                    role: 'user',
                    owner: '',
                    outputCurrency: '',
                    isPolicyExpenseChatEnabled: false,
                    employeeList: {
                        [currentUserEmail]: {
                            email: currentUserEmail,
                            submitsTo: currentUserEmail,
                        },
                    },
                };
                Promise.all([
                    Onyx.merge(`${ONYXKEYS.COLLECTION.POLICY}${paidPolicy.id}`, paidPolicy),
                    Onyx.merge(`${ONYXKEYS.COLLECTION.REPORT}101`, {
                        reportID: '101',
                        chatType: CONST.REPORT.CHAT_TYPE.POLICY_EXPENSE_CHAT,
                        isOwnPolicyExpenseChat: true,
                        policyID: paidPolicy.id,
                        ownerAccountID: currentUserAccountID,
                    }),
                ]).then(() => {
                    const report = {
                        ...LHNTestUtils.getFakeReport(),
                        type: CONST.REPORT.TYPE.EXPENSE,
                        stateNum: CONST.REPORT.STATE_NUM.SUBMITTED,
                        statusNum: CONST.REPORT.STATUS_NUM.SUBMITTED,
                        parentReportID: '101',
                        policyID: paidPolicy.id,
                        managerID: currentUserAccountID,
                        ownerAccountID: currentUserAccountID,
                    };
                    const moneyRequestOptions = temporary_getMoneyRequestOptions(report, paidPolicy, [currentUserAccountID, participantsAccountIDs.at(0) ?? CONST.DEFAULT_NUMBER_ID]);
                    expect(moneyRequestOptions.length).toBe(2);
                    expect(moneyRequestOptions.includes(CONST.IOU.TYPE.SUBMIT)).toBe(true);
                    expect(moneyRequestOptions.includes(CONST.IOU.TYPE.TRACK)).toBe(true);
                    expect(moneyRequestOptions.indexOf(CONST.IOU.TYPE.SUBMIT)).toBe(0);
                });
            });
        });

        describe('return multiple expense options if', () => {
            it('it is a 1:1 DM', () => {
                const report = {
                    ...LHNTestUtils.getFakeReport(),
                    type: CONST.REPORT.TYPE.CHAT,
                };
                const moneyRequestOptions = temporary_getMoneyRequestOptions(report, undefined, [currentUserAccountID, participantsAccountIDs.at(0) ?? CONST.DEFAULT_NUMBER_ID]);
                expect(moneyRequestOptions.length).toBe(3);
                expect(moneyRequestOptions.includes(CONST.IOU.TYPE.SPLIT)).toBe(true);
                expect(moneyRequestOptions.includes(CONST.IOU.TYPE.SUBMIT)).toBe(true);
                expect(moneyRequestOptions.includes(CONST.IOU.TYPE.PAY)).toBe(true);
                expect(moneyRequestOptions.indexOf(CONST.IOU.TYPE.SUBMIT)).toBe(0);
            });

            it("it is a submitted report tied to user's own policy expense chat", () => {
                const paidPolicy: Policy = {
                    id: '3f54cca8',
                    type: CONST.POLICY.TYPE.TEAM,
                    name: '',
                    role: 'user',
                    owner: '',
                    outputCurrency: '',
                    isPolicyExpenseChatEnabled: false,
                };
                Promise.all([
                    Onyx.merge(`${ONYXKEYS.COLLECTION.POLICY}${paidPolicy.id}`, paidPolicy),
                    Onyx.merge(`${ONYXKEYS.COLLECTION.REPORT}101`, {
                        reportID: '101',
                        chatType: CONST.REPORT.CHAT_TYPE.POLICY_EXPENSE_CHAT,
                        isOwnPolicyExpenseChat: true,
                    }),
                ]).then(() => {
                    const report = {
                        ...LHNTestUtils.getFakeReport(),
                        type: CONST.REPORT.TYPE.EXPENSE,
                        stateNum: CONST.REPORT.STATE_NUM.SUBMITTED,
                        statusNum: CONST.REPORT.STATUS_NUM.SUBMITTED,
                        parentReportID: '101',
                        policyID: paidPolicy.id,
                        ownerAccountID: currentUserAccountID,
                    };
                    const moneyRequestOptions = temporary_getMoneyRequestOptions(report, paidPolicy, [currentUserAccountID, participantsAccountIDs.at(0) ?? CONST.DEFAULT_NUMBER_ID]);
                    expect(moneyRequestOptions.length).toBe(2);
                    expect(moneyRequestOptions.includes(CONST.IOU.TYPE.SUBMIT)).toBe(true);
                    expect(moneyRequestOptions.includes(CONST.IOU.TYPE.TRACK)).toBe(true);
                });
            });

            it("it is user's own policy expense chat", () => {
                const report = {
                    ...LHNTestUtils.getFakeReport(),
                    chatType: CONST.REPORT.CHAT_TYPE.POLICY_EXPENSE_CHAT,
                    isOwnPolicyExpenseChat: true,
                    managerID: currentUserAccountID,
                };
                const moneyRequestOptions = temporary_getMoneyRequestOptions(report, undefined, [currentUserAccountID, ...participantsAccountIDs]);
                expect(moneyRequestOptions.length).toBe(2);
                expect(moneyRequestOptions.includes(CONST.IOU.TYPE.SUBMIT)).toBe(true);
                expect(moneyRequestOptions.includes(CONST.IOU.TYPE.TRACK)).toBe(true);
                expect(moneyRequestOptions.indexOf(CONST.IOU.TYPE.SUBMIT)).toBe(0);
            });
        });

        describe('Teachers Unite policy logic', () => {
            const teachersUniteTestPolicyID = CONST.TEACHERS_UNITE.TEST_POLICY_ID;
            const otherPolicyID = 'normal-policy-id';

            it('should hide Create Expense option and show Split Expense for Teachers Unite policy', () => {
                const report = {
                    ...LHNTestUtils.getFakeReport(),
                    policyID: teachersUniteTestPolicyID,
                    chatType: CONST.REPORT.CHAT_TYPE.POLICY_EXPENSE_CHAT,
                    isOwnPolicyExpenseChat: true,
                };

                const moneyRequestOptions = temporary_getMoneyRequestOptions(report, undefined, [currentUserAccountID, participantsAccountIDs.at(0) ?? CONST.DEFAULT_NUMBER_ID]);

                // Should not include SUBMIT (Create Expense)
                expect(moneyRequestOptions.includes(CONST.IOU.TYPE.SUBMIT)).toBe(false);

                // Should include SPLIT (Split Expense)
                expect(moneyRequestOptions.includes(CONST.IOU.TYPE.SPLIT)).toBe(true);
            });

            it('should show Create Expense option and hide Split Expense for non-Teachers Unite policy', () => {
                const report = {
                    ...LHNTestUtils.getFakeReport(),
                    policyID: otherPolicyID,
                    chatType: CONST.REPORT.CHAT_TYPE.POLICY_EXPENSE_CHAT,
                    isOwnPolicyExpenseChat: true,
                };

                const moneyRequestOptions = temporary_getMoneyRequestOptions(report, undefined, [currentUserAccountID, participantsAccountIDs.at(0) ?? CONST.DEFAULT_NUMBER_ID]);

                // Should include SUBMIT (Create Expense)
                expect(moneyRequestOptions.includes(CONST.IOU.TYPE.SUBMIT)).toBe(true);

                // Should not include SPLIT (Split Expense)
                expect(moneyRequestOptions.includes(CONST.IOU.TYPE.SPLIT)).toBe(false);

                // Should include other options like TRACK
                expect(moneyRequestOptions.includes(CONST.IOU.TYPE.TRACK)).toBe(true);
            });

            it('should disable Create report option for expense chats on Teachers Unite workspace', () => {
                const expenseReport = {
                    ...LHNTestUtils.getFakeReport(),
                    policyID: teachersUniteTestPolicyID,
                    type: CONST.REPORT.TYPE.EXPENSE,
                    chatType: CONST.REPORT.CHAT_TYPE.POLICY_EXPENSE_CHAT,
                    isOwnPolicyExpenseChat: true,
                };

                const moneyRequestOptions = temporary_getMoneyRequestOptions(expenseReport, undefined, [currentUserAccountID, participantsAccountIDs.at(0) ?? CONST.DEFAULT_NUMBER_ID]);

                // Should not include SUBMIT
                expect(moneyRequestOptions.includes(CONST.IOU.TYPE.SUBMIT)).toBe(false);
            });
        });
    });

    describe('getPreferredScannableIOUType', () => {
        it('returns TRACK for self DM when TRACK is available', () => {
            const report = createSelfDM(1, currentUserAccountID);
            const result = getPreferredScannableIOUType([CONST.IOU.TYPE.TRACK, CONST.IOU.TYPE.SUBMIT, CONST.IOU.TYPE.SPLIT], report);
            expect(result).toBe(CONST.IOU.TYPE.TRACK);
        });

        it('returns SUBMIT when TRACK is unavailable and SUBMIT is available', () => {
            const report = createRegularChat(2, [currentUserAccountID, 1]);
            const result = getPreferredScannableIOUType([CONST.IOU.TYPE.SUBMIT, CONST.IOU.TYPE.SPLIT], report);
            expect(result).toBe(CONST.IOU.TYPE.SUBMIT);
        });

        it('returns SPLIT when only SPLIT is available', () => {
            const report = createRegularChat(3, [currentUserAccountID, 1]);
            const result = getPreferredScannableIOUType([CONST.IOU.TYPE.SPLIT], report);
            expect(result).toBe(CONST.IOU.TYPE.SPLIT);
        });

        it('returns undefined when no preferred options are available', () => {
            const report = createRegularChat(4, [currentUserAccountID, 1]);
            const result = getPreferredScannableIOUType([CONST.IOU.TYPE.PAY], report);
            expect(result).toBeUndefined();
        });
    });

    describe('getReportIDFromLink', () => {
        it('should get the correct reportID from a deep link', () => {
            expect(getReportIDFromLink('new-expensify://r/75431276')).toBe('75431276');
            expect(getReportIDFromLink('https://www.expensify.cash/r/75431276')).toBe('75431276');
            expect(getReportIDFromLink('https://staging.new.expensify.com/r/75431276')).toBe('75431276');
            expect(getReportIDFromLink('https://dev.new.expensify.com/r/75431276')).toBe('75431276');
            expect(getReportIDFromLink('https://staging.expensify.cash/r/75431276')).toBe('75431276');
            expect(getReportIDFromLink('https://new.expensify.com/r/75431276')).toBe('75431276');
        });

        it("shouldn't get the correct reportID from a deep link", () => {
            expect(getReportIDFromLink('new-expensify-not-valid://r/75431276')).toBe('');
            expect(getReportIDFromLink('new-expensify://settings')).toBe('');
        });
    });

    describe('getMostRecentlyVisitedReport', () => {
        it('should filter out report without reportID & lastReadTime and return the most recently visited report', () => {
            const reports: Array<OnyxEntry<Report>> = [
                {reportID: '1', lastReadTime: '2023-07-08 07:15:44.030'},
                {reportID: '2', lastReadTime: undefined},
                {reportID: '3', lastReadTime: '2023-07-06 07:15:44.030'},
                {reportID: '4', lastReadTime: '2023-07-07 07:15:44.030', type: CONST.REPORT.TYPE.IOU},
                {lastReadTime: '2023-07-09 07:15:44.030'} as Report,
                {reportID: '6'},
                undefined,
            ];
            const latestReport: OnyxEntry<Report> = {reportID: '1', lastReadTime: '2023-07-08 07:15:44.030'};
            expect(getMostRecentlyVisitedReport(reports, undefined)).toEqual(latestReport);
        });
    });

    describe('shouldDisableThread', () => {
        const reportID = '1';

        it('should disable on thread-disabled actions', () => {
            const reportAction = buildOptimisticCreatedReportAction('email1@test.com');
            expect(shouldDisableThread(reportAction, reportID, false)).toBeTruthy();
        });

        it('should disable thread on split expense actions', () => {
            const reportAction = buildOptimisticIOUReportAction({
                type: CONST.IOU.REPORT_ACTION_TYPE.SPLIT,
                amount: 50000,
                currency: CONST.CURRENCY.USD,
                comment: '',
                participants: [{login: 'email1@test.com'}, {login: 'email2@test.com'}],
                transactionID: NumberUtils.rand64(),
            }) as ReportAction;
            expect(shouldDisableThread(reportAction, reportID, false)).toBeTruthy();
        });

        it("should disable on a whisper action and it's neither a report preview nor IOU action", () => {
            const reportAction = {
                actionName: CONST.REPORT.ACTIONS.TYPE.MODIFIED_EXPENSE,
                originalMessage: {
                    whisperedTo: [123456],
                },
            } as ReportAction;
            expect(shouldDisableThread(reportAction, reportID, false)).toBeTruthy();
        });

        it('should disable on thread first chat', () => {
            const reportAction = {
                childReportID: reportID,
            } as ReportAction;
            expect(shouldDisableThread(reportAction, reportID, true)).toBeTruthy();
        });

        describe('deleted threads', () => {
            it('should be enabled if the report action is not-deleted and child visible action count is 1', () => {
                // Given a normal report action with one child visible action count
                const reportAction = {
                    message: [
                        {
                            translationKey: '',
                            type: 'COMMENT',
                            html: 'test',
                            text: 'test',
                        },
                    ],
                    childVisibleActionCount: 1,
                } as ReportAction;

                // When it's checked to see if the thread should be disabled
                const isThreadDisabled = shouldDisableThread(reportAction, reportID, false);

                // Then the thread should be enabled
                expect(isThreadDisabled).toBeFalsy();
            });

            it('should be enabled if the report action is not-deleted and child visible action count is 0', () => {
                // Given a normal report action with zero child visible action count
                const reportAction = {
                    message: [
                        {
                            translationKey: '',
                            type: 'COMMENT',
                            html: 'test',
                            text: 'test',
                        },
                    ],
                    childVisibleActionCount: 0,
                } as ReportAction;

                // When it's checked to see if the thread should be disabled
                const isThreadDisabled = shouldDisableThread(reportAction, reportID, false);

                // Then the thread should be enabled
                expect(isThreadDisabled).toBeFalsy();
            });
            it('should be enabled if the report action is deleted and child visible action count is 1', () => {
                // Given a normal report action with one child visible action count
                const reportAction = {
                    message: [
                        {
                            translationKey: '',
                            type: 'COMMENT',
                            html: '',
                            text: '',
                        },
                    ],
                    childVisibleActionCount: 1,
                } as ReportAction;

                // When it's checked to see if the thread should be disabled
                const isThreadDisabled = shouldDisableThread(reportAction, reportID, false);

                // Then the thread should be enabled
                expect(isThreadDisabled).toBeFalsy();
            });

            it('should be disabled if the report action is deleted and child visible action count is 0', () => {
                // Given a normal report action with zero child visible action count
                const reportAction = {
                    message: [
                        {
                            translationKey: '',
                            type: 'COMMENT',
                            html: '',
                            text: '',
                        },
                    ],
                    childVisibleActionCount: 0,
                } as ReportAction;

                // When it's checked to see if the thread should be disabled
                const isThreadDisabled = shouldDisableThread(reportAction, reportID, false);

                // Then the thread should be disabled
                expect(isThreadDisabled).toBeTruthy();
            });
        });

        describe('archived report threads', () => {
            it('should be enabled if the report is not-archived and child visible action count is 1', () => {
                // Given a normal report action with one child visible action count
                const reportAction = {
                    message: [
                        {
                            translationKey: '',
                            type: 'COMMENT',
                            html: 'test',
                            text: 'test',
                        },
                    ],
                    childVisibleActionCount: 1,
                } as ReportAction;

                // And a report that is not archived
                const isReportArchived = false;

                // When it's checked to see if the thread should be disabled
                const isThreadDisabled = shouldDisableThread(reportAction, reportID, false, isReportArchived);

                // Then the thread should be enabled
                expect(isThreadDisabled).toBeFalsy();
            });
            it('should be enabled if the report is not-archived and child visible action count is 0', () => {
                // Given a normal report action with zero child visible action counts
                const reportAction = {
                    message: [
                        {
                            translationKey: '',
                            type: 'COMMENT',
                            html: 'test',
                            text: 'test',
                        },
                    ],
                    childVisibleActionCount: 1,
                } as ReportAction;

                // And a report that is not archived
                const isReportArchived = false;

                // When it's checked to see if the thread should be disabled
                const isThreadDisabled = shouldDisableThread(reportAction, reportID, false, isReportArchived);

                // Then the thread should be enabled
                expect(isThreadDisabled).toBeFalsy();
            });
            it('should be enabled if the report is archived and child visible action count is 1', () => {
                // Given a normal report action with one child visible action count
                const reportAction = {
                    message: [
                        {
                            translationKey: '',
                            type: 'COMMENT',
                            html: 'test',
                            text: 'test',
                        },
                    ],
                    childVisibleActionCount: 1,
                } as ReportAction;

                // And a report that is not archived
                const isReportArchived = true;

                // When it's checked to see if the thread should be disabled
                const isThreadDisabled = shouldDisableThread(reportAction, reportID, false, isReportArchived);

                // Then the thread should be enabled
                expect(isThreadDisabled).toBeFalsy();
            });
            it('should be disabled if the report is archived and child visible action count is 0', () => {
                // Given a normal report action with zero child visible action counts
                const reportAction = {
                    message: [
                        {
                            translationKey: '',
                            type: 'COMMENT',
                            html: 'test',
                            text: 'test',
                        },
                    ],
                    childVisibleActionCount: 0,
                } as ReportAction;

                // And a report that is not archived
                const isReportArchived = true;

                // When it's checked to see if the thread should be disabled
                const isThreadDisabled = shouldDisableThread(reportAction, reportID, false, isReportArchived);

                // Then the thread should be disabled
                expect(isThreadDisabled).toBeTruthy();
            });
        });
    });

    describe('getAllAncestorReportActions', () => {
        const reports: Report[] = [
            {reportID: '1', lastReadTime: '2024-02-01 04:56:47.233', reportName: 'Report'},
            {reportID: '2', lastReadTime: '2024-02-01 04:56:47.233', parentReportActionID: '1', parentReportID: '1', reportName: 'Report'},
            {reportID: '3', lastReadTime: '2024-02-01 04:56:47.233', parentReportActionID: '2', parentReportID: '2', reportName: 'Report'},
            {reportID: '4', lastReadTime: '2024-02-01 04:56:47.233', parentReportActionID: '3', parentReportID: '3', reportName: 'Report'},
            {reportID: '5', lastReadTime: '2024-02-01 04:56:47.233', parentReportActionID: '4', parentReportID: '4', reportName: 'Report'},
        ];

        const reportActions: ReportAction[] = [
            {reportActionID: '1', created: '2024-02-01 04:42:22.965', actionName: CONST.REPORT.ACTIONS.TYPE.MARKED_REIMBURSED},
            {reportActionID: '2', created: '2024-02-01 04:42:28.003', actionName: CONST.REPORT.ACTIONS.TYPE.MARKED_REIMBURSED},
            {reportActionID: '3', created: '2024-02-01 04:42:31.742', actionName: CONST.REPORT.ACTIONS.TYPE.MARKED_REIMBURSED},
            {reportActionID: '4', created: '2024-02-01 04:42:35.619', actionName: CONST.REPORT.ACTIONS.TYPE.MARKED_REIMBURSED},
        ];

        beforeAll(() => {
            const reportCollectionDataSet = toCollectionDataSet(ONYXKEYS.COLLECTION.REPORT, reports, (report) => report.reportID);
            const reportActionCollectionDataSet = toCollectionDataSet(
                ONYXKEYS.COLLECTION.REPORT_ACTIONS,
                reportActions.map((reportAction) => ({[reportAction.reportActionID]: reportAction})),
                (actions) => Object.values(actions).at(0)?.reportActionID,
            );
            Onyx.multiSet({
                ...reportCollectionDataSet,
                ...reportActionCollectionDataSet,
            });
            return waitForBatchedUpdates();
        });

        afterAll(() => Onyx.clear());

        it('should return correctly all ancestors of a thread report', () => {
            const resultAncestors = [
                {report: reports.at(0), reportAction: reportActions.at(0), shouldDisplayNewMarker: false},
                {report: reports.at(1), reportAction: reportActions.at(1), shouldDisplayNewMarker: false},
                {report: reports.at(2), reportAction: reportActions.at(2), shouldDisplayNewMarker: false},
                {report: reports.at(3), reportAction: reportActions.at(3), shouldDisplayNewMarker: false},
            ];

            expect(getAllAncestorReportActions(reports.at(4))).toEqual(resultAncestors);
        });
    });

    describe('isChatUsedForOnboarding', () => {
        afterEach(async () => {
            await Onyx.clear();
            await Onyx.set(ONYXKEYS.SESSION, {email: currentUserEmail, accountID: currentUserAccountID});
        });

        it('should return false if the report is neither the system or concierge chat', () => {
            expect(isChatUsedForOnboarding(LHNTestUtils.getFakeReport())).toBeFalsy();
        });

        it('should return false if the user account ID is odd and report is the system chat - only the Concierge chat chat should be the onboarding chat for users without the onboarding NVP', async () => {
            const accountID = 1;

            await Onyx.multiSet({
                [ONYXKEYS.PERSONAL_DETAILS_LIST]: {
                    [accountID]: {
                        accountID,
                    },
                },
                [ONYXKEYS.SESSION]: {email: currentUserEmail, accountID},
            });

            const report: Report = {
                ...LHNTestUtils.getFakeReport(),
                chatType: CONST.REPORT.CHAT_TYPE.SYSTEM,
            };

            expect(isChatUsedForOnboarding(report)).toBeFalsy();
        });

        it('should return true if the user account ID is even and report is the concierge chat', async () => {
            const accountID = 2;
            const report = LHNTestUtils.getFakeReport([accountID, CONST.ACCOUNT_ID.CONCIERGE]);

            await Onyx.multiSet({
                [ONYXKEYS.PERSONAL_DETAILS_LIST]: {
                    [accountID]: {
                        accountID,
                    },
                },
                [ONYXKEYS.SESSION]: {email: currentUserEmail, accountID},
            });
            await Onyx.set(`${ONYXKEYS.COLLECTION.REPORT}${report.reportID}`, report);

            // Test failure is being discussed here: https://github.com/Expensify/App/pull/63096#issuecomment-2930818443
            expect(true).toBe(true);
            // expect(isChatUsedForOnboarding(report)).toBeTruthy();
        });

        it("should use the report id from the onboarding NVP if it's set", async () => {
            const reportID = '8010';

            await Onyx.multiSet({
                [ONYXKEYS.NVP_ONBOARDING]: {chatReportID: reportID, hasCompletedGuidedSetupFlow: true},
            });

            const report1: Report = {
                ...LHNTestUtils.getFakeReport(),
                reportID,
            };
            expect(isChatUsedForOnboarding(report1)).toBeTruthy();

            const report2: Report = {
                ...LHNTestUtils.getFakeReport(),
                reportID: '8011',
            };
            expect(isChatUsedForOnboarding(report2)).toBeFalsy();
        });
    });

    describe('canHoldUnholdReportAction', () => {
        it('should return canUnholdRequest as true for a held duplicate transaction', async () => {
            const chatReport: Report = {reportID: '1'};
            const reportPreviewReportActionID = '8';
            const expenseReport = buildOptimisticExpenseReport(chatReport.reportID, '123', currentUserAccountID, 122, 'USD', undefined, reportPreviewReportActionID);
            const expenseTransaction = buildOptimisticTransaction({
                transactionParams: {
                    amount: 100,
                    currency: 'USD',
                    reportID: expenseReport.reportID,
                },
            });
            const reportPreview = buildOptimisticReportPreview(chatReport, expenseReport, '', expenseTransaction, expenseReport.reportID, reportPreviewReportActionID);
            const expenseCreatedAction = buildOptimisticIOUReportAction({
                type: 'create',
                amount: 100,
                currency: 'USD',
                comment: '',
                participants: [],
                transactionID: expenseTransaction.transactionID,
                iouReportID: expenseReport.reportID,
            });
            const transactionThreadReport = buildTransactionThread(expenseCreatedAction, expenseReport);
            expenseCreatedAction.childReportID = transactionThreadReport.reportID;

            await Onyx.merge(ONYXKEYS.PERSONAL_DETAILS_LIST, {
                [currentUserAccountID]: {
                    accountID: currentUserAccountID,
                    displayName: currentUserEmail,
                    login: currentUserEmail,
                },
            });
            await Onyx.merge(`${ONYXKEYS.COLLECTION.TRANSACTION}${expenseTransaction.transactionID}`, {...expenseTransaction});
            await Onyx.merge(`${ONYXKEYS.COLLECTION.REPORT}${expenseReport.reportID}`, expenseReport);
            await Onyx.merge(`${ONYXKEYS.COLLECTION.REPORT}${transactionThreadReport.reportID}`, transactionThreadReport);
            await Onyx.merge(`${ONYXKEYS.COLLECTION.REPORT_ACTIONS}${expenseReport.reportID}`, {
                [expenseCreatedAction.reportActionID]: expenseCreatedAction,
            });
            await Onyx.merge(`${ONYXKEYS.COLLECTION.REPORT_ACTIONS}${chatReport.reportID}`, {
                [reportPreview.reportActionID]: reportPreview,
            });
            // Given a transaction with duplicate transaction violation
            await Onyx.merge(`${ONYXKEYS.COLLECTION.TRANSACTION_VIOLATIONS}${expenseTransaction.transactionID}`, [
                {
                    name: CONST.VIOLATIONS.DUPLICATED_TRANSACTION,
                    type: CONST.VIOLATION_TYPES.WARNING,
                },
            ]);

            expect(canHoldUnholdReportAction(expenseCreatedAction)).toEqual({canHoldRequest: true, canUnholdRequest: false});

            putOnHold(expenseTransaction.transactionID, 'hold', transactionThreadReport.reportID);
            await waitForBatchedUpdates();

            // canUnholdRequest should be true after the transaction is held.
            expect(canHoldUnholdReportAction(expenseCreatedAction)).toEqual({canHoldRequest: false, canUnholdRequest: true});
        });
    });

    describe('canEditMoneyRequest', () => {
        it('it should return false for archived invoice', async () => {
            const invoiceReport: Report = {
                reportID: '1',
                type: CONST.REPORT.TYPE.INVOICE,
            };
            const transaction = createRandomTransaction(22);
            const moneyRequestAction: ReportAction<typeof CONST.REPORT.ACTIONS.TYPE.IOU> = {
                reportActionID: '22',
                actorAccountID: currentUserAccountID,
                actionName: CONST.REPORT.ACTIONS.TYPE.IOU,
                originalMessage: {
                    IOUReportID: invoiceReport.reportID,
                    IOUTransactionID: transaction.transactionID,
                    amount: 530,
                    currency: CONST.CURRENCY.USD,
                    type: CONST.IOU.REPORT_ACTION_TYPE.CREATE,
                },
                message: [
                    {
                        type: 'COMMENT',
                        html: 'USD 5.30 expense',
                        text: 'USD 5.30 expense',
                        isEdited: false,
                        whisperedTo: [],
                        isDeletedParentAction: false,
                        deleted: '',
                    },
                ],
                created: '2025-03-05 16:34:27',
            };
            await Onyx.set(`${ONYXKEYS.COLLECTION.REPORT}${invoiceReport.reportID}`, invoiceReport);

            const canEditRequest = canEditMoneyRequest(moneyRequestAction, transaction, true);

            expect(canEditRequest).toEqual(false);
        });

        it('it should return true for pay iou action with IOUDetails which is linked to send money flow', async () => {
            const expenseReport: Report = {
                reportID: '1',
                type: CONST.REPORT.TYPE.EXPENSE,
            };
            const transaction = createRandomTransaction(22);
            const moneyRequestAction: ReportAction<typeof CONST.REPORT.ACTIONS.TYPE.IOU> = {
                reportActionID: '3',
                actorAccountID: currentUserAccountID,
                actionName: CONST.REPORT.ACTIONS.TYPE.IOU,
                originalMessage: {
                    IOUReportID: expenseReport.reportID,
                    IOUTransactionID: transaction.transactionID,
                    type: CONST.IOU.REPORT_ACTION_TYPE.PAY,
                    IOUDetails: {
                        amount: 530,
                        currency: CONST.CURRENCY.USD,
                        comment: '',
                    },
                },
                message: [
                    {
                        type: 'COMMENT',
                        html: 'USD 5.30 expense',
                        text: 'USD 5.30 expense',
                        isEdited: false,
                        whisperedTo: [],
                        isDeletedParentAction: false,
                        deleted: '',
                    },
                ],
                created: '2025-03-05 16:34:27',
            };
            await Onyx.set(`${ONYXKEYS.COLLECTION.REPORT}${expenseReport.reportID}`, expenseReport);

            const canEditRequest = canEditMoneyRequest(moneyRequestAction, transaction, true);

            expect(canEditRequest).toEqual(true);
        });
    });

    describe('getChatByParticipants', () => {
        const userAccountID = 1;
        const userAccountID2 = 2;
        let oneOnOneChatReport: Report;
        let groupChatReport: Report;

        beforeAll(() => {
            const invoiceReport: Report = {
                reportID: '1',
                type: CONST.REPORT.TYPE.INVOICE,
                participants: {
                    [userAccountID]: {notificationPreference: CONST.REPORT.NOTIFICATION_PREFERENCE.ALWAYS},
                    [currentUserAccountID]: {notificationPreference: CONST.REPORT.NOTIFICATION_PREFERENCE.ALWAYS},
                },
            };
            const taskReport: Report = {
                reportID: '2',
                type: CONST.REPORT.TYPE.TASK,
                participants: {
                    [userAccountID]: {notificationPreference: CONST.REPORT.NOTIFICATION_PREFERENCE.ALWAYS},
                    [currentUserAccountID]: {notificationPreference: CONST.REPORT.NOTIFICATION_PREFERENCE.ALWAYS},
                },
            };
            const iouReport: Report = {
                reportID: '3',
                type: CONST.REPORT.TYPE.IOU,
                participants: {
                    [userAccountID]: {notificationPreference: CONST.REPORT.NOTIFICATION_PREFERENCE.ALWAYS},
                    [currentUserAccountID]: {notificationPreference: CONST.REPORT.NOTIFICATION_PREFERENCE.ALWAYS},
                },
            };
            groupChatReport = {
                reportID: '4',
                type: CONST.REPORT.TYPE.CHAT,
                chatType: CONST.REPORT.CHAT_TYPE.GROUP,
                participants: {
                    [userAccountID]: {notificationPreference: CONST.REPORT.NOTIFICATION_PREFERENCE.ALWAYS},
                    [userAccountID2]: {notificationPreference: CONST.REPORT.NOTIFICATION_PREFERENCE.ALWAYS},
                    [currentUserAccountID]: {notificationPreference: CONST.REPORT.NOTIFICATION_PREFERENCE.ALWAYS},
                },
            };
            oneOnOneChatReport = {
                reportID: '5',
                type: CONST.REPORT.TYPE.CHAT,
                participants: {
                    [userAccountID]: {notificationPreference: CONST.REPORT.NOTIFICATION_PREFERENCE.ALWAYS},
                    [currentUserAccountID]: {notificationPreference: CONST.REPORT.NOTIFICATION_PREFERENCE.ALWAYS},
                },
            };
            const reportCollectionDataSet = toCollectionDataSet(
                ONYXKEYS.COLLECTION.REPORT,
                [invoiceReport, taskReport, iouReport, groupChatReport, oneOnOneChatReport],
                (item) => item.reportID,
            );
            return Onyx.mergeCollection(ONYXKEYS.COLLECTION.REPORT, reportCollectionDataSet);
        });
        it('should return the 1:1 chat', () => {
            const report = getChatByParticipants([currentUserAccountID, userAccountID]);
            expect(report?.reportID).toEqual(oneOnOneChatReport.reportID);
        });

        it('should return the group chat', () => {
            const report = getChatByParticipants([currentUserAccountID, userAccountID, userAccountID2], undefined, true);
            expect(report?.reportID).toEqual(groupChatReport.reportID);
        });

        it('should return undefined when no report is found', () => {
            const report = getChatByParticipants([currentUserAccountID, userAccountID2], undefined);
            expect(report).toEqual(undefined);
        });
    });

    describe('getGroupChatName tests', () => {
        afterEach(() => Onyx.clear());

        const fourParticipants = [
            {accountID: 1, login: 'email1@test.com'},
            {accountID: 2, login: 'email2@test.com'},
            {accountID: 3, login: 'email3@test.com'},
            {accountID: 4, login: 'email4@test.com'},
        ];

        const eightParticipants = [
            {accountID: 1, login: 'email1@test.com'},
            {accountID: 2, login: 'email2@test.com'},
            {accountID: 3, login: 'email3@test.com'},
            {accountID: 4, login: 'email4@test.com'},
            {accountID: 5, login: 'email5@test.com'},
            {accountID: 6, login: 'email6@test.com'},
            {accountID: 7, login: 'email7@test.com'},
            {accountID: 8, login: 'email8@test.com'},
        ];

        describe('When participantAccountIDs is passed to getGroupChatName', () => {
            it('Should show all participants name if count <= 5 and shouldApplyLimit is false', async () => {
                await Onyx.merge(ONYXKEYS.PERSONAL_DETAILS_LIST, fakePersonalDetails);
                expect(getGroupChatName(fourParticipants)).toEqual('Four, One, Three, Two');
            });

            it('Should show all participants name if count <= 5 and shouldApplyLimit is true', async () => {
                await Onyx.merge(ONYXKEYS.PERSONAL_DETAILS_LIST, fakePersonalDetails);
                expect(getGroupChatName(fourParticipants)).toEqual('Four, One, Three, Two');
            });

            it('Should show 5 participants name with ellipsis if count > 5 and shouldApplyLimit is true', async () => {
                await Onyx.merge(ONYXKEYS.PERSONAL_DETAILS_LIST, fakePersonalDetails);
                expect(getGroupChatName(eightParticipants, true)).toEqual('Five, Four, One, Three, Two...');
            });

            it('Should show all participants name if count > 5 and shouldApplyLimit is false', async () => {
                await Onyx.merge(ONYXKEYS.PERSONAL_DETAILS_LIST, fakePersonalDetails);
                expect(getGroupChatName(eightParticipants, false)).toEqual('Eight, Five, Four, One, Seven, Six, Three, Two');
            });

            it('Should use correct display name for participants', async () => {
                await Onyx.merge(ONYXKEYS.PERSONAL_DETAILS_LIST, participantsPersonalDetails);
                expect(getGroupChatName(fourParticipants, true)).toEqual('(833) 240-3627, floki@vikings.net, Lagertha, Ragnar');
            });
        });

        describe('When participantAccountIDs is not passed to getGroupChatName and report ID is passed', () => {
            it('Should show report name if count <= 5 and shouldApplyLimit is false', async () => {
                const report = {
                    ...LHNTestUtils.getFakeReport([1, 2, 3, 4], 0, false, [1]),
                    chatType: CONST.REPORT.CHAT_TYPE.GROUP,
                    reportID: `1`,
                    reportName: "Let's talk",
                };
                await Onyx.merge(`${ONYXKEYS.COLLECTION.REPORT}1`, report);
                await Onyx.merge(ONYXKEYS.PERSONAL_DETAILS_LIST, fakePersonalDetails);
                expect(getGroupChatName(undefined, false, report)).toEqual("Let's talk");
            });

            it('Should show report name if count <= 5 and shouldApplyLimit is true', async () => {
                const report = {
                    ...LHNTestUtils.getFakeReport([1, 2, 3, 4], 0, false, [1]),
                    chatType: CONST.REPORT.CHAT_TYPE.GROUP,
                    reportID: `1`,
                    reportName: "Let's talk",
                };
                await Onyx.merge(`${ONYXKEYS.COLLECTION.REPORT}1`, report);
                await Onyx.merge(ONYXKEYS.PERSONAL_DETAILS_LIST, fakePersonalDetails);
                expect(getGroupChatName(undefined, true, report)).toEqual("Let's talk");
            });

            it('Should show report name if count > 5 and shouldApplyLimit is true', async () => {
                const report = {
                    ...LHNTestUtils.getFakeReport([1, 2, 3, 4, 5, 6, 7, 8], 0, false, [1, 2]),
                    chatType: CONST.REPORT.CHAT_TYPE.GROUP,
                    reportID: `1`,
                    reportName: "Let's talk",
                };
                await Onyx.merge(`${ONYXKEYS.COLLECTION.REPORT}1`, report);
                await Onyx.merge(ONYXKEYS.PERSONAL_DETAILS_LIST, fakePersonalDetails);
                expect(getGroupChatName(undefined, true, report)).toEqual("Let's talk");
            });

            it('Should show report name if count > 5 and shouldApplyLimit is false', async () => {
                const report = {
                    ...LHNTestUtils.getFakeReport([1, 2, 3, 4, 5, 6, 7, 8], 0, false, [1, 2]),
                    chatType: CONST.REPORT.CHAT_TYPE.GROUP,
                    reportID: `1`,
                    reportName: "Let's talk",
                };
                await Onyx.merge(`${ONYXKEYS.COLLECTION.REPORT}1`, report);
                await Onyx.merge(ONYXKEYS.PERSONAL_DETAILS_LIST, fakePersonalDetails);
                expect(getGroupChatName(undefined, false, report)).toEqual("Let's talk");
            });

            it('Should show participant names if report name is not available', async () => {
                const report = {
                    ...LHNTestUtils.getFakeReport([1, 2, 3, 4, 5, 6, 7, 8], 0, false, [1, 2]),
                    chatType: CONST.REPORT.CHAT_TYPE.GROUP,
                    reportID: `1`,
                    reportName: '',
                };
                await Onyx.merge(`${ONYXKEYS.COLLECTION.REPORT}1`, report);
                await Onyx.merge(ONYXKEYS.PERSONAL_DETAILS_LIST, fakePersonalDetails);
                expect(getGroupChatName(undefined, false, report)).toEqual('Eight, Five, Four, One, Seven, Six, Three, Two');
            });
        });
    });

    describe('shouldReportBeInOptionList tests', () => {
        afterEach(() => Onyx.clear());

        it('should return true when the report is current active report', () => {
            const report = LHNTestUtils.getFakeReport();
            const currentReportId = report.reportID;
            const isInFocusMode = true;
            const betas = [CONST.BETAS.DEFAULT_ROOMS];
            expect(
                shouldReportBeInOptionList({
                    report,
                    chatReport: mockedChatReport,
                    currentReportId,
                    isInFocusMode,
                    betas,
                    doesReportHaveViolations: false,
                    excludeEmptyChats: false,
                }),
            ).toBeTruthy();
        });

        it('should return true when the report has outstanding violations', async () => {
            const expenseReport = buildOptimisticExpenseReport('212', '123', 100, 122, 'USD');
            const expenseTransaction = buildOptimisticTransaction({
                transactionParams: {
                    amount: 100,
                    currency: 'USD',
                    reportID: expenseReport.reportID,
                },
            });
            const expenseCreatedAction1 = buildOptimisticIOUReportAction({
                type: 'create',
                amount: 100,
                currency: 'USD',
                comment: '',
                participants: [],
                transactionID: expenseTransaction.transactionID,

                iouReportID: expenseReport.reportID,
            });
            const expenseCreatedAction2 = buildOptimisticIOUReportAction({
                type: 'create',
                amount: 100,
                currency: 'USD',
                comment: '',
                participants: [],
                transactionID: expenseTransaction.transactionID,

                iouReportID: expenseReport.reportID,
            });
            const transactionThreadReport = buildTransactionThread(expenseCreatedAction1, expenseReport);
            const currentReportId = '1';
            const isInFocusMode = false;
            const betas = [CONST.BETAS.DEFAULT_ROOMS];
            await Onyx.merge(`${ONYXKEYS.COLLECTION.REPORT}${expenseReport.reportID}`, expenseReport);
            await Onyx.merge(`${ONYXKEYS.COLLECTION.REPORT_ACTIONS}${expenseReport.reportID}`, {
                [expenseCreatedAction1.reportActionID]: expenseCreatedAction1,
                [expenseCreatedAction2.reportActionID]: expenseCreatedAction2,
            });
            expect(
                shouldReportBeInOptionList({
                    report: transactionThreadReport,
                    chatReport: mockedChatReport,
                    currentReportId,
                    isInFocusMode,
                    betas,
                    doesReportHaveViolations: true,
                    excludeEmptyChats: false,
                }),
            ).toBeTruthy();
        });

        it('should return true when the report needing user action', () => {
            const chatReport: Report = {
                ...LHNTestUtils.getFakeReport(),
                hasOutstandingChildRequest: true,
            };
            const currentReportId = '3';
            const isInFocusMode = true;
            const betas = [CONST.BETAS.DEFAULT_ROOMS];
            expect(
                shouldReportBeInOptionList({
                    report: chatReport,
                    chatReport: mockedChatReport,
                    currentReportId,
                    isInFocusMode,
                    betas,
                    doesReportHaveViolations: false,
                    excludeEmptyChats: false,
                }),
            ).toBeTruthy();
        });

        it('should return true when the report has valid draft comment', async () => {
            const report = LHNTestUtils.getFakeReport();
            const currentReportId = '3';
            const isInFocusMode = false;
            const betas = [CONST.BETAS.DEFAULT_ROOMS];

            await Onyx.merge(`${ONYXKEYS.COLLECTION.REPORT_DRAFT_COMMENT}${report.reportID}`, 'fake draft');

            expect(
                shouldReportBeInOptionList({
                    report,
                    chatReport: mockedChatReport,
                    currentReportId,
                    isInFocusMode,
                    betas,
                    doesReportHaveViolations: false,
                    excludeEmptyChats: false,
                }),
            ).toBeTruthy();
        });

        it('should return true when the report is pinned', () => {
            const report: Report = {
                ...LHNTestUtils.getFakeReport(),
                isPinned: true,
            };
            const currentReportId = '3';
            const isInFocusMode = false;
            const betas = [CONST.BETAS.DEFAULT_ROOMS];
            expect(
                shouldReportBeInOptionList({
                    report,
                    chatReport: mockedChatReport,
                    currentReportId,
                    isInFocusMode,
                    betas,
                    doesReportHaveViolations: false,
                    excludeEmptyChats: false,
                }),
            ).toBeTruthy();
        });

        it('should return true when the report is unread and we are in the focus mode', async () => {
            const report: Report = {
                ...LHNTestUtils.getFakeReport(),
                lastReadTime: '1',
                lastVisibleActionCreated: '2',
                type: CONST.REPORT.TYPE.CHAT,
                participants: {
                    '1': {
                        notificationPreference: 'always',
                    },
                },
                lastMessageText: 'fake',
            };
            const currentReportId = '3';
            const isInFocusMode = true;
            const betas = [CONST.BETAS.DEFAULT_ROOMS];

            await Onyx.merge(ONYXKEYS.SESSION, {
                accountID: 1,
            });

            expect(
                shouldReportBeInOptionList({
                    report,
                    chatReport: mockedChatReport,
                    currentReportId,
                    isInFocusMode,
                    betas,
                    doesReportHaveViolations: false,
                    excludeEmptyChats: false,
                }),
            ).toBeTruthy();
        });

        it('should return true when the report is an archived report and we are in the default mode', async () => {
            const archivedReport: Report = {
                ...LHNTestUtils.getFakeReport(),
                reportID: '1',
            };
            const reportNameValuePairs = {
                type: 'chat',
                private_isArchived: DateUtils.getDBTime(),
            };
            const currentReportId = '3';
            const isInFocusMode = false;
            const betas = [CONST.BETAS.DEFAULT_ROOMS];

            await Onyx.merge(`${ONYXKEYS.COLLECTION.REPORT_NAME_VALUE_PAIRS}${archivedReport.reportID}`, reportNameValuePairs);
            const {result: isReportArchived} = renderHook(() => useReportIsArchived(archivedReport?.reportID));

            expect(
                shouldReportBeInOptionList({
                    report: archivedReport,
                    chatReport: mockedChatReport,
                    currentReportId,
                    isInFocusMode,
                    betas,
                    doesReportHaveViolations: false,
                    excludeEmptyChats: false,
                    isReportArchived: isReportArchived.current,
                }),
            ).toBeTruthy();
        });

        it('should return false when the report is an archived report and we are in the focus mode', async () => {
            const archivedReport: Report = {
                ...LHNTestUtils.getFakeReport(),
                reportID: '1',
            };
            const reportNameValuePairs = {
                type: 'chat',
                private_isArchived: DateUtils.getDBTime(),
            };
            const currentReportId = '3';
            const isInFocusMode = true;
            const betas = [CONST.BETAS.DEFAULT_ROOMS];

            await Onyx.merge(`${ONYXKEYS.COLLECTION.REPORT_NAME_VALUE_PAIRS}${archivedReport.reportID}`, reportNameValuePairs);
            const {result: isReportArchived} = renderHook(() => useReportIsArchived(archivedReport?.reportID));

            expect(
                shouldReportBeInOptionList({
                    report: archivedReport,
                    chatReport: mockedChatReport,
                    currentReportId,
                    isInFocusMode,
                    betas,
                    doesReportHaveViolations: false,
                    excludeEmptyChats: false,
                    isReportArchived: isReportArchived.current,
                }),
            ).toBeFalsy();
        });

        it('should return true when the report is selfDM', () => {
            const report: Report = {
                ...LHNTestUtils.getFakeReport(),
                chatType: CONST.REPORT.CHAT_TYPE.SELF_DM,
            };
            const currentReportId = '3';
            const isInFocusMode = false;
            const betas = [CONST.BETAS.DEFAULT_ROOMS];
            const includeSelfDM = true;
            expect(
                shouldReportBeInOptionList({
                    report,
                    chatReport: mockedChatReport,
                    currentReportId,
                    isInFocusMode,
                    betas,
                    doesReportHaveViolations: false,
                    excludeEmptyChats: false,
                    includeSelfDM,
                }),
            ).toBeTruthy();
        });

        it('should return false when the report is marked as hidden', () => {
            const report: Report = {
                ...LHNTestUtils.getFakeReport(),
                participants: {
                    '1': {
                        notificationPreference: CONST.REPORT.NOTIFICATION_PREFERENCE.HIDDEN,
                    },
                },
            };
            const currentReportId = '';
            const isInFocusMode = true;
            const betas = [CONST.BETAS.DEFAULT_ROOMS];
            expect(
                shouldReportBeInOptionList({
                    report,
                    chatReport: mockedChatReport,
                    currentReportId,
                    isInFocusMode,
                    betas,
                    doesReportHaveViolations: false,
                    excludeEmptyChats: false,
                }),
            ).toBeFalsy();
        });

        it('should return false when the report does not have participants', () => {
            const report = LHNTestUtils.getFakeReport([]);
            const currentReportId = '';
            const isInFocusMode = true;
            const betas = [CONST.BETAS.DEFAULT_ROOMS];
            expect(
                shouldReportBeInOptionList({
                    report,
                    chatReport: mockedChatReport,
                    currentReportId,
                    isInFocusMode,
                    betas,
                    doesReportHaveViolations: false,
                    excludeEmptyChats: false,
                }),
            ).toBeFalsy();
        });

        it('should return false when the report is the report that the user cannot access due to policy restrictions', () => {
            const report: Report = {
                ...LHNTestUtils.getFakeReport(),
                chatType: CONST.REPORT.CHAT_TYPE.DOMAIN_ALL,
            };
            const currentReportId = '';
            const isInFocusMode = false;
            const betas: Beta[] = [];
            expect(
                shouldReportBeInOptionList({
                    report,
                    chatReport: mockedChatReport,
                    currentReportId,
                    isInFocusMode,
                    betas,
                    doesReportHaveViolations: false,
                    excludeEmptyChats: false,
                }),
            ).toBeFalsy();
        });

        it('should return false when the report is the single transaction thread', async () => {
            const expenseReport = buildOptimisticExpenseReport('212', '123', 100, 122, 'USD');
            const expenseTransaction = buildOptimisticTransaction({
                transactionParams: {
                    amount: 100,
                    currency: 'USD',
                    reportID: expenseReport.reportID,
                },
            });
            const expenseCreatedAction = buildOptimisticIOUReportAction({
                type: 'create',
                amount: 100,
                currency: 'USD',
                comment: '',
                participants: [],
                transactionID: expenseTransaction.transactionID,

                iouReportID: expenseReport.reportID,
            });
            const transactionThreadReport = buildTransactionThread(expenseCreatedAction, expenseReport);
            expenseCreatedAction.childReportID = transactionThreadReport.reportID;
            const currentReportId = '1';
            const isInFocusMode = false;
            const betas = [CONST.BETAS.DEFAULT_ROOMS];
            await Onyx.merge(`${ONYXKEYS.COLLECTION.REPORT}${expenseReport.reportID}`, expenseReport);
            await Onyx.merge(`${ONYXKEYS.COLLECTION.REPORT_ACTIONS}${expenseReport.reportID}`, {
                [expenseCreatedAction.reportActionID]: expenseCreatedAction,
            });
            expect(
                shouldReportBeInOptionList({
                    report: transactionThreadReport,
                    chatReport: mockedChatReport,
                    currentReportId,
                    isInFocusMode,
                    betas,
                    doesReportHaveViolations: false,
                    excludeEmptyChats: false,
                }),
            ).toBeFalsy();
        });

        it('should return false when the report is empty chat and the excludeEmptyChats setting is true', () => {
            const report = LHNTestUtils.getFakeReport();
            const currentReportId = '';
            const isInFocusMode = false;
            const betas = [CONST.BETAS.DEFAULT_ROOMS];
            expect(
                shouldReportBeInOptionList({
                    report,
                    chatReport: mockedChatReport,
                    currentReportId,
                    isInFocusMode,
                    betas,
                    doesReportHaveViolations: false,
                    excludeEmptyChats: true,
                }),
            ).toBeFalsy();
        });

        it('should return false when the users email is domain-based and the includeDomainEmail is false', () => {
            const report = LHNTestUtils.getFakeReport();
            const currentReportId = '';
            const isInFocusMode = false;
            const betas = [CONST.BETAS.DEFAULT_ROOMS];
            expect(
                shouldReportBeInOptionList({
                    report,
                    chatReport: mockedChatReport,
                    currentReportId,
                    isInFocusMode,
                    betas,
                    doesReportHaveViolations: false,
                    login: '+@domain.com',
                    excludeEmptyChats: false,
                    includeDomainEmail: false,
                }),
            ).toBeFalsy();
        });

        it('should return false when the report has the parent message is pending removal', async () => {
            const parentReport = LHNTestUtils.getFakeReport();
            const report = LHNTestUtils.getFakeReport();
            const parentReportAction: ReportAction = {
                ...LHNTestUtils.getFakeReportAction(),
                message: [
                    {
                        type: 'COMMENT',
                        html: 'hey',
                        text: 'hey',
                        isEdited: false,
                        whisperedTo: [],
                        isDeletedParentAction: false,
                        moderationDecision: {
                            decision: CONST.MODERATION.MODERATOR_DECISION_PENDING_REMOVE,
                        },
                    },
                ],
                childReportID: report.reportID,
            };
            report.parentReportID = parentReport.reportID;
            report.parentReportActionID = parentReportAction.reportActionID;
            const currentReportId = '';
            const isInFocusMode = false;
            const betas = [CONST.BETAS.DEFAULT_ROOMS];

            await Onyx.merge(`${ONYXKEYS.COLLECTION.REPORT}${parentReport.reportID}`, parentReport);
            await Onyx.merge(`${ONYXKEYS.COLLECTION.REPORT_ACTIONS}${parentReport.reportID}`, {
                [parentReportAction.reportActionID]: parentReportAction,
            });

            expect(
                shouldReportBeInOptionList({
                    report,
                    chatReport: mockedChatReport,
                    currentReportId,
                    isInFocusMode,
                    betas,
                    doesReportHaveViolations: false,
                    excludeEmptyChats: false,
                }),
            ).toBeFalsy();
        });

        it('should return false when the report is read and we are in the focus mode', () => {
            const report = LHNTestUtils.getFakeReport();
            const currentReportId = '';
            const isInFocusMode = true;
            const betas = [CONST.BETAS.DEFAULT_ROOMS];
            expect(
                shouldReportBeInOptionList({
                    report,
                    chatReport: mockedChatReport,
                    currentReportId,
                    isInFocusMode,
                    betas,
                    doesReportHaveViolations: false,
                    excludeEmptyChats: false,
                }),
            ).toBeFalsy();
        });

        it('should return false when the empty report has deleted action with child comment but isDeletedParentAction is false', async () => {
            const report = LHNTestUtils.getFakeReport();
            const iouReportAction: ReportAction = {
                ...LHNTestUtils.getFakeReportAction(),
                message: [
                    {
                        type: 'COMMENT',
                        html: '',
                        text: '',
                        isEdited: false,
                        whisperedTo: [],
                        isDeletedParentAction: false,
                    },
                ],
                childVisibleActionCount: 1,
            };
            await Onyx.merge(`${ONYXKEYS.COLLECTION.REPORT_ACTIONS}${report.reportID}`, {
                [iouReportAction.reportActionID]: iouReportAction,
            });
            expect(
                shouldReportBeInOptionList({
                    report,
                    chatReport: mockedChatReport,
                    currentReportId: '',
                    isInFocusMode: false,
                    betas: [],
                    doesReportHaveViolations: false,
                    excludeEmptyChats: true,
                }),
            ).toBeFalsy();
        });
    });

    describe('buildOptimisticChatReport', () => {
        it('should always set isPinned to false', () => {
            const result = buildOptimisticChatReport({
                participantList: [1, 2, 3],
            });
            expect(result.isPinned).toBe(false);
        });
    });

    describe('getInvoiceChatByParticipants', () => {
        it('only returns an invoice chat if the receiver type matches', () => {
            // Given an invoice chat that has been converted from an individual to policy receiver type
            const reports: OnyxCollection<Report> = {
                [convertedInvoiceChat.reportID]: convertedInvoiceChat,
            };

            // When we send another invoice to the individual from global create and call getInvoiceChatByParticipants
            const invoiceChatReport = getInvoiceChatByParticipants(33, CONST.REPORT.INVOICE_RECEIVER_TYPE.INDIVIDUAL, convertedInvoiceChat.policyID, reports);

            // Then no invoice chat should be returned because the receiver type does not match
            expect(invoiceChatReport).toBeUndefined();
        });
    });
    describe('getWorkspaceNameUpdatedMessage', () => {
        it('return the encoded workspace name updated message', () => {
            const action = {
                originalMessage: {
                    newName: '&#104;&#101;&#108;&#108;&#111;',
                    oldName: 'workspace 1',
                },
            };
            expect(getWorkspaceNameUpdatedMessage(action as ReportAction)).toEqual(
                'updated the name of this workspace to &quot;&amp;#104;&amp;#101;&amp;#108;&amp;#108;&amp;#111;&quot; (previously &quot;workspace 1&quot;)',
            );
        });
    });

    describe('buildOptimisticIOUReportAction', () => {
        it('should not include IOUReportID in the originalMessage when tracking a personal expense', () => {
            const iouAction = buildOptimisticIOUReportAction({
                type: 'track',
                amount: 1200,
                currency: 'INR',
                comment: '',
                participants: [{login: 'email1@test.com'}],
                transactionID: '8749701985416635400',
                iouReportID: '8698041594589716',
                isPersonalTrackingExpense: true,
            });
            expect(getOriginalMessage(iouAction as ReportAction<'IOU'>)?.IOUReportID).toBe(undefined);
        });
    });

    describe('isAllowedToApproveExpenseReport', () => {
        const expenseReport: Report = {
            ...createRandomReport(6),
            type: CONST.REPORT.TYPE.EXPENSE,
            ownerAccountID: currentUserAccountID,
        };

        it('should return true if preventSelfApproval is disabled and the approver is not the owner of the expense report', () => {
            const fakePolicy: Policy = {
                ...createRandomPolicy(6),
                preventSelfApproval: false,
            };
            expect(isAllowedToApproveExpenseReport(expenseReport, 0, fakePolicy)).toBeTruthy();
        });

        it('should return true if preventSelfApproval is enabled and the approver is not the owner of the expense report', () => {
            const fakePolicy: Policy = {
                ...createRandomPolicy(6),
                preventSelfApproval: true,
            };
            expect(isAllowedToApproveExpenseReport(expenseReport, 0, fakePolicy)).toBeTruthy();
        });

        it('should return true if preventSelfApproval is disabled and the approver is the owner of the expense report', () => {
            const fakePolicy: Policy = {
                ...createRandomPolicy(6),
                preventSelfApproval: false,
            };
            expect(isAllowedToApproveExpenseReport(expenseReport, currentUserAccountID, fakePolicy)).toBeTruthy();
        });

        it('should return false if preventSelfApproval is enabled and the approver is the owner of the expense report', () => {
            const fakePolicy: Policy = {
                ...createRandomPolicy(6),
                preventSelfApproval: true,
            };
            expect(isAllowedToApproveExpenseReport(expenseReport, currentUserAccountID, fakePolicy)).toBeFalsy();
        });
    });

    describe('isArchivedReport', () => {
        const archivedReport: Report = {
            ...createRandomReport(1),
            chatType: CONST.REPORT.CHAT_TYPE.POLICY_EXPENSE_CHAT,
        };
        const nonArchivedReport: Report = {
            ...createRandomReport(2),
            chatType: CONST.REPORT.CHAT_TYPE.POLICY_EXPENSE_CHAT,
        };
        beforeAll(async () => {
            await Onyx.setCollection<typeof ONYXKEYS.COLLECTION.REPORT_NAME_VALUE_PAIRS, ReportNameValuePairs>(ONYXKEYS.COLLECTION.REPORT_NAME_VALUE_PAIRS, {
                [`${ONYXKEYS.COLLECTION.REPORT_NAME_VALUE_PAIRS}${archivedReport.reportID}`]: {private_isArchived: DateUtils.getDBTime()},
            });
        });

        it('should return true for archived report', async () => {
            const reportNameValuePairs = await new Promise<OnyxEntry<ReportNameValuePairs>>((resolve) => {
                Onyx.connect({
                    key: `${ONYXKEYS.COLLECTION.REPORT_NAME_VALUE_PAIRS}${archivedReport.reportID}`,
                    callback: resolve,
                });
            });
            expect(isArchivedReport(reportNameValuePairs)).toBe(true);
        });

        it('should return false for non-archived report', async () => {
            const reportNameValuePairs = await new Promise<OnyxEntry<ReportNameValuePairs>>((resolve) => {
                Onyx.connect({
                    key: `${ONYXKEYS.COLLECTION.REPORT_NAME_VALUE_PAIRS}${nonArchivedReport.reportID}`,
                    callback: resolve,
                });
                expect(isArchivedReport(reportNameValuePairs)).toBe(false);
            });
        });
    });

    describe('useReportIsArchived', () => {
        const archivedReport: Report = {
            ...createRandomReport(1),
            chatType: CONST.REPORT.CHAT_TYPE.POLICY_EXPENSE_CHAT,
        };
        const nonArchivedReport: Report = {
            ...createRandomReport(2),
            chatType: CONST.REPORT.CHAT_TYPE.POLICY_EXPENSE_CHAT,
        };
        beforeAll(async () => {
            await Onyx.setCollection<typeof ONYXKEYS.COLLECTION.REPORT_NAME_VALUE_PAIRS, ReportNameValuePairs>(ONYXKEYS.COLLECTION.REPORT_NAME_VALUE_PAIRS, {
                [`${ONYXKEYS.COLLECTION.REPORT_NAME_VALUE_PAIRS}${archivedReport.reportID}`]: {private_isArchived: DateUtils.getDBTime()},
            });
        });

        it('should return true for archived report', () => {
            const {result: isReportArchived} = renderHook(() => useReportIsArchived(archivedReport?.reportID));

            expect(isReportArchived.current).toBe(true);
        });

        it('should return false for non-archived report', () => {
            const {result: isReportArchived} = renderHook(() => useReportIsArchived(nonArchivedReport?.reportID));

            expect(isReportArchived.current).toBe(false);
        });
    });

    describe('canEditWriteCapability', () => {
        it('should return false for expense chat', () => {
            const workspaceChat: Report = {
                ...createRandomReport(1),
                chatType: CONST.REPORT.CHAT_TYPE.POLICY_EXPENSE_CHAT,
            };

            expect(canEditWriteCapability(workspaceChat, {...policy, role: CONST.POLICY.ROLE.ADMIN}, false)).toBe(false);
        });

        const policyAnnounceRoom: Report = {
            ...createRandomReport(1),
            chatType: CONST.REPORT.CHAT_TYPE.POLICY_ANNOUNCE,
        };
        const adminPolicy = {...policy, role: CONST.POLICY.ROLE.ADMIN};

        it('should return true for non-archived policy announce room', () => {
            expect(canEditWriteCapability(policyAnnounceRoom, adminPolicy, false)).toBe(true);
        });

        it('should return false for archived policy announce room', () => {
            expect(canEditWriteCapability(policyAnnounceRoom, adminPolicy, true)).toBe(false);
        });

        it('should return false for non-admin user', () => {
            const normalChat = createRandomReport(11);
            const memberPolicy = {...policy, role: CONST.POLICY.ROLE.USER};

            expect(canEditWriteCapability(normalChat, memberPolicy, false)).toBe(false);
        });

        it('should return false for admin room', () => {
            const adminRoom: Report = {...createRandomReport(12), chatType: CONST.REPORT.CHAT_TYPE.POLICY_ADMINS};

            expect(canEditWriteCapability(adminRoom, adminPolicy, false)).toBe(false);
        });

        it('should return false for thread reports', () => {
            const parent = createRandomReport(13);
            const thread: Report = {
                ...createRandomReport(14),
                parentReportID: parent.reportID,
                parentReportActionID: '2',
            };

            expect(canEditWriteCapability(thread, adminPolicy, false)).toBe(false);
        });

        it('should return false for invoice rooms', () => {
            const invoiceRoom = {...createRandomReport(13), chatType: CONST.REPORT.CHAT_TYPE.INVOICE};

            expect(canEditWriteCapability(invoiceRoom, adminPolicy, false)).toBe(false);
        });
    });

    describe('canEditRoomVisibility', () => {
        it('should return true for policy rooms that are not archived and the user is an admin', () => {
            expect(canEditRoomVisibility({...policy, role: CONST.POLICY.ROLE.ADMIN}, false)).toBeTruthy();
            expect(canEditRoomVisibility({...policy, role: CONST.POLICY.ROLE.AUDITOR}, false)).toBeFalsy();
            expect(canEditRoomVisibility({...policy, role: CONST.POLICY.ROLE.USER}, false)).toBeFalsy();
        });

        it('should return false for policy rooms that are archived regardless of the policy role', () => {
            expect(canEditRoomVisibility({...policy, role: CONST.POLICY.ROLE.ADMIN}, true)).toBeFalsy();
            expect(canEditRoomVisibility({...policy, role: CONST.POLICY.ROLE.AUDITOR}, true)).toBeFalsy();
            expect(canEditRoomVisibility({...policy, role: CONST.POLICY.ROLE.USER}, true)).toBeFalsy();
        });
    });

    describe('canDeleteReportAction', () => {
        it('should return false for delete button visibility if transaction is not allowed to be deleted', () => {
            const parentReport = LHNTestUtils.getFakeReport();
            const report = LHNTestUtils.getFakeReport();
            const parentReportAction: ReportAction = {
                ...LHNTestUtils.getFakeReportAction(),
                message: [
                    {
                        type: 'COMMENT',
                        html: 'hey',
                        text: 'hey',
                        isEdited: false,
                        whisperedTo: [],
                        isDeletedParentAction: false,
                        moderationDecision: {
                            decision: CONST.MODERATION.MODERATOR_DECISION_PENDING_REMOVE,
                        },
                    },
                ],
                childReportID: report.reportID,
            };
            report.parentReportID = parentReport.reportID;
            report.parentReportActionID = parentReportAction.reportActionID;
            const currentReportId = '';
            const transactionID = 1;
            const moneyRequestAction = {
                ...parentReportAction,
                actorAccountID: currentUserAccountID,
                actionName: CONST.REPORT.ACTIONS.TYPE.IOU,
                originalMessage: {
                    IOUReportID: '1',
                    IOUTransactionID: '1',
                    amount: 100,
                    participantAccountID: 1,
                    currency: CONST.CURRENCY.USD,
                    type: CONST.IOU.REPORT_ACTION_TYPE.PAY,
                    paymentType: CONST.IOU.PAYMENT_TYPE.EXPENSIFY,
                },
            };

            const transaction: Transaction = {
                ...createRandomTransaction(transactionID),
                category: '',
                tag: '',
                created: testDate,
                reportID: currentReportId,
                managedCard: true,
                comment: {
                    liabilityType: CONST.TRANSACTION.LIABILITY_TYPE.RESTRICT,
                },
            };

            expect(canDeleteReportAction(moneyRequestAction, currentReportId, transaction)).toBe(false);
        });

        it('should return true for demo transaction', () => {
            const transaction = {
                ...createRandomTransaction(1),
                comment: {
                    isDemoTransaction: true,
                },
            };

            const report = LHNTestUtils.getFakeReport();
            const parentReportAction: ReportAction = {
                ...LHNTestUtils.getFakeReportAction(),
                message: [
                    {
                        type: 'COMMENT',
                        html: 'hey',
                        text: 'hey',
                        isEdited: false,
                        whisperedTo: [],
                        isDeletedParentAction: false,
                        moderationDecision: {
                            decision: CONST.MODERATION.MODERATOR_DECISION_PENDING_REMOVE,
                        },
                    },
                ],
                childReportID: report.reportID,
            };
            const moneyRequestAction = {
                ...parentReportAction,
                actorAccountID: currentUserAccountID,
                actionName: CONST.REPORT.ACTIONS.TYPE.IOU,
                originalMessage: {
                    IOUReportID: '1',
                    IOUTransactionID: '1',
                    amount: 100,
                    participantAccountID: 1,
                    currency: CONST.CURRENCY.USD,
                    type: CONST.IOU.REPORT_ACTION_TYPE.PAY,
                    paymentType: CONST.IOU.PAYMENT_TYPE.EXPENSIFY,
                },
            };

            expect(canDeleteReportAction(moneyRequestAction, '1', transaction)).toBe(true);
        });

        it("should return false for ADD_COMMENT report action the current user (admin of the personal policy) didn't comment", async () => {
            const adminPolicy = {...LHNTestUtils.getFakePolicy(), type: CONST.POLICY.TYPE.PERSONAL};

            const report = {...LHNTestUtils.getFakeReport(), policyID: adminPolicy.id};
            const reportAction: ReportAction = {
                ...LHNTestUtils.getFakeReportAction(),
                actionName: CONST.REPORT.ACTIONS.TYPE.ADD_COMMENT,
                actorAccountID: currentUserAccountID + 1,
                parentReportID: report.reportID,
                message: [
                    {
                        type: 'COMMENT',
                        html: 'hey',
                        text: 'hey',
                        isEdited: false,
                        whisperedTo: [],
                        isDeletedParentAction: false,
                    },
                ],
            };

            await Onyx.set(`${ONYXKEYS.COLLECTION.REPORT}${report.reportID}`, report);
            await Onyx.set(`${ONYXKEYS.COLLECTION.POLICY}${adminPolicy.id}`, adminPolicy);

            expect(canDeleteReportAction(reportAction, report.reportID, undefined)).toBe(false);
        });
    });

    describe('getPolicyExpenseChat', () => {
        it('should return the correct policy expense chat when we have a task report is the child of this report', async () => {
            const policyExpenseChat: Report = {
                ...createRandomReport(11),
                ownerAccountID: 1,
                policyID: '1',
                chatType: CONST.REPORT.CHAT_TYPE.POLICY_EXPENSE_CHAT,
                type: CONST.REPORT.TYPE.CHAT,
            };

            const taskReport: Report = {
                ...createRandomReport(10),
                ownerAccountID: 1,
                policyID: '1',
                chatType: CONST.REPORT.CHAT_TYPE.POLICY_EXPENSE_CHAT,
                type: CONST.REPORT.TYPE.TASK,
                parentReportID: policyExpenseChat.reportID,
                parentReportActionID: '1',
            };

            await Onyx.set(`${ONYXKEYS.COLLECTION.REPORT}${taskReport.reportID}`, taskReport);
            await Onyx.set(`${ONYXKEYS.COLLECTION.REPORT}${policyExpenseChat.reportID}`, policyExpenseChat);

            expect(getPolicyExpenseChat(1, '1')?.reportID).toBe(policyExpenseChat.reportID);
        });
    });

    describe('findLastAccessedReport', () => {
        let archivedReport: Report;
        let normalReport: Report;

        beforeAll(async () => {
            // Set up test reports - one archived, one normal
            archivedReport = {
                ...LHNTestUtils.getFakeReport(),
                reportID: '1001',
                lastReadTime: '2024-02-01 04:56:47.233',
                lastVisibleActionCreated: '2024-02-01 04:56:47.233',
            };

            normalReport = {
                ...LHNTestUtils.getFakeReport(),
                reportID: '1002',
                lastReadTime: '2024-01-01 04:56:47.233', // Older last read time
                lastVisibleActionCreated: '2024-01-01 04:56:47.233',
            };

            // Set up report name value pairs to mark one report as archived
            const reportNameValuePairs = {
                private_isArchived: DateUtils.getDBTime(),
            };

            // Add reports to Onyx
            await Onyx.set(`${ONYXKEYS.COLLECTION.REPORT}${archivedReport.reportID}`, archivedReport);
            await Onyx.set(`${ONYXKEYS.COLLECTION.REPORT}${normalReport.reportID}`, normalReport);
            await Onyx.merge(`${ONYXKEYS.COLLECTION.REPORT_NAME_VALUE_PAIRS}${archivedReport.reportID}`, reportNameValuePairs);

            // Set up report metadata for lastVisitTime
            await Onyx.merge(`${ONYXKEYS.COLLECTION.REPORT_METADATA}${archivedReport.reportID}`, {
                lastVisitTime: '2024-02-01 04:56:47.233', // More recent visit
            });

            await Onyx.merge(`${ONYXKEYS.COLLECTION.REPORT_METADATA}${normalReport.reportID}`, {
                lastVisitTime: '2024-01-01 04:56:47.233',
            });

            return waitForBatchedUpdates();
        });

        afterAll(async () => {
            await Onyx.clear();
            await Onyx.set(ONYXKEYS.SESSION, {email: currentUserEmail, accountID: currentUserAccountID});
        });

        it('should not return an archived report even if it was most recently accessed', () => {
            const result = findLastAccessedReport(false);

            // Even though the archived report has a more recent lastVisitTime,
            // the function should filter it out and return the normal report
            expect(result?.reportID).toBe(normalReport.reportID);
            expect(result?.reportID).not.toBe(archivedReport.reportID);
        });
    });
    describe('findLastAccessedReport should return owned report if no reports was accessed before', () => {
        let ownedReport: Report;
        let nonOwnedReport: Report;

        beforeAll(async () => {
            // Set up test reports - one archived, one normal
            nonOwnedReport = {
                ...LHNTestUtils.getFakeReport(),
                reportID: '1001',
                lastReadTime: '2024-02-01 04:56:47.233',
                lastVisibleActionCreated: '2024-02-01 04:56:47.233',
                ownerAccountID: 1,
            };

            ownedReport = {
                ...LHNTestUtils.getFakeReport(),
                reportID: '1002',
                lastReadTime: '2024-01-01 04:56:47.233', // Older last read time
                lastVisibleActionCreated: '2024-01-01 04:56:47.233',
                ownerAccountID: currentUserAccountID,
            };

            // Add reports to Onyx
            await Onyx.set(`${ONYXKEYS.COLLECTION.REPORT}${ownedReport.reportID}`, ownedReport);
            await Onyx.set(`${ONYXKEYS.COLLECTION.REPORT}${nonOwnedReport.reportID}`, nonOwnedReport);

            return waitForBatchedUpdates();
        });

        afterAll(async () => {
            await Onyx.clear();
            await Onyx.set(ONYXKEYS.SESSION, {email: currentUserEmail, accountID: currentUserAccountID});
        });

        it('findLastAccessedReport should return owned report if no reports was accessed before', () => {
            const result = findLastAccessedReport(false);

            // Even though the archived report has a more recent lastVisitTime,
            // the function should filter it out and return the normal report
            expect(result?.reportID).toBe(ownedReport.reportID);
            expect(result?.reportID).not.toBe(nonOwnedReport.reportID);
        });
    });

    describe('getApprovalChain', () => {
        describe('submit and close policy', () => {
            it('should return empty array', () => {
                const policyTest: Policy = {
                    ...createRandomPolicy(0),
                    approver: 'owner@test.com',
                    owner: 'owner@test.com',
                    type: CONST.POLICY.TYPE.TEAM,
                    approvalMode: CONST.POLICY.APPROVAL_MODE.OPTIONAL,
                };
                const expenseReport: Report = {
                    ...createRandomReport(0),
                    ownerAccountID: employeeAccountID,
                    type: CONST.REPORT.TYPE.EXPENSE,
                };

                expect(getApprovalChain(policyTest, expenseReport)).toStrictEqual([]);
            });
        });
        describe('basic/advance workflow', () => {
            describe('has no approver rule', () => {
                it('should return list contain policy approver/owner and the forwardsTo of them if the policy use basic workflow', () => {
                    const policyTest: Policy = {
                        ...createRandomPolicy(0),
                        approver: 'owner@test.com',
                        owner: 'owner@test.com',
                        type: CONST.POLICY.TYPE.TEAM,
                        employeeList,
                        approvalMode: CONST.POLICY.APPROVAL_MODE.BASIC,
                    };
                    const expenseReport: Report = {
                        ...createRandomReport(0),
                        ownerAccountID: employeeAccountID,
                        type: CONST.REPORT.TYPE.EXPENSE,
                    };
                    Onyx.set(ONYXKEYS.PERSONAL_DETAILS_LIST, personalDetails).then(() => {
                        const result = ['owner@test.com'];
                        expect(getApprovalChain(policyTest, expenseReport)).toStrictEqual(result);
                    });
                });
                it('should return list contain submitsTo of ownerAccountID and the forwardsTo of them if the policy use advance workflow', () => {
                    const policyTest: Policy = {
                        ...createRandomPolicy(0),
                        approver: 'owner@test.com',
                        owner: 'owner@test.com',
                        type: CONST.POLICY.TYPE.CORPORATE,
                        employeeList,
                        approvalMode: CONST.POLICY.APPROVAL_MODE.ADVANCED,
                    };
                    const expenseReport: Report = {
                        ...createRandomReport(0),
                        ownerAccountID: employeeAccountID,
                        type: CONST.REPORT.TYPE.EXPENSE,
                    };
                    Onyx.set(ONYXKEYS.PERSONAL_DETAILS_LIST, personalDetails).then(() => {
                        const result = ['admin@test.com'];
                        expect(getApprovalChain(policyTest, expenseReport)).toStrictEqual(result);
                    });
                });
            });

            // This test is broken, so I am commenting it out. I have opened up https://github.com/Expensify/App/issues/60854 to get the test fixed
            describe('has approver rule', () => {
                describe('has no transaction match with approver rule', () => {
                    it('should return list contain submitsTo of ownerAccountID and the forwardsTo of them', () => {
                        const policyTest: Policy = {
                            ...createRandomPolicy(0),
                            approver: 'owner@test.com',
                            owner: 'owner@test.com',
                            type: CONST.POLICY.TYPE.CORPORATE,
                            employeeList,
                            rules,
                            approvalMode: CONST.POLICY.APPROVAL_MODE.BASIC,
                        };
                        const expenseReport: Report = {
                            ...createRandomReport(0),
                            ownerAccountID: employeeAccountID,
                            type: CONST.REPORT.TYPE.EXPENSE,
                        };
                        const transaction1: Transaction = {
                            ...createRandomTransaction(0),
                            category: '',
                            tag: '',
                            created: testDate,
                            reportID: expenseReport.reportID,
                        };
                        const transaction2: Transaction = {
                            ...createRandomTransaction(1),
                            category: '',
                            tag: '',
                            created: DateUtils.subtractMillisecondsFromDateTime(testDate, 1),
                            reportID: expenseReport.reportID,
                        };
                        Onyx.multiSet({
                            [ONYXKEYS.PERSONAL_DETAILS_LIST]: personalDetails,
                            [ONYXKEYS.COLLECTION.TRANSACTION]: {
                                [transaction1.transactionID]: transaction1,
                                [transaction2.transactionID]: transaction2,
                            },
                        }).then(() => {
                            const result = ['owner@test.com'];
                            expect(getApprovalChain(policyTest, expenseReport)).toStrictEqual(result);
                        });
                    });
                });
                describe('has transaction match with approver rule', () => {
                    it('should return the list with correct order of category/tag approver sorted by created/inserted of the transaction', () => {
                        const policyTest: Policy = {
                            ...createRandomPolicy(1),
                            approver: 'owner@test.com',
                            owner: 'owner@test.com',
                            type: CONST.POLICY.TYPE.CORPORATE,
                            employeeList,
                            rules,
                            approvalMode: CONST.POLICY.APPROVAL_MODE.ADVANCED,
                        };
                        const expenseReport: Report = {
                            ...createRandomReport(100),
                            ownerAccountID: employeeAccountID,
                            type: CONST.REPORT.TYPE.EXPENSE,
                        };
                        const transaction1: Transaction = {
                            ...createRandomTransaction(1),
                            category: 'cat1',
                            tag: '',
                            created: testDate,
                            reportID: expenseReport.reportID,
                            inserted: DateUtils.subtractMillisecondsFromDateTime(testDate, 1),
                        };
                        const transaction2: Transaction = {
                            ...createRandomTransaction(2),
                            category: '',
                            tag: 'tag1',
                            created: DateUtils.subtractMillisecondsFromDateTime(testDate, 1),
                            reportID: expenseReport.reportID,
                            inserted: DateUtils.subtractMillisecondsFromDateTime(testDate, 1),
                        };
                        const transaction3: Transaction = {
                            ...createRandomTransaction(3),
                            category: 'cat2',
                            tag: '',
                            created: testDate,
                            reportID: expenseReport.reportID,
                            inserted: DateUtils.subtractMillisecondsFromDateTime(testDate, 2),
                        };
                        const transaction4: Transaction = {
                            ...createRandomTransaction(4),
                            category: '',
                            tag: 'tag2',
                            created: DateUtils.subtractMillisecondsFromDateTime(testDate, 1),
                            reportID: expenseReport.reportID,
                            inserted: DateUtils.subtractMillisecondsFromDateTime(testDate, 2),
                        };

                        Onyx.mergeCollection(ONYXKEYS.COLLECTION.TRANSACTION, {
                            transactions_1: transaction1,
                            transactions_2: transaction2,
                            transactions_3: transaction3,
                            transactions_4: transaction4,
                        }).then(() => {
                            const result = [categoryApprover2Email, categoryApprover1Email, tagApprover2Email, tagApprover1Email, 'admin@test.com'];
                            expect(getApprovalChain(policyTest, expenseReport)).toStrictEqual(result);
                        });
                    });
                });
            });
        });
    });

    describe('shouldReportShowSubscript', () => {
        afterEach(async () => {
            await Onyx.clear();
            await Onyx.set(ONYXKEYS.SESSION, {email: currentUserEmail, accountID: currentUserAccountID});
        });

        it('should return true for policy expense chat', () => {
            const report = createPolicyExpenseChat(1);
            expect(shouldReportShowSubscript(report)).toBe(true);
        });

        it('should return true for workspace thread', () => {
            const report = createWorkspaceThread(1);
            expect(shouldReportShowSubscript(report)).toBe(true);
        });

        it('should return false for archived non-expense report that is not a workspace thread', async () => {
            const report = createRegularChat(1, [currentUserAccountID, 1]);
            await Onyx.set(`${ONYXKEYS.COLLECTION.REPORT_NAME_VALUE_PAIRS}${report.reportID}`, {
                private_isArchived: new Date().toString(),
            });
            const {result: isReportArchived} = renderHook(() => useReportIsArchived(report?.reportID));

            expect(shouldReportShowSubscript(report, isReportArchived.current)).toBe(false);
        });

        it('should return false for a non-archived non-expense report', () => {
            const report = createRegularChat(1, [currentUserAccountID, 1]);
            const {result: isReportArchived} = renderHook(() => useReportIsArchived(report?.reportID));
            expect(shouldReportShowSubscript(report, isReportArchived.current)).toBe(false);
        });

        it('should return false for regular 1:1 chat', () => {
            const report = createRegularChat(1, [currentUserAccountID, 1]);
            expect(shouldReportShowSubscript(report)).toBe(false);
        });

        it('should return true for expense request report', async () => {
            // Given a normal parent report
            const parentReport = createExpenseReport(1);
            await Onyx.set(`${ONYXKEYS.COLLECTION.REPORT}${parentReport.reportID}`, parentReport);

            // And a parent report action that is an IOU report action
            const randomReportAction = createRandomReportAction(2);
            const parentReportAction = {
                ...createRandomReportAction(2),
                actionName: CONST.REPORT.ACTIONS.TYPE.IOU,
                message: {
                    ...randomReportAction.message,
                    type: CONST.IOU.REPORT_ACTION_TYPE.CREATE,
                },
            };
            await Onyx.set(`${ONYXKEYS.COLLECTION.REPORT_ACTIONS}${parentReport.reportID}`, {
                '3': parentReportAction,
            });

            // And a report that is a thread of the parent report
            const report = createExpenseRequestReport(2, parentReport.reportID, '3');

            // When we check if the report should show a subscript
            // Then it should return true because isExpenseRequest() returns true
            expect(shouldReportShowSubscript(report)).toBe(true);
        });

        it('should return true for workspace task report', async () => {
            // Given a parent report that is a policy expense chat
            const parentReport = createPolicyExpenseChat(1);
            await Onyx.set(`${ONYXKEYS.COLLECTION.REPORT}${parentReport.reportID}`, parentReport);

            // And a report that is a task report of the parent report
            const report = createWorkspaceTaskReport(2, [currentUserAccountID, 1], parentReport.reportID);

            // When we check if the report should show a subscript
            // Then it should return true because isWorkspaceTaskReport() returns true
            expect(shouldReportShowSubscript(report)).toBe(true);
        });

        it('should return true for invoice room', () => {
            const report = createInvoiceRoom(1);
            expect(shouldReportShowSubscript(report)).toBe(true);
        });

        it('should return true for invoice report', () => {
            const report = createInvoiceReport(1);
            expect(shouldReportShowSubscript(report)).toBe(true);
        });

        it('should return true for policy expense chat that is not own', () => {
            const report = createPolicyExpenseChat(1, false);
            expect(shouldReportShowSubscript(report)).toBe(true);
        });

        it('should return true for archived workspace thread (exception to archived rule)', async () => {
            const report = createWorkspaceThread(1);
            await Onyx.set(`${ONYXKEYS.COLLECTION.REPORT_NAME_VALUE_PAIRS}${report.reportID}`, {
                private_isArchived: new Date().toString(),
            });
            const {result: isReportArchived} = renderHook(() => useReportIsArchived(report?.reportID));

            // Even if archived, workspace threads should show subscript
            expect(shouldReportShowSubscript(report, isReportArchived.current)).toBe(true);
        });

        it('should return false for archived non-expense report', async () => {
            const report = createRegularChat(1, []);
            await Onyx.set(`${ONYXKEYS.COLLECTION.REPORT_NAME_VALUE_PAIRS}${report.reportID}`, {
                private_isArchived: new Date().toString(),
            });
            const {result: isReportArchived} = renderHook(() => useReportIsArchived(report?.reportID));

            // Archived expense reports should not show subscript
            expect(shouldReportShowSubscript(report, isReportArchived.current)).toBe(false);
        });

        it('should return false for policy expense chat that is also a chat thread', () => {
            const report = createPolicyExpenseChatThread(1);
            // Policy expense chats that are threads should not show subscript
            expect(shouldReportShowSubscript(report)).toBe(false);
        });

        it('should return false for policy expense chat that is also a task report', () => {
            const report = createPolicyExpenseChatTask(1);
            // Policy expense chats that are task reports should not show subscript
            expect(shouldReportShowSubscript(report)).toBe(false);
        });

        it('should return false for group chat', () => {
            const report = createGroupChat(1, [currentUserAccountID, 1, 2, 3]);
            expect(shouldReportShowSubscript(report)).toBe(false);
        });

        it('should return false for self DM', () => {
            const report = createSelfDM(1, currentUserAccountID);
            expect(shouldReportShowSubscript(report)).toBe(false);
        });

        it('should return false for admin room', () => {
            const report = createAdminRoom(1);
            expect(shouldReportShowSubscript(report)).toBe(false);
        });

        it('should return false for announce room', () => {
            const report = createAnnounceRoom(1);
            expect(shouldReportShowSubscript(report)).toBe(false);
        });

        it('should return false for domain room', () => {
            const report = createDomainRoom(1);
            expect(shouldReportShowSubscript(report)).toBe(false);
        });

        it('should return false for regular task report (non-workspace)', () => {
            const report = {...createRegularTaskReport(1, currentUserAccountID), chatType: CONST.REPORT.CHAT_TYPE.TRIP_ROOM};
            expect(shouldReportShowSubscript(report)).toBe(false);
        });
    });

    describe('isArchivedNonExpenseReport', () => {
        // Given an expense report, a chat report, and an archived chat report
        const expenseReport: Report = {
            ...createRandomReport(1000),
            ownerAccountID: employeeAccountID,
            type: CONST.REPORT.TYPE.EXPENSE,
        };
        const chatReport: Report = {
            ...createRandomReport(2000),
            ownerAccountID: employeeAccountID,
            type: CONST.REPORT.TYPE.CHAT,
        };
        const archivedChatReport: Report = {
            ...createRandomReport(3000),
            ownerAccountID: employeeAccountID,
            type: CONST.REPORT.TYPE.CHAT,
        };

        beforeAll(async () => {
            await Onyx.set(`${ONYXKEYS.COLLECTION.REPORT}${expenseReport.reportID}`, expenseReport);
            await Onyx.set(`${ONYXKEYS.COLLECTION.REPORT}${chatReport.reportID}`, chatReport);
            await Onyx.set(`${ONYXKEYS.COLLECTION.REPORT}${archivedChatReport.reportID}`, archivedChatReport);

            // This is what indicates that a report is archived (see ReportUtils.isArchivedReport())
            await Onyx.set(`${ONYXKEYS.COLLECTION.REPORT_NAME_VALUE_PAIRS}${archivedChatReport.reportID}`, {
                private_isArchived: new Date().toString(),
            });
        });

        it('should return false if the report is an expense report', () => {
            // Simulate how components use the hook useReportIsArchived() to see if the report is archived
            const {result: isReportArchived} = renderHook(() => useReportIsArchived(expenseReport?.reportID));
            expect(isArchivedNonExpenseReport(expenseReport, isReportArchived.current)).toBe(false);
        });

        it('should return false if the report is a non-expense report and not archived', () => {
            const {result: isReportArchived} = renderHook(() => useReportIsArchived(chatReport?.reportID));
            expect(isArchivedNonExpenseReport(chatReport, isReportArchived.current)).toBe(false);
        });

        it('should return true if the report is a non-expense report and archived', () => {
            const {result: isReportArchived} = renderHook(() => useReportIsArchived(archivedChatReport?.reportID));
            expect(isArchivedNonExpenseReport(archivedChatReport, isReportArchived.current)).toBe(true);
        });
    });

    describe('parseReportRouteParams', () => {
        const testReportID = '123456789';

        it('should return empty reportID and isSubReportPageRoute as false if the route is not a report route', () => {
            const result = parseReportRouteParams('/concierge');
            expect(result.reportID).toBe('');
            expect(result.isSubReportPageRoute).toBe(false);
        });

        it('should return isSubReportPageRoute as false if the route is a report screen route', () => {
            const result = parseReportRouteParams(`r/${testReportID}/11111111`);
            expect(result.reportID).toBe(testReportID);
            expect(result.isSubReportPageRoute).toBe(false);
        });

        it('should return isSubReportPageRoute as true if the route is a sub report page route', () => {
            const result = parseReportRouteParams(`r/${testReportID}/details`);
            expect(result.reportID).toBe(testReportID);
            expect(result.isSubReportPageRoute).toBe(true);
        });
    });

    describe('isPayer', () => {
        const approvedReport: Report = {
            ...createRandomReport(1),
            type: CONST.REPORT.TYPE.EXPENSE,
            stateNum: CONST.REPORT.STATE_NUM.APPROVED,
            statusNum: CONST.REPORT.STATUS_NUM.APPROVED,
            policyID: '1',
        };

        const unapprovedReport: Report = {
            ...createRandomReport(2),
            type: CONST.REPORT.TYPE.EXPENSE,
            stateNum: CONST.REPORT.STATE_NUM.SUBMITTED,
            statusNum: CONST.REPORT.STATUS_NUM.SUBMITTED,
            policyID: '1',
        };

        const policyTest: Policy = {
            ...createRandomPolicy(1),
            employeeList: {
                [currentUserEmail]: {
                    role: CONST.POLICY.ROLE.AUDITOR,
                },
            },
        };

        beforeAll(() => {
            Onyx.multiSet({
                [ONYXKEYS.SESSION]: {email: currentUserEmail, accountID: currentUserAccountID},
                [ONYXKEYS.COLLECTION.POLICY]: {
                    [`${ONYXKEYS.COLLECTION.POLICY}1`]: policyTest,
                },
            });
            return waitForBatchedUpdates();
        });

        afterAll(() => Onyx.clear());

        it('should return false for admin of a group policy with reimbursement enabled and report not approved', () => {
            expect(isPayer({email: currentUserEmail, accountID: currentUserAccountID}, unapprovedReport, false)).toBe(false);
        });

        it('should return false for non-admin of a group policy', () => {
            expect(isPayer({email: currentUserEmail, accountID: currentUserAccountID}, approvedReport, false)).toBe(false);
        });
    });
    describe('buildReportNameFromParticipantNames', () => {
        /**
         * Generates a fake report and matching personal details for specified number of participants.
         * Participants in the report are directly linked with their personal details.
         */
        const generateFakeReportAndParticipantsPersonalDetails = ({count, start = 0}: {count: number; start?: number}): {report: Report; personalDetails: PersonalDetailsList} => {
            const data = {
                report: {
                    ...mockedChatReport,
                    participants: Object.keys(fakePersonalDetails)
                        .slice(start, count)
                        .reduce<Record<string, Participant>>((acc, cur) => {
                            acc[cur] = {notificationPreference: CONST.REPORT.NOTIFICATION_PREFERENCE.ALWAYS};
                            return acc;
                        }, {}),
                },
                personalDetails: Object.fromEntries(Object.entries(fakePersonalDetails).slice(start, count)),
            };

            data.personalDetails[currentUserAccountID] = {
                accountID: currentUserAccountID,
                displayName: 'CURRENT USER',
                firstName: 'CURRENT',
            };

            return data;
        };

        it('excludes the current user from the report title', () => {
            const result = buildReportNameFromParticipantNames(generateFakeReportAndParticipantsPersonalDetails({count: currentUserAccountID + 2}));
            expect(result).not.toContain('CURRENT');
        });

        it('limits to a maximum of 5 participants in the title', () => {
            const result = buildReportNameFromParticipantNames(generateFakeReportAndParticipantsPersonalDetails({count: 10}));
            expect(result.split(',').length).toBeLessThanOrEqual(5);
        });

        it('returns full name if only one participant is present (excluding current user)', () => {
            const result = buildReportNameFromParticipantNames(generateFakeReportAndParticipantsPersonalDetails({count: 1}));
            const {displayName} = fakePersonalDetails[1] ?? {};
            expect(result).toEqual(displayName);
        });

        it('returns an empty string if there are no participants or all are excluded', () => {
            const result = buildReportNameFromParticipantNames(generateFakeReportAndParticipantsPersonalDetails({start: currentUserAccountID - 1, count: 1}));
            expect(result).toEqual('');
        });

        it('handles partial or missing personal details correctly', () => {
            const {report} = generateFakeReportAndParticipantsPersonalDetails({count: 6});

            const secondUser = fakePersonalDetails[2];
            const fourthUser = fakePersonalDetails[4];

            const incompleteDetails = {2: secondUser, 4: fourthUser};
            const result = buildReportNameFromParticipantNames({report, personalDetails: incompleteDetails});
            const expectedNames = [secondUser?.firstName, fourthUser?.firstName].sort();
            const resultNames = result.split(', ').sort();
            expect(resultNames).toEqual(expect.arrayContaining(expectedNames));
        });
    });

    describe('getParticipantsList', () => {
        it('should exclude hidden participants', () => {
            const report: Report = {
                ...createRandomReport(1),
                chatType: 'policyRoom',
                participants: {
                    1: {notificationPreference: 'hidden'},
                    2: {notificationPreference: 'always'},
                },
            };
            const participants = getParticipantsList(report, participantsPersonalDetails);
            expect(participants.length).toBe(1);
        });

        it('should include hidden participants for IOU report', () => {
            const report: Report = {
                ...createRandomReport(1),
                type: CONST.REPORT.TYPE.IOU,
                participants: {
                    1: {notificationPreference: 'hidden'},
                    2: {notificationPreference: 'always'},
                },
            };
            const participants = getParticipantsList(report, participantsPersonalDetails);
            expect(participants.length).toBe(2);
        });

        it('should include hidden participants for expense report', () => {
            const report: Report = {
                ...createRandomReport(1),
                type: CONST.REPORT.TYPE.EXPENSE,
                participants: {
                    1: {notificationPreference: 'hidden'},
                    2: {notificationPreference: 'always'},
                },
            };
            const participants = getParticipantsList(report, participantsPersonalDetails);
            expect(participants.length).toBe(2);
        });

        it('should include hidden participants for IOU transaction report', async () => {
            const parentReport: Report = {
                ...createRandomReport(0),
                type: CONST.REPORT.TYPE.IOU,
            };
            const parentReportAction: ReportAction = {
                ...createRandomReportAction(0),
                actionName: CONST.REPORT.ACTIONS.TYPE.IOU,
                message: [],
                previousMessage: [],
                originalMessage: {
                    amount: 1,
                    currency: 'USD',
                    type: CONST.IOU.REPORT_ACTION_TYPE.CREATE,
                },
            };
            await Onyx.merge(`${ONYXKEYS.COLLECTION.REPORT}${parentReport.reportID}`, parentReport);
            await Onyx.merge(`${ONYXKEYS.COLLECTION.REPORT_ACTIONS}${parentReport.reportID}`, {
                [parentReportAction.reportActionID]: parentReportAction,
            });

            const report: Report = {
                ...createRandomReport(1),
                parentReportID: parentReport.reportID,
                parentReportActionID: parentReportAction.reportActionID,
                participants: {
                    1: {notificationPreference: 'hidden'},
                    2: {notificationPreference: 'always'},
                },
            };
            const participants = getParticipantsList(report, participantsPersonalDetails);
            expect(participants.length).toBe(2);
        });

        it('should include hidden participants for expense transaction report', async () => {
            const parentReport: Report = {
                ...createRandomReport(0),
                type: CONST.REPORT.TYPE.EXPENSE,
            };
            const parentReportAction: ReportAction = {
                ...createRandomReportAction(0),
                actionName: CONST.REPORT.ACTIONS.TYPE.IOU,
                message: [],
                previousMessage: [],
                originalMessage: {
                    amount: 1,
                    currency: 'USD',
                    type: CONST.IOU.REPORT_ACTION_TYPE.CREATE,
                },
            };
            await Onyx.merge(`${ONYXKEYS.COLLECTION.REPORT}${parentReport.reportID}`, parentReport);
            await Onyx.merge(`${ONYXKEYS.COLLECTION.REPORT_ACTIONS}${parentReport.reportID}`, {
                [parentReportAction.reportActionID]: parentReportAction,
            });

            const report: Report = {
                ...createRandomReport(1),
                parentReportID: parentReport.reportID,
                parentReportActionID: parentReportAction.reportActionID,
                participants: {
                    1: {notificationPreference: 'hidden'},
                    2: {notificationPreference: 'always'},
                },
            };
            const participants = getParticipantsList(report, participantsPersonalDetails);
            expect(participants.length).toBe(2);
        });
    });

    describe('isReportOutstanding', () => {
        it('should return true for submitted reports', () => {
            const report: Report = {
                ...createRandomReport(1),
                policyID: policy.id,
                type: CONST.REPORT.TYPE.EXPENSE,
                stateNum: CONST.REPORT.STATE_NUM.SUBMITTED,
                statusNum: CONST.REPORT.STATUS_NUM.SUBMITTED,
            };
            expect(isReportOutstanding(report, policy.id)).toBe(true);
        });
        it('should return false for submitted reports if we specify it', () => {
            const report: Report = {
                ...createRandomReport(1),
                policyID: policy.id,
                type: CONST.REPORT.TYPE.EXPENSE,
                stateNum: CONST.REPORT.STATE_NUM.SUBMITTED,
                statusNum: CONST.REPORT.STATUS_NUM.SUBMITTED,
            };
            expect(isReportOutstanding(report, policy.id, undefined, false)).toBe(false);
        });
        it('should return true for submitted reports if top most report ID is processing', async () => {
            const report: Report = {
                ...createRandomReport(1),
                policyID: policy.id,
                type: CONST.REPORT.TYPE.EXPENSE,
                stateNum: CONST.REPORT.STATE_NUM.SUBMITTED,
                statusNum: CONST.REPORT.STATUS_NUM.SUBMITTED,
            };
            const activeReport: Report = {
                ...createRandomReport(2),
                policyID: policy.id,
                type: CONST.REPORT.TYPE.EXPENSE,
                stateNum: CONST.REPORT.STATE_NUM.SUBMITTED,
                statusNum: CONST.REPORT.STATUS_NUM.SUBMITTED,
            };
            await Onyx.set(`${ONYXKEYS.COLLECTION.REPORT}${activeReport.reportID}`, activeReport);
            expect(isReportOutstanding(report, policy.id)).toBe(true);
        });
        it('should return false for archived report', async () => {
            const report: Report = {
                ...createRandomReport(1),
                policyID: policy.id,
                type: CONST.REPORT.TYPE.EXPENSE,
                stateNum: CONST.REPORT.STATE_NUM.SUBMITTED,
                statusNum: CONST.REPORT.STATUS_NUM.SUBMITTED,
            };

            await Onyx.merge(`${ONYXKEYS.COLLECTION.REPORT_NAME_VALUE_PAIRS}${report.reportID}`, {private_isArchived: DateUtils.getDBTime()});
            expect(isReportOutstanding(report, policy.id)).toBe(false);
        });
    });

    describe('getMoneyReportPreviewName', () => {
        beforeAll(async () => {
            await Onyx.clear();
            await Onyx.multiSet({
                [ONYXKEYS.PERSONAL_DETAILS_LIST]: participantsPersonalDetails,
                [ONYXKEYS.SESSION]: {email: currentUserEmail, accountID: currentUserAccountID},
            });
        });

        afterAll(async () => {
            await Onyx.clear();
        });

        it('should return the report name when the chat type is policy room', () => {
            const action: ReportAction = {
                ...createRandomReportAction(1),
                actionName: CONST.REPORT.ACTIONS.TYPE.REPORT_PREVIEW,
            };
            const report: Report = {
                ...createRandomReport(1),
                chatType: CONST.REPORT.CHAT_TYPE.POLICY_ROOM,
            };
            const result = getMoneyReportPreviewName(action, report);
            expect(result).toBe(report.reportName);
        });

        it('should return the report name when the chat type is domain all', () => {
            const action: ReportAction = {
                ...createRandomReportAction(1),
                actionName: CONST.REPORT.ACTIONS.TYPE.REPORT_PREVIEW,
            };
            const report: Report = {
                ...createRandomReport(1),
                chatType: CONST.REPORT.CHAT_TYPE.DOMAIN_ALL,
            };
            const result = getMoneyReportPreviewName(action, report);
            expect(result).toBe(report.reportName);
        });

        it('should return the report name when the chat type is group', () => {
            const action: ReportAction = {
                ...createRandomReportAction(1),
                actionName: CONST.REPORT.ACTIONS.TYPE.REPORT_PREVIEW,
            };
            const report: Report = {
                ...createRandomReport(1),
                chatType: CONST.REPORT.CHAT_TYPE.GROUP,
            };
            const result = getMoneyReportPreviewName(action, report);
            expect(result).toBe(report.reportName);
        });

        it('should return policy name when the chat type is invoice', () => {
            const action: ReportAction = {
                ...createRandomReportAction(1),
                actionName: CONST.REPORT.ACTIONS.TYPE.REPORT_PREVIEW,
            };
            const report: Report = {
                ...createRandomReport(1),
                chatType: CONST.REPORT.CHAT_TYPE.INVOICE,
            };
            const result = getMoneyReportPreviewName(action, report);
            // Policies are empty, so the policy name is "Unavailable workspace"
            expect(result).toBe('Unavailable workspace');
        });

        it('should return the report name when the chat type is policy admins', () => {
            const action: ReportAction = {
                ...createRandomReportAction(1),
                actionName: CONST.REPORT.ACTIONS.TYPE.REPORT_PREVIEW,
            };
            const report: Report = {
                ...createRandomReport(1),
                chatType: CONST.REPORT.CHAT_TYPE.POLICY_ADMINS,
            };
            const result = getMoneyReportPreviewName(action, report);
            expect(result).toBe(report.reportName);
        });

        it('should return the report name when the chat type is policy announce', () => {
            const action: ReportAction = {
                ...createRandomReportAction(1),
                actionName: CONST.REPORT.ACTIONS.TYPE.REPORT_PREVIEW,
            };
            const report: Report = {
                ...createRandomReport(1),
                chatType: CONST.REPORT.CHAT_TYPE.POLICY_ANNOUNCE,
            };
            const result = getMoneyReportPreviewName(action, report);
            expect(result).toBe(report.reportName);
        });

        it('should return the owner name expenses when the chat type is policy expense chat', () => {
            const action: ReportAction = {
                ...createRandomReportAction(1),
                actionName: CONST.REPORT.ACTIONS.TYPE.REPORT_PREVIEW,
            };
            const report: Report = {
                ...createRandomReport(1),
                chatType: CONST.REPORT.CHAT_TYPE.POLICY_EXPENSE_CHAT,
            };
            const result = getMoneyReportPreviewName(action, report);
            // Report with ownerAccountID: 1 corresponds to "Ragnar Lothbrok"
            expect(result).toBe("Ragnar Lothbrok's expenses");
        });

        it('should return the display name of the current user when the chat type is self dm', () => {
            const action: ReportAction = {
                ...createRandomReportAction(1),
                actionName: CONST.REPORT.ACTIONS.TYPE.REPORT_PREVIEW,
            };
            const report: Report = {
                ...createRandomReport(1),
                chatType: CONST.REPORT.CHAT_TYPE.SELF_DM,
            };
            const result = getMoneyReportPreviewName(action, report);
            // currentUserAccountID: 5 corresponds to "Lagertha Lothbrok"
            expect(result).toBe('Lagertha Lothbrok (you)');
        });

        it('should return the participant name when the chat type is system', () => {
            const action: ReportAction = {
                ...createRandomReportAction(1),
                actionName: CONST.REPORT.ACTIONS.TYPE.REPORT_PREVIEW,
            };
            const report: Report = {
                ...createRandomReport(1),
                chatType: CONST.REPORT.CHAT_TYPE.SYSTEM,
                participants: {
                    1: {notificationPreference: 'hidden'},
                },
            };
            const result = getMoneyReportPreviewName(action, report);
            // participant accountID: 1 corresponds to "Ragnar Lothbrok"
            expect(result).toBe('Ragnar Lothbrok');
        });

        it('should return the participant names when the chat type is trip room', () => {
            const action: ReportAction = {
                ...createRandomReportAction(1),
                actionName: CONST.REPORT.ACTIONS.TYPE.REPORT_PREVIEW,
            };
            const report: Report = {
                ...createRandomReport(1),
                participants: {
                    1: {notificationPreference: 'hidden'},
                    2: {notificationPreference: 'always'},
                },
                chatType: CONST.REPORT.CHAT_TYPE.TRIP_ROOM,
            };
            const result = getMoneyReportPreviewName(action, report);
            // participant accountID: 1, 2 corresponds to "Ragnar", "floki@vikings.net"
            expect(result).toBe('Ragnar, floki@vikings.net');
        });

        it('should return the child report name when the report name is not present', () => {
            const action: ReportAction = {
                ...createRandomReportAction(1),
                actionName: CONST.REPORT.ACTIONS.TYPE.REPORT_PREVIEW,
                childReportName: 'Child Report',
            };
            const result = getMoneyReportPreviewName(action, undefined);
            expect(result).toBe('Child Report');
        });
    });

    describe('canAddTransaction', () => {
        it('should return true for a non-archived report', async () => {
            // Given a non-archived expense report
            const report: Report = {
                ...createRandomReport(10000),
                type: CONST.REPORT.TYPE.EXPENSE,
                ownerAccountID: currentUserAccountID,
            };
            await Onyx.set(`${ONYXKEYS.COLLECTION.REPORT}${report.reportID}`, report);

            // When it's checked if the transactions can be added
            // Simulate how components determined if a report is archived by using this hook
            const {result: isReportArchived} = renderHook(() => useReportIsArchived(report?.reportID));
            const result = canAddTransaction(report, isReportArchived.current);

            // Then the result is true
            expect(result).toBe(true);
        });

        it('should return false for an expense report the current user is not the submitter', async () => {
            // Given an expense report the current user is not the submitter
            const report: Report = {
                ...createRandomReport(10000),
                type: CONST.REPORT.TYPE.EXPENSE,
                ownerAccountID: currentUserAccountID + 1,
            };
            await Onyx.set(`${ONYXKEYS.COLLECTION.REPORT}${report.reportID}`, report);

            const result = canAddTransaction(report, false);

            // Then the result is false
            expect(result).toBe(false);
        });

        it('should return false for an archived report', async () => {
            // Given an archived expense report
            const report: Report = {
                ...createRandomReport(10001),
                type: CONST.REPORT.TYPE.EXPENSE,
                ownerAccountID: currentUserAccountID,
            };
            await Onyx.set(`${ONYXKEYS.COLLECTION.REPORT}${report.reportID}`, report);
            await Onyx.set(`${ONYXKEYS.COLLECTION.REPORT_NAME_VALUE_PAIRS}${report.reportID}`, {private_isArchived: DateUtils.getDBTime()});

            // When it's checked if the transactions can be added
            const {result: isReportArchived} = renderHook(() => useReportIsArchived(report?.reportID));
            const result = canAddTransaction(report, isReportArchived.current);

            // Then the result is false
            expect(result).toBe(false);
        });
    });

    describe('canDeleteTransaction', () => {
        it('should return true for a non-archived report', async () => {
            // Given a non-archived expense report
            const report: Report = {
                ...createRandomReport(20000),
                type: CONST.REPORT.TYPE.EXPENSE,
            };
            await Onyx.set(`${ONYXKEYS.COLLECTION.REPORT}${report.reportID}`, report);

            // When it's checked if the transactions can be deleted
            // Simulate how components determined if a report is archived by using this hook
            const {result: isReportArchived} = renderHook(() => useReportIsArchived(report?.reportID));
            const result = canDeleteTransaction(report, isReportArchived.current);

            // Then the result is true
            expect(result).toBe(true);
        });

        it('should return false for an archived report', async () => {
            // Given an archived expense report
            const report: Report = {
                ...createRandomReport(20001),
                type: CONST.REPORT.TYPE.EXPENSE,
            };
            await Onyx.set(`${ONYXKEYS.COLLECTION.REPORT}${report.reportID}`, report);
            await Onyx.set(`${ONYXKEYS.COLLECTION.REPORT_NAME_VALUE_PAIRS}${report.reportID}`, {private_isArchived: DateUtils.getDBTime()});

            // When it's checked if the transactions can be deleted
            const {result: isReportArchived} = renderHook(() => useReportIsArchived(report?.reportID));
            const result = canDeleteTransaction(report, isReportArchived.current);

            // Then the result is false
            expect(result).toBe(false);
        });
    });

    describe('getReasonAndReportActionThatRequiresAttention', () => {
        it('should return a reason for a non-archived report', async () => {
            // Given a non-archived expense report that is unread with a mention
            const report: OptionData = {
                ...createRandomReport(30000),
                type: CONST.REPORT.TYPE.EXPENSE,
                isUnreadWithMention: true,
            };
            await Onyx.set(`${ONYXKEYS.COLLECTION.REPORT}${report.reportID}`, report);

            // When the reason is retrieved
            const {result: isReportArchived} = renderHook(() => useReportIsArchived(report?.reportID));
            const result = getReasonAndReportActionThatRequiresAttention(report, undefined, isReportArchived.current);

            // There should be some kind of a reason (any reason is fine)
            expect(result).toHaveProperty('reason');
        });

        it('should return null for an archived report', async () => {
            // Given an archived expense report that is unread with a mention
            const report: OptionData = {
                ...createRandomReport(30000),
                type: CONST.REPORT.TYPE.EXPENSE,
                isUnreadWithMention: true,
            };
            await Onyx.set(`${ONYXKEYS.COLLECTION.REPORT}${report.reportID}`, report);
            await Onyx.set(`${ONYXKEYS.COLLECTION.REPORT_NAME_VALUE_PAIRS}${report.reportID}`, {private_isArchived: DateUtils.getDBTime()});

            // When the reason is retrieved
            const {result: isReportArchived} = renderHook(() => useReportIsArchived(report?.reportID));
            const result = getReasonAndReportActionThatRequiresAttention(report, undefined, isReportArchived.current);

            // Then the result is null
            expect(result).toBe(null);
        });
    });

    describe('canEditReportDescription', () => {
        it('should return true for a non-archived policy room', async () => {
            // Given a non-archived policy room
            const report: Report = {
                ...createRandomReport(40001),
                chatType: CONST.REPORT.CHAT_TYPE.POLICY_ROOM,
                participants: buildParticipantsFromAccountIDs([currentUserAccountID, 1]),
            };
            await Onyx.set(`${ONYXKEYS.COLLECTION.REPORT}${report.reportID}`, report);

            // When it's checked if the description can be edited
            const {result: isReportArchived} = renderHook(() => useReportIsArchived(report?.reportID));
            const result = canEditReportDescription(report, policy, isReportArchived.current);

            // Then it can be edited
            expect(result).toBeTruthy();
        });

        it('should return false for an archived policy room', async () => {
            // Given an archived policy room
            const report: Report = {
                ...createRandomReport(40002),
                chatType: CONST.REPORT.CHAT_TYPE.POLICY_ROOM,
                participants: buildParticipantsFromAccountIDs([currentUserAccountID, 1]),
            };
            await Onyx.set(`${ONYXKEYS.COLLECTION.REPORT}${report.reportID}`, report);
            await Onyx.set(`${ONYXKEYS.COLLECTION.REPORT_NAME_VALUE_PAIRS}${report.reportID}`, {private_isArchived: DateUtils.getDBTime()});

            // When it's checked if the description can be edited
            const {result: isReportArchived} = renderHook(() => useReportIsArchived(report?.reportID));
            const result = canEditReportDescription(report, policy, isReportArchived.current);

            // Then it cannot be edited
            expect(result).toBeFalsy();
        });
    });

    describe('isDeprecatedGroupDM', () => {
        it('should return false if the report is a chat thread', () => {
            const report: Report = {
                ...createRandomReport(0),
                parentReportActionID: '1',
                parentReportID: '1',
                type: CONST.REPORT.TYPE.CHAT,
                participants: buildParticipantsFromAccountIDs([currentUserAccountID, 1, 2]),
            };
            expect(isDeprecatedGroupDM(report)).toBeFalsy();
        });

        it('should return false if the report is a task report', () => {
            const report: Report = {
                ...createRandomReport(0),
                type: CONST.REPORT.TYPE.TASK,
                participants: buildParticipantsFromAccountIDs([currentUserAccountID, 1, 2]),
            };
            expect(isDeprecatedGroupDM(report)).toBeFalsy();
        });

        it('should return false if the report is a money request report', () => {
            const report: Report = {
                ...createRandomReport(0),
                type: CONST.REPORT.TYPE.EXPENSE,
                participants: buildParticipantsFromAccountIDs([currentUserAccountID, 1, 2]),
            };
            expect(isDeprecatedGroupDM(report)).toBeFalsy();
        });

        it('should return false if the report is an archived room', () => {
            const report: Report = {
                ...createRandomReport(0),
                participants: buildParticipantsFromAccountIDs([currentUserAccountID, 1, 2]),
            };
            expect(isDeprecatedGroupDM(report, true)).toBeFalsy();
        });

        it('should return false if the report is a public / admin / announce chat room', () => {
            const report: Report = {
                ...createRandomReport(0),
                chatType: CONST.REPORT.CHAT_TYPE.POLICY_ADMINS,
                participants: buildParticipantsFromAccountIDs([currentUserAccountID, 1, 2]),
            };
            expect(isDeprecatedGroupDM(report)).toBeFalsy();
        });

        it('should return false if the report has less than 2 participants', () => {
            const report: Report = {
                ...createRandomReport(0),
                chatType: undefined,
                type: CONST.REPORT.TYPE.CHAT,
                participants: buildParticipantsFromAccountIDs([currentUserAccountID, 1]),
            };
            expect(isDeprecatedGroupDM(report)).toBeFalsy();
        });

        it('should return true if the report has more than 2 participants', () => {
            const report: Report = {
                ...createRandomReport(0),
                chatType: undefined,
                type: CONST.REPORT.TYPE.CHAT,
                participants: buildParticipantsFromAccountIDs([currentUserAccountID, 1, 2]),
            };
            expect(isDeprecatedGroupDM(report)).toBeTruthy();
        });
    });

    describe('canUserPerformWriteAction', () => {
        it('should return false for announce room when the role of the employee is auditor ', async () => {
            // Given a policy announce room of a policy that the user has an auditor role
            const workspace: Policy = {...createRandomPolicy(1, CONST.POLICY.TYPE.TEAM), role: CONST.POLICY.ROLE.AUDITOR};
            const policyAnnounceRoom: Report = {
                ...createRandomReport(50001),
                chatType: CONST.REPORT.CHAT_TYPE.POLICY_ANNOUNCE,
                participants: buildParticipantsFromAccountIDs([currentUserAccountID, 1]),
                policyID: policy.id,
                writeCapability: CONST.REPORT.WRITE_CAPABILITIES.ADMINS,
            };

            await Onyx.set(`${ONYXKEYS.COLLECTION.POLICY}${workspace.id}`, workspace);

            const result = canUserPerformWriteAction(policyAnnounceRoom);

            // Then it should return false
            expect(result).toBe(false);
        });
        it('should return false for announce room when the role of the employee is admin and report is archived', async () => {
            // Given a policy announce room of a policy that the user has an admin role
            const workspace: Policy = {...createRandomPolicy(1, CONST.POLICY.TYPE.TEAM), role: CONST.POLICY.ROLE.ADMIN};
            const policyAnnounceRoom: Report = {
                ...createRandomReport(50001),
                chatType: CONST.REPORT.CHAT_TYPE.POLICY_ANNOUNCE,
                participants: buildParticipantsFromAccountIDs([currentUserAccountID, 1]),
                policyID: policy.id,
                writeCapability: CONST.REPORT.WRITE_CAPABILITIES.ADMINS,
            };

            await Onyx.set(`${ONYXKEYS.COLLECTION.POLICY}${workspace.id}`, workspace);

            const result = canUserPerformWriteAction(policyAnnounceRoom, true);

            expect(result).toBe(false);
        });
        it('should return true for announce room when the role of the employee is admin and report is not archived', async () => {
            // Given a policy announce room of a policy that the user has an admin role
            const workspace: Policy = {...createRandomPolicy(1, CONST.POLICY.TYPE.TEAM), role: CONST.POLICY.ROLE.ADMIN};
            const policyAnnounceRoom: Report = {
                ...createRandomReport(50001),
                chatType: CONST.REPORT.CHAT_TYPE.POLICY_ANNOUNCE,
                participants: buildParticipantsFromAccountIDs([currentUserAccountID, 1]),
                policyID: policy.id,
                writeCapability: CONST.REPORT.WRITE_CAPABILITIES.ADMINS,
            };

            await Onyx.set(`${ONYXKEYS.COLLECTION.POLICY}${workspace.id}`, workspace);

            const result = canUserPerformWriteAction(policyAnnounceRoom, false);

            expect(result).toBe(true);
        });
    });

    describe('shouldDisableRename', () => {
        it('should return true for archived reports', async () => {
            // Given an archived policy room
            const report: Report = {
                ...createRandomReport(50001),
                chatType: CONST.REPORT.CHAT_TYPE.POLICY_ROOM,
                participants: buildParticipantsFromAccountIDs([currentUserAccountID, 1]),
            };
            await Onyx.set(`${ONYXKEYS.COLLECTION.REPORT}${report.reportID}`, report);
            await Onyx.set(`${ONYXKEYS.COLLECTION.REPORT_NAME_VALUE_PAIRS}${report.reportID}`, {private_isArchived: DateUtils.getDBTime()});

            // When shouldDisableRename is called
            const {result: isReportArchived} = renderHook(() => useReportIsArchived(report?.reportID));
            const result = shouldDisableRename(report, isReportArchived.current);

            // Then it should return true
            expect(result).toBe(true);
        });

        it('should return true for default rooms', () => {
            // Given a default room
            const report: Report = {
                ...createRandomReport(50002),
                chatType: CONST.REPORT.CHAT_TYPE.POLICY_ADMINS,
                reportName: '#admins',
            };

            // When shouldDisableRename is called
            const result = shouldDisableRename(report);

            // Then it should return true
            expect(result).toBe(true);
        });

        it('should return true for public rooms', () => {
            // Given a public room
            const report: Report = {
                ...createRandomReport(50003),
                chatType: CONST.REPORT.CHAT_TYPE.POLICY_ROOM,
                visibility: CONST.REPORT.VISIBILITY.PUBLIC,
            };

            // When shouldDisableRename is called
            const result = shouldDisableRename(report);

            // Then it should return true
            expect(result).toBe(true);
        });

        it('should return true for threads', () => {
            // Given a thread report
            const report: Report = {
                ...createRandomReport(50004),
                parentReportID: '12345',
                parentReportActionID: '67890',
            };

            // When shouldDisableRename is called
            const result = shouldDisableRename(report);

            // Then it should return true
            expect(result).toBe(true);
        });

        it('should return true for money request reports', () => {
            // Given a money request report
            const report: Report = {
                ...createRandomReport(50005),
                type: CONST.REPORT.TYPE.IOU,
            };

            // When shouldDisableRename is called
            const result = shouldDisableRename(report);

            // Then it should return true
            expect(result).toBe(true);
        });

        it('should return true for expense reports', () => {
            // Given an expense report
            const report: Report = {
                ...createRandomReport(50006),
                type: CONST.REPORT.TYPE.EXPENSE,
            };

            // When shouldDisableRename is called
            const result = shouldDisableRename(report);

            // Then it should return true
            expect(result).toBe(true);
        });

        it('should return true for policy expense chats', () => {
            // Given a policy expense chat
            const report: Report = {
                ...createRandomReport(50007),
                chatType: CONST.REPORT.CHAT_TYPE.POLICY_EXPENSE_CHAT,
                isOwnPolicyExpenseChat: true,
            };

            // When shouldDisableRename is called
            const result = shouldDisableRename(report);

            // Then it should return true
            expect(result).toBe(true);
        });

        it('should return true for invoice rooms', () => {
            // Given an invoice room
            const report: Report = {
                ...createRandomReport(50008),
                chatType: CONST.REPORT.CHAT_TYPE.INVOICE,
            };

            // When shouldDisableRename is called
            const result = shouldDisableRename(report);

            // Then it should return true
            expect(result).toBe(true);
        });

        it('should return true for invoice reports', () => {
            // Given an invoice report
            const report: Report = {
                ...createRandomReport(50009),
                type: CONST.REPORT.TYPE.INVOICE,
            };

            // When shouldDisableRename is called
            const result = shouldDisableRename(report);

            // Then it should return true
            expect(result).toBe(true);
        });

        it('should return true for system chats', () => {
            // Given a system chat
            const report: Report = {
                ...createRandomReport(50010),
                chatType: CONST.REPORT.CHAT_TYPE.SYSTEM,
            };

            // When shouldDisableRename is called
            const result = shouldDisableRename(report);

            // Then it should return true
            expect(result).toBe(true);
        });

        it('should return false for group chats', async () => {
            // Given a group chat
            const report: Report = {
                ...createRandomReport(50011),
                type: CONST.REPORT.TYPE.CHAT,
                chatType: CONST.REPORT.CHAT_TYPE.GROUP,
                participants: buildParticipantsFromAccountIDs([currentUserAccountID, 1, 2]),
            };
            await Onyx.set(`${ONYXKEYS.COLLECTION.REPORT}${report.reportID}`, report);

            // When shouldDisableRename is called
            const result = shouldDisableRename(report);

            // Then it should return false
            expect(result).toBe(false);
        });

        it('should return false for non-archived regular chats', async () => {
            // Given a non-archived regular chat (1:1 DM)
            const report: Report = {
                reportID: '50012',
                type: CONST.REPORT.TYPE.CHAT,
                participants: buildParticipantsFromAccountIDs([currentUserAccountID, 1]),

                // Ensure it's not a policy expense chat or any other special chat type
                chatType: undefined,
                isOwnPolicyExpenseChat: false,
                policyID: undefined,
            };
            await Onyx.set(`${ONYXKEYS.COLLECTION.REPORT}${report.reportID}`, report);

            // When shouldDisableRename is called
            const {result: isReportArchived} = renderHook(() => useReportIsArchived(report?.reportID));
            const result = shouldDisableRename(report, isReportArchived.current);

            // Then it should return false (since this is a 1:1 DM and not a group chat, and none of the other conditions are met)
            expect(result).toBe(false);
        });
    });

    describe('canLeaveChat', () => {
        beforeEach(async () => {
            jest.clearAllMocks();

            await Onyx.clear();
        });

        it('should return true for root group chat', () => {
            const report: Report = {
                ...createRandomReport(1),
                chatType: CONST.REPORT.CHAT_TYPE.GROUP,
            };

            expect(canLeaveChat(report, undefined)).toBe(true);
        });

        it('should return true for policy expense chat if the user is not the owner and the user is not an admin', () => {
            const report: Report = {
                ...createRandomReport(1),
                chatType: CONST.REPORT.CHAT_TYPE.POLICY_EXPENSE_CHAT,
                isOwnPolicyExpenseChat: false,
                policyID: '1',
            };

            const reportPolicy: Policy = {
                ...createRandomPolicy(1),
                role: CONST.POLICY.ROLE.USER,
            };

            expect(canLeaveChat(report, reportPolicy)).toBe(true);
        });

        it('should return false if the chat is public room and the user is the guest', async () => {
            const report: Report = {
                ...createRandomReport(1),
                chatType: CONST.REPORT.CHAT_TYPE.POLICY_ROOM,
                visibility: CONST.REPORT.VISIBILITY.PUBLIC,
            };

            await Onyx.set(ONYXKEYS.SESSION, {email: currentUserEmail, accountID: currentUserAccountID, authTokenType: CONST.AUTH_TOKEN_TYPES.ANONYMOUS});

            expect(canLeaveChat(report, undefined)).toBe(false);
        });

        it('should return false if the report is hidden for the current user', async () => {
            const report: Report = {
                ...createRandomReport(1),
                type: CONST.REPORT.TYPE.CHAT,
                participants: {
                    ...buildParticipantsFromAccountIDs([currentUserAccountID, 1234]),
                    [currentUserAccountID]: {
                        notificationPreference: CONST.REPORT.NOTIFICATION_PREFERENCE.HIDDEN,
                    },
                },
                chatType: undefined,
            };

            await Onyx.set(ONYXKEYS.SESSION, {email: currentUserEmail, accountID: currentUserAccountID});

            expect(canLeaveChat(report, undefined)).toBe(false);
        });

        it('should return false for selfDM reports', () => {
            const report: Report = {
                ...createRandomReport(1),
                type: CONST.REPORT.TYPE.CHAT,
                chatType: CONST.REPORT.CHAT_TYPE.SELF_DM,
            };

            expect(canLeaveChat(report, undefined)).toBe(false);
        });

        it('should return false for the public announce room if the user is a member of the policy', () => {
            const report: Report = {
                ...createRandomReport(1),
                chatType: CONST.REPORT.CHAT_TYPE.POLICY_ROOM,
                visibility: CONST.REPORT.VISIBILITY.PUBLIC_ANNOUNCE,
            };

            const reportPolicy: Policy = {
                ...createRandomPolicy(1),
                role: CONST.POLICY.ROLE.USER,
            };

            expect(canLeaveChat(report, reportPolicy)).toBe(false);
        });

        it('should return true for the invoice room if the user is not the sender or receiver', async () => {
            const report: Report = {
                ...createRandomReport(1),
                chatType: CONST.REPORT.CHAT_TYPE.INVOICE,
                invoiceReceiver: {
                    type: CONST.REPORT.INVOICE_RECEIVER_TYPE.INDIVIDUAL,
                    accountID: 1234,
                },
                policyID: '1',
                participants: buildParticipantsFromAccountIDs([currentUserAccountID, 1234]),
            };

            await Onyx.set(ONYXKEYS.SESSION, {email: currentUserEmail, accountID: currentUserAccountID});

            const reportPolicy: Policy = {
                ...createRandomPolicy(1),
                role: CONST.POLICY.ROLE.USER,
            };

            expect(canLeaveChat(report, reportPolicy)).toBe(true);
        });

        it('should return true for chat thread if the user is joined', async () => {
            const report: Report = {
                ...createRandomReport(1),
                type: CONST.REPORT.TYPE.CHAT,
                chatType: undefined,
                participants: buildParticipantsFromAccountIDs([currentUserAccountID, 1234]),
                parentReportID: '12345',
                parentReportActionID: '67890',
            };

            await Onyx.set(ONYXKEYS.SESSION, {email: currentUserEmail, accountID: currentUserAccountID});

            expect(canLeaveChat(report, undefined)).toBe(true);
        });

        it('should return true for user created policy room', async () => {
            const report: Report = {
                ...createRandomReport(1),
                chatType: CONST.REPORT.CHAT_TYPE.POLICY_ROOM,
                participants: buildParticipantsFromAccountIDs([currentUserAccountID, 1234]),
            };

            await Onyx.set(ONYXKEYS.SESSION, {email: currentUserEmail, accountID: currentUserAccountID});

            const reportPolicy: Policy = {
                ...createRandomPolicy(1),
                role: CONST.POLICY.ROLE.USER,
            };

            expect(canLeaveChat(report, reportPolicy)).toBe(true);
        });
    });

    describe('canJoinChat', () => {
        beforeEach(async () => {
            jest.clearAllMocks();

            await Onyx.clear();
        });

        it('should return false if the parent report action is a whisper action', () => {
            const report: Report = {
                ...createRandomReport(1),
                type: CONST.REPORT.TYPE.CHAT,
                chatType: CONST.REPORT.CHAT_TYPE.GROUP,
                participants: buildParticipantsFromAccountIDs([currentUserAccountID, 1234]),
            };

            const parentReportAction: ReportAction = {
                ...createRandomReportAction(1),
                actionName: CONST.REPORT.ACTIONS.TYPE.ADD_COMMENT,
                originalMessage: {
                    whisperedTo: [1234],
                },
            };

            expect(canJoinChat(report, parentReportAction, undefined)).toBe(false);
        });

        it('should return false if the report is not hidden for the current user', async () => {
            const report: Report = {
                ...createRandomReport(1),
                type: CONST.REPORT.TYPE.CHAT,
                chatType: CONST.REPORT.CHAT_TYPE.GROUP,
                participants: buildParticipantsFromAccountIDs([currentUserAccountID, 1234]),
            };

            await Onyx.set(ONYXKEYS.SESSION, {email: currentUserEmail, accountID: currentUserAccountID});

            expect(canJoinChat(report, undefined, undefined)).toBe(false);
        });

        it('should return false if the report is one of these types: group chat, selfDM, invoice room, system chat, expense chat', () => {
            const report: Report = {
                ...createRandomReport(1),
                type: CONST.REPORT.TYPE.CHAT,
                chatType: CONST.REPORT.CHAT_TYPE.GROUP,
            };

            expect(canJoinChat(report, undefined, undefined)).toBe(false);
        });

        it('should return false if the report is archived', () => {
            const report: Report = {
                ...createRandomReport(1),
            };

            expect(canJoinChat(report, undefined, undefined, true)).toBe(false);
        });

        it('should return true if the report is chat thread', async () => {
            const report: Report = {
                ...createRandomReport(1),
                type: CONST.REPORT.TYPE.CHAT,
                participants: {
                    ...buildParticipantsFromAccountIDs([currentUserAccountID, 1234]),
                    [currentUserAccountID]: {
                        notificationPreference: CONST.REPORT.NOTIFICATION_PREFERENCE.HIDDEN,
                    },
                },
                chatType: undefined,
                parentReportID: '12345',
                parentReportActionID: '67890',
            };

            await Onyx.set(ONYXKEYS.SESSION, {email: currentUserEmail, accountID: currentUserAccountID});

            expect(canJoinChat(report, undefined, undefined)).toBe(true);
        });
    });

    describe('isRootGroupChat', () => {
        it('should return false if the report is chat thread', () => {
            const report: Report = {
                ...createRandomReport(1),
                type: CONST.REPORT.TYPE.CHAT,
                chatType: undefined,
                parentReportID: '12345',
                parentReportActionID: '67890',
            };

            expect(isRootGroupChat(report)).toBe(false);
        });

        it('should return true if the report is a group chat and it is not a chat thread', () => {
            const report: Report = {
                ...createRandomReport(1),
                type: CONST.REPORT.TYPE.CHAT,
                chatType: CONST.REPORT.CHAT_TYPE.GROUP,
            };

            expect(isRootGroupChat(report)).toBe(true);
        });

        it('should return true if the report is a deprecated group DM and it is not a chat thread', () => {
            const report: Report = {
                ...createRandomReport(0),
                chatType: undefined,
                type: CONST.REPORT.TYPE.CHAT,
                participants: buildParticipantsFromAccountIDs([currentUserAccountID, 1, 2]),
            };
            expect(isRootGroupChat(report)).toBe(true);
        });
    });
    describe('isWhisperAction', () => {
        it('an action where reportAction.message.whisperedTo has accountIDs is a whisper action', () => {
            const whisperReportAction: ReportAction = {
                ...createRandomReportAction(1),
            };
            expect(isWhisperAction(whisperReportAction)).toBe(true);
        });
        it('an action where reportAction.originalMessage.whisperedTo does not exist is not a whisper action', () => {
            const nonWhisperReportAction = {
                ...createRandomReportAction(1),
                message: [
                    {
                        whisperedTo: undefined,
                    },
                ],
            } as ReportAction;
            expect(isWhisperAction(nonWhisperReportAction)).toBe(false);
        });
    });

    describe('canFlagReportAction', () => {
        describe('a whisper action', () => {
            const whisperReportAction: ReportAction = {
                ...createRandomReportAction(1),
            };

            it('cannot be flagged if it is from concierge', () => {
                const whisperReportActionFromConcierge = {
                    ...whisperReportAction,
                    actorAccountID: CONST.ACCOUNT_ID.CONCIERGE,
                };

                // The reportID doesn't matter because there is an early return for whisper actions and the report is not looked at
                expect(canFlagReportAction(whisperReportActionFromConcierge, '123456')).toBe(false);
            });

            it('cannot be flagged if it is from the current user', () => {
                const whisperReportActionFromCurrentUser = {
                    ...whisperReportAction,
                    actorAccountID: currentUserAccountID,
                };

                // The reportID doesn't matter because there is an early return for whisper actions and the report is not looked at
                expect(canFlagReportAction(whisperReportActionFromCurrentUser, '123456')).toBe(false);
            });

            it('can be flagged if it is not from concierge or the current user', () => {
                expect(canFlagReportAction(whisperReportAction, '123456')).toBe(true);
            });
        });

        describe('a non-whisper action', () => {
            const report = {
                ...createRandomReport(1),
            };
            const nonWhisperReportAction = {
                ...createRandomReportAction(1),
                actionName: CONST.REPORT.ACTIONS.TYPE.ADD_COMMENT,
                message: [
                    {
                        whisperedTo: undefined,
                    },
                ],
            } as ReportAction;

            beforeAll(async () => {
                await Onyx.set(`${ONYXKEYS.COLLECTION.REPORT}${report.reportID}`, report);
            });

            afterAll(async () => {
                await Onyx.set(`${ONYXKEYS.COLLECTION.REPORT}${report.reportID}`, null);
            });

            it('cannot be flagged if it is from the current user', () => {
                const nonWhisperReportActionFromCurrentUser = {
                    ...nonWhisperReportAction,
                    actorAccountID: currentUserAccountID,
                };
                expect(canFlagReportAction(nonWhisperReportActionFromCurrentUser, report.reportID)).toBe(false);
            });

            it('cannot be flagged if the action name is something other than ADD_COMMENT', () => {
                const nonWhisperReportActionWithDifferentActionName = {
                    ...nonWhisperReportAction,
                    actionName: CONST.REPORT.ACTIONS.TYPE.APPROVED,
                };
                expect(canFlagReportAction(nonWhisperReportActionWithDifferentActionName, report.reportID)).toBe(false);
            });

            it('cannot be flagged if the action is deleted', () => {
                const deletedReportAction = {
                    ...nonWhisperReportAction,
                    message: [
                        {
                            whisperedTo: undefined,
                            html: '',
                            deleted: getRandomDate(),
                        },
                    ],
                } as ReportAction;
                expect(canFlagReportAction(deletedReportAction, report.reportID)).toBe(false);
            });

            it('cannot be flagged if the action is a created task report', () => {
                const createdTaskReportAction = {
                    ...nonWhisperReportAction,
                    originalMessage: {
                        // This signifies that the action is a created task report along with the ADD_COMMENT action name
                        taskReportID: '123456',
                    },
                } as ReportAction;
                expect(canFlagReportAction(createdTaskReportAction, report.reportID)).toBe(false);
            });

            it('cannot be flagged if the report does not exist', () => {
                // cspell:disable-next-line
                expect(canFlagReportAction(nonWhisperReportAction, 'starwarsisthebest')).toBe(false);
            });

            it('cannot be flagged if the report is not allowed to be commented on', () => {
                // eslint-disable-next-line rulesdir/no-negated-variables
                const reportThatCannotBeCommentedOn = {
                    ...createRandomReport(2),

                    // If the permissions does not contain WRITE, then it cannot be commented on
                    permissions: [],
                } as Report;
                expect(canFlagReportAction(nonWhisperReportAction, reportThatCannotBeCommentedOn.reportID)).toBe(false);
            });

            it('can be flagged', () => {
                expect(canFlagReportAction(nonWhisperReportAction, report.reportID)).toBe(true);
            });
        });
    });

    // Note: shouldShowFlagComment() calls isArchivedNonExpenseReport() which has it's own unit tests, so whether
    // the report is an expense report or not does not need to be tested here.
    describe('shouldShowFlagComment', () => {
        const validReportAction: ReportAction = {
            ...createRandomReportAction(1),
            actionName: CONST.REPORT.ACTIONS.TYPE.ADD_COMMENT,

            // Actor is not the current user or Concierge
            actorAccountID: 123456,
        };

        describe('can flag report action', () => {
            let expenseReport: Report;
            const reportActionThatCanBeFlagged: ReportAction = {
                ...validReportAction,
            };

            // eslint-disable-next-line rulesdir/no-negated-variables
            const reportActionThatCannotBeFlagged: ReportAction = {
                ...createRandomReportAction(1),
                actionName: CONST.REPORT.ACTIONS.TYPE.ADD_COMMENT,

                // If the actor is Concierge, the report action cannot be flagged
                actorAccountID: CONST.ACCOUNT_ID.CONCIERGE,
            };

            beforeAll(async () => {
                expenseReport = {
                    ...createRandomReport(60000),
                    type: CONST.REPORT.TYPE.EXPENSE,
                };
                await Onyx.set(`${ONYXKEYS.COLLECTION.REPORT}${expenseReport.reportID}`, expenseReport);
            });

            afterAll(async () => {
                await Onyx.set(`${ONYXKEYS.COLLECTION.REPORT}${expenseReport.reportID}`, null);
            });

            it('should return true for an archived expense report with an action that can be flagged', () => {
                expect(shouldShowFlagComment(reportActionThatCanBeFlagged, expenseReport, true)).toBe(true);
            });

            it('should return true for a non-archived expense report with an action that can be flagged', () => {
                expect(shouldShowFlagComment(reportActionThatCanBeFlagged, expenseReport, false)).toBe(true);
            });

            it('should return false for an archived expense report with an action that cannot be flagged', () => {
                expect(shouldShowFlagComment(reportActionThatCannotBeFlagged, expenseReport, true)).toBe(false);
            });

            it('should return false for a non-archived expense report with an action that cannot be flagged', () => {
                expect(shouldShowFlagComment(reportActionThatCannotBeFlagged, expenseReport, false)).toBe(false);
            });
        });

        describe('Chat with Chronos', () => {
            let chatReport: Report;

            beforeAll(async () => {
                chatReport = {
                    ...createRandomReport(60000),
                    type: CONST.REPORT.TYPE.CHAT,
                    participants: buildParticipantsFromAccountIDs([currentUserAccountID, CONST.ACCOUNT_ID.CHRONOS]),
                };
                await Onyx.set(`${ONYXKEYS.COLLECTION.REPORT}${chatReport.reportID}`, chatReport);
            });

            afterAll(async () => {
                await Onyx.set(`${ONYXKEYS.COLLECTION.REPORT}${chatReport.reportID}`, null);
            });

            it('should return false for an archived chat report', () => {
                expect(shouldShowFlagComment(validReportAction, chatReport, true)).toBe(false);
            });

            it('should return false for a non-archived chat report', () => {
                expect(shouldShowFlagComment(validReportAction, chatReport, false)).toBe(false);
            });
        });

        describe('Chat with Concierge', () => {
            let chatReport: Report;

            beforeAll(async () => {
                chatReport = {
                    ...createRandomReport(60000),
                    type: CONST.REPORT.TYPE.CHAT,
                    participants: buildParticipantsFromAccountIDs([currentUserAccountID, CONST.ACCOUNT_ID.CONCIERGE]),
                };
                await Onyx.set(`${ONYXKEYS.COLLECTION.REPORT}${chatReport.reportID}`, chatReport);
                await Onyx.set(`${ONYXKEYS.CONCIERGE_REPORT_ID}`, chatReport.reportID);
            });

            afterAll(async () => {
                await Onyx.set(`${ONYXKEYS.COLLECTION.REPORT}${chatReport.reportID}`, null);
                await Onyx.set(`${ONYXKEYS.CONCIERGE_REPORT_ID}`, null);
            });

            it('should return false for an archived chat report', () => {
                expect(shouldShowFlagComment(validReportAction, chatReport, true)).toBe(false);
            });

            it('should return false for a non-archived chat report', () => {
                expect(shouldShowFlagComment(validReportAction, chatReport, false)).toBe(false);
            });
        });

        describe('Action from Concierge', () => {
            let chatReport: Report;
            const actionFromConcierge: ReportAction = {
                ...createRandomReportAction(1),
                actionName: CONST.REPORT.ACTIONS.TYPE.ADD_COMMENT,
                actorAccountID: CONST.ACCOUNT_ID.CONCIERGE,
            };

            beforeAll(async () => {
                chatReport = {
                    ...createRandomReport(60000),
                    type: CONST.REPORT.TYPE.CHAT,
                };
                await Onyx.set(`${ONYXKEYS.COLLECTION.REPORT}${chatReport.reportID}`, chatReport);
            });

            afterAll(async () => {
                await Onyx.set(`${ONYXKEYS.COLLECTION.REPORT}${chatReport.reportID}`, null);
            });

            it('should return false for an archived chat report', () => {
                expect(shouldShowFlagComment(actionFromConcierge, chatReport, true)).toBe(false);
            });

            it('should return false for a non-archived chat report', () => {
                expect(shouldShowFlagComment(actionFromConcierge, chatReport, false)).toBe(false);
            });
        });
    });

    describe('isMoneyRequestReportEligibleForMerge', () => {
        const mockReportID = 'report123';
        const differentUserAccountID = 123123;

        beforeEach(async () => {
            await Onyx.multiSet({
                [ONYXKEYS.PERSONAL_DETAILS_LIST]: participantsPersonalDetails,
                [ONYXKEYS.SESSION]: {email: currentUserEmail, accountID: currentUserAccountID},
            });
        });

        afterEach(async () => {
            await Onyx.clear();
        });

        it('should return false when report is not a money request report', async () => {
            // Given a regular chat report that is not a money request report
            const chatReport: Report = {
                ...createRandomReport(1),
                reportID: mockReportID,
                type: CONST.REPORT.TYPE.CHAT,
                chatType: CONST.REPORT.CHAT_TYPE.POLICY_ROOM,
            };
            await Onyx.set(`${ONYXKEYS.COLLECTION.REPORT}${mockReportID}`, chatReport);

            // When we check if the report is eligible for merge
            const result = isMoneyRequestReportEligibleForMerge(mockReportID, true);

            // Then it should return false because it's not a money request report
            expect(result).toBe(false);
        });

        it('should return false when report does not exist', () => {
            // Given a non-existent report ID
            const nonExistentReportID = 'nonexistent123';

            // When we check if the report is eligible for merge
            const result = isMoneyRequestReportEligibleForMerge(nonExistentReportID, true);

            // Then it should return false because the report doesn't exist
            expect(result).toBe(false);
        });

        describe('Admin role', () => {
            it('should return true for open expense report when user is admin', async () => {
                // Given an open expense report and the user is an admin
                const expenseReport: Report = {
                    ...createExpenseReport(1),
                    reportID: mockReportID,
                    stateNum: CONST.REPORT.STATE_NUM.OPEN,
                    statusNum: CONST.REPORT.STATUS_NUM.OPEN,
                };
                await Onyx.set(`${ONYXKEYS.COLLECTION.REPORT}${mockReportID}`, expenseReport);

                // When we check if the report is eligible for merge as an admin
                const result = isMoneyRequestReportEligibleForMerge(mockReportID, true);

                // Then it should return true because admins can merge open expense reports
                expect(result).toBe(true);
            });

            it('should return true for processing expense report when user is admin', async () => {
                // Given a processing expense report and the user is an admin
                const expenseReport: Report = {
                    ...createExpenseReport(1),
                    reportID: mockReportID,
                    stateNum: CONST.REPORT.STATE_NUM.SUBMITTED,
                    statusNum: CONST.REPORT.STATUS_NUM.SUBMITTED,
                };
                await Onyx.set(`${ONYXKEYS.COLLECTION.REPORT}${mockReportID}`, expenseReport);

                // When we check if the report is eligible for merge as an admin
                const result = isMoneyRequestReportEligibleForMerge(mockReportID, true);

                // Then it should return true because admins can merge processing expense reports
                expect(result).toBe(true);
            });

            it('should return false for approved expense report when user is admin', async () => {
                // Given an approved expense report and the user is an admin
                const expenseReport: Report = {
                    ...createExpenseReport(1),
                    reportID: mockReportID,
                    stateNum: CONST.REPORT.STATE_NUM.APPROVED,
                    statusNum: CONST.REPORT.STATUS_NUM.APPROVED,
                };
                await Onyx.set(`${ONYXKEYS.COLLECTION.REPORT}${mockReportID}`, expenseReport);

                // When we check if the report is eligible for merge as an admin
                const result = isMoneyRequestReportEligibleForMerge(mockReportID, true);

                // Then it should return false because approved reports are not eligible for merge
                expect(result).toBe(false);
            });

            it('should return true for open IOU report when user is admin', async () => {
                // Given an open IOU report and the user is an admin
                const iouReport: Report = {
                    ...createExpenseRequestReport(1),
                    reportID: mockReportID,
                    stateNum: CONST.REPORT.STATE_NUM.OPEN,
                    statusNum: CONST.REPORT.STATUS_NUM.OPEN,
                };
                await Onyx.set(`${ONYXKEYS.COLLECTION.REPORT}${mockReportID}`, iouReport);

                // When we check if the report is eligible for merge as an admin
                const result = isMoneyRequestReportEligibleForMerge(mockReportID, true);

                // Then it should return true because admins can merge open IOU reports
                expect(result).toBe(true);
            });
        });

        describe('Submitter role', () => {
            it('should return true for open expense report when user is submitter', async () => {
                // Given an open expense report where the current user is the submitter
                const expenseReport: Report = {
                    ...createExpenseReport(1),
                    reportID: mockReportID,
                    ownerAccountID: currentUserAccountID,
                    stateNum: CONST.REPORT.STATE_NUM.OPEN,
                    statusNum: CONST.REPORT.STATUS_NUM.OPEN,
                };
                await Onyx.set(`${ONYXKEYS.COLLECTION.REPORT}${mockReportID}`, expenseReport);

                // When we check if the report is eligible for merge as a submitter
                const result = isMoneyRequestReportEligibleForMerge(mockReportID, false);

                // Then it should return true because submitters can merge open expense reports
                expect(result).toBe(true);
            });

            it('should return true for processing IOU report when user is submitter', async () => {
                // Given a processing IOU report where the current user is the submitter
                const iouReport: Report = {
                    ...createExpenseRequestReport(1),
                    reportID: mockReportID,
                    ownerAccountID: currentUserAccountID,
                    stateNum: CONST.REPORT.STATE_NUM.SUBMITTED,
                    statusNum: CONST.REPORT.STATUS_NUM.SUBMITTED,
                };
                await Onyx.set(`${ONYXKEYS.COLLECTION.REPORT}${mockReportID}`, iouReport);

                // When we check if the report is eligible for merge as a submitter
                const result = isMoneyRequestReportEligibleForMerge(mockReportID, false);

                // Then it should return true because submitters can merge processing IOU reports
                expect(result).toBe(true);
            });

            it('should return true for processing expense report at first level approval when user is submitter', async () => {
                const managerAccountID = 123123;
                const managerEmail = 'manager@test.com';
                // Create a policy with appropriate approval settings
                const firstLevelApprovalPolicy: Policy = {
                    ...createRandomPolicy(1),
                    type: CONST.POLICY.TYPE.CORPORATE,
                    approvalMode: CONST.POLICY.APPROVAL_MODE.ADVANCED,
                    preventSelfApproval: true,
                    approver: managerEmail,
                };

                // Given a processing expense report at first level approval where the current user is the submitter
                const expenseReport: Report = {
                    ...createExpenseReport(1),
                    policyID: firstLevelApprovalPolicy.id,
                    reportID: mockReportID,
                    ownerAccountID: currentUserAccountID,
                    stateNum: CONST.REPORT.STATE_NUM.SUBMITTED,
                    statusNum: CONST.REPORT.STATUS_NUM.SUBMITTED,
                    managerID: managerAccountID,
                };
                await Onyx.set(`${ONYXKEYS.COLLECTION.REPORT}${mockReportID}`, expenseReport);
                await Onyx.set(`${ONYXKEYS.COLLECTION.POLICY}${firstLevelApprovalPolicy.id}`, firstLevelApprovalPolicy);
                await Onyx.merge(ONYXKEYS.PERSONAL_DETAILS_LIST, {
                    [managerAccountID]: {
                        accountID: managerAccountID,
                        login: managerEmail,
                    },
                });

                // When we check if the report is eligible for merge as a submitter
                const result = isMoneyRequestReportEligibleForMerge(mockReportID, false);

                // Then it should return true because submitters can merge processing expense reports
                expect(result).toBe(true);
            });

            it('should return false for processing expense report beyond first level approval when user is submitter', async () => {
                // Given a processing expense report beyond first level approval where the current user is the submitter
                const expenseReport: Report = {
                    ...createExpenseReport(1),
                    reportID: mockReportID,
                    ownerAccountID: currentUserAccountID,
                    stateNum: CONST.REPORT.STATE_NUM.SUBMITTED,
                    statusNum: CONST.REPORT.STATUS_NUM.SUBMITTED,
                };
                await Onyx.set(`${ONYXKEYS.COLLECTION.REPORT}${mockReportID}`, expenseReport);

                // When we check if the report is eligible for merge as a submitter
                const result = isMoneyRequestReportEligibleForMerge(mockReportID, false);

                // Then the result depends on the actual approval level logic in the implementation
                expect(typeof result).toBe('boolean');
            });

            it('should return false when user is not the submitter', async () => {
                // Given an open expense report where the current user is not the submitter
                const expenseReport: Report = {
                    ...createExpenseReport(1),
                    reportID: mockReportID,
                    ownerAccountID: differentUserAccountID,
                    stateNum: CONST.REPORT.STATE_NUM.OPEN,
                    statusNum: CONST.REPORT.STATUS_NUM.OPEN,
                };
                await Onyx.set(`${ONYXKEYS.COLLECTION.REPORT}${mockReportID}`, expenseReport);

                // When we check if the report is eligible for merge as a non-submitter
                const result = isMoneyRequestReportEligibleForMerge(mockReportID, false);

                // Then it should return false because the user is not the submitter and not an admin
                expect(result).toBe(false);
            });
        });

        describe('Manager role', () => {
            const managerAccountID = currentUserAccountID;

            it('should return true for processing expense report when user is manager', async () => {
                // Given a processing expense report where the current user is the manager
                const expenseReport: Report = {
                    ...createExpenseReport(1),
                    reportID: mockReportID,
                    ownerAccountID: differentUserAccountID, // Different user as submitter
                    managerID: managerAccountID,
                    stateNum: CONST.REPORT.STATE_NUM.SUBMITTED,
                    statusNum: CONST.REPORT.STATUS_NUM.SUBMITTED,
                };
                await Onyx.set(`${ONYXKEYS.COLLECTION.REPORT}${mockReportID}`, expenseReport);

                // When we check if the report is eligible for merge as a manager
                const result = isMoneyRequestReportEligibleForMerge(mockReportID, false);

                // Then it should return true because managers can merge processing expense reports
                expect(result).toBe(true);
            });

            it('should return false for open expense report when user is manager', async () => {
                // Given an open expense report where the current user is the manager
                const expenseReport: Report = {
                    ...createExpenseReport(1),
                    reportID: mockReportID,
                    ownerAccountID: differentUserAccountID, // Different user as submitter
                    managerID: managerAccountID,
                    stateNum: CONST.REPORT.STATE_NUM.OPEN,
                    statusNum: CONST.REPORT.STATUS_NUM.OPEN,
                };
                await Onyx.set(`${ONYXKEYS.COLLECTION.REPORT}${mockReportID}`, expenseReport);

                // When we check if the report is eligible for merge as a manager
                const result = isMoneyRequestReportEligibleForMerge(mockReportID, false);

                // Then it should return false because managers can only merge processing expense reports, not open ones
                expect(result).toBe(false);
            });

            it('should return false for IOU report when user is manager', async () => {
                // Given an IOU report where the current user is the manager
                const iouReport: Report = {
                    ...createExpenseRequestReport(1),
                    reportID: mockReportID,
                    ownerAccountID: differentUserAccountID, // Different user as submitter
                    managerID: managerAccountID,
                    stateNum: CONST.REPORT.STATE_NUM.SUBMITTED,
                    statusNum: CONST.REPORT.STATUS_NUM.SUBMITTED,
                };
                await Onyx.set(`${ONYXKEYS.COLLECTION.REPORT}${mockReportID}`, iouReport);

                // When we check if the report is eligible for merge as a manager
                const result = isMoneyRequestReportEligibleForMerge(mockReportID, false);

                // Then it should return false because managers can only merge expense reports, not IOU reports
                expect(result).toBe(false);
            });

            it('should return false when user is not the manager', async () => {
                // Given a processing expense report where the current user is not the manager
                const expenseReport: Report = {
                    ...createExpenseReport(1),
                    reportID: mockReportID,
                    ownerAccountID: differentUserAccountID, // Different user as submitter
                    managerID: differentUserAccountID,
                    stateNum: CONST.REPORT.STATE_NUM.SUBMITTED,
                    statusNum: CONST.REPORT.STATUS_NUM.SUBMITTED,
                };
                await Onyx.set(`${ONYXKEYS.COLLECTION.REPORT}${mockReportID}`, expenseReport);

                // When we check if the report is eligible for merge as a non-manager
                const result = isMoneyRequestReportEligibleForMerge(mockReportID, false);

                // Then it should return false because the user is not the manager, submitter, or admin
                expect(result).toBe(false);
            });
        });
    });

    describe('getReportStatusTranslation', () => {
        it('should return "Draft" for state 0, status 0', () => {
            expect(getReportStatusTranslation(CONST.REPORT.STATE_NUM.OPEN, CONST.REPORT.STATUS_NUM.OPEN)).toBe(translateLocal('common.draft'));
        });

        it('should return "Outstanding" for state 1, status 1', () => {
            expect(getReportStatusTranslation(CONST.REPORT.STATE_NUM.SUBMITTED, CONST.REPORT.STATUS_NUM.SUBMITTED)).toBe(translateLocal('common.outstanding'));
        });

        it('should return "Done" for state 2, status 2', () => {
            expect(getReportStatusTranslation(CONST.REPORT.STATE_NUM.APPROVED, CONST.REPORT.STATUS_NUM.CLOSED)).toBe(translateLocal('common.done'));
        });

        it('should return "Approved" for state 2, status 3', () => {
            expect(getReportStatusTranslation(CONST.REPORT.STATE_NUM.APPROVED, CONST.REPORT.STATUS_NUM.APPROVED)).toBe(translateLocal('iou.approved'));
        });

        it('should return "Paid" for state 2, status 4', () => {
            expect(getReportStatusTranslation(CONST.REPORT.STATE_NUM.APPROVED, CONST.REPORT.STATUS_NUM.REIMBURSED)).toBe(translateLocal('iou.settledExpensify'));
        });

        it('should return "Paid" for state 3, status 4', () => {
            expect(getReportStatusTranslation(CONST.REPORT.STATE_NUM.BILLING, CONST.REPORT.STATUS_NUM.REIMBURSED)).toBe(translateLocal('iou.settledExpensify'));
        });

        it('should return "Paid" for state 6, status 4', () => {
            expect(getReportStatusTranslation(CONST.REPORT.STATE_NUM.AUTOREIMBURSED, CONST.REPORT.STATUS_NUM.REIMBURSED)).toBe(translateLocal('iou.settledExpensify'));
        });

        it('should return an empty string when stateNum or statusNum is undefined', () => {
            expect(getReportStatusTranslation(undefined, undefined)).toBe('');
            expect(getReportStatusTranslation(CONST.REPORT.STATE_NUM.OPEN, undefined)).toBe('');
            expect(getReportStatusTranslation(undefined, CONST.REPORT.STATUS_NUM.OPEN)).toBe('');
        });
    });

    describe('buildOptimisticReportPreview', () => {
        it('should include childOwnerAccountID and childManagerAccountID that matches with iouReport data', () => {
            const chatReport: Report = {
                ...createRandomReport(100),
                type: CONST.REPORT.TYPE.CHAT,
                chatType: undefined,
            };

            const iouReport: Report = {
                ...createRandomReport(200),
                parentReportID: '1',
                type: CONST.REPORT.TYPE.IOU,
                chatType: undefined,
                ownerAccountID: 1,
                managerID: 2,
            };

            const reportPreviewAction = buildOptimisticReportPreview(chatReport, iouReport);

            expect(reportPreviewAction.childOwnerAccountID).toBe(iouReport.ownerAccountID);
            expect(reportPreviewAction.childManagerAccountID).toBe(iouReport.managerID);
        });
    });
    describe('canSeeDefaultRoom', () => {
        it('should return true if report is archived room ', () => {
            const betas = [CONST.BETAS.DEFAULT_ROOMS];
            const report: Report = {
                ...createRandomReport(40002),
                type: CONST.REPORT.TYPE.CHAT,
                participants: buildParticipantsFromAccountIDs([currentUserAccountID, 1]),
            };
            expect(canSeeDefaultRoom(report, betas, true)).toBe(true);
        });
        it('should return true if the room has an assigned guide', () => {
            const betas = [CONST.BETAS.DEFAULT_ROOMS];
            const report: Report = {
                ...createRandomReport(40002),
                participants: buildParticipantsFromAccountIDs([currentUserAccountID, 8]),
            };
            Onyx.set(ONYXKEYS.PERSONAL_DETAILS_LIST, personalDetails).then(() => {
                expect(canSeeDefaultRoom(report, betas, false)).toBe(true);
            });
        });
        it('should return true if the report is admin room', () => {
            const betas = [CONST.BETAS.DEFAULT_ROOMS];
            const report: Report = {
                ...createRandomReport(40002),
                chatType: CONST.REPORT.CHAT_TYPE.POLICY_ADMINS,
            };
            Onyx.set(ONYXKEYS.PERSONAL_DETAILS_LIST, personalDetails).then(() => {
                expect(canSeeDefaultRoom(report, betas, false)).toBe(true);
            });
        });
    });

    describe('getAllReportActionsErrorsAndReportActionThatRequiresAttention', () => {
        const report: Report = {
            ...createRandomReport(40003),
            parentReportID: '40004',
            parentReportActionID: '2',
        };
        const parentReport: Report = {
            ...createRandomReport(40004),
            statusNum: 0,
        };
        const reportAction1: ReportAction = {
            ...createRandomReportAction(1),
            reportID: report.reportID,
        };
        const parentReportAction1: ReportAction = {
            ...createRandomReportAction(2),
            reportID: '40004',
            actorAccountID: currentUserAccountID,
        };
        const reportActions = [reportAction1, parentReportAction1].reduce<ReportActions>((acc, action) => {
            if (action.reportActionID) {
                acc[action.reportActionID] = action;
            }
            return acc;
        }, {});
        beforeEach(async () => {
            await Onyx.clear();
            await Onyx.set(ONYXKEYS.SESSION, {email: currentUserEmail, accountID: currentUserAccountID});
            await Onyx.merge(`${ONYXKEYS.COLLECTION.REPORT}${report.reportID}`, report);
            await Onyx.merge(`${ONYXKEYS.COLLECTION.REPORT}${parentReport.reportID}`, parentReport);
            await Onyx.merge(`${ONYXKEYS.COLLECTION.REPORT_ACTIONS}${reportAction1.reportID}`, {
                [reportAction1.reportActionID]: reportAction1,
            });
            await Onyx.merge(`${ONYXKEYS.COLLECTION.REPORT_ACTIONS}${parentReportAction1.reportID}`, {
                [parentReportAction1.reportActionID]: parentReportAction1,
            });

            return waitForBatchedUpdates();
        });
        it("should return nothing when there's no actions required", () => {
            expect(getAllReportActionsErrorsAndReportActionThatRequiresAttention(report, reportActions, false)).toEqual({
                errors: {},
                reportAction: undefined,
            });
        });
        it("should return error with report action when there's actions required", async () => {
            const reportActionWithError: ReportAction = {
                ...createRandomReportAction(1),
                reportID: report.reportID,
                errors: {
                    reportID: 'Error message',
                    accountID: 'Error in accountID',
                },
            };
            const reportActionsWithError = {
                ...reportActions,
                [reportActionWithError.reportActionID]: reportActionWithError,
            };
            await Onyx.merge(`${ONYXKEYS.COLLECTION.REPORT_ACTIONS}${reportActionWithError.reportID}`, {
                [reportActionWithError.reportActionID]: reportActionWithError,
            });
            await waitForBatchedUpdates();
            expect(getAllReportActionsErrorsAndReportActionThatRequiresAttention(report, reportActionsWithError, false)).toEqual({
                errors: {
                    reportID: 'Error message',
                    accountID: 'Error in accountID',
                },
                reportAction: reportActionWithError,
            });
        });
        it("should return smart scan error with no report action when there's actions required and report is not archived", async () => {
            await Onyx.merge(`${ONYXKEYS.COLLECTION.REPORT_ACTIONS}${parentReportAction1.reportID}`, {
                [parentReportAction1.reportActionID]: {
                    actorAccountID: currentUserAccountID,
                    actionName: CONST.REPORT.ACTIONS.TYPE.IOU,
                    originalMessage: {
                        type: CONST.IOU.REPORT_ACTION_TYPE.CREATE,
                        IOUTransactionID: '12345',
                    },
                },
            });
            const transaction: Transaction = {
                ...createRandomTransaction(12345),
                reportID: parentReport.reportID,
                amount: 0,
            };
            await Onyx.merge(`${ONYXKEYS.COLLECTION.TRANSACTION}${transaction.transactionID}`, transaction);
            await waitForBatchedUpdates();
            const {errors, reportAction} = getAllReportActionsErrorsAndReportActionThatRequiresAttention(report, reportActions, false);
            expect(Object.keys(errors)).toHaveLength(1);
            expect(Object.keys(errors).at(0)).toBe('smartscan');
            expect(Object.keys(errors.smartscan ?? {})).toHaveLength(1);
            expect(errors.smartscan?.[Object.keys(errors.smartscan)[0]]).toEqual('Transaction is missing fields');
            expect(reportAction).toBeUndefined();
        });
        it("should return no error and no report action when there's actions required and report is archived", async () => {
            await Onyx.merge(`${ONYXKEYS.COLLECTION.REPORT_ACTIONS}${parentReportAction1.reportID}`, {
                [parentReportAction1.reportActionID]: {
                    actorAccountID: currentUserAccountID,
                    actionName: CONST.REPORT.ACTIONS.TYPE.IOU,
                    originalMessage: {
                        type: CONST.IOU.REPORT_ACTION_TYPE.CREATE,
                        IOUTransactionID: '12345',
                    },
                },
            });
            const transaction: Transaction = {
                ...createRandomTransaction(12345),
                reportID: parentReport.reportID,
                amount: 0,
            };
            await Onyx.merge(`${ONYXKEYS.COLLECTION.TRANSACTION}${transaction.transactionID}`, transaction);
            await waitForBatchedUpdates();
            const {errors, reportAction} = getAllReportActionsErrorsAndReportActionThatRequiresAttention(report, reportActions, true);
            expect(Object.keys(errors)).toHaveLength(0);
            expect(reportAction).toBeUndefined();
        });
    });
});<|MERGE_RESOLUTION|>--- conflicted
+++ resolved
@@ -48,11 +48,8 @@
     getParentNavigationSubtitle,
     getParticipantsList,
     getPolicyExpenseChat,
-<<<<<<< HEAD
     getPreferredScannableIOUType,
-=======
     getPolicyExpenseChatName,
->>>>>>> dfb14fdd
     getReasonAndReportActionThatRequiresAttention,
     getReportIDFromLink,
     getReportName,
