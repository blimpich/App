/* eslint-disable @typescript-eslint/naming-convention */
import {beforeAll} from '@jest/globals';
import {renderHook} from '@testing-library/react-native';
import {addDays, format as formatDate} from 'date-fns';
import type {OnyxCollection, OnyxEntry} from 'react-native-onyx';
import Onyx from 'react-native-onyx';
import useReportIsArchived from '@hooks/useReportIsArchived';
import {putOnHold} from '@libs/actions/IOU';
import type {OnboardingTaskLinks} from '@libs/actions/Welcome/OnboardingFlow';
import DateUtils from '@libs/DateUtils';
import {translateLocal} from '@libs/Localize';
import {getOriginalMessage, isWhisperAction} from '@libs/ReportActionsUtils';
import {
    buildOptimisticChatReport,
    buildOptimisticCreatedReportAction,
    buildOptimisticExpenseReport,
    buildOptimisticIOUReportAction,
    buildOptimisticReportPreview,
    buildParticipantsFromAccountIDs,
    buildReportNameFromParticipantNames,
    buildTransactionThread,
    canAddTransaction,
    canDeleteReportAction,
    canDeleteTransaction,
    canEditReportDescription,
    canEditRoomVisibility,
    canEditWriteCapability,
    canFlagReportAction,
    canHoldUnholdReportAction,
    findLastAccessedReport,
    getAllAncestorReportActions,
    getApprovalChain,
    getChatByParticipants,
    getDefaultWorkspaceAvatar,
    getDisplayNamesWithTooltips,
    getGroupChatName,
    getIconsForParticipants,
    getInvoiceChatByParticipants,
    getMoneyReportPreviewName,
    getMostRecentlyVisitedReport,
    getParticipantsList,
    getPolicyExpenseChat,
    getQuickActionDetails,
    getReasonAndReportActionThatRequiresAttention,
    getReportIDFromLink,
    getReportName,
    getWorkspaceIcon,
    getWorkspaceNameUpdatedMessage,
    hasReceiptError,
    isAllowedToApproveExpenseReport,
    isArchivedNonExpenseReport,
    isArchivedReport,
    isChatUsedForOnboarding,
    isPayer,
    isReportOutstanding,
    parseReportRouteParams,
    prepareOnboardingOnyxData,
    requiresAttentionFromCurrentUser,
    shouldDisableRename,
    shouldDisableThread,
    shouldReportBeInOptionList,
    shouldReportShowSubscript,
<<<<<<< HEAD
    sortOutstandingReportsBySelected,
=======
    shouldShowFlagComment,
>>>>>>> 861d3e64
    temporary_getMoneyRequestOptions,
} from '@libs/ReportUtils';
import type {OptionData} from '@libs/ReportUtils';
import {buildOptimisticTransaction} from '@libs/TransactionUtils';
import CONST from '@src/CONST';
import IntlStore from '@src/languages/IntlStore';
import ONYXKEYS from '@src/ONYXKEYS';
import type {Beta, OnyxInputOrEntry, PersonalDetailsList, Policy, PolicyEmployeeList, Report, ReportAction, ReportNameValuePairs, Transaction} from '@src/types/onyx';
import type {ErrorFields, Errors} from '@src/types/onyx/OnyxCommon';
import type {Participant} from '@src/types/onyx/Report';
import {toCollectionDataSet} from '@src/types/utils/CollectionDataSet';
import {chatReportR14932 as mockedChatReport} from '../../__mocks__/reportData/reports';
import * as NumberUtils from '../../src/libs/NumberUtils';
import {convertedInvoiceChat} from '../data/Invoice';
import createRandomPolicy from '../utils/collections/policies';
import createRandomReportAction, {getRandomDate} from '../utils/collections/reportActions';
import {
    createAdminRoom,
    createAnnounceRoom,
    createDomainRoom,
    createExpenseReport,
    createExpenseRequestReport,
    createGroupChat,
    createInvoiceReport,
    createInvoiceRoom,
    createPolicyExpenseChat,
    createPolicyExpenseChatTask,
    createPolicyExpenseChatThread,
    createRandomReport,
    createRegularChat,
    createRegularTaskReport,
    createSelfDM,
    createWorkspaceTaskReport,
    createWorkspaceThread,
} from '../utils/collections/reports';
import createRandomTransaction from '../utils/collections/transaction';
import * as LHNTestUtils from '../utils/LHNTestUtils';
import {fakePersonalDetails} from '../utils/LHNTestUtils';
import waitForBatchedUpdates from '../utils/waitForBatchedUpdates';

// Be sure to include the mocked permissions library or else the beta tests won't work
jest.mock('@libs/Permissions');

const testDate = DateUtils.getDBTime();
const currentUserEmail = 'bjorn@vikings.net';
const currentUserAccountID = 5;
const participantsPersonalDetails: PersonalDetailsList = {
    '1': {
        accountID: 1,
        displayName: 'Ragnar Lothbrok',
        firstName: 'Ragnar',
        login: 'ragnar@vikings.net',
    },
    '2': {
        accountID: 2,
        login: 'floki@vikings.net',
        displayName: 'floki@vikings.net',
    },
    '3': {
        accountID: 3,
        displayName: 'Lagertha Lothbrok',
        firstName: 'Lagertha',
        login: 'lagertha@vikings.net',
        pronouns: 'She/her',
    },
    '4': {
        accountID: 4,
        login: '+18332403627@expensify.sms',
        displayName: '(833) 240-3627',
    },
    '5': {
        accountID: 5,
        displayName: 'Lagertha Lothbrok',
        firstName: 'Lagertha',
        login: 'lagertha2@vikings.net',
        pronouns: 'She/her',
    },
};

const employeeList: PolicyEmployeeList = {
    'owner@test.com': {
        email: 'owner@test.com',
        role: 'admin',
        submitsTo: '',
    },
    'admin@test.com': {
        email: 'admin@test.com',
        role: 'admin',
        submitsTo: '',
    },
    'employee@test.com': {
        email: 'employee@test.com',
        role: 'user',
        submitsTo: 'admin@test.com',
    },
    'categoryapprover1@test.com': {
        email: 'categoryapprover1@test.com',
        role: 'user',
        submitsTo: 'admin@test.com',
    },
    'categoryapprover2@test.com': {
        email: 'categoryapprover2@test.com',
        role: 'user',
        submitsTo: 'admin@test.com',
    },
    'tagapprover1@test.com': {
        email: 'tagapprover1@test.com',
        role: 'user',
        submitsTo: 'admin@test.com',
    },
    'tagapprover2@test.com': {
        email: 'tagapprover2@test.com',
        role: 'user',
        submitsTo: 'admin@test.com',
    },
};

const personalDetails: PersonalDetailsList = {
    '1': {
        accountID: 1,
        login: 'admin@test.com',
    },
    '2': {
        accountID: 2,
        login: 'employee@test.com',
    },
    '3': {
        accountID: 3,
        login: 'categoryapprover1@test.com',
    },
    '4': {
        accountID: 4,
        login: 'categoryapprover2@test.com',
    },
    '5': {
        accountID: 5,
        login: 'tagapprover1@test.com',
    },
    '6': {
        accountID: 6,
        login: 'tagapprover2@test.com',
    },
    '7': {
        accountID: 7,
        login: 'owner@test.com',
    },
};

const rules = {
    approvalRules: [
        {
            applyWhen: [
                {
                    condition: 'matches',
                    field: 'category',
                    value: 'cat1',
                },
            ],
            approver: 'categoryapprover1@test.com',
            id: '1',
        },
        {
            applyWhen: [
                {
                    condition: 'matches',
                    field: 'tag',
                    value: 'tag1',
                },
            ],
            approver: 'tagapprover1@test.com',
            id: '2',
        },
        {
            applyWhen: [
                {
                    condition: 'matches',
                    field: 'category',
                    value: 'cat2',
                },
            ],
            approver: 'categoryapprover2@test.com',
            id: '3',
        },
        {
            applyWhen: [
                {
                    condition: 'matches',
                    field: 'tag',
                    value: 'tag2',
                },
            ],
            approver: 'tagapprover2@test.com',
            id: '4',
        },
    ],
};

const employeeAccountID = 2;
const categoryApprover1Email = 'categoryapprover1@test.com';
const categoryApprover2Email = 'categoryapprover2@test.com';
const tagApprover1Email = 'tagapprover1@test.com';
const tagApprover2Email = 'tagapprover2@test.com';

const policy: Policy = {
    id: '1',
    name: 'Vikings Policy',
    role: 'user',
    type: CONST.POLICY.TYPE.TEAM,
    owner: '',
    outputCurrency: '',
    isPolicyExpenseChatEnabled: false,
};

describe('ReportUtils', () => {
    beforeAll(() => {
        Onyx.init({keys: ONYXKEYS});

        const policyCollectionDataSet = toCollectionDataSet(ONYXKEYS.COLLECTION.POLICY, [policy], (current) => current.id);
        Onyx.multiSet({
            [ONYXKEYS.PERSONAL_DETAILS_LIST]: participantsPersonalDetails,
            [ONYXKEYS.SESSION]: {email: currentUserEmail, accountID: currentUserAccountID},
            [ONYXKEYS.COUNTRY_CODE]: 1,
            ...policyCollectionDataSet,
        });
        return waitForBatchedUpdates();
    });
    beforeEach(() => IntlStore.load(CONST.LOCALES.DEFAULT).then(waitForBatchedUpdates));

    describe('prepareOnboardingOnyxData', () => {
        it('provides test drive url to task title', () => {
            const title = jest.fn();

            prepareOnboardingOnyxData(
                undefined,
                CONST.ONBOARDING_CHOICES.MANAGE_TEAM,
                {
                    message: 'This is a test',
                    tasks: [
                        {
                            type: 'test',
                            title,
                            description: () => '',
                            autoCompleted: false,
                            mediaAttributes: {},
                        },
                    ],
                },
                '1',
            );

            expect(title).toBeCalledWith(
                expect.objectContaining<OnboardingTaskLinks>({
                    // eslint-disable-next-line @typescript-eslint/no-unsafe-assignment
                    testDriveURL: expect.any(String),
                }),
            );
        });

        it('provides test drive url to task description', () => {
            const description = jest.fn();

            prepareOnboardingOnyxData(
                undefined,
                CONST.ONBOARDING_CHOICES.MANAGE_TEAM,
                {
                    message: 'This is a test',
                    tasks: [
                        {
                            type: 'test',
                            title: () => '',
                            description,
                            autoCompleted: false,
                            mediaAttributes: {},
                        },
                    ],
                },
                '1',
            );

            expect(description).toBeCalledWith(
                expect.objectContaining<OnboardingTaskLinks>({
                    // eslint-disable-next-line @typescript-eslint/no-unsafe-assignment
                    testDriveURL: expect.any(String),
                }),
            );
        });
    });

    describe('getIconsForParticipants', () => {
        it('returns sorted avatar source by name, then accountID', () => {
            const participants = getIconsForParticipants([1, 2, 3, 4, 5], participantsPersonalDetails);
            expect(participants).toHaveLength(5);

            expect(participants.at(0)?.source).toBeInstanceOf(Function);
            expect(participants.at(0)?.name).toBe('(833) 240-3627');
            expect(participants.at(0)?.id).toBe(4);
            expect(participants.at(0)?.type).toBe('avatar');

            expect(participants.at(1)?.source).toBeInstanceOf(Function);
            expect(participants.at(1)?.name).toBe('floki@vikings.net');
            expect(participants.at(1)?.id).toBe(2);
            expect(participants.at(1)?.type).toBe('avatar');
        });
    });

    describe('getWorkspaceIcon', () => {
        it('should not use cached icon when avatar is updated', () => {
            // Given a new workspace and a expense chat with undefined `policyAvatar`
            const workspace = LHNTestUtils.getFakePolicy('1', 'ws');
            const workspaceChat = LHNTestUtils.getFakeReport();
            workspaceChat.policyID = workspace.id;

            expect(getWorkspaceIcon(workspaceChat, workspace).source).toBe(getDefaultWorkspaceAvatar(workspace.name));

            // When the user uploads a new avatar
            const newAvatarURL = 'https://example.com';
            workspace.avatarURL = newAvatarURL;

            // Then it should return the new avatar
            expect(getWorkspaceIcon(workspaceChat, workspace).source).toBe(newAvatarURL);
        });
    });

    describe('hasReceiptError', () => {
        it('should return true for transaction has receipt error', () => {
            const parentReport = LHNTestUtils.getFakeReport();
            const report = LHNTestUtils.getFakeReport();
            const errors: Errors | ErrorFields = {
                '1231231231313221': {
                    error: CONST.IOU.RECEIPT_ERROR,
                    source: 'blob:https://dev.new.expensify.com:8082/6c5b7110-42c2-4e6d-8566-657ff24caf21',
                    filename: 'images.jpeg',
                    action: 'replaceReceipt',
                },
            };

            report.parentReportID = parentReport.reportID;
            const currentReportId = '';
            const transactionID = 1;

            const transaction = {
                ...createRandomTransaction(transactionID),
                category: '',
                tag: '',
                created: testDate,
                reportID: currentReportId,
                managedCard: true,
                comment: {
                    liabilityType: CONST.TRANSACTION.LIABILITY_TYPE.RESTRICT,
                },
                errors,
            };
            expect(hasReceiptError(transaction as OnyxInputOrEntry<Transaction>)).toBe(true);
        });
    });

    describe('hasReceiptError', () => {
        it('should return false for transaction has no receipt error', () => {
            const parentReport = LHNTestUtils.getFakeReport();
            const report = LHNTestUtils.getFakeReport();
            report.parentReportID = parentReport.reportID;
            const currentReportId = '';
            const transactionID = 1;

            const transaction = {
                ...createRandomTransaction(transactionID),
                category: '',
                tag: '',
                created: testDate,
                reportID: currentReportId,
                managedCard: true,
                comment: {
                    liabilityType: CONST.TRANSACTION.LIABILITY_TYPE.RESTRICT,
                },
            };
            expect(hasReceiptError(transaction as OnyxInputOrEntry<Transaction>)).toBe(false);
        });
    });

    describe('sortOutstandingReportsBySelected', () => {
        it('should return -1 when report1 is selected and report2 is not', () => {
            const report1 = LHNTestUtils.getFakeReport();
            const report2 = LHNTestUtils.getFakeReport();
            const selectedReportID = report1.reportID;
            expect(sortOutstandingReportsBySelected(report1, report2, selectedReportID)).toBe(-1);
        });
        it('should return 1 when report2 is selected and report1 is not', () => {
            const report1 = LHNTestUtils.getFakeReport();
            const report2 = LHNTestUtils.getFakeReport();
            const selectedReportID = report2.reportID;
            expect(sortOutstandingReportsBySelected(report1, report2, selectedReportID)).toBe(1);
        });
    });

    describe('getDisplayNamesWithTooltips', () => {
        test('withSingleParticipantReport', () => {
            const participants = getDisplayNamesWithTooltips(participantsPersonalDetails, false);
            expect(participants).toHaveLength(5);

            expect(participants.at(0)?.displayName).toBe('(833) 240-3627');
            expect(participants.at(0)?.login).toBe('+18332403627@expensify.sms');

            expect(participants.at(2)?.displayName).toBe('Lagertha Lothbrok');
            expect(participants.at(2)?.login).toBe('lagertha@vikings.net');
            expect(participants.at(2)?.accountID).toBe(3);
            expect(participants.at(2)?.pronouns).toBe('She/her');

            expect(participants.at(4)?.displayName).toBe('Ragnar Lothbrok');
            expect(participants.at(4)?.login).toBe('ragnar@vikings.net');
            expect(participants.at(4)?.accountID).toBe(1);
            expect(participants.at(4)?.pronouns).toBeUndefined();
        });
    });

    describe('getReportName', () => {
        describe('1:1 DM', () => {
            test('with displayName', () => {
                expect(
                    getReportName({
                        reportID: '',
                        participants: buildParticipantsFromAccountIDs([currentUserAccountID, 1]),
                    }),
                ).toBe('Ragnar Lothbrok');
            });

            test('no displayName', () => {
                expect(
                    getReportName({
                        reportID: '',
                        participants: buildParticipantsFromAccountIDs([currentUserAccountID, 2]),
                    }),
                ).toBe('floki@vikings.net');
            });

            test('SMS', () => {
                expect(
                    getReportName({
                        reportID: '',
                        participants: buildParticipantsFromAccountIDs([currentUserAccountID, 4]),
                    }),
                ).toBe('(833) 240-3627');
            });
        });

        test('Group DM', () => {
            expect(
                getReportName({
                    reportID: '',
                    participants: buildParticipantsFromAccountIDs([currentUserAccountID, 1, 2, 3, 4]),
                }),
            ).toBe('Ragnar, floki@vikings.net, Lagertha, (833) 240-3627');
        });

        describe('Default Policy Room', () => {
            afterEach(async () => {
                await Onyx.setCollection(ONYXKEYS.COLLECTION.REPORT_NAME_VALUE_PAIRS, {});
            });

            const baseAdminsRoom = {
                reportID: '',
                chatType: CONST.REPORT.CHAT_TYPE.POLICY_ADMINS,
                reportName: '#admins',
            };

            const reportNameValuePairs = {
                private_isArchived: DateUtils.getDBTime(),
            };

            test('Active', () => {
                expect(getReportName(baseAdminsRoom)).toBe('#admins');
            });

            test('Archived', async () => {
                await Onyx.merge(`${ONYXKEYS.COLLECTION.REPORT_NAME_VALUE_PAIRS}${baseAdminsRoom.reportID}`, reportNameValuePairs);

                expect(getReportName(baseAdminsRoom)).toBe('#admins (archived)');

                return IntlStore.load(CONST.LOCALES.ES).then(() => expect(getReportName(baseAdminsRoom)).toBe('#admins (archivado)'));
            });
        });

        describe('User-Created Policy Room', () => {
            afterEach(async () => {
                await Onyx.setCollection(ONYXKEYS.COLLECTION.REPORT_NAME_VALUE_PAIRS, {});
            });

            const baseUserCreatedRoom = {
                reportID: '',
                chatType: CONST.REPORT.CHAT_TYPE.POLICY_ROOM,
                reportName: '#VikingsChat',
            };

            const reportNameValuePairs = {
                private_isArchived: DateUtils.getDBTime(),
            };

            test('Active', () => {
                expect(getReportName(baseUserCreatedRoom)).toBe('#VikingsChat');
            });

            test('Archived', async () => {
                const archivedPolicyRoom = {
                    ...baseUserCreatedRoom,
                };

                await Onyx.merge(`${ONYXKEYS.COLLECTION.REPORT_NAME_VALUE_PAIRS}${baseUserCreatedRoom.reportID}`, reportNameValuePairs);

                expect(getReportName(archivedPolicyRoom)).toBe('#VikingsChat (archived)');

                return IntlStore.load(CONST.LOCALES.ES).then(() => expect(getReportName(archivedPolicyRoom)).toBe('#VikingsChat (archivado)'));
            });
        });

        describe('PolicyExpenseChat', () => {
            describe('Active', () => {
                test('as member', () => {
                    expect(
                        getReportName({
                            reportID: '',
                            chatType: CONST.REPORT.CHAT_TYPE.POLICY_EXPENSE_CHAT,
                            policyID: policy.id,
                            isOwnPolicyExpenseChat: true,
                            ownerAccountID: 1,
                        }),
                    ).toBe(`Ragnar Lothbrok's expenses`);
                });

                test('as admin', () => {
                    expect(
                        getReportName({
                            reportID: '',
                            chatType: CONST.REPORT.CHAT_TYPE.POLICY_EXPENSE_CHAT,
                            policyID: policy.id,
                            isOwnPolicyExpenseChat: false,
                            ownerAccountID: 1,
                        }),
                    ).toBe(`Ragnar Lothbrok's expenses`);
                });
            });

            describe('Archived', () => {
                const baseArchivedPolicyExpenseChat = {
                    reportID: '',
                    chatType: CONST.REPORT.CHAT_TYPE.POLICY_EXPENSE_CHAT,
                    ownerAccountID: 1,
                    policyID: policy.id,
                    oldPolicyName: policy.name,
                };

                const reportNameValuePairs = {
                    private_isArchived: DateUtils.getDBTime(),
                };

                test('as member', async () => {
                    const memberArchivedPolicyExpenseChat = {
                        ...baseArchivedPolicyExpenseChat,
                        isOwnPolicyExpenseChat: true,
                    };

                    await Onyx.merge(`${ONYXKEYS.COLLECTION.REPORT_NAME_VALUE_PAIRS}${baseArchivedPolicyExpenseChat.reportID}`, reportNameValuePairs);

                    expect(getReportName(memberArchivedPolicyExpenseChat)).toBe(`Ragnar Lothbrok's expenses (archived)`);

                    return IntlStore.load(CONST.LOCALES.ES).then(() => expect(getReportName(memberArchivedPolicyExpenseChat)).toBe(`Ragnar Lothbrok's gastos (archivado)`));
                });

                test('as admin', async () => {
                    const adminArchivedPolicyExpenseChat = {
                        ...baseArchivedPolicyExpenseChat,
                        isOwnPolicyExpenseChat: false,
                    };

                    expect(getReportName(adminArchivedPolicyExpenseChat)).toBe(`Ragnar Lothbrok's expenses (archived)`);

                    return IntlStore.load(CONST.LOCALES.ES).then(() => expect(getReportName(adminArchivedPolicyExpenseChat)).toBe(`Ragnar Lothbrok's gastos (archivado)`));
                });
            });
        });

        describe('ParentReportAction is', () => {
            test('Manually Submitted Report Action', () => {
                const threadOfSubmittedReportAction = {
                    ...LHNTestUtils.getFakeReport(),
                    type: CONST.REPORT.TYPE.EXPENSE,
                    stateNum: CONST.REPORT.STATE_NUM.SUBMITTED,
                    statusNum: CONST.REPORT.STATUS_NUM.SUBMITTED,
                    parentReportID: '101',
                    policyID: policy.id,
                };
                const submittedParentReportAction = {
                    actionName: CONST.REPORT.ACTIONS.TYPE.SUBMITTED,
                    originalMessage: {
                        amount: 169,
                        currency: 'USD',
                    },
                } as ReportAction;

                expect(getReportName(threadOfSubmittedReportAction, policy, submittedParentReportAction)).toBe('submitted');
            });

            test('Invited/Removed Room Member Action', () => {
                const threadOfRemovedRoomMemberAction = {
                    ...LHNTestUtils.getFakeReport(),
                    type: CONST.REPORT.TYPE.CHAT,
                    chatType: CONST.REPORT.CHAT_TYPE.POLICY_ROOM,
                    parentReportID: '101',
                    parentReportActionID: '102',
                    policyID: policy.id,
                };
                const removedParentReportAction = {
                    actionName: CONST.REPORT.ACTIONS.TYPE.ROOM_CHANGE_LOG.REMOVE_FROM_ROOM,
                    originalMessage: {
                        targetAccountIDs: [1],
                    },
                } as ReportAction;

                expect(getReportName(threadOfRemovedRoomMemberAction, policy, removedParentReportAction)).toBe('removed ragnar@vikings.net');
            });
        });

        describe('Task Report', () => {
            const htmlTaskTitle = `<h1>heading with <a href="https://www.unknown.com" target="_blank" rel="noreferrer noopener">link</a></h1>`;

            it('Should return the text extracted from report name html', () => {
                const report: Report = {...createRandomReport(1), type: 'task'};
                expect(getReportName({...report, reportName: htmlTaskTitle})).toEqual('heading with link');
            });

            it('Should return deleted task translations when task is is deleted', () => {
                const report: Report = {...createRandomReport(1), type: 'task', isDeletedParentAction: true};
                expect(getReportName({...report, reportName: htmlTaskTitle})).toEqual(translateLocal('parentReportAction.deletedTask'));
            });
        });

        describe('Derived values', () => {
            const report: Report = {
                reportID: '1',
                chatType: CONST.REPORT.CHAT_TYPE.POLICY_EXPENSE_CHAT,
                currency: 'CLP',
                ownerAccountID: 1,
                isPinned: false,
                isOwnPolicyExpenseChat: true,
                isWaitingOnBankAccount: false,
                policyID: '1',
            };

            beforeEach(() => {
                jest.clearAllMocks();
            });

            beforeAll(async () => {
                await Onyx.mergeCollection(ONYXKEYS.COLLECTION.REPORT, {
                    report_1: report,
                });
            });

            test('should return report name from a derived value', () => {
                expect(getReportName(report)).toEqual("Ragnar Lothbrok's expenses");
            });

            test('should generate report name if report is not merged in the Onyx', () => {
                const expenseChatReport: Report = {
                    reportID: '2',
                    chatType: CONST.REPORT.CHAT_TYPE.POLICY_EXPENSE_CHAT,
                    currency: 'CLP',
                    ownerAccountID: 1,
                    isPinned: false,
                    isOwnPolicyExpenseChat: true,
                    isWaitingOnBankAccount: false,
                    policyID: '1',
                };

                expect(getReportName(expenseChatReport)).toEqual("Ragnar Lothbrok's expenses");
            });
        });
    });

    describe('requiresAttentionFromCurrentUser', () => {
        afterEach(async () => {
            await Onyx.clear();
            await Onyx.set(ONYXKEYS.SESSION, {email: currentUserEmail, accountID: currentUserAccountID});
        });

        it('returns false when there is no report', () => {
            expect(requiresAttentionFromCurrentUser(undefined)).toBe(false);
        });

        it('returns false when the matched IOU report does not have an owner accountID', () => {
            const report = {
                ...LHNTestUtils.getFakeReport(),
                ownerAccountID: undefined,
            };
            expect(requiresAttentionFromCurrentUser(report)).toBe(false);
        });

        it('returns false when the linked iou report has an outstanding IOU', () => {
            const report = {
                ...LHNTestUtils.getFakeReport(),
                iouReportID: '1',
            };
            Onyx.merge(`${ONYXKEYS.COLLECTION.REPORT}1`, {
                reportID: '1',
                ownerAccountID: 99,
            }).then(() => {
                expect(requiresAttentionFromCurrentUser(report)).toBe(false);
            });
        });

        it('returns false when the report has no outstanding IOU but is waiting for a bank account and the logged user is the report owner', () => {
            const report = {
                ...LHNTestUtils.getFakeReport(),
                ownerAccountID: currentUserAccountID,
                isWaitingOnBankAccount: true,
            };
            expect(requiresAttentionFromCurrentUser(report)).toBe(false);
        });

        it('returns false when the report has outstanding IOU and is not waiting for a bank account and the logged user is the report owner', () => {
            const report = {
                ...LHNTestUtils.getFakeReport(),
                ownerAccountID: currentUserAccountID,
                isWaitingOnBankAccount: false,
            };
            expect(requiresAttentionFromCurrentUser(report)).toBe(false);
        });

        it('returns false when the report has no outstanding IOU but is waiting for a bank account and the logged user is not the report owner', () => {
            const report = {
                ...LHNTestUtils.getFakeReport(),
                ownerAccountID: 97,
                isWaitingOnBankAccount: true,
            };
            expect(requiresAttentionFromCurrentUser(report)).toBe(false);
        });

        it('returns true when the report has an unread mention', () => {
            const report = {
                ...LHNTestUtils.getFakeReport(),
                isUnreadWithMention: true,
            };
            expect(requiresAttentionFromCurrentUser(report)).toBe(true);
        });

        it('returns true when the report is an outstanding task', () => {
            const report = {
                ...LHNTestUtils.getFakeReport(),
                type: CONST.REPORT.TYPE.TASK,
                managerID: currentUserAccountID,
                isUnreadWithMention: false,
                stateNum: CONST.REPORT.STATE_NUM.OPEN,
                statusNum: CONST.REPORT.STATUS_NUM.OPEN,
                hasParentAccess: false,
            };
            expect(requiresAttentionFromCurrentUser(report)).toBe(true);
        });

        it('returns true when the report has outstanding child expense', () => {
            const report = {
                ...LHNTestUtils.getFakeReport(),
                ownerAccountID: 99,
                hasOutstandingChildRequest: true,
                isWaitingOnBankAccount: false,
            };
            expect(requiresAttentionFromCurrentUser(report)).toBe(true);
        });

        it('returns false if the user is not on free trial', async () => {
            await Onyx.multiSet({
                [ONYXKEYS.NVP_LAST_DAY_FREE_TRIAL]: null, // not on free trial
                [ONYXKEYS.NVP_BILLING_FUND_ID]: null, // no payment card added
            });

            const report: Report = {
                ...LHNTestUtils.getFakeReport(),
                chatType: CONST.REPORT.CHAT_TYPE.SYSTEM,
            };

            expect(requiresAttentionFromCurrentUser(report)).toBe(false);
        });

        it("returns false if the user free trial hasn't ended yet", async () => {
            await Onyx.multiSet({
                [ONYXKEYS.NVP_LAST_DAY_FREE_TRIAL]: formatDate(addDays(new Date(), 1), CONST.DATE.FNS_DATE_TIME_FORMAT_STRING), // trial not ended
                [ONYXKEYS.NVP_BILLING_FUND_ID]: null, // no payment card added
            });

            const report: Report = {
                ...LHNTestUtils.getFakeReport(),
                chatType: CONST.REPORT.CHAT_TYPE.SYSTEM,
            };

            expect(requiresAttentionFromCurrentUser(report)).toBe(false);
        });
    });

    describe('getMoneyRequestOptions', () => {
        const participantsAccountIDs = Object.keys(participantsPersonalDetails).map(Number);

        beforeAll(() => {
            Onyx.merge(ONYXKEYS.PERSONAL_DETAILS_LIST, {
                [currentUserAccountID]: {
                    accountID: currentUserAccountID,
                    login: currentUserEmail,
                },
            });
        });

        afterAll(() => Onyx.clear());

        describe('return empty iou options if', () => {
            it('participants array contains excluded expensify iou emails', () => {
                const allEmpty = CONST.EXPENSIFY_ACCOUNT_IDS.every((accountID) => {
                    const moneyRequestOptions = temporary_getMoneyRequestOptions(undefined, undefined, [currentUserAccountID, accountID]);
                    return moneyRequestOptions.length === 0;
                });
                expect(allEmpty).toBe(true);
            });

            it('it is a room with no participants except self', () => {
                const report = {
                    ...LHNTestUtils.getFakeReport(),
                    chatType: CONST.REPORT.CHAT_TYPE.POLICY_ROOM,
                };
                const moneyRequestOptions = temporary_getMoneyRequestOptions(report, undefined, [currentUserAccountID]);
                expect(moneyRequestOptions.length).toBe(0);
            });

            it('its not your policy expense chat', () => {
                const report = {
                    ...LHNTestUtils.getFakeReport(),
                    chatType: CONST.REPORT.CHAT_TYPE.POLICY_EXPENSE_CHAT,
                    isOwnPolicyExpenseChat: false,
                };
                const moneyRequestOptions = temporary_getMoneyRequestOptions(report, undefined, [currentUserAccountID]);
                expect(moneyRequestOptions.length).toBe(0);
            });

            it('its paid IOU report', () => {
                const report = {
                    ...LHNTestUtils.getFakeReport(),
                    type: CONST.REPORT.TYPE.IOU,
                    statusNum: CONST.REPORT.STATUS_NUM.REIMBURSED,
                };
                const moneyRequestOptions = temporary_getMoneyRequestOptions(report, undefined, [currentUserAccountID]);
                expect(moneyRequestOptions.length).toBe(0);
            });

            it('its approved Expense report', () => {
                const report = {
                    ...LHNTestUtils.getFakeReport(),
                    type: CONST.REPORT.TYPE.EXPENSE,
                    stateNum: CONST.REPORT.STATE_NUM.APPROVED,
                    statusNum: CONST.REPORT.STATUS_NUM.APPROVED,
                };
                const moneyRequestOptions = temporary_getMoneyRequestOptions(report, undefined, [currentUserAccountID]);
                expect(moneyRequestOptions.length).toBe(0);
            });

            it('its trip room', () => {
                const report = {
                    ...LHNTestUtils.getFakeReport(),
                    type: CONST.REPORT.TYPE.CHAT,
                    chatType: CONST.REPORT.CHAT_TYPE.TRIP_ROOM,
                };
                const moneyRequestOptions = temporary_getMoneyRequestOptions(report, undefined, [currentUserAccountID]);
                expect(moneyRequestOptions.length).toBe(0);
            });

            it('its paid Expense report', () => {
                const report = {
                    ...LHNTestUtils.getFakeReport(),
                    type: CONST.REPORT.TYPE.EXPENSE,
                    statusNum: CONST.REPORT.STATUS_NUM.REIMBURSED,
                };
                const moneyRequestOptions = temporary_getMoneyRequestOptions(report, undefined, [currentUserAccountID]);
                expect(moneyRequestOptions.length).toBe(0);
            });

            it('it is an expense report tied to a policy expense chat user does not own', () => {
                Onyx.merge(`${ONYXKEYS.COLLECTION.REPORT}100`, {
                    reportID: '100',
                    isOwnPolicyExpenseChat: false,
                }).then(() => {
                    const report = {
                        ...LHNTestUtils.getFakeReport(),
                        parentReportID: '100',
                        type: CONST.REPORT.TYPE.EXPENSE,
                    };
                    const moneyRequestOptions = temporary_getMoneyRequestOptions(report, undefined, [currentUserAccountID]);
                    expect(moneyRequestOptions.length).toBe(0);
                });
            });
        });

        describe('return only iou split option if', () => {
            it('it is a chat room with more than one participant that is not an announce room', () => {
                const onlyHaveSplitOption = [CONST.REPORT.CHAT_TYPE.POLICY_ADMINS, CONST.REPORT.CHAT_TYPE.DOMAIN_ALL, CONST.REPORT.CHAT_TYPE.POLICY_ROOM].every((chatType) => {
                    const report = {
                        ...LHNTestUtils.getFakeReport(),
                        chatType,
                    };
                    const moneyRequestOptions = temporary_getMoneyRequestOptions(report, undefined, [currentUserAccountID, participantsAccountIDs.at(0) ?? CONST.DEFAULT_NUMBER_ID]);
                    return moneyRequestOptions.length === 1 && moneyRequestOptions.includes(CONST.IOU.TYPE.SPLIT);
                });
                expect(onlyHaveSplitOption).toBe(true);
            });

            it('has multiple participants excluding self', () => {
                const report = {
                    ...LHNTestUtils.getFakeReport(),
                    chatType: CONST.REPORT.CHAT_TYPE.POLICY_ROOM,
                };
                const moneyRequestOptions = temporary_getMoneyRequestOptions(report, undefined, [currentUserAccountID, ...participantsAccountIDs]);
                expect(moneyRequestOptions.length).toBe(1);
                expect(moneyRequestOptions.includes(CONST.IOU.TYPE.SPLIT)).toBe(true);
            });

            it('user has pay expense permission', () => {
                const report = {
                    ...LHNTestUtils.getFakeReport(),
                    chatType: CONST.REPORT.CHAT_TYPE.POLICY_ROOM,
                };
                const moneyRequestOptions = temporary_getMoneyRequestOptions(report, undefined, [currentUserAccountID, ...participantsAccountIDs]);
                expect(moneyRequestOptions.length).toBe(1);
                expect(moneyRequestOptions.includes(CONST.IOU.TYPE.SPLIT)).toBe(true);
            });

            it("it's a group DM report", () => {
                const report = {
                    ...LHNTestUtils.getFakeReport(),
                    type: CONST.REPORT.TYPE.CHAT,
                    participantsAccountIDs: [currentUserAccountID, ...participantsAccountIDs],
                };
                const moneyRequestOptions = temporary_getMoneyRequestOptions(report, undefined, [currentUserAccountID, ...participantsAccountIDs.map(Number)]);
                expect(moneyRequestOptions.length).toBe(1);
                expect(moneyRequestOptions.includes(CONST.IOU.TYPE.SPLIT)).toBe(true);
            });
        });

        describe('return only submit expense option if', () => {
            it('it is an IOU report in submitted state', () => {
                const report = {
                    ...LHNTestUtils.getFakeReport(),
                    type: CONST.REPORT.TYPE.IOU,
                    stateNum: CONST.REPORT.STATE_NUM.SUBMITTED,
                    statusNum: CONST.REPORT.STATUS_NUM.SUBMITTED,
                    managerID: currentUserAccountID,
                };
                const moneyRequestOptions = temporary_getMoneyRequestOptions(report, undefined, [currentUserAccountID, participantsAccountIDs.at(0) ?? CONST.DEFAULT_NUMBER_ID]);
                expect(moneyRequestOptions.length).toBe(1);
                expect(moneyRequestOptions.includes(CONST.IOU.TYPE.SUBMIT)).toBe(true);
            });

            it('it is an IOU report in submitted state even with pay expense permissions', () => {
                const report = {
                    ...LHNTestUtils.getFakeReport(),
                    type: CONST.REPORT.TYPE.IOU,
                    stateNum: CONST.REPORT.STATE_NUM.SUBMITTED,
                    statusNum: CONST.REPORT.STATUS_NUM.SUBMITTED,
                    managerID: currentUserAccountID,
                };
                const moneyRequestOptions = temporary_getMoneyRequestOptions(report, undefined, [currentUserAccountID, participantsAccountIDs.at(0) ?? CONST.DEFAULT_NUMBER_ID]);
                expect(moneyRequestOptions.length).toBe(1);
                expect(moneyRequestOptions.includes(CONST.IOU.TYPE.SUBMIT)).toBe(true);
            });
        });

        describe('return only submit expense and track expense options if', () => {
            it("it is an expense report tied to user's own policy expense chat", () => {
                Onyx.merge(`${ONYXKEYS.COLLECTION.REPORT}102`, {
                    reportID: '102',
                    chatType: CONST.REPORT.CHAT_TYPE.POLICY_EXPENSE_CHAT,
                    isOwnPolicyExpenseChat: true,
                }).then(() => {
                    const report = {
                        ...LHNTestUtils.getFakeReport(),
                        parentReportID: '102',
                        type: CONST.REPORT.TYPE.EXPENSE,
                        managerID: currentUserAccountID,
                    };
                    const moneyRequestOptions = temporary_getMoneyRequestOptions(report, undefined, [currentUserAccountID]);
                    expect(moneyRequestOptions.length).toBe(2);
                    expect(moneyRequestOptions.includes(CONST.IOU.TYPE.SUBMIT)).toBe(true);
                    expect(moneyRequestOptions.includes(CONST.IOU.TYPE.TRACK)).toBe(true);
                    expect(moneyRequestOptions.indexOf(CONST.IOU.TYPE.SUBMIT)).toBe(0);
                });
            });

            it("it is an open expense report tied to user's own policy expense chat", () => {
                Onyx.merge(`${ONYXKEYS.COLLECTION.REPORT}103`, {
                    reportID: '103',
                    chatType: CONST.REPORT.CHAT_TYPE.POLICY_EXPENSE_CHAT,
                    isOwnPolicyExpenseChat: true,
                }).then(() => {
                    const report = {
                        ...LHNTestUtils.getFakeReport(),
                        type: CONST.REPORT.TYPE.EXPENSE,
                        stateNum: CONST.REPORT.STATE_NUM.OPEN,
                        statusNum: CONST.REPORT.STATUS_NUM.OPEN,
                        parentReportID: '103',
                        managerID: currentUserAccountID,
                    };
                    const paidPolicy = {
                        type: CONST.POLICY.TYPE.TEAM,
                        id: '',
                        name: '',
                        role: 'user',
                        owner: '',
                        outputCurrency: '',
                        isPolicyExpenseChatEnabled: false,
                    } as const;
                    const moneyRequestOptions = temporary_getMoneyRequestOptions(report, paidPolicy, [currentUserAccountID, participantsAccountIDs.at(0) ?? CONST.DEFAULT_NUMBER_ID]);
                    expect(moneyRequestOptions.length).toBe(2);
                    expect(moneyRequestOptions.includes(CONST.IOU.TYPE.SUBMIT)).toBe(true);
                    expect(moneyRequestOptions.includes(CONST.IOU.TYPE.TRACK)).toBe(true);
                    expect(moneyRequestOptions.indexOf(CONST.IOU.TYPE.SUBMIT)).toBe(0);
                });
            });

            it('it is an IOU report in submitted state', () => {
                const report = {
                    ...LHNTestUtils.getFakeReport(),
                    type: CONST.REPORT.TYPE.IOU,
                    stateNum: CONST.REPORT.STATE_NUM.SUBMITTED,
                    statusNum: CONST.REPORT.STATUS_NUM.SUBMITTED,
                    managerID: currentUserAccountID,
                };
                const moneyRequestOptions = temporary_getMoneyRequestOptions(report, undefined, [currentUserAccountID, participantsAccountIDs.at(0) ?? CONST.DEFAULT_NUMBER_ID]);
                expect(moneyRequestOptions.length).toBe(1);
                expect(moneyRequestOptions.includes(CONST.IOU.TYPE.SUBMIT)).toBe(true);
            });

            it('it is an IOU report in submitted state even with pay expense permissions', () => {
                const report = {
                    ...LHNTestUtils.getFakeReport(),
                    type: CONST.REPORT.TYPE.IOU,
                    stateNum: CONST.REPORT.STATE_NUM.SUBMITTED,
                    statusNum: CONST.REPORT.STATUS_NUM.SUBMITTED,
                    managerID: currentUserAccountID,
                };
                const moneyRequestOptions = temporary_getMoneyRequestOptions(report, undefined, [currentUserAccountID, participantsAccountIDs.at(0) ?? CONST.DEFAULT_NUMBER_ID]);
                expect(moneyRequestOptions.length).toBe(1);
                expect(moneyRequestOptions.includes(CONST.IOU.TYPE.SUBMIT)).toBe(true);
            });

            it("it is a submitted expense report in user's own policyExpenseChat and the policy has Instant Submit frequency", () => {
                const paidPolicy: Policy = {
                    id: 'ef72dfeb',
                    type: CONST.POLICY.TYPE.TEAM,
                    autoReporting: true,
                    autoReportingFrequency: CONST.POLICY.AUTO_REPORTING_FREQUENCIES.INSTANT,
                    name: '',
                    role: 'user',
                    owner: '',
                    outputCurrency: '',
                    isPolicyExpenseChatEnabled: false,
                    employeeList: {
                        [currentUserEmail]: {
                            email: currentUserEmail,
                            submitsTo: currentUserEmail,
                        },
                    },
                };
                Promise.all([
                    Onyx.merge(`${ONYXKEYS.COLLECTION.POLICY}${paidPolicy.id}`, paidPolicy),
                    Onyx.merge(`${ONYXKEYS.COLLECTION.REPORT}101`, {
                        reportID: '101',
                        chatType: CONST.REPORT.CHAT_TYPE.POLICY_EXPENSE_CHAT,
                        isOwnPolicyExpenseChat: true,
                        policyID: paidPolicy.id,
                        ownerAccountID: currentUserAccountID,
                    }),
                ]).then(() => {
                    const report = {
                        ...LHNTestUtils.getFakeReport(),
                        type: CONST.REPORT.TYPE.EXPENSE,
                        stateNum: CONST.REPORT.STATE_NUM.SUBMITTED,
                        statusNum: CONST.REPORT.STATUS_NUM.SUBMITTED,
                        parentReportID: '101',
                        policyID: paidPolicy.id,
                        managerID: currentUserAccountID,
                        ownerAccountID: currentUserAccountID,
                    };
                    const moneyRequestOptions = temporary_getMoneyRequestOptions(report, paidPolicy, [currentUserAccountID, participantsAccountIDs.at(0) ?? CONST.DEFAULT_NUMBER_ID]);
                    expect(moneyRequestOptions.length).toBe(2);
                    expect(moneyRequestOptions.includes(CONST.IOU.TYPE.SUBMIT)).toBe(true);
                    expect(moneyRequestOptions.includes(CONST.IOU.TYPE.TRACK)).toBe(true);
                    expect(moneyRequestOptions.indexOf(CONST.IOU.TYPE.SUBMIT)).toBe(0);
                });
            });
        });

        describe('return multiple expense options if', () => {
            it('it is a 1:1 DM', () => {
                const report = {
                    ...LHNTestUtils.getFakeReport(),
                    type: CONST.REPORT.TYPE.CHAT,
                };
                const moneyRequestOptions = temporary_getMoneyRequestOptions(report, undefined, [currentUserAccountID, participantsAccountIDs.at(0) ?? CONST.DEFAULT_NUMBER_ID]);
                expect(moneyRequestOptions.length).toBe(3);
                expect(moneyRequestOptions.includes(CONST.IOU.TYPE.SPLIT)).toBe(true);
                expect(moneyRequestOptions.includes(CONST.IOU.TYPE.SUBMIT)).toBe(true);
                expect(moneyRequestOptions.includes(CONST.IOU.TYPE.PAY)).toBe(true);
                expect(moneyRequestOptions.indexOf(CONST.IOU.TYPE.SUBMIT)).toBe(0);
            });

            it("it is a submitted report tied to user's own policy expense chat", () => {
                const paidPolicy: Policy = {
                    id: '3f54cca8',
                    type: CONST.POLICY.TYPE.TEAM,
                    name: '',
                    role: 'user',
                    owner: '',
                    outputCurrency: '',
                    isPolicyExpenseChatEnabled: false,
                };
                Promise.all([
                    Onyx.merge(`${ONYXKEYS.COLLECTION.POLICY}${paidPolicy.id}`, paidPolicy),
                    Onyx.merge(`${ONYXKEYS.COLLECTION.REPORT}101`, {
                        reportID: '101',
                        chatType: CONST.REPORT.CHAT_TYPE.POLICY_EXPENSE_CHAT,
                        isOwnPolicyExpenseChat: true,
                    }),
                ]).then(() => {
                    const report = {
                        ...LHNTestUtils.getFakeReport(),
                        type: CONST.REPORT.TYPE.EXPENSE,
                        stateNum: CONST.REPORT.STATE_NUM.SUBMITTED,
                        statusNum: CONST.REPORT.STATUS_NUM.SUBMITTED,
                        parentReportID: '101',
                        policyID: paidPolicy.id,
                    };
                    const moneyRequestOptions = temporary_getMoneyRequestOptions(report, paidPolicy, [currentUserAccountID, participantsAccountIDs.at(0) ?? CONST.DEFAULT_NUMBER_ID]);
                    expect(moneyRequestOptions.length).toBe(2);
                    expect(moneyRequestOptions.includes(CONST.IOU.TYPE.SUBMIT)).toBe(true);
                    expect(moneyRequestOptions.includes(CONST.IOU.TYPE.TRACK)).toBe(true);
                });
            });

            it("it is user's own policy expense chat", () => {
                const report = {
                    ...LHNTestUtils.getFakeReport(),
                    chatType: CONST.REPORT.CHAT_TYPE.POLICY_EXPENSE_CHAT,
                    isOwnPolicyExpenseChat: true,
                    managerID: currentUserAccountID,
                };
                const moneyRequestOptions = temporary_getMoneyRequestOptions(report, undefined, [currentUserAccountID, ...participantsAccountIDs]);
                expect(moneyRequestOptions.length).toBe(2);
                expect(moneyRequestOptions.includes(CONST.IOU.TYPE.SUBMIT)).toBe(true);
                expect(moneyRequestOptions.includes(CONST.IOU.TYPE.TRACK)).toBe(true);
                expect(moneyRequestOptions.indexOf(CONST.IOU.TYPE.SUBMIT)).toBe(0);
            });
        });

        describe('Teachers Unite policy logic', () => {
            const teachersUniteTestPolicyID = CONST.TEACHERS_UNITE.TEST_POLICY_ID;
            const otherPolicyID = 'normal-policy-id';

            it('should hide Create Expense option and show Split Expense for Teachers Unite policy', () => {
                const report = {
                    ...LHNTestUtils.getFakeReport(),
                    policyID: teachersUniteTestPolicyID,
                    chatType: CONST.REPORT.CHAT_TYPE.POLICY_EXPENSE_CHAT,
                    isOwnPolicyExpenseChat: true,
                };

                const moneyRequestOptions = temporary_getMoneyRequestOptions(report, undefined, [currentUserAccountID, participantsAccountIDs.at(0) ?? CONST.DEFAULT_NUMBER_ID]);

                // Should not include SUBMIT (Create Expense)
                expect(moneyRequestOptions.includes(CONST.IOU.TYPE.SUBMIT)).toBe(false);

                // Should include SPLIT (Split Expense)
                expect(moneyRequestOptions.includes(CONST.IOU.TYPE.SPLIT)).toBe(true);
            });

            it('should show Create Expense option and hide Split Expense for non-Teachers Unite policy', () => {
                const report = {
                    ...LHNTestUtils.getFakeReport(),
                    policyID: otherPolicyID,
                    chatType: CONST.REPORT.CHAT_TYPE.POLICY_EXPENSE_CHAT,
                    isOwnPolicyExpenseChat: true,
                };

                const moneyRequestOptions = temporary_getMoneyRequestOptions(report, undefined, [currentUserAccountID, participantsAccountIDs.at(0) ?? CONST.DEFAULT_NUMBER_ID]);

                // Should include SUBMIT (Create Expense)
                expect(moneyRequestOptions.includes(CONST.IOU.TYPE.SUBMIT)).toBe(true);

                // Should not include SPLIT (Split Expense)
                expect(moneyRequestOptions.includes(CONST.IOU.TYPE.SPLIT)).toBe(false);

                // Should include other options like TRACK
                expect(moneyRequestOptions.includes(CONST.IOU.TYPE.TRACK)).toBe(true);
            });

            it('should disable Create report option for expense chats on Teachers Unite workspace', () => {
                const expenseReport = {
                    ...LHNTestUtils.getFakeReport(),
                    policyID: teachersUniteTestPolicyID,
                    type: CONST.REPORT.TYPE.EXPENSE,
                    chatType: CONST.REPORT.CHAT_TYPE.POLICY_EXPENSE_CHAT,
                    isOwnPolicyExpenseChat: true,
                };

                const moneyRequestOptions = temporary_getMoneyRequestOptions(expenseReport, undefined, [currentUserAccountID, participantsAccountIDs.at(0) ?? CONST.DEFAULT_NUMBER_ID]);

                // Should not include SUBMIT
                expect(moneyRequestOptions.includes(CONST.IOU.TYPE.SUBMIT)).toBe(false);
            });
        });
    });

    describe('getReportIDFromLink', () => {
        it('should get the correct reportID from a deep link', () => {
            expect(getReportIDFromLink('new-expensify://r/75431276')).toBe('75431276');
            expect(getReportIDFromLink('https://www.expensify.cash/r/75431276')).toBe('75431276');
            expect(getReportIDFromLink('https://staging.new.expensify.com/r/75431276')).toBe('75431276');
            expect(getReportIDFromLink('https://dev.new.expensify.com/r/75431276')).toBe('75431276');
            expect(getReportIDFromLink('https://staging.expensify.cash/r/75431276')).toBe('75431276');
            expect(getReportIDFromLink('https://new.expensify.com/r/75431276')).toBe('75431276');
        });

        it("shouldn't get the correct reportID from a deep link", () => {
            expect(getReportIDFromLink('new-expensify-not-valid://r/75431276')).toBe('');
            expect(getReportIDFromLink('new-expensify://settings')).toBe('');
        });
    });

    describe('getMostRecentlyVisitedReport', () => {
        it('should filter out report without reportID & lastReadTime and return the most recently visited report', () => {
            const reports: Array<OnyxEntry<Report>> = [
                {reportID: '1', lastReadTime: '2023-07-08 07:15:44.030'},
                {reportID: '2', lastReadTime: undefined},
                {reportID: '3', lastReadTime: '2023-07-06 07:15:44.030'},
                {reportID: '4', lastReadTime: '2023-07-07 07:15:44.030', type: CONST.REPORT.TYPE.IOU},
                {lastReadTime: '2023-07-09 07:15:44.030'} as Report,
                {reportID: '6'},
                undefined,
            ];
            const latestReport: OnyxEntry<Report> = {reportID: '1', lastReadTime: '2023-07-08 07:15:44.030'};
            expect(getMostRecentlyVisitedReport(reports, undefined)).toEqual(latestReport);
        });
    });

    describe('shouldDisableThread', () => {
        const reportID = '1';

        it('should disable on thread-disabled actions', () => {
            const reportAction = buildOptimisticCreatedReportAction('email1@test.com');
            expect(shouldDisableThread(reportAction, reportID, false)).toBeTruthy();
        });

        it('should disable thread on split expense actions', () => {
            const reportAction = buildOptimisticIOUReportAction({
                type: CONST.IOU.REPORT_ACTION_TYPE.SPLIT,
                amount: 50000,
                currency: CONST.CURRENCY.USD,
                comment: '',
                participants: [{login: 'email1@test.com'}, {login: 'email2@test.com'}],
                transactionID: NumberUtils.rand64(),
            }) as ReportAction;
            expect(shouldDisableThread(reportAction, reportID, false)).toBeTruthy();
        });

        it("should disable on a whisper action and it's neither a report preview nor IOU action", () => {
            const reportAction = {
                actionName: CONST.REPORT.ACTIONS.TYPE.MODIFIED_EXPENSE,
                originalMessage: {
                    whisperedTo: [123456],
                },
            } as ReportAction;
            expect(shouldDisableThread(reportAction, reportID, false)).toBeTruthy();
        });

        it('should disable on thread first chat', () => {
            const reportAction = {
                childReportID: reportID,
            } as ReportAction;
            expect(shouldDisableThread(reportAction, reportID, true)).toBeTruthy();
        });

        describe('deleted threads', () => {
            it('should be enabled if the report action is not-deleted and child visible action count is 1', () => {
                // Given a normal report action with one child visible action count
                const reportAction = {
                    message: [
                        {
                            translationKey: '',
                            type: 'COMMENT',
                            html: 'test',
                            text: 'test',
                        },
                    ],
                    childVisibleActionCount: 1,
                } as ReportAction;

                // When it's checked to see if the thread should be disabled
                const isThreadDisabled = shouldDisableThread(reportAction, reportID, false);

                // Then the thread should be enabled
                expect(isThreadDisabled).toBeFalsy();
            });

            it('should be enabled if the report action is not-deleted and child visible action count is 0', () => {
                // Given a normal report action with zero child visible action count
                const reportAction = {
                    message: [
                        {
                            translationKey: '',
                            type: 'COMMENT',
                            html: 'test',
                            text: 'test',
                        },
                    ],
                    childVisibleActionCount: 0,
                } as ReportAction;

                // When it's checked to see if the thread should be disabled
                const isThreadDisabled = shouldDisableThread(reportAction, reportID, false);

                // Then the thread should be enabled
                expect(isThreadDisabled).toBeFalsy();
            });
            it('should be enabled if the report action is deleted and child visible action count is 1', () => {
                // Given a normal report action with one child visible action count
                const reportAction = {
                    message: [
                        {
                            translationKey: '',
                            type: 'COMMENT',
                            html: '',
                            text: '',
                        },
                    ],
                    childVisibleActionCount: 1,
                } as ReportAction;

                // When it's checked to see if the thread should be disabled
                const isThreadDisabled = shouldDisableThread(reportAction, reportID, false);

                // Then the thread should be enabled
                expect(isThreadDisabled).toBeFalsy();
            });

            it('should be disabled if the report action is deleted and child visible action count is 0', () => {
                // Given a normal report action with zero child visible action count
                const reportAction = {
                    message: [
                        {
                            translationKey: '',
                            type: 'COMMENT',
                            html: '',
                            text: '',
                        },
                    ],
                    childVisibleActionCount: 0,
                } as ReportAction;

                // When it's checked to see if the thread should be disabled
                const isThreadDisabled = shouldDisableThread(reportAction, reportID, false);

                // Then the thread should be disabled
                expect(isThreadDisabled).toBeTruthy();
            });
        });

        describe('archived report threads', () => {
            it('should be enabled if the report is not-archived and child visible action count is 1', () => {
                // Given a normal report action with one child visible action count
                const reportAction = {
                    message: [
                        {
                            translationKey: '',
                            type: 'COMMENT',
                            html: 'test',
                            text: 'test',
                        },
                    ],
                    childVisibleActionCount: 1,
                } as ReportAction;

                // And a report that is not archived
                const isReportArchived = false;

                // When it's checked to see if the thread should be disabled
                const isThreadDisabled = shouldDisableThread(reportAction, reportID, false, isReportArchived);

                // Then the thread should be enabled
                expect(isThreadDisabled).toBeFalsy();
            });
            it('should be enabled if the report is not-archived and child visible action count is 0', () => {
                // Given a normal report action with zero child visible action counts
                const reportAction = {
                    message: [
                        {
                            translationKey: '',
                            type: 'COMMENT',
                            html: 'test',
                            text: 'test',
                        },
                    ],
                    childVisibleActionCount: 1,
                } as ReportAction;

                // And a report that is not archived
                const isReportArchived = false;

                // When it's checked to see if the thread should be disabled
                const isThreadDisabled = shouldDisableThread(reportAction, reportID, false, isReportArchived);

                // Then the thread should be enabled
                expect(isThreadDisabled).toBeFalsy();
            });
            it('should be enabled if the report is archived and child visible action count is 1', () => {
                // Given a normal report action with one child visible action count
                const reportAction = {
                    message: [
                        {
                            translationKey: '',
                            type: 'COMMENT',
                            html: 'test',
                            text: 'test',
                        },
                    ],
                    childVisibleActionCount: 1,
                } as ReportAction;

                // And a report that is not archived
                const isReportArchived = true;

                // When it's checked to see if the thread should be disabled
                const isThreadDisabled = shouldDisableThread(reportAction, reportID, false, isReportArchived);

                // Then the thread should be enabled
                expect(isThreadDisabled).toBeFalsy();
            });
            it('should be disabled if the report is archived and child visible action count is 0', () => {
                // Given a normal report action with zero child visible action counts
                const reportAction = {
                    message: [
                        {
                            translationKey: '',
                            type: 'COMMENT',
                            html: 'test',
                            text: 'test',
                        },
                    ],
                    childVisibleActionCount: 0,
                } as ReportAction;

                // And a report that is not archived
                const isReportArchived = true;

                // When it's checked to see if the thread should be disabled
                const isThreadDisabled = shouldDisableThread(reportAction, reportID, false, isReportArchived);

                // Then the thread should be disabled
                expect(isThreadDisabled).toBeTruthy();
            });
        });
    });

    describe('getAllAncestorReportActions', () => {
        const reports: Report[] = [
            {reportID: '1', lastReadTime: '2024-02-01 04:56:47.233', reportName: 'Report'},
            {reportID: '2', lastReadTime: '2024-02-01 04:56:47.233', parentReportActionID: '1', parentReportID: '1', reportName: 'Report'},
            {reportID: '3', lastReadTime: '2024-02-01 04:56:47.233', parentReportActionID: '2', parentReportID: '2', reportName: 'Report'},
            {reportID: '4', lastReadTime: '2024-02-01 04:56:47.233', parentReportActionID: '3', parentReportID: '3', reportName: 'Report'},
            {reportID: '5', lastReadTime: '2024-02-01 04:56:47.233', parentReportActionID: '4', parentReportID: '4', reportName: 'Report'},
        ];

        const reportActions: ReportAction[] = [
            {reportActionID: '1', created: '2024-02-01 04:42:22.965', actionName: CONST.REPORT.ACTIONS.TYPE.MARKED_REIMBURSED},
            {reportActionID: '2', created: '2024-02-01 04:42:28.003', actionName: CONST.REPORT.ACTIONS.TYPE.MARKED_REIMBURSED},
            {reportActionID: '3', created: '2024-02-01 04:42:31.742', actionName: CONST.REPORT.ACTIONS.TYPE.MARKED_REIMBURSED},
            {reportActionID: '4', created: '2024-02-01 04:42:35.619', actionName: CONST.REPORT.ACTIONS.TYPE.MARKED_REIMBURSED},
        ];

        beforeAll(() => {
            const reportCollectionDataSet = toCollectionDataSet(ONYXKEYS.COLLECTION.REPORT, reports, (report) => report.reportID);
            const reportActionCollectionDataSet = toCollectionDataSet(
                ONYXKEYS.COLLECTION.REPORT_ACTIONS,
                reportActions.map((reportAction) => ({[reportAction.reportActionID]: reportAction})),
                (actions) => Object.values(actions).at(0)?.reportActionID,
            );
            Onyx.multiSet({
                ...reportCollectionDataSet,
                ...reportActionCollectionDataSet,
            });
            return waitForBatchedUpdates();
        });

        afterAll(() => Onyx.clear());

        it('should return correctly all ancestors of a thread report', () => {
            const resultAncestors = [
                {report: reports.at(0), reportAction: reportActions.at(0), shouldDisplayNewMarker: false},
                {report: reports.at(1), reportAction: reportActions.at(1), shouldDisplayNewMarker: false},
                {report: reports.at(2), reportAction: reportActions.at(2), shouldDisplayNewMarker: false},
                {report: reports.at(3), reportAction: reportActions.at(3), shouldDisplayNewMarker: false},
            ];

            expect(getAllAncestorReportActions(reports.at(4))).toEqual(resultAncestors);
        });
    });

    describe('isChatUsedForOnboarding', () => {
        afterEach(async () => {
            await Onyx.clear();
            await Onyx.set(ONYXKEYS.SESSION, {email: currentUserEmail, accountID: currentUserAccountID});
        });

        it('should return false if the report is neither the system or concierge chat', () => {
            expect(isChatUsedForOnboarding(LHNTestUtils.getFakeReport())).toBeFalsy();
        });

        it('should return false if the user account ID is odd and report is the system chat - only the Concierge chat chat should be the onboarding chat for users without the onboarding NVP', async () => {
            const accountID = 1;

            await Onyx.multiSet({
                [ONYXKEYS.PERSONAL_DETAILS_LIST]: {
                    [accountID]: {
                        accountID,
                    },
                },
                [ONYXKEYS.SESSION]: {email: currentUserEmail, accountID},
            });

            const report: Report = {
                ...LHNTestUtils.getFakeReport(),
                chatType: CONST.REPORT.CHAT_TYPE.SYSTEM,
            };

            expect(isChatUsedForOnboarding(report)).toBeFalsy();
        });

        it('should return true if the user account ID is even and report is the concierge chat', async () => {
            const accountID = 2;
            const report = LHNTestUtils.getFakeReport([accountID, CONST.ACCOUNT_ID.CONCIERGE]);

            await Onyx.multiSet({
                [ONYXKEYS.PERSONAL_DETAILS_LIST]: {
                    [accountID]: {
                        accountID,
                    },
                },
                [ONYXKEYS.SESSION]: {email: currentUserEmail, accountID},
            });
            await Onyx.set(`${ONYXKEYS.COLLECTION.REPORT}${report.reportID}`, report);

            // Test failure is being discussed here: https://github.com/Expensify/App/pull/63096#issuecomment-2930818443
            expect(true).toBe(true);
            // expect(isChatUsedForOnboarding(report)).toBeTruthy();
        });

        it("should use the report id from the onboarding NVP if it's set", async () => {
            const reportID = '8010';

            await Onyx.multiSet({
                [ONYXKEYS.NVP_ONBOARDING]: {chatReportID: reportID, hasCompletedGuidedSetupFlow: true},
            });

            const report1: Report = {
                ...LHNTestUtils.getFakeReport(),
                reportID,
            };
            expect(isChatUsedForOnboarding(report1)).toBeTruthy();

            const report2: Report = {
                ...LHNTestUtils.getFakeReport(),
                reportID: '8011',
            };
            expect(isChatUsedForOnboarding(report2)).toBeFalsy();
        });
    });

    describe('canHoldUnholdReportAction', () => {
        it('should return canUnholdRequest as true for a held duplicate transaction', async () => {
            const chatReport: Report = {reportID: '1'};
            const reportPreviewReportActionID = '8';
            const expenseReport = buildOptimisticExpenseReport(chatReport.reportID, '123', currentUserAccountID, 122, 'USD', undefined, reportPreviewReportActionID);
            const expenseTransaction = buildOptimisticTransaction({
                transactionParams: {
                    amount: 100,
                    currency: 'USD',
                    reportID: expenseReport.reportID,
                },
            });
            const reportPreview = buildOptimisticReportPreview(chatReport, expenseReport, '', expenseTransaction, expenseReport.reportID, reportPreviewReportActionID);
            const expenseCreatedAction = buildOptimisticIOUReportAction({
                type: 'create',
                amount: 100,
                currency: 'USD',
                comment: '',
                participants: [],
                transactionID: expenseTransaction.transactionID,
                iouReportID: expenseReport.reportID,
            });
            const transactionThreadReport = buildTransactionThread(expenseCreatedAction, expenseReport);
            expenseCreatedAction.childReportID = transactionThreadReport.reportID;

            await Onyx.merge(ONYXKEYS.PERSONAL_DETAILS_LIST, {
                currentUserAccountID: {
                    accountID: currentUserAccountID,
                    displayName: currentUserEmail,
                    login: currentUserEmail,
                },
            });
            await Onyx.merge(`${ONYXKEYS.COLLECTION.TRANSACTION}${expenseTransaction.transactionID}`, {...expenseTransaction});
            await Onyx.merge(`${ONYXKEYS.COLLECTION.REPORT}${expenseReport.reportID}`, expenseReport);
            await Onyx.merge(`${ONYXKEYS.COLLECTION.REPORT}${transactionThreadReport.reportID}`, transactionThreadReport);
            await Onyx.merge(`${ONYXKEYS.COLLECTION.REPORT_ACTIONS}${expenseReport.reportID}`, {
                [expenseCreatedAction.reportActionID]: expenseCreatedAction,
            });
            await Onyx.merge(`${ONYXKEYS.COLLECTION.REPORT_ACTIONS}${chatReport.reportID}`, {
                [reportPreview.reportActionID]: reportPreview,
            });
            // Given a transaction with duplicate transaction violation
            await Onyx.merge(`${ONYXKEYS.COLLECTION.TRANSACTION_VIOLATIONS}${expenseTransaction.transactionID}`, [
                {
                    name: CONST.VIOLATIONS.DUPLICATED_TRANSACTION,
                    type: CONST.VIOLATION_TYPES.WARNING,
                },
            ]);

            expect(canHoldUnholdReportAction(expenseCreatedAction)).toEqual({canHoldRequest: true, canUnholdRequest: false});

            putOnHold(expenseTransaction.transactionID, 'hold', transactionThreadReport.reportID);
            await waitForBatchedUpdates();

            // canUnholdRequest should be true after the transaction is held.
            expect(canHoldUnholdReportAction(expenseCreatedAction)).toEqual({canHoldRequest: false, canUnholdRequest: true});
        });
    });

    describe('getQuickActionDetails', () => {
        it('if the report is archived, the quick action will hide the subtitle and avatar', () => {
            // Create a fake archived report as quick action report
            const archivedReport: Report = {
                ...LHNTestUtils.getFakeReport(),
                reportID: '1',
            };
            const reportNameValuePairs = {
                type: 'chat',
                private_isArchived: DateUtils.getDBTime(),
            };

            // Get the quick action detail
            const quickActionDetails = getQuickActionDetails(archivedReport, undefined, undefined, reportNameValuePairs);

            // Expect the quickActionAvatars is empty array and hideQABSubtitle is true since the quick action report is archived
            expect(quickActionDetails.quickActionAvatars.length).toEqual(0);
            expect(quickActionDetails.hideQABSubtitle).toEqual(true);
        });
    });

    describe('getChatByParticipants', () => {
        const userAccountID = 1;
        const userAccountID2 = 2;
        let oneOnOneChatReport: Report;
        let groupChatReport: Report;

        beforeAll(() => {
            const invoiceReport: Report = {
                reportID: '1',
                type: CONST.REPORT.TYPE.INVOICE,
                participants: {
                    [userAccountID]: {notificationPreference: CONST.REPORT.NOTIFICATION_PREFERENCE.ALWAYS},
                    [currentUserAccountID]: {notificationPreference: CONST.REPORT.NOTIFICATION_PREFERENCE.ALWAYS},
                },
            };
            const taskReport: Report = {
                reportID: '2',
                type: CONST.REPORT.TYPE.TASK,
                participants: {
                    [userAccountID]: {notificationPreference: CONST.REPORT.NOTIFICATION_PREFERENCE.ALWAYS},
                    [currentUserAccountID]: {notificationPreference: CONST.REPORT.NOTIFICATION_PREFERENCE.ALWAYS},
                },
            };
            const iouReport: Report = {
                reportID: '3',
                type: CONST.REPORT.TYPE.IOU,
                participants: {
                    [userAccountID]: {notificationPreference: CONST.REPORT.NOTIFICATION_PREFERENCE.ALWAYS},
                    [currentUserAccountID]: {notificationPreference: CONST.REPORT.NOTIFICATION_PREFERENCE.ALWAYS},
                },
            };
            groupChatReport = {
                reportID: '4',
                type: CONST.REPORT.TYPE.CHAT,
                chatType: CONST.REPORT.CHAT_TYPE.GROUP,
                participants: {
                    [userAccountID]: {notificationPreference: CONST.REPORT.NOTIFICATION_PREFERENCE.ALWAYS},
                    [userAccountID2]: {notificationPreference: CONST.REPORT.NOTIFICATION_PREFERENCE.ALWAYS},
                    [currentUserAccountID]: {notificationPreference: CONST.REPORT.NOTIFICATION_PREFERENCE.ALWAYS},
                },
            };
            oneOnOneChatReport = {
                reportID: '5',
                type: CONST.REPORT.TYPE.CHAT,
                participants: {
                    [userAccountID]: {notificationPreference: CONST.REPORT.NOTIFICATION_PREFERENCE.ALWAYS},
                    [currentUserAccountID]: {notificationPreference: CONST.REPORT.NOTIFICATION_PREFERENCE.ALWAYS},
                },
            };
            const reportCollectionDataSet = toCollectionDataSet(
                ONYXKEYS.COLLECTION.REPORT,
                [invoiceReport, taskReport, iouReport, groupChatReport, oneOnOneChatReport],
                (item) => item.reportID,
            );
            return Onyx.mergeCollection(ONYXKEYS.COLLECTION.REPORT, reportCollectionDataSet);
        });
        it('should return the 1:1 chat', () => {
            const report = getChatByParticipants([currentUserAccountID, userAccountID]);
            expect(report?.reportID).toEqual(oneOnOneChatReport.reportID);
        });

        it('should return the group chat', () => {
            const report = getChatByParticipants([currentUserAccountID, userAccountID, userAccountID2], undefined, true);
            expect(report?.reportID).toEqual(groupChatReport.reportID);
        });

        it('should return undefined when no report is found', () => {
            const report = getChatByParticipants([currentUserAccountID, userAccountID2], undefined);
            expect(report).toEqual(undefined);
        });
    });

    describe('getGroupChatName tests', () => {
        afterEach(() => Onyx.clear());

        const fourParticipants = [
            {accountID: 1, login: 'email1@test.com'},
            {accountID: 2, login: 'email2@test.com'},
            {accountID: 3, login: 'email3@test.com'},
            {accountID: 4, login: 'email4@test.com'},
        ];

        const eightParticipants = [
            {accountID: 1, login: 'email1@test.com'},
            {accountID: 2, login: 'email2@test.com'},
            {accountID: 3, login: 'email3@test.com'},
            {accountID: 4, login: 'email4@test.com'},
            {accountID: 5, login: 'email5@test.com'},
            {accountID: 6, login: 'email6@test.com'},
            {accountID: 7, login: 'email7@test.com'},
            {accountID: 8, login: 'email8@test.com'},
        ];

        describe('When participantAccountIDs is passed to getGroupChatName', () => {
            it('Should show all participants name if count <= 5 and shouldApplyLimit is false', async () => {
                await Onyx.merge(ONYXKEYS.PERSONAL_DETAILS_LIST, fakePersonalDetails);
                expect(getGroupChatName(fourParticipants)).toEqual('Four, One, Three, Two');
            });

            it('Should show all participants name if count <= 5 and shouldApplyLimit is true', async () => {
                await Onyx.merge(ONYXKEYS.PERSONAL_DETAILS_LIST, fakePersonalDetails);
                expect(getGroupChatName(fourParticipants)).toEqual('Four, One, Three, Two');
            });

            it('Should show 5 participants name with ellipsis if count > 5 and shouldApplyLimit is true', async () => {
                await Onyx.merge(ONYXKEYS.PERSONAL_DETAILS_LIST, fakePersonalDetails);
                expect(getGroupChatName(eightParticipants, true)).toEqual('Five, Four, One, Three, Two...');
            });

            it('Should show all participants name if count > 5 and shouldApplyLimit is false', async () => {
                await Onyx.merge(ONYXKEYS.PERSONAL_DETAILS_LIST, fakePersonalDetails);
                expect(getGroupChatName(eightParticipants, false)).toEqual('Eight, Five, Four, One, Seven, Six, Three, Two');
            });

            it('Should use correct display name for participants', async () => {
                await Onyx.merge(ONYXKEYS.PERSONAL_DETAILS_LIST, participantsPersonalDetails);
                expect(getGroupChatName(fourParticipants, true)).toEqual('(833) 240-3627, floki@vikings.net, Lagertha, Ragnar');
            });
        });

        describe('When participantAccountIDs is not passed to getGroupChatName and report ID is passed', () => {
            it('Should show report name if count <= 5 and shouldApplyLimit is false', async () => {
                const report = {
                    ...LHNTestUtils.getFakeReport([1, 2, 3, 4], 0, false, [1]),
                    chatType: CONST.REPORT.CHAT_TYPE.GROUP,
                    reportID: `1`,
                    reportName: "Let's talk",
                };
                await Onyx.merge(`${ONYXKEYS.COLLECTION.REPORT}1`, report);
                await Onyx.merge(ONYXKEYS.PERSONAL_DETAILS_LIST, fakePersonalDetails);
                expect(getGroupChatName(undefined, false, report)).toEqual("Let's talk");
            });

            it('Should show report name if count <= 5 and shouldApplyLimit is true', async () => {
                const report = {
                    ...LHNTestUtils.getFakeReport([1, 2, 3, 4], 0, false, [1]),
                    chatType: CONST.REPORT.CHAT_TYPE.GROUP,
                    reportID: `1`,
                    reportName: "Let's talk",
                };
                await Onyx.merge(`${ONYXKEYS.COLLECTION.REPORT}1`, report);
                await Onyx.merge(ONYXKEYS.PERSONAL_DETAILS_LIST, fakePersonalDetails);
                expect(getGroupChatName(undefined, true, report)).toEqual("Let's talk");
            });

            it('Should show report name if count > 5 and shouldApplyLimit is true', async () => {
                const report = {
                    ...LHNTestUtils.getFakeReport([1, 2, 3, 4, 5, 6, 7, 8], 0, false, [1, 2]),
                    chatType: CONST.REPORT.CHAT_TYPE.GROUP,
                    reportID: `1`,
                    reportName: "Let's talk",
                };
                await Onyx.merge(`${ONYXKEYS.COLLECTION.REPORT}1`, report);
                await Onyx.merge(ONYXKEYS.PERSONAL_DETAILS_LIST, fakePersonalDetails);
                expect(getGroupChatName(undefined, true, report)).toEqual("Let's talk");
            });

            it('Should show report name if count > 5 and shouldApplyLimit is false', async () => {
                const report = {
                    ...LHNTestUtils.getFakeReport([1, 2, 3, 4, 5, 6, 7, 8], 0, false, [1, 2]),
                    chatType: CONST.REPORT.CHAT_TYPE.GROUP,
                    reportID: `1`,
                    reportName: "Let's talk",
                };
                await Onyx.merge(`${ONYXKEYS.COLLECTION.REPORT}1`, report);
                await Onyx.merge(ONYXKEYS.PERSONAL_DETAILS_LIST, fakePersonalDetails);
                expect(getGroupChatName(undefined, false, report)).toEqual("Let's talk");
            });

            it('Should show participant names if report name is not available', async () => {
                const report = {
                    ...LHNTestUtils.getFakeReport([1, 2, 3, 4, 5, 6, 7, 8], 0, false, [1, 2]),
                    chatType: CONST.REPORT.CHAT_TYPE.GROUP,
                    reportID: `1`,
                    reportName: '',
                };
                await Onyx.merge(`${ONYXKEYS.COLLECTION.REPORT}1`, report);
                await Onyx.merge(ONYXKEYS.PERSONAL_DETAILS_LIST, fakePersonalDetails);
                expect(getGroupChatName(undefined, false, report)).toEqual('Eight, Five, Four, One, Seven, Six, Three, Two');
            });
        });
    });

    describe('shouldReportBeInOptionList tests', () => {
        afterEach(() => Onyx.clear());

        it('should return true when the report is current active report', () => {
            const report = LHNTestUtils.getFakeReport();
            const currentReportId = report.reportID;
            const isInFocusMode = true;
            const betas = [CONST.BETAS.DEFAULT_ROOMS];
            expect(
                shouldReportBeInOptionList({
                    report,
                    chatReport: mockedChatReport,
                    currentReportId,
                    isInFocusMode,
                    betas,
                    doesReportHaveViolations: false,
                    excludeEmptyChats: false,
                }),
            ).toBeTruthy();
        });

        it('should return true when the report has outstanding violations', async () => {
            const expenseReport = buildOptimisticExpenseReport('212', '123', 100, 122, 'USD');
            const expenseTransaction = buildOptimisticTransaction({
                transactionParams: {
                    amount: 100,
                    currency: 'USD',
                    reportID: expenseReport.reportID,
                },
            });
            const expenseCreatedAction1 = buildOptimisticIOUReportAction({
                type: 'create',
                amount: 100,
                currency: 'USD',
                comment: '',
                participants: [],
                transactionID: expenseTransaction.transactionID,

                iouReportID: expenseReport.reportID,
            });
            const expenseCreatedAction2 = buildOptimisticIOUReportAction({
                type: 'create',
                amount: 100,
                currency: 'USD',
                comment: '',
                participants: [],
                transactionID: expenseTransaction.transactionID,

                iouReportID: expenseReport.reportID,
            });
            const transactionThreadReport = buildTransactionThread(expenseCreatedAction1, expenseReport);
            const currentReportId = '1';
            const isInFocusMode = false;
            const betas = [CONST.BETAS.DEFAULT_ROOMS];
            await Onyx.merge(`${ONYXKEYS.COLLECTION.REPORT}${expenseReport.reportID}`, expenseReport);
            await Onyx.merge(`${ONYXKEYS.COLLECTION.REPORT_ACTIONS}${expenseReport.reportID}`, {
                [expenseCreatedAction1.reportActionID]: expenseCreatedAction1,
                [expenseCreatedAction2.reportActionID]: expenseCreatedAction2,
            });
            expect(
                shouldReportBeInOptionList({
                    report: transactionThreadReport,
                    chatReport: mockedChatReport,
                    currentReportId,
                    isInFocusMode,
                    betas,
                    doesReportHaveViolations: true,
                    excludeEmptyChats: false,
                }),
            ).toBeTruthy();
        });

        it('should return true when the report needing user action', () => {
            const chatReport: Report = {
                ...LHNTestUtils.getFakeReport(),
                hasOutstandingChildRequest: true,
            };
            const currentReportId = '3';
            const isInFocusMode = true;
            const betas = [CONST.BETAS.DEFAULT_ROOMS];
            expect(
                shouldReportBeInOptionList({
                    report: chatReport,
                    chatReport: mockedChatReport,
                    currentReportId,
                    isInFocusMode,
                    betas,
                    doesReportHaveViolations: false,
                    excludeEmptyChats: false,
                }),
            ).toBeTruthy();
        });

        it('should return true when the report has valid draft comment', async () => {
            const report = LHNTestUtils.getFakeReport();
            const currentReportId = '3';
            const isInFocusMode = false;
            const betas = [CONST.BETAS.DEFAULT_ROOMS];

            await Onyx.merge(`${ONYXKEYS.COLLECTION.REPORT_DRAFT_COMMENT}${report.reportID}`, 'fake draft');

            expect(
                shouldReportBeInOptionList({
                    report,
                    chatReport: mockedChatReport,
                    currentReportId,
                    isInFocusMode,
                    betas,
                    doesReportHaveViolations: false,
                    excludeEmptyChats: false,
                }),
            ).toBeTruthy();
        });

        it('should return true when the report is pinned', () => {
            const report: Report = {
                ...LHNTestUtils.getFakeReport(),
                isPinned: true,
            };
            const currentReportId = '3';
            const isInFocusMode = false;
            const betas = [CONST.BETAS.DEFAULT_ROOMS];
            expect(
                shouldReportBeInOptionList({
                    report,
                    chatReport: mockedChatReport,
                    currentReportId,
                    isInFocusMode,
                    betas,
                    doesReportHaveViolations: false,
                    excludeEmptyChats: false,
                }),
            ).toBeTruthy();
        });

        it('should return true when the report is unread and we are in the focus mode', async () => {
            const report: Report = {
                ...LHNTestUtils.getFakeReport(),
                lastReadTime: '1',
                lastVisibleActionCreated: '2',
                type: CONST.REPORT.TYPE.CHAT,
                participants: {
                    '1': {
                        notificationPreference: 'always',
                    },
                },
                lastMessageText: 'fake',
            };
            const currentReportId = '3';
            const isInFocusMode = true;
            const betas = [CONST.BETAS.DEFAULT_ROOMS];

            await Onyx.merge(ONYXKEYS.SESSION, {
                accountID: 1,
            });

            expect(
                shouldReportBeInOptionList({
                    report,
                    chatReport: mockedChatReport,
                    currentReportId,
                    isInFocusMode,
                    betas,
                    doesReportHaveViolations: false,
                    excludeEmptyChats: false,
                }),
            ).toBeTruthy();
        });

        it('should return true when the report is an archived report and we are in the default mode', async () => {
            const archivedReport: Report = {
                ...LHNTestUtils.getFakeReport(),
                reportID: '1',
            };
            const reportNameValuePairs = {
                type: 'chat',
                private_isArchived: DateUtils.getDBTime(),
            };
            const currentReportId = '3';
            const isInFocusMode = false;
            const betas = [CONST.BETAS.DEFAULT_ROOMS];

            await Onyx.merge(`${ONYXKEYS.COLLECTION.REPORT_NAME_VALUE_PAIRS}${archivedReport.reportID}`, reportNameValuePairs);
            const {result: isReportArchived} = renderHook(() => useReportIsArchived(archivedReport?.reportID));

            expect(
                shouldReportBeInOptionList({
                    report: archivedReport,
                    chatReport: mockedChatReport,
                    currentReportId,
                    isInFocusMode,
                    betas,
                    doesReportHaveViolations: false,
                    excludeEmptyChats: false,
                    isReportArchived: isReportArchived.current,
                }),
            ).toBeTruthy();
        });

        it('should return false when the report is an archived report and we are in the focus mode', async () => {
            const archivedReport: Report = {
                ...LHNTestUtils.getFakeReport(),
                reportID: '1',
            };
            const reportNameValuePairs = {
                type: 'chat',
                private_isArchived: DateUtils.getDBTime(),
            };
            const currentReportId = '3';
            const isInFocusMode = true;
            const betas = [CONST.BETAS.DEFAULT_ROOMS];

            await Onyx.merge(`${ONYXKEYS.COLLECTION.REPORT_NAME_VALUE_PAIRS}${archivedReport.reportID}`, reportNameValuePairs);
            const {result: isReportArchived} = renderHook(() => useReportIsArchived(archivedReport?.reportID));

            expect(
                shouldReportBeInOptionList({
                    report: archivedReport,
                    chatReport: mockedChatReport,
                    currentReportId,
                    isInFocusMode,
                    betas,
                    doesReportHaveViolations: false,
                    excludeEmptyChats: false,
                    isReportArchived: isReportArchived.current,
                }),
            ).toBeFalsy();
        });

        it('should return true when the report is selfDM', () => {
            const report: Report = {
                ...LHNTestUtils.getFakeReport(),
                chatType: CONST.REPORT.CHAT_TYPE.SELF_DM,
            };
            const currentReportId = '3';
            const isInFocusMode = false;
            const betas = [CONST.BETAS.DEFAULT_ROOMS];
            const includeSelfDM = true;
            expect(
                shouldReportBeInOptionList({
                    report,
                    chatReport: mockedChatReport,
                    currentReportId,
                    isInFocusMode,
                    betas,
                    doesReportHaveViolations: false,
                    excludeEmptyChats: false,
                    includeSelfDM,
                }),
            ).toBeTruthy();
        });

        it('should return false when the report is marked as hidden', () => {
            const report: Report = {
                ...LHNTestUtils.getFakeReport(),
                participants: {
                    '1': {
                        notificationPreference: CONST.REPORT.NOTIFICATION_PREFERENCE.HIDDEN,
                    },
                },
            };
            const currentReportId = '';
            const isInFocusMode = true;
            const betas = [CONST.BETAS.DEFAULT_ROOMS];
            expect(
                shouldReportBeInOptionList({
                    report,
                    chatReport: mockedChatReport,
                    currentReportId,
                    isInFocusMode,
                    betas,
                    doesReportHaveViolations: false,
                    excludeEmptyChats: false,
                }),
            ).toBeFalsy();
        });

        it('should return false when the report does not have participants', () => {
            const report = LHNTestUtils.getFakeReport([]);
            const currentReportId = '';
            const isInFocusMode = true;
            const betas = [CONST.BETAS.DEFAULT_ROOMS];
            expect(
                shouldReportBeInOptionList({
                    report,
                    chatReport: mockedChatReport,
                    currentReportId,
                    isInFocusMode,
                    betas,
                    doesReportHaveViolations: false,
                    excludeEmptyChats: false,
                }),
            ).toBeFalsy();
        });

        it('should return false when the report is the report that the user cannot access due to policy restrictions', () => {
            const report: Report = {
                ...LHNTestUtils.getFakeReport(),
                chatType: CONST.REPORT.CHAT_TYPE.DOMAIN_ALL,
            };
            const currentReportId = '';
            const isInFocusMode = false;
            const betas: Beta[] = [];
            expect(
                shouldReportBeInOptionList({
                    report,
                    chatReport: mockedChatReport,
                    currentReportId,
                    isInFocusMode,
                    betas,
                    doesReportHaveViolations: false,
                    excludeEmptyChats: false,
                }),
            ).toBeFalsy();
        });

        it('should return false when the report is the single transaction thread', async () => {
            const expenseReport = buildOptimisticExpenseReport('212', '123', 100, 122, 'USD');
            const expenseTransaction = buildOptimisticTransaction({
                transactionParams: {
                    amount: 100,
                    currency: 'USD',
                    reportID: expenseReport.reportID,
                },
            });
            const expenseCreatedAction = buildOptimisticIOUReportAction({
                type: 'create',
                amount: 100,
                currency: 'USD',
                comment: '',
                participants: [],
                transactionID: expenseTransaction.transactionID,

                iouReportID: expenseReport.reportID,
            });
            const transactionThreadReport = buildTransactionThread(expenseCreatedAction, expenseReport);
            expenseCreatedAction.childReportID = transactionThreadReport.reportID;
            const currentReportId = '1';
            const isInFocusMode = false;
            const betas = [CONST.BETAS.DEFAULT_ROOMS];
            await Onyx.merge(`${ONYXKEYS.COLLECTION.REPORT}${expenseReport.reportID}`, expenseReport);
            await Onyx.merge(`${ONYXKEYS.COLLECTION.REPORT_ACTIONS}${expenseReport.reportID}`, {
                [expenseCreatedAction.reportActionID]: expenseCreatedAction,
            });
            expect(
                shouldReportBeInOptionList({
                    report: transactionThreadReport,
                    chatReport: mockedChatReport,
                    currentReportId,
                    isInFocusMode,
                    betas,
                    doesReportHaveViolations: false,
                    excludeEmptyChats: false,
                }),
            ).toBeFalsy();
        });

        it('should return false when the report is empty chat and the excludeEmptyChats setting is true', () => {
            const report = LHNTestUtils.getFakeReport();
            const currentReportId = '';
            const isInFocusMode = false;
            const betas = [CONST.BETAS.DEFAULT_ROOMS];
            expect(
                shouldReportBeInOptionList({
                    report,
                    chatReport: mockedChatReport,
                    currentReportId,
                    isInFocusMode,
                    betas,
                    doesReportHaveViolations: false,
                    excludeEmptyChats: true,
                }),
            ).toBeFalsy();
        });

        it('should return false when the users email is domain-based and the includeDomainEmail is false', () => {
            const report = LHNTestUtils.getFakeReport();
            const currentReportId = '';
            const isInFocusMode = false;
            const betas = [CONST.BETAS.DEFAULT_ROOMS];
            expect(
                shouldReportBeInOptionList({
                    report,
                    chatReport: mockedChatReport,
                    currentReportId,
                    isInFocusMode,
                    betas,
                    doesReportHaveViolations: false,
                    login: '+@domain.com',
                    excludeEmptyChats: false,
                    includeDomainEmail: false,
                }),
            ).toBeFalsy();
        });

        it('should return false when the report has the parent message is pending removal', async () => {
            const parentReport = LHNTestUtils.getFakeReport();
            const report = LHNTestUtils.getFakeReport();
            const parentReportAction: ReportAction = {
                ...LHNTestUtils.getFakeReportAction(),
                message: [
                    {
                        type: 'COMMENT',
                        html: 'hey',
                        text: 'hey',
                        isEdited: false,
                        whisperedTo: [],
                        isDeletedParentAction: false,
                        moderationDecision: {
                            decision: CONST.MODERATION.MODERATOR_DECISION_PENDING_REMOVE,
                        },
                    },
                ],
                childReportID: report.reportID,
            };
            report.parentReportID = parentReport.reportID;
            report.parentReportActionID = parentReportAction.reportActionID;
            const currentReportId = '';
            const isInFocusMode = false;
            const betas = [CONST.BETAS.DEFAULT_ROOMS];

            await Onyx.merge(`${ONYXKEYS.COLLECTION.REPORT}${parentReport.reportID}`, parentReport);
            await Onyx.merge(`${ONYXKEYS.COLLECTION.REPORT_ACTIONS}${parentReport.reportID}`, {
                [parentReportAction.reportActionID]: parentReportAction,
            });

            expect(
                shouldReportBeInOptionList({
                    report,
                    chatReport: mockedChatReport,
                    currentReportId,
                    isInFocusMode,
                    betas,
                    doesReportHaveViolations: false,
                    excludeEmptyChats: false,
                }),
            ).toBeFalsy();
        });

        it('should return false when the report is read and we are in the focus mode', () => {
            const report = LHNTestUtils.getFakeReport();
            const currentReportId = '';
            const isInFocusMode = true;
            const betas = [CONST.BETAS.DEFAULT_ROOMS];
            expect(
                shouldReportBeInOptionList({
                    report,
                    chatReport: mockedChatReport,
                    currentReportId,
                    isInFocusMode,
                    betas,
                    doesReportHaveViolations: false,
                    excludeEmptyChats: false,
                }),
            ).toBeFalsy();
        });

        it('should return false when the empty report has deleted action with child comment but isDeletedParentAction is false', async () => {
            const report = LHNTestUtils.getFakeReport();
            const iouReportAction: ReportAction = {
                ...LHNTestUtils.getFakeReportAction(),
                message: [
                    {
                        type: 'COMMENT',
                        html: '',
                        text: '',
                        isEdited: false,
                        whisperedTo: [],
                        isDeletedParentAction: false,
                    },
                ],
                childVisibleActionCount: 1,
            };
            await Onyx.merge(`${ONYXKEYS.COLLECTION.REPORT_ACTIONS}${report.reportID}`, {
                [iouReportAction.reportActionID]: iouReportAction,
            });
            expect(
                shouldReportBeInOptionList({
                    report,
                    chatReport: mockedChatReport,
                    currentReportId: '',
                    isInFocusMode: false,
                    betas: [],
                    doesReportHaveViolations: false,
                    excludeEmptyChats: true,
                }),
            ).toBeFalsy();
        });
    });

    describe('buildOptimisticChatReport', () => {
        it('should always set isPinned to false', () => {
            const result = buildOptimisticChatReport({
                participantList: [1, 2, 3],
            });
            expect(result.isPinned).toBe(false);
        });
    });

    describe('getInvoiceChatByParticipants', () => {
        it('only returns an invoice chat if the receiver type matches', () => {
            // Given an invoice chat that has been converted from an individual to policy receiver type
            const reports: OnyxCollection<Report> = {
                [convertedInvoiceChat.reportID]: convertedInvoiceChat,
            };

            // When we send another invoice to the individual from global create and call getInvoiceChatByParticipants
            const invoiceChatReport = getInvoiceChatByParticipants(33, CONST.REPORT.INVOICE_RECEIVER_TYPE.INDIVIDUAL, convertedInvoiceChat.policyID, reports);

            // Then no invoice chat should be returned because the receiver type does not match
            expect(invoiceChatReport).toBeUndefined();
        });
    });
    describe('getWorkspaceNameUpdatedMessage', () => {
        it('return the encoded workspace name updated message', () => {
            const action = {
                originalMessage: {
                    newName: '&#104;&#101;&#108;&#108;&#111;',
                    oldName: 'workspace 1',
                },
            };
            expect(getWorkspaceNameUpdatedMessage(action as ReportAction)).toEqual(
                'updated the name of this workspace to &quot;&amp;#104;&amp;#101;&amp;#108;&amp;#108;&amp;#111;&quot; (previously &quot;workspace 1&quot;)',
            );
        });
    });

    describe('buildOptimisticIOUReportAction', () => {
        it('should not include IOUReportID in the originalMessage when tracking a personal expense', () => {
            const iouAction = buildOptimisticIOUReportAction({
                type: 'track',
                amount: 1200,
                currency: 'INR',
                comment: '',
                participants: [{login: 'email1@test.com'}],
                transactionID: '8749701985416635400',
                iouReportID: '8698041594589716',
                isPersonalTrackingExpense: true,
            });
            expect(getOriginalMessage(iouAction as ReportAction<'IOU'>)?.IOUReportID).toBe(undefined);
        });
    });

    describe('isAllowedToApproveExpenseReport', () => {
        const expenseReport: Report = {
            ...createRandomReport(6),
            type: CONST.REPORT.TYPE.EXPENSE,
            ownerAccountID: currentUserAccountID,
        };

        it('should return true if preventSelfApproval is disabled and the approver is not the owner of the expense report', () => {
            const fakePolicy: Policy = {
                ...createRandomPolicy(6),
                preventSelfApproval: false,
            };
            expect(isAllowedToApproveExpenseReport(expenseReport, 0, fakePolicy)).toBeTruthy();
        });

        it('should return true if preventSelfApproval is enabled and the approver is not the owner of the expense report', () => {
            const fakePolicy: Policy = {
                ...createRandomPolicy(6),
                preventSelfApproval: true,
            };
            expect(isAllowedToApproveExpenseReport(expenseReport, 0, fakePolicy)).toBeTruthy();
        });

        it('should return true if preventSelfApproval is disabled and the approver is the owner of the expense report', () => {
            const fakePolicy: Policy = {
                ...createRandomPolicy(6),
                preventSelfApproval: false,
            };
            expect(isAllowedToApproveExpenseReport(expenseReport, currentUserAccountID, fakePolicy)).toBeTruthy();
        });

        it('should return false if preventSelfApproval is enabled and the approver is the owner of the expense report', () => {
            const fakePolicy: Policy = {
                ...createRandomPolicy(6),
                preventSelfApproval: true,
            };
            expect(isAllowedToApproveExpenseReport(expenseReport, currentUserAccountID, fakePolicy)).toBeFalsy();
        });
    });

    describe('isArchivedReport', () => {
        const archivedReport: Report = {
            ...createRandomReport(1),
            chatType: CONST.REPORT.CHAT_TYPE.POLICY_EXPENSE_CHAT,
        };
        const nonArchivedReport: Report = {
            ...createRandomReport(2),
            chatType: CONST.REPORT.CHAT_TYPE.POLICY_EXPENSE_CHAT,
        };
        beforeAll(async () => {
            await Onyx.setCollection<typeof ONYXKEYS.COLLECTION.REPORT_NAME_VALUE_PAIRS, ReportNameValuePairs>(ONYXKEYS.COLLECTION.REPORT_NAME_VALUE_PAIRS, {
                [`${ONYXKEYS.COLLECTION.REPORT_NAME_VALUE_PAIRS}${archivedReport.reportID}`]: {private_isArchived: DateUtils.getDBTime()},
            });
        });

        it('should return true for archived report', async () => {
            const reportNameValuePairs = await new Promise<OnyxEntry<ReportNameValuePairs>>((resolve) => {
                Onyx.connect({
                    key: `${ONYXKEYS.COLLECTION.REPORT_NAME_VALUE_PAIRS}${archivedReport.reportID}`,
                    callback: resolve,
                });
            });
            expect(isArchivedReport(reportNameValuePairs)).toBe(true);
        });

        it('should return false for non-archived report', async () => {
            const reportNameValuePairs = await new Promise<OnyxEntry<ReportNameValuePairs>>((resolve) => {
                Onyx.connect({
                    key: `${ONYXKEYS.COLLECTION.REPORT_NAME_VALUE_PAIRS}${nonArchivedReport.reportID}`,
                    callback: resolve,
                });
                expect(isArchivedReport(reportNameValuePairs)).toBe(false);
            });
        });
    });

    describe('useReportIsArchived', () => {
        const archivedReport: Report = {
            ...createRandomReport(1),
            chatType: CONST.REPORT.CHAT_TYPE.POLICY_EXPENSE_CHAT,
        };
        const nonArchivedReport: Report = {
            ...createRandomReport(2),
            chatType: CONST.REPORT.CHAT_TYPE.POLICY_EXPENSE_CHAT,
        };
        beforeAll(async () => {
            await Onyx.setCollection<typeof ONYXKEYS.COLLECTION.REPORT_NAME_VALUE_PAIRS, ReportNameValuePairs>(ONYXKEYS.COLLECTION.REPORT_NAME_VALUE_PAIRS, {
                [`${ONYXKEYS.COLLECTION.REPORT_NAME_VALUE_PAIRS}${archivedReport.reportID}`]: {private_isArchived: DateUtils.getDBTime()},
            });
        });

        it('should return true for archived report', () => {
            const {result: isReportArchived} = renderHook(() => useReportIsArchived(archivedReport?.reportID));

            expect(isReportArchived.current).toBe(true);
        });

        it('should return false for non-archived report', () => {
            const {result: isReportArchived} = renderHook(() => useReportIsArchived(nonArchivedReport?.reportID));

            expect(isReportArchived.current).toBe(false);
        });
    });

    describe('canEditWriteCapability', () => {
        it('should return false for expense chat', () => {
            const workspaceChat: Report = {
                ...createRandomReport(1),
                chatType: CONST.REPORT.CHAT_TYPE.POLICY_EXPENSE_CHAT,
            };

            expect(canEditWriteCapability(workspaceChat, {...policy, role: CONST.POLICY.ROLE.ADMIN}, false)).toBe(false);
        });

        const policyAnnounceRoom: Report = {
            ...createRandomReport(1),
            chatType: CONST.REPORT.CHAT_TYPE.POLICY_ANNOUNCE,
        };
        const adminPolicy = {...policy, role: CONST.POLICY.ROLE.ADMIN};

        it('should return true for non-archived policy announce room', () => {
            expect(canEditWriteCapability(policyAnnounceRoom, adminPolicy, false)).toBe(true);
        });

        it('should return false for archived policy announce room', () => {
            expect(canEditWriteCapability(policyAnnounceRoom, adminPolicy, true)).toBe(false);
        });

        it('should return false for non-admin user', () => {
            const normalChat = createRandomReport(11);
            const memberPolicy = {...policy, role: CONST.POLICY.ROLE.USER};

            expect(canEditWriteCapability(normalChat, memberPolicy, false)).toBe(false);
        });

        it('should return false for admin room', () => {
            const adminRoom: Report = {...createRandomReport(12), chatType: CONST.REPORT.CHAT_TYPE.POLICY_ADMINS};

            expect(canEditWriteCapability(adminRoom, adminPolicy, false)).toBe(false);
        });

        it('should return false for thread reports', () => {
            const parent = createRandomReport(13);
            const thread: Report = {
                ...createRandomReport(14),
                parentReportID: parent.reportID,
                parentReportActionID: '2',
            };

            expect(canEditWriteCapability(thread, adminPolicy, false)).toBe(false);
        });

        it('should return false for invoice rooms', () => {
            const invoiceRoom = {...createRandomReport(13), chatType: CONST.REPORT.CHAT_TYPE.INVOICE};

            expect(canEditWriteCapability(invoiceRoom, adminPolicy, false)).toBe(false);
        });
    });

    describe('canEditRoomVisibility', () => {
        it('should return true for policy rooms that are not archived and the user is an admin', () => {
            expect(canEditRoomVisibility({...policy, role: CONST.POLICY.ROLE.ADMIN}, false)).toBeTruthy();
            expect(canEditRoomVisibility({...policy, role: CONST.POLICY.ROLE.AUDITOR}, false)).toBeFalsy();
            expect(canEditRoomVisibility({...policy, role: CONST.POLICY.ROLE.USER}, false)).toBeFalsy();
        });

        it('should return false for policy rooms that are archived regardless of the policy role', () => {
            expect(canEditRoomVisibility({...policy, role: CONST.POLICY.ROLE.ADMIN}, true)).toBeFalsy();
            expect(canEditRoomVisibility({...policy, role: CONST.POLICY.ROLE.AUDITOR}, true)).toBeFalsy();
            expect(canEditRoomVisibility({...policy, role: CONST.POLICY.ROLE.USER}, true)).toBeFalsy();
        });
    });

    describe('canDeleteReportAction', () => {
        it('should return false for delete button visibility if transaction is not allowed to be deleted', () => {
            const parentReport = LHNTestUtils.getFakeReport();
            const report = LHNTestUtils.getFakeReport();
            const parentReportAction: ReportAction = {
                ...LHNTestUtils.getFakeReportAction(),
                message: [
                    {
                        type: 'COMMENT',
                        html: 'hey',
                        text: 'hey',
                        isEdited: false,
                        whisperedTo: [],
                        isDeletedParentAction: false,
                        moderationDecision: {
                            decision: CONST.MODERATION.MODERATOR_DECISION_PENDING_REMOVE,
                        },
                    },
                ],
                childReportID: report.reportID,
            };
            report.parentReportID = parentReport.reportID;
            report.parentReportActionID = parentReportAction.reportActionID;
            const currentReportId = '';
            const transactionID = 1;
            const moneyRequestAction = {
                ...parentReportAction,
                actorAccountID: currentUserAccountID,
                actionName: CONST.REPORT.ACTIONS.TYPE.IOU,
                originalMessage: {
                    IOUReportID: '1',
                    IOUTransactionID: '1',
                    amount: 100,
                    participantAccountID: 1,
                    currency: CONST.CURRENCY.USD,
                    type: CONST.IOU.REPORT_ACTION_TYPE.PAY,
                    paymentType: CONST.IOU.PAYMENT_TYPE.EXPENSIFY,
                },
            };

            const transaction: Transaction = {
                ...createRandomTransaction(transactionID),
                category: '',
                tag: '',
                created: testDate,
                reportID: currentReportId,
                managedCard: true,
                comment: {
                    liabilityType: CONST.TRANSACTION.LIABILITY_TYPE.RESTRICT,
                },
            };

            expect(canDeleteReportAction(moneyRequestAction, currentReportId, transaction)).toBe(false);
        });
    });

    describe('getPolicyExpenseChat', () => {
        it('should return the correct policy expense chat when we have a task report is the child of this report', async () => {
            const policyExpenseChat: Report = {
                ...createRandomReport(11),
                ownerAccountID: 1,
                policyID: '1',
                chatType: CONST.REPORT.CHAT_TYPE.POLICY_EXPENSE_CHAT,
                type: CONST.REPORT.TYPE.CHAT,
            };

            const taskReport: Report = {
                ...createRandomReport(10),
                ownerAccountID: 1,
                policyID: '1',
                chatType: CONST.REPORT.CHAT_TYPE.POLICY_EXPENSE_CHAT,
                type: CONST.REPORT.TYPE.TASK,
                parentReportID: policyExpenseChat.reportID,
                parentReportActionID: '1',
            };

            await Onyx.set(`${ONYXKEYS.COLLECTION.REPORT}${taskReport.reportID}`, taskReport);
            await Onyx.set(`${ONYXKEYS.COLLECTION.REPORT}${policyExpenseChat.reportID}`, policyExpenseChat);

            expect(getPolicyExpenseChat(1, '1')?.reportID).toBe(policyExpenseChat.reportID);
        });
    });

    describe('findLastAccessedReport', () => {
        let archivedReport: Report;
        let normalReport: Report;

        beforeAll(async () => {
            // Set up test reports - one archived, one normal
            archivedReport = {
                ...LHNTestUtils.getFakeReport(),
                reportID: '1001',
                lastReadTime: '2024-02-01 04:56:47.233',
                lastVisibleActionCreated: '2024-02-01 04:56:47.233',
            };

            normalReport = {
                ...LHNTestUtils.getFakeReport(),
                reportID: '1002',
                lastReadTime: '2024-01-01 04:56:47.233', // Older last read time
                lastVisibleActionCreated: '2024-01-01 04:56:47.233',
            };

            // Set up report name value pairs to mark one report as archived
            const reportNameValuePairs = {
                private_isArchived: DateUtils.getDBTime(),
            };

            // Add reports to Onyx
            await Onyx.set(`${ONYXKEYS.COLLECTION.REPORT}${archivedReport.reportID}`, archivedReport);
            await Onyx.set(`${ONYXKEYS.COLLECTION.REPORT}${normalReport.reportID}`, normalReport);
            await Onyx.merge(`${ONYXKEYS.COLLECTION.REPORT_NAME_VALUE_PAIRS}${archivedReport.reportID}`, reportNameValuePairs);

            // Set up report metadata for lastVisitTime
            await Onyx.merge(`${ONYXKEYS.COLLECTION.REPORT_METADATA}${archivedReport.reportID}`, {
                lastVisitTime: '2024-02-01 04:56:47.233', // More recent visit
            });

            await Onyx.merge(`${ONYXKEYS.COLLECTION.REPORT_METADATA}${normalReport.reportID}`, {
                lastVisitTime: '2024-01-01 04:56:47.233',
            });

            return waitForBatchedUpdates();
        });

        afterAll(async () => {
            await Onyx.clear();
            await Onyx.set(ONYXKEYS.SESSION, {email: currentUserEmail, accountID: currentUserAccountID});
        });

        it('should not return an archived report even if it was most recently accessed', () => {
            const result = findLastAccessedReport(false);

            // Even though the archived report has a more recent lastVisitTime,
            // the function should filter it out and return the normal report
            expect(result?.reportID).toBe(normalReport.reportID);
            expect(result?.reportID).not.toBe(archivedReport.reportID);
        });
    });
    describe('findLastAccessedReport should return owned report if no reports was accessed before', () => {
        let ownedReport: Report;
        let nonOwnedReport: Report;

        beforeAll(async () => {
            // Set up test reports - one archived, one normal
            nonOwnedReport = {
                ...LHNTestUtils.getFakeReport(),
                reportID: '1001',
                lastReadTime: '2024-02-01 04:56:47.233',
                lastVisibleActionCreated: '2024-02-01 04:56:47.233',
                ownerAccountID: 1,
            };

            ownedReport = {
                ...LHNTestUtils.getFakeReport(),
                reportID: '1002',
                lastReadTime: '2024-01-01 04:56:47.233', // Older last read time
                lastVisibleActionCreated: '2024-01-01 04:56:47.233',
                ownerAccountID: currentUserAccountID,
            };

            // Add reports to Onyx
            await Onyx.set(`${ONYXKEYS.COLLECTION.REPORT}${ownedReport.reportID}`, ownedReport);
            await Onyx.set(`${ONYXKEYS.COLLECTION.REPORT}${nonOwnedReport.reportID}`, nonOwnedReport);

            return waitForBatchedUpdates();
        });

        afterAll(async () => {
            await Onyx.clear();
            await Onyx.set(ONYXKEYS.SESSION, {email: currentUserEmail, accountID: currentUserAccountID});
        });

        it('findLastAccessedReport should return owned report if no reports was accessed before', () => {
            const result = findLastAccessedReport(false);

            // Even though the archived report has a more recent lastVisitTime,
            // the function should filter it out and return the normal report
            expect(result?.reportID).toBe(ownedReport.reportID);
            expect(result?.reportID).not.toBe(nonOwnedReport.reportID);
        });
    });

    describe('getApprovalChain', () => {
        describe('submit and close policy', () => {
            it('should return empty array', () => {
                const policyTest: Policy = {
                    ...createRandomPolicy(0),
                    approver: 'owner@test.com',
                    owner: 'owner@test.com',
                    type: CONST.POLICY.TYPE.TEAM,
                    approvalMode: CONST.POLICY.APPROVAL_MODE.OPTIONAL,
                };
                const expenseReport: Report = {
                    ...createRandomReport(0),
                    ownerAccountID: employeeAccountID,
                    type: CONST.REPORT.TYPE.EXPENSE,
                };

                expect(getApprovalChain(policyTest, expenseReport)).toStrictEqual([]);
            });
        });
        describe('basic/advance workflow', () => {
            describe('has no approver rule', () => {
                it('should return list contain policy approver/owner and the forwardsTo of them if the policy use basic workflow', () => {
                    const policyTest: Policy = {
                        ...createRandomPolicy(0),
                        approver: 'owner@test.com',
                        owner: 'owner@test.com',
                        type: CONST.POLICY.TYPE.TEAM,
                        employeeList,
                        approvalMode: CONST.POLICY.APPROVAL_MODE.BASIC,
                    };
                    const expenseReport: Report = {
                        ...createRandomReport(0),
                        ownerAccountID: employeeAccountID,
                        type: CONST.REPORT.TYPE.EXPENSE,
                    };
                    Onyx.set(ONYXKEYS.PERSONAL_DETAILS_LIST, personalDetails).then(() => {
                        const result = ['owner@test.com'];
                        expect(getApprovalChain(policyTest, expenseReport)).toStrictEqual(result);
                    });
                });
                it('should return list contain submitsTo of ownerAccountID and the forwardsTo of them if the policy use advance workflow', () => {
                    const policyTest: Policy = {
                        ...createRandomPolicy(0),
                        approver: 'owner@test.com',
                        owner: 'owner@test.com',
                        type: CONST.POLICY.TYPE.CORPORATE,
                        employeeList,
                        approvalMode: CONST.POLICY.APPROVAL_MODE.ADVANCED,
                    };
                    const expenseReport: Report = {
                        ...createRandomReport(0),
                        ownerAccountID: employeeAccountID,
                        type: CONST.REPORT.TYPE.EXPENSE,
                    };
                    Onyx.set(ONYXKEYS.PERSONAL_DETAILS_LIST, personalDetails).then(() => {
                        const result = ['admin@test.com'];
                        expect(getApprovalChain(policyTest, expenseReport)).toStrictEqual(result);
                    });
                });
            });

            // This test is broken, so I am commenting it out. I have opened up https://github.com/Expensify/App/issues/60854 to get the test fixed
            describe('has approver rule', () => {
                describe('has no transaction match with approver rule', () => {
                    it('should return list contain submitsTo of ownerAccountID and the forwardsTo of them', () => {
                        const policyTest: Policy = {
                            ...createRandomPolicy(0),
                            approver: 'owner@test.com',
                            owner: 'owner@test.com',
                            type: CONST.POLICY.TYPE.CORPORATE,
                            employeeList,
                            rules,
                            approvalMode: CONST.POLICY.APPROVAL_MODE.BASIC,
                        };
                        const expenseReport: Report = {
                            ...createRandomReport(0),
                            ownerAccountID: employeeAccountID,
                            type: CONST.REPORT.TYPE.EXPENSE,
                        };
                        const transaction1: Transaction = {
                            ...createRandomTransaction(0),
                            category: '',
                            tag: '',
                            created: testDate,
                            reportID: expenseReport.reportID,
                        };
                        const transaction2: Transaction = {
                            ...createRandomTransaction(1),
                            category: '',
                            tag: '',
                            created: DateUtils.subtractMillisecondsFromDateTime(testDate, 1),
                            reportID: expenseReport.reportID,
                        };
                        Onyx.multiSet({
                            [ONYXKEYS.PERSONAL_DETAILS_LIST]: personalDetails,
                            [ONYXKEYS.COLLECTION.TRANSACTION]: {
                                [transaction1.transactionID]: transaction1,
                                [transaction2.transactionID]: transaction2,
                            },
                        }).then(() => {
                            const result = ['owner@test.com'];
                            expect(getApprovalChain(policyTest, expenseReport)).toStrictEqual(result);
                        });
                    });
                });
                describe('has transaction match with approver rule', () => {
                    it('should return the list with correct order of category/tag approver sorted by created/inserted of the transaction', () => {
                        const policyTest: Policy = {
                            ...createRandomPolicy(1),
                            approver: 'owner@test.com',
                            owner: 'owner@test.com',
                            type: CONST.POLICY.TYPE.CORPORATE,
                            employeeList,
                            rules,
                            approvalMode: CONST.POLICY.APPROVAL_MODE.ADVANCED,
                        };
                        const expenseReport: Report = {
                            ...createRandomReport(100),
                            ownerAccountID: employeeAccountID,
                            type: CONST.REPORT.TYPE.EXPENSE,
                        };
                        const transaction1: Transaction = {
                            ...createRandomTransaction(1),
                            category: 'cat1',
                            tag: '',
                            created: testDate,
                            reportID: expenseReport.reportID,
                            inserted: DateUtils.subtractMillisecondsFromDateTime(testDate, 1),
                        };
                        const transaction2: Transaction = {
                            ...createRandomTransaction(2),
                            category: '',
                            tag: 'tag1',
                            created: DateUtils.subtractMillisecondsFromDateTime(testDate, 1),
                            reportID: expenseReport.reportID,
                            inserted: DateUtils.subtractMillisecondsFromDateTime(testDate, 1),
                        };
                        const transaction3: Transaction = {
                            ...createRandomTransaction(3),
                            category: 'cat2',
                            tag: '',
                            created: testDate,
                            reportID: expenseReport.reportID,
                            inserted: DateUtils.subtractMillisecondsFromDateTime(testDate, 2),
                        };
                        const transaction4: Transaction = {
                            ...createRandomTransaction(4),
                            category: '',
                            tag: 'tag2',
                            created: DateUtils.subtractMillisecondsFromDateTime(testDate, 1),
                            reportID: expenseReport.reportID,
                            inserted: DateUtils.subtractMillisecondsFromDateTime(testDate, 2),
                        };

                        Onyx.mergeCollection(ONYXKEYS.COLLECTION.TRANSACTION, {
                            transactions_1: transaction1,
                            transactions_2: transaction2,
                            transactions_3: transaction3,
                            transactions_4: transaction4,
                        }).then(() => {
                            const result = [categoryApprover2Email, categoryApprover1Email, tagApprover2Email, tagApprover1Email, 'admin@test.com'];
                            expect(getApprovalChain(policyTest, expenseReport)).toStrictEqual(result);
                        });
                    });
                });
            });
        });
    });

    describe('shouldReportShowSubscript', () => {
        afterEach(async () => {
            await Onyx.clear();
            await Onyx.set(ONYXKEYS.SESSION, {email: currentUserEmail, accountID: currentUserAccountID});
        });

        it('should return true for policy expense chat', () => {
            const report = createPolicyExpenseChat(1);
            expect(shouldReportShowSubscript(report)).toBe(true);
        });

        it('should return true for workspace thread', () => {
            const report = createWorkspaceThread(1);
            expect(shouldReportShowSubscript(report)).toBe(true);
        });

        it('should return false for archived non-expense report that is not a workspace thread', async () => {
            const report = createRegularChat(1, [currentUserAccountID, 1]);
            await Onyx.set(`${ONYXKEYS.COLLECTION.REPORT_NAME_VALUE_PAIRS}${report.reportID}`, {
                private_isArchived: new Date().toString(),
            });
            const {result: isReportArchived} = renderHook(() => useReportIsArchived(report?.reportID));

            expect(shouldReportShowSubscript(report, isReportArchived.current)).toBe(false);
        });

        it('should return false for a non-archived non-expense report', () => {
            const report = createRegularChat(1, [currentUserAccountID, 1]);
            const {result: isReportArchived} = renderHook(() => useReportIsArchived(report?.reportID));
            expect(shouldReportShowSubscript(report, isReportArchived.current)).toBe(false);
        });

        it('should return false for regular 1:1 chat', () => {
            const report = createRegularChat(1, [currentUserAccountID, 1]);
            expect(shouldReportShowSubscript(report)).toBe(false);
        });

        it('should return true for expense request report', async () => {
            // Given a normal parent report
            const parentReport = createExpenseReport(1);
            await Onyx.set(`${ONYXKEYS.COLLECTION.REPORT}${parentReport.reportID}`, parentReport);

            // And a parent report action that is an IOU report action
            const randomReportAction = createRandomReportAction(2);
            const parentReportAction = {
                ...createRandomReportAction(2),
                actionName: CONST.REPORT.ACTIONS.TYPE.IOU,
                message: {
                    ...randomReportAction.message,
                    type: CONST.IOU.REPORT_ACTION_TYPE.CREATE,
                },
            };
            await Onyx.set(`${ONYXKEYS.COLLECTION.REPORT_ACTIONS}${parentReport.reportID}`, {
                '3': parentReportAction,
            });

            // And a report that is a thread of the parent report
            const report = createExpenseRequestReport(2, parentReport.reportID, '3');

            // When we check if the report should show a subscript
            // Then it should return true because isExpenseRequest() returns true
            expect(shouldReportShowSubscript(report)).toBe(true);
        });

        it('should return true for workspace task report', async () => {
            // Given a parent report that is a policy expense chat
            const parentReport = createPolicyExpenseChat(1);
            await Onyx.set(`${ONYXKEYS.COLLECTION.REPORT}${parentReport.reportID}`, parentReport);

            // And a report that is a task report of the parent report
            const report = createWorkspaceTaskReport(2, [currentUserAccountID, 1], parentReport.reportID);

            // When we check if the report should show a subscript
            // Then it should return true because isWorkspaceTaskReport() returns true
            expect(shouldReportShowSubscript(report)).toBe(true);
        });

        it('should return true for invoice room', () => {
            const report = createInvoiceRoom(1);
            expect(shouldReportShowSubscript(report)).toBe(true);
        });

        it('should return true for invoice report', () => {
            const report = createInvoiceReport(1);
            expect(shouldReportShowSubscript(report)).toBe(true);
        });

        it('should return true for policy expense chat that is not own', () => {
            const report = createPolicyExpenseChat(1, false);
            expect(shouldReportShowSubscript(report)).toBe(true);
        });

        it('should return true for archived workspace thread (exception to archived rule)', async () => {
            const report = createWorkspaceThread(1);
            await Onyx.set(`${ONYXKEYS.COLLECTION.REPORT_NAME_VALUE_PAIRS}${report.reportID}`, {
                private_isArchived: new Date().toString(),
            });
            const {result: isReportArchived} = renderHook(() => useReportIsArchived(report?.reportID));

            // Even if archived, workspace threads should show subscript
            expect(shouldReportShowSubscript(report, isReportArchived.current)).toBe(true);
        });

        it('should return false for archived non-expense report', async () => {
            const report = createRegularChat(1, []);
            await Onyx.set(`${ONYXKEYS.COLLECTION.REPORT_NAME_VALUE_PAIRS}${report.reportID}`, {
                private_isArchived: new Date().toString(),
            });
            const {result: isReportArchived} = renderHook(() => useReportIsArchived(report?.reportID));

            // Archived expense reports should not show subscript
            expect(shouldReportShowSubscript(report, isReportArchived.current)).toBe(false);
        });

        it('should return false for policy expense chat that is also a chat thread', () => {
            const report = createPolicyExpenseChatThread(1);
            // Policy expense chats that are threads should not show subscript
            expect(shouldReportShowSubscript(report)).toBe(false);
        });

        it('should return false for policy expense chat that is also a task report', () => {
            const report = createPolicyExpenseChatTask(1);
            // Policy expense chats that are task reports should not show subscript
            expect(shouldReportShowSubscript(report)).toBe(false);
        });

        it('should return false for group chat', () => {
            const report = createGroupChat(1, [currentUserAccountID, 1, 2, 3]);
            expect(shouldReportShowSubscript(report)).toBe(false);
        });

        it('should return false for self DM', () => {
            const report = createSelfDM(1, currentUserAccountID);
            expect(shouldReportShowSubscript(report)).toBe(false);
        });

        it('should return false for admin room', () => {
            const report = createAdminRoom(1);
            expect(shouldReportShowSubscript(report)).toBe(false);
        });

        it('should return false for announce room', () => {
            const report = createAnnounceRoom(1);
            expect(shouldReportShowSubscript(report)).toBe(false);
        });

        it('should return false for domain room', () => {
            const report = createDomainRoom(1);
            expect(shouldReportShowSubscript(report)).toBe(false);
        });

        it('should return false for regular task report (non-workspace)', () => {
            const report = {...createRegularTaskReport(1, currentUserAccountID), chatType: CONST.REPORT.CHAT_TYPE.TRIP_ROOM};
            expect(shouldReportShowSubscript(report)).toBe(false);
        });
    });

    describe('isArchivedNonExpenseReport', () => {
        // Given an expense report, a chat report, and an archived chat report
        const expenseReport: Report = {
            ...createRandomReport(1000),
            ownerAccountID: employeeAccountID,
            type: CONST.REPORT.TYPE.EXPENSE,
        };
        const chatReport: Report = {
            ...createRandomReport(2000),
            ownerAccountID: employeeAccountID,
            type: CONST.REPORT.TYPE.CHAT,
        };
        const archivedChatReport: Report = {
            ...createRandomReport(3000),
            ownerAccountID: employeeAccountID,
            type: CONST.REPORT.TYPE.CHAT,
        };

        beforeAll(async () => {
            await Onyx.set(`${ONYXKEYS.COLLECTION.REPORT}${expenseReport.reportID}`, expenseReport);
            await Onyx.set(`${ONYXKEYS.COLLECTION.REPORT}${chatReport.reportID}`, chatReport);
            await Onyx.set(`${ONYXKEYS.COLLECTION.REPORT}${archivedChatReport.reportID}`, archivedChatReport);

            // This is what indicates that a report is archived (see ReportUtils.isArchivedReport())
            await Onyx.set(`${ONYXKEYS.COLLECTION.REPORT_NAME_VALUE_PAIRS}${archivedChatReport.reportID}`, {
                private_isArchived: new Date().toString(),
            });
        });

        it('should return false if the report is an expense report', () => {
            // Simulate how components use the hook useReportIsArchived() to see if the report is archived
            const {result: isReportArchived} = renderHook(() => useReportIsArchived(expenseReport?.reportID));
            expect(isArchivedNonExpenseReport(expenseReport, isReportArchived.current)).toBe(false);
        });

        it('should return false if the report is a non-expense report and not archived', () => {
            const {result: isReportArchived} = renderHook(() => useReportIsArchived(chatReport?.reportID));
            expect(isArchivedNonExpenseReport(chatReport, isReportArchived.current)).toBe(false);
        });

        it('should return true if the report is a non-expense report and archived', () => {
            const {result: isReportArchived} = renderHook(() => useReportIsArchived(archivedChatReport?.reportID));
            expect(isArchivedNonExpenseReport(archivedChatReport, isReportArchived.current)).toBe(true);
        });
    });

    describe('parseReportRouteParams', () => {
        const testReportID = '123456789';

        it('should return empty reportID and isSubReportPageRoute as false if the route is not a report route', () => {
            const result = parseReportRouteParams('/concierge');
            expect(result.reportID).toBe('');
            expect(result.isSubReportPageRoute).toBe(false);
        });

        it('should return isSubReportPageRoute as false if the route is a report screen route', () => {
            const result = parseReportRouteParams(`r/${testReportID}/11111111`);
            expect(result.reportID).toBe(testReportID);
            expect(result.isSubReportPageRoute).toBe(false);
        });

        it('should return isSubReportPageRoute as true if the route is a sub report page route', () => {
            const result = parseReportRouteParams(`r/${testReportID}/details`);
            expect(result.reportID).toBe(testReportID);
            expect(result.isSubReportPageRoute).toBe(true);
        });
    });

    describe('isPayer', () => {
        const approvedReport: Report = {
            ...createRandomReport(1),
            type: CONST.REPORT.TYPE.EXPENSE,
            stateNum: CONST.REPORT.STATE_NUM.APPROVED,
            statusNum: CONST.REPORT.STATUS_NUM.APPROVED,
            policyID: '1',
        };

        const unapprovedReport: Report = {
            ...createRandomReport(2),
            type: CONST.REPORT.TYPE.EXPENSE,
            stateNum: CONST.REPORT.STATE_NUM.SUBMITTED,
            statusNum: CONST.REPORT.STATUS_NUM.SUBMITTED,
            policyID: '1',
        };

        const policyTest: Policy = {
            ...createRandomPolicy(1),
            employeeList: {
                [currentUserEmail]: {
                    role: CONST.POLICY.ROLE.AUDITOR,
                },
            },
        };

        beforeAll(() => {
            Onyx.multiSet({
                [ONYXKEYS.SESSION]: {email: currentUserEmail, accountID: currentUserAccountID},
                [ONYXKEYS.COLLECTION.POLICY]: {
                    [`${ONYXKEYS.COLLECTION.POLICY}1`]: policyTest,
                },
            });
            return waitForBatchedUpdates();
        });

        afterAll(() => Onyx.clear());

        it('should return false for admin of a group policy with reimbursement enabled and report not approved', () => {
            expect(isPayer({email: currentUserEmail, accountID: currentUserAccountID}, unapprovedReport, false)).toBe(false);
        });

        it('should return false for non-admin of a group policy', () => {
            expect(isPayer({email: currentUserEmail, accountID: currentUserAccountID}, approvedReport, false)).toBe(false);
        });
    });
    describe('buildReportNameFromParticipantNames', () => {
        /**
         * Generates a fake report and matching personal details for specified number of participants.
         * Participants in the report are directly linked with their personal details.
         */
        const generateFakeReportAndParticipantsPersonalDetails = ({count, start = 0}: {count: number; start?: number}): {report: Report; personalDetails: PersonalDetailsList} => {
            const data = {
                report: {
                    ...mockedChatReport,
                    participants: Object.keys(fakePersonalDetails)
                        .slice(start, count)
                        .reduce<Record<string, Participant>>((acc, cur) => {
                            acc[cur] = {notificationPreference: CONST.REPORT.NOTIFICATION_PREFERENCE.ALWAYS};
                            return acc;
                        }, {}),
                },
                personalDetails: Object.fromEntries(Object.entries(fakePersonalDetails).slice(start, count)),
            };

            data.personalDetails[currentUserAccountID] = {
                accountID: currentUserAccountID,
                displayName: 'CURRENT USER',
                firstName: 'CURRENT',
            };

            return data;
        };

        it('excludes the current user from the report title', () => {
            const result = buildReportNameFromParticipantNames(generateFakeReportAndParticipantsPersonalDetails({count: currentUserAccountID + 2}));
            expect(result).not.toContain('CURRENT');
        });

        it('limits to a maximum of 5 participants in the title', () => {
            const result = buildReportNameFromParticipantNames(generateFakeReportAndParticipantsPersonalDetails({count: 10}));
            expect(result.split(',').length).toBeLessThanOrEqual(5);
        });

        it('returns full name if only one participant is present (excluding current user)', () => {
            const result = buildReportNameFromParticipantNames(generateFakeReportAndParticipantsPersonalDetails({count: 1}));
            const {displayName} = fakePersonalDetails[1] ?? {};
            expect(result).toEqual(displayName);
        });

        it('returns an empty string if there are no participants or all are excluded', () => {
            const result = buildReportNameFromParticipantNames(generateFakeReportAndParticipantsPersonalDetails({start: currentUserAccountID - 1, count: 1}));
            expect(result).toEqual('');
        });

        it('handles partial or missing personal details correctly', () => {
            const {report} = generateFakeReportAndParticipantsPersonalDetails({count: 6});

            const secondUser = fakePersonalDetails[2];
            const fourthUser = fakePersonalDetails[4];

            const incompleteDetails = {2: secondUser, 4: fourthUser};
            const result = buildReportNameFromParticipantNames({report, personalDetails: incompleteDetails});
            const expectedNames = [secondUser?.firstName, fourthUser?.firstName].sort();
            const resultNames = result.split(', ').sort();
            expect(resultNames).toEqual(expect.arrayContaining(expectedNames));
        });
    });

    describe('getParticipantsList', () => {
        it('should exclude hidden participants', () => {
            const report: Report = {
                ...createRandomReport(1),
                chatType: 'policyRoom',
                participants: {
                    1: {notificationPreference: 'hidden'},
                    2: {notificationPreference: 'always'},
                },
            };
            const participants = getParticipantsList(report, participantsPersonalDetails);
            expect(participants.length).toBe(1);
        });

        it('should include hidden participants for IOU report', () => {
            const report: Report = {
                ...createRandomReport(1),
                type: CONST.REPORT.TYPE.IOU,
                participants: {
                    1: {notificationPreference: 'hidden'},
                    2: {notificationPreference: 'always'},
                },
            };
            const participants = getParticipantsList(report, participantsPersonalDetails);
            expect(participants.length).toBe(2);
        });

        it('should include hidden participants for expense report', () => {
            const report: Report = {
                ...createRandomReport(1),
                type: CONST.REPORT.TYPE.EXPENSE,
                participants: {
                    1: {notificationPreference: 'hidden'},
                    2: {notificationPreference: 'always'},
                },
            };
            const participants = getParticipantsList(report, participantsPersonalDetails);
            expect(participants.length).toBe(2);
        });

        it('should include hidden participants for IOU transaction report', async () => {
            const parentReport: Report = {
                ...createRandomReport(0),
                type: CONST.REPORT.TYPE.IOU,
            };
            const parentReportAction: ReportAction = {
                ...createRandomReportAction(0),
                actionName: CONST.REPORT.ACTIONS.TYPE.IOU,
                message: [],
                previousMessage: [],
                originalMessage: {
                    amount: 1,
                    currency: 'USD',
                    type: CONST.IOU.REPORT_ACTION_TYPE.CREATE,
                },
            };
            await Onyx.merge(`${ONYXKEYS.COLLECTION.REPORT}${parentReport.reportID}`, parentReport);
            await Onyx.merge(`${ONYXKEYS.COLLECTION.REPORT_ACTIONS}${parentReport.reportID}`, {
                [parentReportAction.reportActionID]: parentReportAction,
            });

            const report: Report = {
                ...createRandomReport(1),
                parentReportID: parentReport.reportID,
                parentReportActionID: parentReportAction.reportActionID,
                participants: {
                    1: {notificationPreference: 'hidden'},
                    2: {notificationPreference: 'always'},
                },
            };
            const participants = getParticipantsList(report, participantsPersonalDetails);
            expect(participants.length).toBe(2);
        });

        it('should include hidden participants for expense transaction report', async () => {
            const parentReport: Report = {
                ...createRandomReport(0),
                type: CONST.REPORT.TYPE.EXPENSE,
            };
            const parentReportAction: ReportAction = {
                ...createRandomReportAction(0),
                actionName: CONST.REPORT.ACTIONS.TYPE.IOU,
                message: [],
                previousMessage: [],
                originalMessage: {
                    amount: 1,
                    currency: 'USD',
                    type: CONST.IOU.REPORT_ACTION_TYPE.CREATE,
                },
            };
            await Onyx.merge(`${ONYXKEYS.COLLECTION.REPORT}${parentReport.reportID}`, parentReport);
            await Onyx.merge(`${ONYXKEYS.COLLECTION.REPORT_ACTIONS}${parentReport.reportID}`, {
                [parentReportAction.reportActionID]: parentReportAction,
            });

            const report: Report = {
                ...createRandomReport(1),
                parentReportID: parentReport.reportID,
                parentReportActionID: parentReportAction.reportActionID,
                participants: {
                    1: {notificationPreference: 'hidden'},
                    2: {notificationPreference: 'always'},
                },
            };
            const participants = getParticipantsList(report, participantsPersonalDetails);
            expect(participants.length).toBe(2);
        });
    });

    describe('isReportOutstanding', () => {
        it('should return true for submitted reports', () => {
            const report: Report = {
                ...createRandomReport(1),
                policyID: policy.id,
                type: CONST.REPORT.TYPE.EXPENSE,
                stateNum: CONST.REPORT.STATE_NUM.SUBMITTED,
                statusNum: CONST.REPORT.STATUS_NUM.SUBMITTED,
            };
            expect(isReportOutstanding(report, policy.id)).toBe(true);
        });
        it('should return false for archived report', async () => {
            const report: Report = {
                ...createRandomReport(1),
                policyID: policy.id,
                type: CONST.REPORT.TYPE.EXPENSE,
                stateNum: CONST.REPORT.STATE_NUM.SUBMITTED,
                statusNum: CONST.REPORT.STATUS_NUM.SUBMITTED,
            };

            await Onyx.merge(`${ONYXKEYS.COLLECTION.REPORT_NAME_VALUE_PAIRS}${report.reportID}`, {private_isArchived: DateUtils.getDBTime()});
            expect(isReportOutstanding(report, policy.id)).toBe(false);
        });
    });

    describe('getMoneyReportPreviewName', () => {
        beforeAll(async () => {
            await Onyx.clear();
            await Onyx.multiSet({
                [ONYXKEYS.PERSONAL_DETAILS_LIST]: participantsPersonalDetails,
                [ONYXKEYS.SESSION]: {email: currentUserEmail, accountID: currentUserAccountID},
            });
        });

        afterAll(async () => {
            await Onyx.clear();
        });

        it('should return the report name when the chat type is policy room', () => {
            const action: ReportAction = {
                ...createRandomReportAction(1),
                actionName: CONST.REPORT.ACTIONS.TYPE.REPORT_PREVIEW,
            };
            const report: Report = {
                ...createRandomReport(1),
                chatType: CONST.REPORT.CHAT_TYPE.POLICY_ROOM,
            };
            const result = getMoneyReportPreviewName(action, report);
            expect(result).toBe(report.reportName);
        });

        it('should return the report name when the chat type is domain all', () => {
            const action: ReportAction = {
                ...createRandomReportAction(1),
                actionName: CONST.REPORT.ACTIONS.TYPE.REPORT_PREVIEW,
            };
            const report: Report = {
                ...createRandomReport(1),
                chatType: CONST.REPORT.CHAT_TYPE.DOMAIN_ALL,
            };
            const result = getMoneyReportPreviewName(action, report);
            expect(result).toBe(report.reportName);
        });

        it('should return the report name when the chat type is group', () => {
            const action: ReportAction = {
                ...createRandomReportAction(1),
                actionName: CONST.REPORT.ACTIONS.TYPE.REPORT_PREVIEW,
            };
            const report: Report = {
                ...createRandomReport(1),
                chatType: CONST.REPORT.CHAT_TYPE.GROUP,
            };
            const result = getMoneyReportPreviewName(action, report);
            expect(result).toBe(report.reportName);
        });

        it('should return policy name when the chat type is invoice', () => {
            const action: ReportAction = {
                ...createRandomReportAction(1),
                actionName: CONST.REPORT.ACTIONS.TYPE.REPORT_PREVIEW,
            };
            const report: Report = {
                ...createRandomReport(1),
                chatType: CONST.REPORT.CHAT_TYPE.INVOICE,
            };
            const result = getMoneyReportPreviewName(action, report);
            // Policies are empty, so the policy name is "Unavailable workspace"
            expect(result).toBe('Unavailable workspace');
        });

        it('should return the report name when the chat type is policy admins', () => {
            const action: ReportAction = {
                ...createRandomReportAction(1),
                actionName: CONST.REPORT.ACTIONS.TYPE.REPORT_PREVIEW,
            };
            const report: Report = {
                ...createRandomReport(1),
                chatType: CONST.REPORT.CHAT_TYPE.POLICY_ADMINS,
            };
            const result = getMoneyReportPreviewName(action, report);
            expect(result).toBe(report.reportName);
        });

        it('should return the report name when the chat type is policy announce', () => {
            const action: ReportAction = {
                ...createRandomReportAction(1),
                actionName: CONST.REPORT.ACTIONS.TYPE.REPORT_PREVIEW,
            };
            const report: Report = {
                ...createRandomReport(1),
                chatType: CONST.REPORT.CHAT_TYPE.POLICY_ANNOUNCE,
            };
            const result = getMoneyReportPreviewName(action, report);
            expect(result).toBe(report.reportName);
        });

        it('should return the owner name expenses when the chat type is policy expense chat', () => {
            const action: ReportAction = {
                ...createRandomReportAction(1),
                actionName: CONST.REPORT.ACTIONS.TYPE.REPORT_PREVIEW,
            };
            const report: Report = {
                ...createRandomReport(1),
                chatType: CONST.REPORT.CHAT_TYPE.POLICY_EXPENSE_CHAT,
            };
            const result = getMoneyReportPreviewName(action, report);
            // Report with ownerAccountID: 1 corresponds to "Ragnar Lothbrok"
            expect(result).toBe("Ragnar Lothbrok's expenses");
        });

        it('should return the display name of the current user when the chat type is self dm', () => {
            const action: ReportAction = {
                ...createRandomReportAction(1),
                actionName: CONST.REPORT.ACTIONS.TYPE.REPORT_PREVIEW,
            };
            const report: Report = {
                ...createRandomReport(1),
                chatType: CONST.REPORT.CHAT_TYPE.SELF_DM,
            };
            const result = getMoneyReportPreviewName(action, report);
            // currentUserAccountID: 5 corresponds to "Lagertha Lothbrok"
            expect(result).toBe('Lagertha Lothbrok (you)');
        });

        it('should return the participant name when the chat type is system', () => {
            const action: ReportAction = {
                ...createRandomReportAction(1),
                actionName: CONST.REPORT.ACTIONS.TYPE.REPORT_PREVIEW,
            };
            const report: Report = {
                ...createRandomReport(1),
                chatType: CONST.REPORT.CHAT_TYPE.SYSTEM,
                participants: {
                    1: {notificationPreference: 'hidden'},
                },
            };
            const result = getMoneyReportPreviewName(action, report);
            // participant accountID: 1 corresponds to "Ragnar Lothbrok"
            expect(result).toBe('Ragnar Lothbrok');
        });

        it('should return the participant names when the chat type is trip room', () => {
            const action: ReportAction = {
                ...createRandomReportAction(1),
                actionName: CONST.REPORT.ACTIONS.TYPE.REPORT_PREVIEW,
            };
            const report: Report = {
                ...createRandomReport(1),
                participants: {
                    1: {notificationPreference: 'hidden'},
                    2: {notificationPreference: 'always'},
                },
                chatType: CONST.REPORT.CHAT_TYPE.TRIP_ROOM,
            };
            const result = getMoneyReportPreviewName(action, report);
            // participant accountID: 1, 2 corresponds to "Ragnar", "floki@vikings.net"
            expect(result).toBe('Ragnar, floki@vikings.net');
        });

        it('should return the child report name when the report name is not present', () => {
            const action: ReportAction = {
                ...createRandomReportAction(1),
                actionName: CONST.REPORT.ACTIONS.TYPE.REPORT_PREVIEW,
                childReportName: 'Child Report',
            };
            const result = getMoneyReportPreviewName(action, undefined);
            expect(result).toBe('Child Report');
        });
    });

    describe('canAddTransaction', () => {
        it('should return true for a non-archived report', async () => {
            // Given a non-archived expense report
            const report: Report = {
                ...createRandomReport(10000),
                type: CONST.REPORT.TYPE.EXPENSE,
            };
            await Onyx.set(`${ONYXKEYS.COLLECTION.REPORT}${report.reportID}`, report);

            // When it's checked if the transactions can be added
            // Simulate how components determined if a report is archived by using this hook
            const {result: isReportArchived} = renderHook(() => useReportIsArchived(report?.reportID));
            const result = canAddTransaction(report, isReportArchived.current);

            // Then the result is true
            expect(result).toBe(true);
        });

        it('should return false for an archived report', async () => {
            // Given an archived expense report
            const report: Report = {
                ...createRandomReport(10001),
                type: CONST.REPORT.TYPE.EXPENSE,
            };
            await Onyx.set(`${ONYXKEYS.COLLECTION.REPORT}${report.reportID}`, report);
            await Onyx.set(`${ONYXKEYS.COLLECTION.REPORT_NAME_VALUE_PAIRS}${report.reportID}`, {private_isArchived: DateUtils.getDBTime()});

            // When it's checked if the transactions can be added
            const {result: isReportArchived} = renderHook(() => useReportIsArchived(report?.reportID));
            const result = canAddTransaction(report, isReportArchived.current);

            // Then the result is false
            expect(result).toBe(false);
        });
    });

    describe('canDeleteTransaction', () => {
        it('should return true for a non-archived report', async () => {
            // Given a non-archived expense report
            const report: Report = {
                ...createRandomReport(20000),
                type: CONST.REPORT.TYPE.EXPENSE,
            };
            await Onyx.set(`${ONYXKEYS.COLLECTION.REPORT}${report.reportID}`, report);

            // When it's checked if the transactions can be deleted
            // Simulate how components determined if a report is archived by using this hook
            const {result: isReportArchived} = renderHook(() => useReportIsArchived(report?.reportID));
            const result = canDeleteTransaction(report, isReportArchived.current);

            // Then the result is true
            expect(result).toBe(true);
        });

        it('should return false for an archived report', async () => {
            // Given an archived expense report
            const report: Report = {
                ...createRandomReport(20001),
                type: CONST.REPORT.TYPE.EXPENSE,
            };
            await Onyx.set(`${ONYXKEYS.COLLECTION.REPORT}${report.reportID}`, report);
            await Onyx.set(`${ONYXKEYS.COLLECTION.REPORT_NAME_VALUE_PAIRS}${report.reportID}`, {private_isArchived: DateUtils.getDBTime()});

            // When it's checked if the transactions can be deleted
            const {result: isReportArchived} = renderHook(() => useReportIsArchived(report?.reportID));
            const result = canDeleteTransaction(report, isReportArchived.current);

            // Then the result is false
            expect(result).toBe(false);
        });
    });

    describe('getReasonAndReportActionThatRequiresAttention', () => {
        it('should return a reason for a non-archived report', async () => {
            // Given a non-archived expense report that is unread with a mention
            const report: OptionData = {
                ...createRandomReport(30000),
                type: CONST.REPORT.TYPE.EXPENSE,
                isUnreadWithMention: true,
            };
            await Onyx.set(`${ONYXKEYS.COLLECTION.REPORT}${report.reportID}`, report);

            // When the reason is retrieved
            const {result: isReportArchived} = renderHook(() => useReportIsArchived(report?.reportID));
            const result = getReasonAndReportActionThatRequiresAttention(report, undefined, isReportArchived.current);

            // There should be some kind of a reason (any reason is fine)
            expect(result).toHaveProperty('reason');
        });

        it('should return null for an archived report', async () => {
            // Given an archived expense report that is unread with a mention
            const report: OptionData = {
                ...createRandomReport(30000),
                type: CONST.REPORT.TYPE.EXPENSE,
                isUnreadWithMention: true,
            };
            await Onyx.set(`${ONYXKEYS.COLLECTION.REPORT}${report.reportID}`, report);
            await Onyx.set(`${ONYXKEYS.COLLECTION.REPORT_NAME_VALUE_PAIRS}${report.reportID}`, {private_isArchived: DateUtils.getDBTime()});

            // When the reason is retrieved
            const {result: isReportArchived} = renderHook(() => useReportIsArchived(report?.reportID));
            const result = getReasonAndReportActionThatRequiresAttention(report, undefined, isReportArchived.current);

            // Then the result is null
            expect(result).toBe(null);
        });
    });

    describe('canEditReportDescription', () => {
        it('should return true for a non-archived policy room', async () => {
            // Given a non-archived policy room
            const report: Report = {
                ...createRandomReport(40001),
                chatType: CONST.REPORT.CHAT_TYPE.POLICY_ROOM,
                participants: buildParticipantsFromAccountIDs([currentUserAccountID, 1]),
            };
            await Onyx.set(`${ONYXKEYS.COLLECTION.REPORT}${report.reportID}`, report);

            // When it's checked if the description can be edited
            const {result: isReportArchived} = renderHook(() => useReportIsArchived(report?.reportID));
            const result = canEditReportDescription(report, policy, isReportArchived.current);

            // Then it can be edited
            expect(result).toBeTruthy();
        });

        it('should return false for an archived policy room', async () => {
            // Given an archived policy room
            const report: Report = {
                ...createRandomReport(40002),
                chatType: CONST.REPORT.CHAT_TYPE.POLICY_ROOM,
                participants: buildParticipantsFromAccountIDs([currentUserAccountID, 1]),
            };
            await Onyx.set(`${ONYXKEYS.COLLECTION.REPORT}${report.reportID}`, report);
            await Onyx.set(`${ONYXKEYS.COLLECTION.REPORT_NAME_VALUE_PAIRS}${report.reportID}`, {private_isArchived: DateUtils.getDBTime()});

            // When it's checked if the description can be edited
            const {result: isReportArchived} = renderHook(() => useReportIsArchived(report?.reportID));
            const result = canEditReportDescription(report, policy, isReportArchived.current);

            // Then it cannot be edited
            expect(result).toBeFalsy();
        });
    });

    describe('shouldDisableRename', () => {
        it('should return true for archived reports', async () => {
            // Given an archived policy room
            const report: Report = {
                ...createRandomReport(50001),
                chatType: CONST.REPORT.CHAT_TYPE.POLICY_ROOM,
                participants: buildParticipantsFromAccountIDs([currentUserAccountID, 1]),
            };
            await Onyx.set(`${ONYXKEYS.COLLECTION.REPORT}${report.reportID}`, report);
            await Onyx.set(`${ONYXKEYS.COLLECTION.REPORT_NAME_VALUE_PAIRS}${report.reportID}`, {private_isArchived: DateUtils.getDBTime()});

            // When shouldDisableRename is called
            const {result: isReportArchived} = renderHook(() => useReportIsArchived(report?.reportID));
            const result = shouldDisableRename(report, isReportArchived.current);

            // Then it should return true
            expect(result).toBe(true);
        });

        it('should return true for default rooms', () => {
            // Given a default room
            const report: Report = {
                ...createRandomReport(50002),
                chatType: CONST.REPORT.CHAT_TYPE.POLICY_ADMINS,
                reportName: '#admins',
            };

            // When shouldDisableRename is called
            const result = shouldDisableRename(report);

            // Then it should return true
            expect(result).toBe(true);
        });

        it('should return true for public rooms', () => {
            // Given a public room
            const report: Report = {
                ...createRandomReport(50003),
                chatType: CONST.REPORT.CHAT_TYPE.POLICY_ROOM,
                visibility: CONST.REPORT.VISIBILITY.PUBLIC,
            };

            // When shouldDisableRename is called
            const result = shouldDisableRename(report);

            // Then it should return true
            expect(result).toBe(true);
        });

        it('should return true for threads', () => {
            // Given a thread report
            const report: Report = {
                ...createRandomReport(50004),
                parentReportID: '12345',
                parentReportActionID: '67890',
            };

            // When shouldDisableRename is called
            const result = shouldDisableRename(report);

            // Then it should return true
            expect(result).toBe(true);
        });

        it('should return true for money request reports', () => {
            // Given a money request report
            const report: Report = {
                ...createRandomReport(50005),
                type: CONST.REPORT.TYPE.IOU,
            };

            // When shouldDisableRename is called
            const result = shouldDisableRename(report);

            // Then it should return true
            expect(result).toBe(true);
        });

        it('should return true for expense reports', () => {
            // Given an expense report
            const report: Report = {
                ...createRandomReport(50006),
                type: CONST.REPORT.TYPE.EXPENSE,
            };

            // When shouldDisableRename is called
            const result = shouldDisableRename(report);

            // Then it should return true
            expect(result).toBe(true);
        });

        it('should return true for policy expense chats', () => {
            // Given a policy expense chat
            const report: Report = {
                ...createRandomReport(50007),
                chatType: CONST.REPORT.CHAT_TYPE.POLICY_EXPENSE_CHAT,
                isOwnPolicyExpenseChat: true,
            };

            // When shouldDisableRename is called
            const result = shouldDisableRename(report);

            // Then it should return true
            expect(result).toBe(true);
        });

        it('should return true for invoice rooms', () => {
            // Given an invoice room
            const report: Report = {
                ...createRandomReport(50008),
                chatType: CONST.REPORT.CHAT_TYPE.INVOICE,
            };

            // When shouldDisableRename is called
            const result = shouldDisableRename(report);

            // Then it should return true
            expect(result).toBe(true);
        });

        it('should return true for invoice reports', () => {
            // Given an invoice report
            const report: Report = {
                ...createRandomReport(50009),
                type: CONST.REPORT.TYPE.INVOICE,
            };

            // When shouldDisableRename is called
            const result = shouldDisableRename(report);

            // Then it should return true
            expect(result).toBe(true);
        });

        it('should return true for system chats', () => {
            // Given a system chat
            const report: Report = {
                ...createRandomReport(50010),
                chatType: CONST.REPORT.CHAT_TYPE.SYSTEM,
            };

            // When shouldDisableRename is called
            const result = shouldDisableRename(report);

            // Then it should return true
            expect(result).toBe(true);
        });

        it('should return false for group chats', async () => {
            // Given a group chat
            const report: Report = {
                ...createRandomReport(50011),
                type: CONST.REPORT.TYPE.CHAT,
                chatType: CONST.REPORT.CHAT_TYPE.GROUP,
                participants: buildParticipantsFromAccountIDs([currentUserAccountID, 1, 2]),
            };
            await Onyx.set(`${ONYXKEYS.COLLECTION.REPORT}${report.reportID}`, report);

            // When shouldDisableRename is called
            const result = shouldDisableRename(report);

            // Then it should return false
            expect(result).toBe(false);
        });

        it('should return false for non-archived regular chats', async () => {
            // Given a non-archived regular chat (1:1 DM)
            const report: Report = {
                reportID: '50012',
                type: CONST.REPORT.TYPE.CHAT,
                participants: buildParticipantsFromAccountIDs([currentUserAccountID, 1]),

                // Ensure it's not a policy expense chat or any other special chat type
                chatType: undefined,
                isOwnPolicyExpenseChat: false,
                policyID: undefined,
            };
            await Onyx.set(`${ONYXKEYS.COLLECTION.REPORT}${report.reportID}`, report);

            // When shouldDisableRename is called
            const {result: isReportArchived} = renderHook(() => useReportIsArchived(report?.reportID));
            const result = shouldDisableRename(report, isReportArchived.current);

            // Then it should return false (since this is a 1:1 DM and not a group chat, and none of the other conditions are met)
            expect(result).toBe(false);
        });
    });

    describe('isWhisperAction', () => {
        it('an action where reportAction.message.whisperedTo has accountIDs is a whisper action', () => {
            const whisperReportAction: ReportAction = {
                ...createRandomReportAction(1),
            };
            expect(isWhisperAction(whisperReportAction)).toBe(true);
        });
        it('an action where reportAction.originalMessage.whisperedTo does not exist is not a whisper action', () => {
            const nonWhisperReportAction = {
                ...createRandomReportAction(1),
                message: [
                    {
                        whisperedTo: undefined,
                    },
                ],
            } as ReportAction;
            expect(isWhisperAction(nonWhisperReportAction)).toBe(false);
        });
    });

    describe('canFlagReportAction', () => {
        describe('a whisper action', () => {
            const whisperReportAction: ReportAction = {
                ...createRandomReportAction(1),
            };

            it('cannot be flagged if it is from concierge', () => {
                const whisperReportActionFromConcierge = {
                    ...whisperReportAction,
                    actorAccountID: CONST.ACCOUNT_ID.CONCIERGE,
                };

                // The reportID doesn't matter because there is an early return for whisper actions and the report is not looked at
                expect(canFlagReportAction(whisperReportActionFromConcierge, '123456')).toBe(false);
            });

            it('cannot be flagged if it is from the current user', () => {
                const whisperReportActionFromCurrentUser = {
                    ...whisperReportAction,
                    actorAccountID: currentUserAccountID,
                };

                // The reportID doesn't matter because there is an early return for whisper actions and the report is not looked at
                expect(canFlagReportAction(whisperReportActionFromCurrentUser, '123456')).toBe(false);
            });

            it('can be flagged if it is not from concierge or the current user', () => {
                expect(canFlagReportAction(whisperReportAction, '123456')).toBe(true);
            });
        });

        describe('a non-whisper action', () => {
            const report = {
                ...createRandomReport(1),
            };
            const nonWhisperReportAction = {
                ...createRandomReportAction(1),
                actionName: CONST.REPORT.ACTIONS.TYPE.ADD_COMMENT,
                message: [
                    {
                        whisperedTo: undefined,
                    },
                ],
            } as ReportAction;

            beforeAll(async () => {
                await Onyx.set(`${ONYXKEYS.COLLECTION.REPORT}${report.reportID}`, report);
            });

            afterAll(async () => {
                await Onyx.set(`${ONYXKEYS.COLLECTION.REPORT}${report.reportID}`, null);
            });

            it('cannot be flagged if it is from the current user', () => {
                const nonWhisperReportActionFromCurrentUser = {
                    ...nonWhisperReportAction,
                    actorAccountID: currentUserAccountID,
                };
                expect(canFlagReportAction(nonWhisperReportActionFromCurrentUser, report.reportID)).toBe(false);
            });

            it('cannot be flagged if the action name is something other than ADD_COMMENT', () => {
                const nonWhisperReportActionWithDifferentActionName = {
                    ...nonWhisperReportAction,
                    actionName: CONST.REPORT.ACTIONS.TYPE.APPROVED,
                };
                expect(canFlagReportAction(nonWhisperReportActionWithDifferentActionName, report.reportID)).toBe(false);
            });

            it('cannot be flagged if the action is deleted', () => {
                const deletedReportAction = {
                    ...nonWhisperReportAction,
                    message: [
                        {
                            whisperedTo: undefined,
                            html: '',
                            deleted: getRandomDate(),
                        },
                    ],
                } as ReportAction;
                expect(canFlagReportAction(deletedReportAction, report.reportID)).toBe(false);
            });

            it('cannot be flagged if the action is a created task report', () => {
                const createdTaskReportAction = {
                    ...nonWhisperReportAction,
                    originalMessage: {
                        // This signifies that the action is a created task report along with the ADD_COMMENT action name
                        taskReportID: '123456',
                    },
                } as ReportAction;
                expect(canFlagReportAction(createdTaskReportAction, report.reportID)).toBe(false);
            });

            it('cannot be flagged if the report does not exist', () => {
                // cspell:disable-next-line
                expect(canFlagReportAction(nonWhisperReportAction, 'starwarsisthebest')).toBe(false);
            });

            it('cannot be flagged if the report is not allowed to be commented on', () => {
                // eslint-disable-next-line rulesdir/no-negated-variables
                const reportThatCannotBeCommentedOn = {
                    ...createRandomReport(2),

                    // If the permissions does not contain WRITE, then it cannot be commented on
                    permissions: [],
                } as Report;
                expect(canFlagReportAction(nonWhisperReportAction, reportThatCannotBeCommentedOn.reportID)).toBe(false);
            });

            it('can be flagged', () => {
                expect(canFlagReportAction(nonWhisperReportAction, report.reportID)).toBe(true);
            });
        });
    });

    // Note: shouldShowFlagComment() calls isArchivedNonExpenseReport() which has it's own unit tests, so whether
    // the report is an expense report or not does not need to be tested here.
    describe('shouldShowFlagComment', () => {
        const validReportAction: ReportAction = {
            ...createRandomReportAction(1),
            actionName: CONST.REPORT.ACTIONS.TYPE.ADD_COMMENT,

            // Actor is not the current user or Concierge
            actorAccountID: 123456,
        };

        describe('can flag report action', () => {
            let expenseReport: Report;
            const reportActionThatCanBeFlagged: ReportAction = {
                ...validReportAction,
            };

            // eslint-disable-next-line rulesdir/no-negated-variables
            const reportActionThatCannotBeFlagged: ReportAction = {
                ...createRandomReportAction(1),
                actionName: CONST.REPORT.ACTIONS.TYPE.ADD_COMMENT,

                // If the actor is Concierge, the report action cannot be flagged
                actorAccountID: CONST.ACCOUNT_ID.CONCIERGE,
            };

            beforeAll(async () => {
                expenseReport = {
                    ...createRandomReport(60000),
                    type: CONST.REPORT.TYPE.EXPENSE,
                };
                await Onyx.set(`${ONYXKEYS.COLLECTION.REPORT}${expenseReport.reportID}`, expenseReport);
            });

            afterAll(async () => {
                await Onyx.set(`${ONYXKEYS.COLLECTION.REPORT}${expenseReport.reportID}`, null);
            });

            it('should return true for an archived expense report with an action that can be flagged', () => {
                expect(shouldShowFlagComment(reportActionThatCanBeFlagged, expenseReport, true)).toBe(true);
            });

            it('should return true for a non-archived expense report with an action that can be flagged', () => {
                expect(shouldShowFlagComment(reportActionThatCanBeFlagged, expenseReport, false)).toBe(true);
            });

            it('should return false for an archived expense report with an action that cannot be flagged', () => {
                expect(shouldShowFlagComment(reportActionThatCannotBeFlagged, expenseReport, true)).toBe(false);
            });

            it('should return false for a non-archived expense report with an action that cannot be flagged', () => {
                expect(shouldShowFlagComment(reportActionThatCannotBeFlagged, expenseReport, false)).toBe(false);
            });
        });

        describe('Chat with Chronos', () => {
            let chatReport: Report;

            beforeAll(async () => {
                chatReport = {
                    ...createRandomReport(60000),
                    type: CONST.REPORT.TYPE.CHAT,
                    participants: buildParticipantsFromAccountIDs([currentUserAccountID, CONST.ACCOUNT_ID.CHRONOS]),
                };
                await Onyx.set(`${ONYXKEYS.COLLECTION.REPORT}${chatReport.reportID}`, chatReport);
            });

            afterAll(async () => {
                await Onyx.set(`${ONYXKEYS.COLLECTION.REPORT}${chatReport.reportID}`, null);
            });

            it('should return false for an archived chat report', () => {
                expect(shouldShowFlagComment(validReportAction, chatReport, true)).toBe(false);
            });

            it('should return false for a non-archived chat report', () => {
                expect(shouldShowFlagComment(validReportAction, chatReport, false)).toBe(false);
            });
        });

        describe('Chat with Concierge', () => {
            let chatReport: Report;

            beforeAll(async () => {
                chatReport = {
                    ...createRandomReport(60000),
                    type: CONST.REPORT.TYPE.CHAT,
                    participants: buildParticipantsFromAccountIDs([currentUserAccountID, CONST.ACCOUNT_ID.CONCIERGE]),
                };
                await Onyx.set(`${ONYXKEYS.COLLECTION.REPORT}${chatReport.reportID}`, chatReport);
                await Onyx.set(`${ONYXKEYS.CONCIERGE_REPORT_ID}`, chatReport.reportID);
            });

            afterAll(async () => {
                await Onyx.set(`${ONYXKEYS.COLLECTION.REPORT}${chatReport.reportID}`, null);
                await Onyx.set(`${ONYXKEYS.CONCIERGE_REPORT_ID}`, null);
            });

            it('should return false for an archived chat report', () => {
                expect(shouldShowFlagComment(validReportAction, chatReport, true)).toBe(false);
            });

            it('should return false for a non-archived chat report', () => {
                expect(shouldShowFlagComment(validReportAction, chatReport, false)).toBe(false);
            });
        });

        describe('Action from Concierge', () => {
            let chatReport: Report;
            const actionFromConcierge: ReportAction = {
                ...createRandomReportAction(1),
                actionName: CONST.REPORT.ACTIONS.TYPE.ADD_COMMENT,
                actorAccountID: CONST.ACCOUNT_ID.CONCIERGE,
            };

            beforeAll(async () => {
                chatReport = {
                    ...createRandomReport(60000),
                    type: CONST.REPORT.TYPE.CHAT,
                };
                await Onyx.set(`${ONYXKEYS.COLLECTION.REPORT}${chatReport.reportID}`, chatReport);
            });

            afterAll(async () => {
                await Onyx.set(`${ONYXKEYS.COLLECTION.REPORT}${chatReport.reportID}`, null);
            });

            it('should return false for an archived chat report', () => {
                expect(shouldShowFlagComment(actionFromConcierge, chatReport, true)).toBe(false);
            });

            it('should return false for a non-archived chat report', () => {
                expect(shouldShowFlagComment(actionFromConcierge, chatReport, false)).toBe(false);
            });
        });
    });
});<|MERGE_RESOLUTION|>--- conflicted
+++ resolved
@@ -60,11 +60,8 @@
     shouldDisableThread,
     shouldReportBeInOptionList,
     shouldReportShowSubscript,
-<<<<<<< HEAD
+    shouldShowFlagComment,
     sortOutstandingReportsBySelected,
-=======
-    shouldShowFlagComment,
->>>>>>> 861d3e64
     temporary_getMoneyRequestOptions,
 } from '@libs/ReportUtils';
 import type {OptionData} from '@libs/ReportUtils';
