/* eslint-disable @typescript-eslint/naming-convention */
import {beforeAll} from '@jest/globals';
import {renderHook} from '@testing-library/react-native';
import {addDays, format as formatDate} from 'date-fns';
import type {OnyxCollection, OnyxEntry} from 'react-native-onyx';
import Onyx from 'react-native-onyx';
import useReportIsArchived from '@hooks/useReportIsArchived';
import {putOnHold} from '@libs/actions/IOU';
import type {OnboardingTaskLinks} from '@libs/actions/Welcome/OnboardingFlow';
import DateUtils from '@libs/DateUtils';
import {formatPhoneNumber} from '@libs/LocalePhoneNumber';
import {translateLocal} from '@libs/Localize';
import {getOriginalMessage, isWhisperAction} from '@libs/ReportActionsUtils';
import {
    buildOptimisticChatReport,
    buildOptimisticCreatedReportAction,
    buildOptimisticExpenseReport,
    buildOptimisticIOUReportAction,
    buildOptimisticReportPreview,
    buildParticipantsFromAccountIDs,
    buildReportNameFromParticipantNames,
    buildTransactionThread,
    canAddTransaction,
    canDeleteReportAction,
    canDeleteTransaction,
    canEditFieldOfMoneyRequest,
    canEditMoneyRequest,
    canEditReportDescription,
    canEditRoomVisibility,
    canEditWriteCapability,
    canFlagReportAction,
    canHoldUnholdReportAction,
    canJoinChat,
    canLeaveChat,
    canSeeDefaultRoom,
    canUserPerformWriteAction,
    findLastAccessedReport,
    getAllAncestorReportActions,
    getApprovalChain,
    getChatByParticipants,
    getDefaultWorkspaceAvatar,
    getDisplayNameForParticipant,
    getDisplayNamesWithTooltips,
    getGroupChatName,
    getIconsForParticipants,
    getInvoiceChatByParticipants,
    getMoneyReportPreviewName,
    getMostRecentlyVisitedReport,
    getParticipantsList,
    getPolicyExpenseChat,
    getReasonAndReportActionThatRequiresAttention,
    getReportIDFromLink,
    getReportName,
    getReportStatusTranslation,
    getWorkspaceIcon,
    getWorkspaceNameUpdatedMessage,
    hasReceiptError,
    isAllowedToApproveExpenseReport,
    isArchivedNonExpenseReport,
    isArchivedReport,
    isChatUsedForOnboarding,
    isDeprecatedGroupDM,
    isPayer,
    isReportOutstanding,
    isRootGroupChat,
    parseReportRouteParams,
    prepareOnboardingOnyxData,
    requiresAttentionFromCurrentUser,
    shouldDisableRename,
    shouldDisableThread,
    shouldReportBeInOptionList,
    shouldReportShowSubscript,
    shouldShowFlagComment,
    sortOutstandingReportsBySelected,
    temporary_getMoneyRequestOptions,
} from '@libs/ReportUtils';
import type {OptionData} from '@libs/ReportUtils';
import {buildOptimisticTransaction} from '@libs/TransactionUtils';
import CONST from '@src/CONST';
import IntlStore from '@src/languages/IntlStore';
import ONYXKEYS from '@src/ONYXKEYS';
import type {Beta, OnyxInputOrEntry, PersonalDetailsList, Policy, PolicyEmployeeList, Report, ReportAction, ReportNameValuePairs, Transaction} from '@src/types/onyx';
import type {ErrorFields, Errors} from '@src/types/onyx/OnyxCommon';
import type {Participant} from '@src/types/onyx/Report';
import {toCollectionDataSet} from '@src/types/utils/CollectionDataSet';
import {chatReportR14932 as mockedChatReport} from '../../__mocks__/reportData/reports';
import * as NumberUtils from '../../src/libs/NumberUtils';
import {convertedInvoiceChat} from '../data/Invoice';
import createRandomPolicy from '../utils/collections/policies';
import createRandomReportAction, {getRandomDate} from '../utils/collections/reportActions';
import {
    createAdminRoom,
    createAnnounceRoom,
    createDomainRoom,
    createExpenseReport,
    createExpenseRequestReport,
    createGroupChat,
    createInvoiceReport,
    createInvoiceRoom,
    createPolicyExpenseChat,
    createPolicyExpenseChatTask,
    createPolicyExpenseChatThread,
    createRandomReport,
    createRegularChat,
    createRegularTaskReport,
    createSelfDM,
    createWorkspaceTaskReport,
    createWorkspaceThread,
} from '../utils/collections/reports';
import createRandomTransaction from '../utils/collections/transaction';
import * as LHNTestUtils from '../utils/LHNTestUtils';
import {fakePersonalDetails} from '../utils/LHNTestUtils';
import {localeCompare} from '../utils/TestHelper';
import waitForBatchedUpdates from '../utils/waitForBatchedUpdates';

// Be sure to include the mocked permissions library or else the beta tests won't work
jest.mock('@libs/Permissions');

jest.mock('@libs/Navigation/Navigation', () => ({
    setNavigationActionToMicrotaskQueue: jest.fn(),
    navigationRef: {
        getCurrentRoute: jest.fn(() => ({
            params: {
                reportID: '2',
            },
        })),
    },
}));

const testDate = DateUtils.getDBTime();
const currentUserEmail = 'bjorn@vikings.net';
const currentUserAccountID = 5;
const participantsPersonalDetails: PersonalDetailsList = {
    '1': {
        accountID: 1,
        displayName: 'Ragnar Lothbrok',
        firstName: 'Ragnar',
        login: 'ragnar@vikings.net',
    },
    '2': {
        accountID: 2,
        login: 'floki@vikings.net',
        displayName: 'floki@vikings.net',
    },
    '3': {
        accountID: 3,
        displayName: 'Lagertha Lothbrok',
        firstName: 'Lagertha',
        login: 'lagertha@vikings.net',
        pronouns: 'She/her',
    },
    '4': {
        accountID: 4,
        login: '+18332403627@expensify.sms',
        displayName: '(833) 240-3627',
    },
    '5': {
        accountID: 5,
        displayName: 'Lagertha Lothbrok',
        firstName: 'Lagertha',
        login: 'lagertha2@vikings.net',
        pronouns: 'She/her',
    },
};

const employeeList: PolicyEmployeeList = {
    'owner@test.com': {
        email: 'owner@test.com',
        role: 'admin',
        submitsTo: '',
    },
    'admin@test.com': {
        email: 'admin@test.com',
        role: 'admin',
        submitsTo: '',
    },
    'employee@test.com': {
        email: 'employee@test.com',
        role: 'user',
        submitsTo: 'admin@test.com',
    },
    'categoryapprover1@test.com': {
        email: 'categoryapprover1@test.com',
        role: 'user',
        submitsTo: 'admin@test.com',
    },
    'categoryapprover2@test.com': {
        email: 'categoryapprover2@test.com',
        role: 'user',
        submitsTo: 'admin@test.com',
    },
    'tagapprover1@test.com': {
        email: 'tagapprover1@test.com',
        role: 'user',
        submitsTo: 'admin@test.com',
    },
    'tagapprover2@test.com': {
        email: 'tagapprover2@test.com',
        role: 'user',
        submitsTo: 'admin@test.com',
    },
};

const personalDetails: PersonalDetailsList = {
    '1': {
        accountID: 1,
        login: 'admin@test.com',
    },
    '2': {
        accountID: 2,
        login: 'employee@test.com',
    },
    '3': {
        accountID: 3,
        login: 'categoryapprover1@test.com',
    },
    '4': {
        accountID: 4,
        login: 'categoryapprover2@test.com',
    },
    '5': {
        accountID: 5,
        login: 'tagapprover1@test.com',
    },
    '6': {
        accountID: 6,
        login: 'tagapprover2@test.com',
    },
    '7': {
        accountID: 7,
        login: 'owner@test.com',
    },
    '8': {
        accountID: 8,
        login: CONST.EMAIL.GUIDES_DOMAIN,
    },
};

const rules = {
    approvalRules: [
        {
            applyWhen: [
                {
                    condition: 'matches',
                    field: 'category',
                    value: 'cat1',
                },
            ],
            approver: 'categoryapprover1@test.com',
            id: '1',
        },
        {
            applyWhen: [
                {
                    condition: 'matches',
                    field: 'tag',
                    value: 'tag1',
                },
            ],
            approver: 'tagapprover1@test.com',
            id: '2',
        },
        {
            applyWhen: [
                {
                    condition: 'matches',
                    field: 'category',
                    value: 'cat2',
                },
            ],
            approver: 'categoryapprover2@test.com',
            id: '3',
        },
        {
            applyWhen: [
                {
                    condition: 'matches',
                    field: 'tag',
                    value: 'tag2',
                },
            ],
            approver: 'tagapprover2@test.com',
            id: '4',
        },
    ],
};

const employeeAccountID = 2;
const categoryApprover1Email = 'categoryapprover1@test.com';
const categoryApprover2Email = 'categoryapprover2@test.com';
const tagApprover1Email = 'tagapprover1@test.com';
const tagApprover2Email = 'tagapprover2@test.com';

const policy: Policy = {
    id: '1',
    name: 'Vikings Policy',
    role: 'user',
    type: CONST.POLICY.TYPE.TEAM,
    owner: '',
    outputCurrency: '',
    isPolicyExpenseChatEnabled: false,
};

describe('ReportUtils', () => {
    beforeAll(() => {
        Onyx.init({keys: ONYXKEYS});

        const policyCollectionDataSet = toCollectionDataSet(ONYXKEYS.COLLECTION.POLICY, [policy], (current) => current.id);
        Onyx.multiSet({
            [ONYXKEYS.PERSONAL_DETAILS_LIST]: participantsPersonalDetails,
            [ONYXKEYS.SESSION]: {email: currentUserEmail, accountID: currentUserAccountID},
            [ONYXKEYS.COUNTRY_CODE]: 1,
            ...policyCollectionDataSet,
        });
        return waitForBatchedUpdates();
    });
    beforeEach(() => IntlStore.load(CONST.LOCALES.DEFAULT).then(waitForBatchedUpdates));

    describe('canEditFieldOfMoneyRequest', () => {
        const reportActionID = 2;
        const IOUReportID = '1234';
        const IOUTransactionID = '123';
        const randomReportAction = createRandomReportAction(reportActionID);
        const policyID = '2424';
        const amount = 39;

        const policy1 = {...createRandomPolicy(Number(policyID), CONST.POLICY.TYPE.TEAM), areInvoicesEnabled: true, role: CONST.POLICY.ROLE.ADMIN};

        // Given that there is at least one outstanding expense report in a policy
        const outstandingExpenseReport = {
            ...createExpenseReport(483),
            policyID,
            stateNum: CONST.REPORT.STATE_NUM.OPEN,
            statusNum: CONST.REPORT.STATUS_NUM.OPEN,
            ownerAccountID: currentUserAccountID,
        };

        // When a user creates an invoice in the same policy

        const reportAction = {
            ...randomReportAction,
            actionName: CONST.REPORT.ACTIONS.TYPE.IOU,
            actorAccountID: currentUserAccountID,
            childStateNum: CONST.REPORT.STATE_NUM.OPEN,
            childStatusNum: CONST.REPORT.STATUS_NUM.OPEN,
            originalMessage: {
                // eslint-disable-next-line deprecation/deprecation
                ...randomReportAction.originalMessage,
                IOUReportID,
                IOUTransactionID,
                type: CONST.IOU.ACTION.CREATE,
                amount,
                currency: CONST.CURRENCY.USD,
            },
        };

        const moneyRequestTransaction = {...createRandomTransaction(Number(IOUTransactionID)), reportID: IOUReportID, transactionID: IOUTransactionID, amount};

        const invoiceReport = {
            ...createInvoiceReport(Number(IOUReportID)),
            policyID,
            ownerAccountID: currentUserAccountID,
            state: CONST.REPORT.ACTIONS.TYPE.SUBMITTED,
            stateNum: CONST.REPORT.STATE_NUM.SUBMITTED,
            statusNum: CONST.REPORT.STATUS_NUM.SUBMITTED,
            managerID: 8723,
        };

        beforeAll(() => {
            Onyx.merge(`${ONYXKEYS.COLLECTION.TRANSACTION}${IOUTransactionID}`, moneyRequestTransaction);
            Onyx.merge(`${ONYXKEYS.COLLECTION.REPORT}${IOUReportID}`, invoiceReport);
            Onyx.merge(`${ONYXKEYS.COLLECTION.REPORT}${483}`, outstandingExpenseReport);
            Onyx.merge(`${ONYXKEYS.COLLECTION.POLICY}${policyID}`, policy1);
            return waitForBatchedUpdates();
        });

        // Then the user should be able to move the invoice to the outstanding expense report
        it('should return true for invoice report action given that there is a minimum of one outstanding report', () => {
            const canEditReportField = canEditFieldOfMoneyRequest(reportAction, CONST.EDIT_REQUEST_FIELD.REPORT);
            expect(canEditReportField).toBe(true);
        });
    });

    describe('prepareOnboardingOnyxData', () => {
        it('provides test drive url to task title', () => {
            const title = jest.fn();

            prepareOnboardingOnyxData(
                undefined,
                CONST.ONBOARDING_CHOICES.MANAGE_TEAM,
                {
                    message: 'This is a test',
                    tasks: [
                        {
                            type: CONST.ONBOARDING_TASK_TYPE.CREATE_REPORT,
                            title,
                            description: () => '',
                            autoCompleted: false,
                            mediaAttributes: {},
                        },
                    ],
                },
                '1',
            );

            expect(title).toBeCalledWith(
                expect.objectContaining<OnboardingTaskLinks>({
                    // eslint-disable-next-line @typescript-eslint/no-unsafe-assignment
                    testDriveURL: expect.any(String),
                }),
            );
        });

        it('provides test drive url to task description', () => {
            const description = jest.fn();

            prepareOnboardingOnyxData(
                undefined,
                CONST.ONBOARDING_CHOICES.MANAGE_TEAM,
                {
                    message: 'This is a test',
                    tasks: [
                        {
                            type: CONST.ONBOARDING_TASK_TYPE.CREATE_REPORT,
                            title: () => '',
                            description,
                            autoCompleted: false,
                            mediaAttributes: {},
                        },
                    ],
                },
                '1',
            );

            expect(description).toBeCalledWith(
                expect.objectContaining<OnboardingTaskLinks>({
                    // eslint-disable-next-line @typescript-eslint/no-unsafe-assignment
                    testDriveURL: expect.any(String),
                }),
            );
        });
    });

    describe('getIconsForParticipants', () => {
        it('returns sorted avatar source by name, then accountID', () => {
            const participants = getIconsForParticipants([1, 2, 3, 4, 5], participantsPersonalDetails);
            expect(participants).toHaveLength(5);

            expect(participants.at(0)?.source).toBeInstanceOf(Function);
            expect(participants.at(0)?.name).toBe('(833) 240-3627');
            expect(participants.at(0)?.id).toBe(4);
            expect(participants.at(0)?.type).toBe('avatar');

            expect(participants.at(1)?.source).toBeInstanceOf(Function);
            expect(participants.at(1)?.name).toBe('floki@vikings.net');
            expect(participants.at(1)?.id).toBe(2);
            expect(participants.at(1)?.type).toBe('avatar');
        });
    });

    describe('getWorkspaceIcon', () => {
        it('should not use cached icon when avatar is updated', () => {
            // Given a new workspace and a expense chat with undefined `policyAvatar`
            const workspace = LHNTestUtils.getFakePolicy('1', 'ws');
            const workspaceChat = LHNTestUtils.getFakeReport();
            workspaceChat.policyID = workspace.id;

            expect(getWorkspaceIcon(workspaceChat, workspace).source).toBe(getDefaultWorkspaceAvatar(workspace.name));

            // When the user uploads a new avatar
            const newAvatarURL = 'https://example.com';
            workspace.avatarURL = newAvatarURL;

            // Then it should return the new avatar
            expect(getWorkspaceIcon(workspaceChat, workspace).source).toBe(newAvatarURL);
        });
    });

    describe('hasReceiptError', () => {
        it('should return true for transaction has receipt error', () => {
            const parentReport = LHNTestUtils.getFakeReport();
            const report = LHNTestUtils.getFakeReport();
            const errors: Errors | ErrorFields = {
                '1231231231313221': {
                    error: CONST.IOU.RECEIPT_ERROR,
                    source: 'blob:https://dev.new.expensify.com:8082/6c5b7110-42c2-4e6d-8566-657ff24caf21',
                    filename: 'images.jpeg',
                    action: 'replaceReceipt',
                },
            };

            report.parentReportID = parentReport.reportID;
            const currentReportId = '';
            const transactionID = 1;

            const transaction = {
                ...createRandomTransaction(transactionID),
                category: '',
                tag: '',
                created: testDate,
                reportID: currentReportId,
                managedCard: true,
                comment: {
                    liabilityType: CONST.TRANSACTION.LIABILITY_TYPE.RESTRICT,
                },
                errors,
            };
            expect(hasReceiptError(transaction as OnyxInputOrEntry<Transaction>)).toBe(true);
        });
    });

    describe('hasReceiptError', () => {
        it('should return false for transaction has no receipt error', () => {
            const parentReport = LHNTestUtils.getFakeReport();
            const report = LHNTestUtils.getFakeReport();
            report.parentReportID = parentReport.reportID;
            const currentReportId = '';
            const transactionID = 1;

            const transaction = {
                ...createRandomTransaction(transactionID),
                category: '',
                tag: '',
                created: testDate,
                reportID: currentReportId,
                managedCard: true,
                comment: {
                    liabilityType: CONST.TRANSACTION.LIABILITY_TYPE.RESTRICT,
                },
            };
            expect(hasReceiptError(transaction as OnyxInputOrEntry<Transaction>)).toBe(false);
        });
    });

    describe('sortOutstandingReportsBySelected', () => {
        it('should return -1 when report1 is selected and report2 is not', () => {
            const report1 = LHNTestUtils.getFakeReport();
            const report2 = LHNTestUtils.getFakeReport();
            const selectedReportID = report1.reportID;
            expect(sortOutstandingReportsBySelected(report1, report2, selectedReportID, localeCompare)).toBe(-1);
        });
        it('should return 1 when report2 is selected and report1 is not', () => {
            const report1 = LHNTestUtils.getFakeReport();
            const report2 = LHNTestUtils.getFakeReport();
            const selectedReportID = report2.reportID;
            expect(sortOutstandingReportsBySelected(report1, report2, selectedReportID, localeCompare)).toBe(1);
        });
    });

    describe('getDisplayNamesWithTooltips', () => {
        test('withSingleParticipantReport', () => {
            const participants = getDisplayNamesWithTooltips(participantsPersonalDetails, false, localeCompare);
            expect(participants).toHaveLength(5);

            expect(participants.at(0)?.displayName).toBe('(833) 240-3627');
            expect(participants.at(0)?.login).toBe('+18332403627@expensify.sms');

            expect(participants.at(2)?.displayName).toBe('Lagertha Lothbrok');
            expect(participants.at(2)?.login).toBe('lagertha@vikings.net');
            expect(participants.at(2)?.accountID).toBe(3);
            expect(participants.at(2)?.pronouns).toBe('She/her');

            expect(participants.at(4)?.displayName).toBe('Ragnar Lothbrok');
            expect(participants.at(4)?.login).toBe('ragnar@vikings.net');
            expect(participants.at(4)?.accountID).toBe(1);
            expect(participants.at(4)?.pronouns).toBeUndefined();
        });
    });

    describe('getReportName', () => {
        describe('1:1 DM', () => {
            test('with displayName', () => {
                expect(
                    getReportName({
                        reportID: '',
                        participants: buildParticipantsFromAccountIDs([currentUserAccountID, 1]),
                    }),
                ).toBe('Ragnar Lothbrok');
            });

            test('no displayName', () => {
                expect(
                    getReportName({
                        reportID: '',
                        participants: buildParticipantsFromAccountIDs([currentUserAccountID, 2]),
                    }),
                ).toBe('floki@vikings.net');
            });

            test('SMS', () => {
                expect(
                    getReportName({
                        reportID: '',
                        participants: buildParticipantsFromAccountIDs([currentUserAccountID, 4]),
                    }),
                ).toBe('(833) 240-3627');
            });
        });

        test('Group DM', () => {
            expect(
                getReportName({
                    reportID: '',
                    participants: buildParticipantsFromAccountIDs([currentUserAccountID, 1, 2, 3, 4]),
                }),
            ).toBe('Ragnar, floki@vikings.net, Lagertha, (833) 240-3627');
        });

        describe('Default Policy Room', () => {
            afterEach(async () => {
                await Onyx.setCollection(ONYXKEYS.COLLECTION.REPORT_NAME_VALUE_PAIRS, {});
            });

            const baseAdminsRoom = {
                reportID: '',
                chatType: CONST.REPORT.CHAT_TYPE.POLICY_ADMINS,
                reportName: '#admins',
            };

            const reportNameValuePairs = {
                private_isArchived: DateUtils.getDBTime(),
            };

            test('Active', () => {
                expect(getReportName(baseAdminsRoom)).toBe('#admins');
            });

            test('Archived', async () => {
                await Onyx.merge(`${ONYXKEYS.COLLECTION.REPORT_NAME_VALUE_PAIRS}${baseAdminsRoom.reportID}`, reportNameValuePairs);

                expect(getReportName(baseAdminsRoom)).toBe('#admins (archived)');

                return IntlStore.load(CONST.LOCALES.ES).then(() => expect(getReportName(baseAdminsRoom)).toBe('#admins (archivado)'));
            });
        });

        describe('User-Created Policy Room', () => {
            afterEach(async () => {
                await Onyx.setCollection(ONYXKEYS.COLLECTION.REPORT_NAME_VALUE_PAIRS, {});
            });

            const baseUserCreatedRoom = {
                reportID: '',
                chatType: CONST.REPORT.CHAT_TYPE.POLICY_ROOM,
                reportName: '#VikingsChat',
            };

            const reportNameValuePairs = {
                private_isArchived: DateUtils.getDBTime(),
            };

            test('Active', () => {
                expect(getReportName(baseUserCreatedRoom)).toBe('#VikingsChat');
            });

            test('Archived', async () => {
                const archivedPolicyRoom = {
                    ...baseUserCreatedRoom,
                };

                await Onyx.merge(`${ONYXKEYS.COLLECTION.REPORT_NAME_VALUE_PAIRS}${baseUserCreatedRoom.reportID}`, reportNameValuePairs);

                expect(getReportName(archivedPolicyRoom)).toBe('#VikingsChat (archived)');

                return IntlStore.load(CONST.LOCALES.ES).then(() => expect(getReportName(archivedPolicyRoom)).toBe('#VikingsChat (archivado)'));
            });
        });

        describe('PolicyExpenseChat', () => {
            describe('Active', () => {
                test('as member', () => {
                    expect(
                        getReportName({
                            reportID: '',
                            chatType: CONST.REPORT.CHAT_TYPE.POLICY_EXPENSE_CHAT,
                            policyID: policy.id,
                            isOwnPolicyExpenseChat: true,
                            ownerAccountID: 1,
                        }),
                    ).toBe(`Ragnar Lothbrok's expenses`);
                });

                test('as admin', () => {
                    expect(
                        getReportName({
                            reportID: '',
                            chatType: CONST.REPORT.CHAT_TYPE.POLICY_EXPENSE_CHAT,
                            policyID: policy.id,
                            isOwnPolicyExpenseChat: false,
                            ownerAccountID: 1,
                        }),
                    ).toBe(`Ragnar Lothbrok's expenses`);
                });
            });

            describe('Archived', () => {
                const baseArchivedPolicyExpenseChat = {
                    reportID: '',
                    chatType: CONST.REPORT.CHAT_TYPE.POLICY_EXPENSE_CHAT,
                    ownerAccountID: 1,
                    policyID: policy.id,
                    oldPolicyName: policy.name,
                };

                const reportNameValuePairs = {
                    private_isArchived: DateUtils.getDBTime(),
                };

                test('as member', async () => {
                    const memberArchivedPolicyExpenseChat = {
                        ...baseArchivedPolicyExpenseChat,
                        isOwnPolicyExpenseChat: true,
                    };

                    await Onyx.merge(`${ONYXKEYS.COLLECTION.REPORT_NAME_VALUE_PAIRS}${baseArchivedPolicyExpenseChat.reportID}`, reportNameValuePairs);

                    expect(getReportName(memberArchivedPolicyExpenseChat)).toBe(`Ragnar Lothbrok's expenses (archived)`);

                    return IntlStore.load(CONST.LOCALES.ES).then(() => expect(getReportName(memberArchivedPolicyExpenseChat)).toBe(`Ragnar Lothbrok's gastos (archivado)`));
                });

                test('as admin', async () => {
                    const adminArchivedPolicyExpenseChat = {
                        ...baseArchivedPolicyExpenseChat,
                        isOwnPolicyExpenseChat: false,
                    };

                    expect(getReportName(adminArchivedPolicyExpenseChat)).toBe(`Ragnar Lothbrok's expenses (archived)`);

                    return IntlStore.load(CONST.LOCALES.ES).then(() => expect(getReportName(adminArchivedPolicyExpenseChat)).toBe(`Ragnar Lothbrok's gastos (archivado)`));
                });
            });
        });

        describe('ParentReportAction is', () => {
            test('Manually Submitted Report Action', () => {
                const threadOfSubmittedReportAction = {
                    ...LHNTestUtils.getFakeReport(),
                    type: CONST.REPORT.TYPE.EXPENSE,
                    stateNum: CONST.REPORT.STATE_NUM.SUBMITTED,
                    statusNum: CONST.REPORT.STATUS_NUM.SUBMITTED,
                    parentReportID: '101',
                    policyID: policy.id,
                };
                const submittedParentReportAction = {
                    actionName: CONST.REPORT.ACTIONS.TYPE.SUBMITTED,
                    originalMessage: {
                        amount: 169,
                        currency: 'USD',
                    },
                } as ReportAction;

                expect(getReportName(threadOfSubmittedReportAction, policy, submittedParentReportAction)).toBe('submitted');
            });

            test('Invited/Removed Room Member Action', () => {
                const threadOfRemovedRoomMemberAction = {
                    ...LHNTestUtils.getFakeReport(),
                    type: CONST.REPORT.TYPE.CHAT,
                    chatType: CONST.REPORT.CHAT_TYPE.POLICY_ROOM,
                    parentReportID: '101',
                    parentReportActionID: '102',
                    policyID: policy.id,
                };
                const removedParentReportAction = {
                    actionName: CONST.REPORT.ACTIONS.TYPE.ROOM_CHANGE_LOG.REMOVE_FROM_ROOM,
                    originalMessage: {
                        targetAccountIDs: [1],
                    },
                } as ReportAction;

                expect(getReportName(threadOfRemovedRoomMemberAction, policy, removedParentReportAction)).toBe('removed ragnar@vikings.net');
            });
        });

        describe('Task Report', () => {
            const htmlTaskTitle = `<h1>heading with <a href="https://www.unknown.com" target="_blank" rel="noreferrer noopener">link</a></h1>`;

            it('Should return the text extracted from report name html', () => {
                const report: Report = {...createRandomReport(1), type: 'task'};
                expect(getReportName({...report, reportName: htmlTaskTitle})).toEqual('heading with link');
            });

            it('Should return deleted task translations when task is is deleted', () => {
                const report: Report = {...createRandomReport(1), type: 'task', isDeletedParentAction: true};
                expect(getReportName({...report, reportName: htmlTaskTitle})).toEqual(translateLocal('parentReportAction.deletedTask'));
            });
        });

        describe('Derived values', () => {
            const report: Report = {
                reportID: '1',
                chatType: CONST.REPORT.CHAT_TYPE.POLICY_EXPENSE_CHAT,
                currency: 'CLP',
                ownerAccountID: 1,
                isPinned: false,
                isOwnPolicyExpenseChat: true,
                isWaitingOnBankAccount: false,
                policyID: '1',
            };

            beforeEach(() => {
                jest.clearAllMocks();
            });

            beforeAll(async () => {
                await Onyx.mergeCollection(ONYXKEYS.COLLECTION.REPORT, {
                    report_1: report,
                });
            });

            test('should return report name from a derived value', () => {
                expect(getReportName(report)).toEqual("Ragnar Lothbrok's expenses");
            });

            test('should generate report name if report is not merged in the Onyx', () => {
                const expenseChatReport: Report = {
                    reportID: '2',
                    chatType: CONST.REPORT.CHAT_TYPE.POLICY_EXPENSE_CHAT,
                    currency: 'CLP',
                    ownerAccountID: 1,
                    isPinned: false,
                    isOwnPolicyExpenseChat: true,
                    isWaitingOnBankAccount: false,
                    policyID: '1',
                };

                expect(getReportName(expenseChatReport)).toEqual("Ragnar Lothbrok's expenses");
            });
        });
    });

    describe('Fallback scenarios', () => {
        test('should fallback to report.reportName when primary name generation returns empty string', () => {
            const reportWithFallbackName: Report = {
                reportID: '3',
                reportName: 'Custom Report Name',
                ownerAccountID: undefined,
                participants: {},
                policyID: undefined,
                chatType: undefined,
            };

            const result = getReportName(reportWithFallbackName);
            expect(result).toBe('Custom Report Name');
        });

        test('should return empty string when both primary name generation and reportName are empty', () => {
            const reportWithoutName: Report = {
                reportID: '4',
                reportName: '',
                ownerAccountID: undefined,
                participants: {},
                policyID: undefined,
                chatType: undefined,
            };

            const result = getReportName(reportWithoutName);
            expect(result).toBe('');
        });

        test('should return empty string when reportName is undefined', () => {
            const reportWithUndefinedName: Report = {
                reportID: '5',
                reportName: undefined,
                ownerAccountID: undefined,
                participants: {},
                policyID: undefined,
                chatType: undefined,
            };

            const result = getReportName(reportWithUndefinedName);
            expect(result).toBe('');
        });

        test('should return Concierge display name for concierge chat report', async () => {
            const conciergeReportID = 'concierge-123';
            await Onyx.set(`${ONYXKEYS.CONCIERGE_REPORT_ID}`, conciergeReportID);

            const conciergeReport: Report = {
                reportID: conciergeReportID,
                reportName: '',
                ownerAccountID: undefined,
                participants: {},
                policyID: undefined,
                chatType: undefined,
            };

            const result = getReportName(conciergeReport);
            expect(result).toBe(CONST.CONCIERGE_DISPLAY_NAME);
        });
    });

    describe('Automatically approved report message via automatic (not by a human) action is', () => {
        test('shown when the report is forwarded (Control feature)', () => {
            const expenseReport = {
                ...LHNTestUtils.getFakeReport(),
                type: CONST.REPORT.TYPE.EXPENSE,
                stateNum: CONST.REPORT.STATE_NUM.APPROVED,
                statusNum: CONST.REPORT.STATUS_NUM.APPROVED,
                parentReportID: '101',
                policyID: policy.id,
            };
            const submittedParentReportAction = {
                actionName: CONST.REPORT.ACTIONS.TYPE.FORWARDED,
                originalMessage: {
                    amount: 169,
                    currency: 'USD',
                    automaticAction: true,
                },
            } as ReportAction;

            expect(getReportName(expenseReport, policy, submittedParentReportAction)).toBe(
                'approved via <a href="https://help.expensify.com/articles/new-expensify/workspaces/Set-up-rules#configure-expense-report-rules">workspace rules</a>',
            );
        });

        test('shown when the report is approved', () => {
            const expenseReport = {
                ...LHNTestUtils.getFakeReport(),
                type: CONST.REPORT.TYPE.EXPENSE,
                stateNum: CONST.REPORT.STATE_NUM.APPROVED,
                statusNum: CONST.REPORT.STATUS_NUM.APPROVED,
                parentReportID: '101',
                policyID: policy.id,
            };
            const submittedParentReportAction = {
                actionName: CONST.REPORT.ACTIONS.TYPE.APPROVED,
                originalMessage: {
                    amount: 169,
                    currency: 'USD',
                    automaticAction: true,
                },
            } as ReportAction;

            expect(getReportName(expenseReport, policy, submittedParentReportAction)).toBe(
                'approved via <a href="https://help.expensify.com/articles/new-expensify/workspaces/Set-up-rules#configure-expense-report-rules">workspace rules</a>',
            );
        });
    });

    describe('Automatically submitted via harvesting (delayed submit) report message is', () => {
        test('shown when report is submitted and status is submitted', () => {
            const expenseReport = {
                ...LHNTestUtils.getFakeReport(),
                type: CONST.REPORT.TYPE.EXPENSE,
                stateNum: CONST.REPORT.STATE_NUM.SUBMITTED,
                statusNum: CONST.REPORT.STATUS_NUM.SUBMITTED,
                parentReportID: '101',
                policyID: policy.id,
            };
            const submittedParentReportAction = {
                actionName: CONST.REPORT.ACTIONS.TYPE.SUBMITTED,
                originalMessage: {
                    amount: 169,
                    currency: 'USD',
                    harvesting: true,
                },
            } as ReportAction;

            expect(getReportName(expenseReport, policy, submittedParentReportAction)).toBe(
                'submitted via <a href="https://help.expensify.com/articles/new-expensify/workspaces/Set-up-workflows#select-workflows">delay submissions</a>',
            );
        });

        test('shown when report is submitted and status is closed', () => {
            const expenseReport = {
                ...LHNTestUtils.getFakeReport(),
                type: CONST.REPORT.TYPE.EXPENSE,
                stateNum: CONST.REPORT.STATE_NUM.SUBMITTED,
                statusNum: CONST.REPORT.STATUS_NUM.CLOSED,
                parentReportID: '101',
                policyID: policy.id,
            };
            const submittedParentReportAction = {
                actionName: CONST.REPORT.ACTIONS.TYPE.SUBMITTED_AND_CLOSED,
                originalMessage: {
                    amount: 169,
                    currency: 'USD',
                    harvesting: true,
                },
            } as ReportAction;

            expect(getReportName(expenseReport, policy, submittedParentReportAction)).toBe(
                'submitted via <a href="https://help.expensify.com/articles/new-expensify/workspaces/Set-up-workflows#select-workflows">delay submissions</a>',
            );
        });
    });

    describe('requiresAttentionFromCurrentUser', () => {
        afterEach(async () => {
            await Onyx.clear();
            await Onyx.set(ONYXKEYS.SESSION, {email: currentUserEmail, accountID: currentUserAccountID});
        });

        it('returns false when there is no report', () => {
            expect(requiresAttentionFromCurrentUser(undefined)).toBe(false);
        });

        it('returns false when the matched IOU report does not have an owner accountID', () => {
            const report = {
                ...LHNTestUtils.getFakeReport(),
                ownerAccountID: undefined,
            };
            expect(requiresAttentionFromCurrentUser(report)).toBe(false);
        });

        it('returns false when the linked iou report has an outstanding IOU', () => {
            const report = {
                ...LHNTestUtils.getFakeReport(),
                iouReportID: '1',
            };
            Onyx.merge(`${ONYXKEYS.COLLECTION.REPORT}1`, {
                reportID: '1',
                ownerAccountID: 99,
            }).then(() => {
                expect(requiresAttentionFromCurrentUser(report)).toBe(false);
            });
        });

        it('returns false when the report has no outstanding IOU but is waiting for a bank account and the logged user is the report owner', () => {
            const report = {
                ...LHNTestUtils.getFakeReport(),
                ownerAccountID: currentUserAccountID,
                isWaitingOnBankAccount: true,
            };
            expect(requiresAttentionFromCurrentUser(report)).toBe(false);
        });

        it('returns false when the report has outstanding IOU and is not waiting for a bank account and the logged user is the report owner', () => {
            const report = {
                ...LHNTestUtils.getFakeReport(),
                ownerAccountID: currentUserAccountID,
                isWaitingOnBankAccount: false,
            };
            expect(requiresAttentionFromCurrentUser(report)).toBe(false);
        });

        it('returns false when the report has no outstanding IOU but is waiting for a bank account and the logged user is not the report owner', () => {
            const report = {
                ...LHNTestUtils.getFakeReport(),
                ownerAccountID: 97,
                isWaitingOnBankAccount: true,
            };
            expect(requiresAttentionFromCurrentUser(report)).toBe(false);
        });

        it('returns true when the report has an unread mention', () => {
            const report = {
                ...LHNTestUtils.getFakeReport(),
                isUnreadWithMention: true,
            };
            expect(requiresAttentionFromCurrentUser(report)).toBe(true);
        });

        it('returns true when the report is an outstanding task', () => {
            const report = {
                ...LHNTestUtils.getFakeReport(),
                type: CONST.REPORT.TYPE.TASK,
                managerID: currentUserAccountID,
                isUnreadWithMention: false,
                stateNum: CONST.REPORT.STATE_NUM.OPEN,
                statusNum: CONST.REPORT.STATUS_NUM.OPEN,
                hasParentAccess: false,
            };
            expect(requiresAttentionFromCurrentUser(report)).toBe(true);
        });

        it('returns true when the report has outstanding child expense', () => {
            const report = {
                ...LHNTestUtils.getFakeReport(),
                ownerAccountID: 99,
                hasOutstandingChildRequest: true,
                isWaitingOnBankAccount: false,
            };
            expect(requiresAttentionFromCurrentUser(report)).toBe(true);
        });

        it('returns false if the user is not on free trial', async () => {
            await Onyx.multiSet({
                [ONYXKEYS.NVP_LAST_DAY_FREE_TRIAL]: null, // not on free trial
                [ONYXKEYS.NVP_BILLING_FUND_ID]: null, // no payment card added
            });

            const report: Report = {
                ...LHNTestUtils.getFakeReport(),
                chatType: CONST.REPORT.CHAT_TYPE.SYSTEM,
            };

            expect(requiresAttentionFromCurrentUser(report)).toBe(false);
        });

        it("returns false if the user free trial hasn't ended yet", async () => {
            await Onyx.multiSet({
                [ONYXKEYS.NVP_LAST_DAY_FREE_TRIAL]: formatDate(addDays(new Date(), 1), CONST.DATE.FNS_DATE_TIME_FORMAT_STRING), // trial not ended
                [ONYXKEYS.NVP_BILLING_FUND_ID]: null, // no payment card added
            });

            const report: Report = {
                ...LHNTestUtils.getFakeReport(),
                chatType: CONST.REPORT.CHAT_TYPE.SYSTEM,
            };

            expect(requiresAttentionFromCurrentUser(report)).toBe(false);
        });
    });

    describe('getMoneyRequestOptions', () => {
        const participantsAccountIDs = Object.keys(participantsPersonalDetails).map(Number);

        beforeAll(() => {
            Onyx.merge(ONYXKEYS.PERSONAL_DETAILS_LIST, {
                [currentUserAccountID]: {
                    accountID: currentUserAccountID,
                    login: currentUserEmail,
                },
            });
        });

        afterAll(() => Onyx.clear());

        describe('return empty iou options if', () => {
            it('participants array contains excluded expensify iou emails', () => {
                const allEmpty = CONST.EXPENSIFY_ACCOUNT_IDS.every((accountID) => {
                    const moneyRequestOptions = temporary_getMoneyRequestOptions(undefined, undefined, [currentUserAccountID, accountID]);
                    return moneyRequestOptions.length === 0;
                });
                expect(allEmpty).toBe(true);
            });

            it('it is a room with no participants except self', () => {
                const report = {
                    ...LHNTestUtils.getFakeReport(),
                    chatType: CONST.REPORT.CHAT_TYPE.POLICY_ROOM,
                };
                const moneyRequestOptions = temporary_getMoneyRequestOptions(report, undefined, [currentUserAccountID]);
                expect(moneyRequestOptions.length).toBe(0);
            });

            it('its not your policy expense chat', () => {
                const report = {
                    ...LHNTestUtils.getFakeReport(),
                    chatType: CONST.REPORT.CHAT_TYPE.POLICY_EXPENSE_CHAT,
                    isOwnPolicyExpenseChat: false,
                };
                const moneyRequestOptions = temporary_getMoneyRequestOptions(report, undefined, [currentUserAccountID]);
                expect(moneyRequestOptions.length).toBe(0);
            });

            it('its paid IOU report', () => {
                const report = {
                    ...LHNTestUtils.getFakeReport(),
                    type: CONST.REPORT.TYPE.IOU,
                    statusNum: CONST.REPORT.STATUS_NUM.REIMBURSED,
                };
                const moneyRequestOptions = temporary_getMoneyRequestOptions(report, undefined, [currentUserAccountID]);
                expect(moneyRequestOptions.length).toBe(0);
            });

            it('its approved Expense report', () => {
                const report = {
                    ...LHNTestUtils.getFakeReport(),
                    type: CONST.REPORT.TYPE.EXPENSE,
                    stateNum: CONST.REPORT.STATE_NUM.APPROVED,
                    statusNum: CONST.REPORT.STATUS_NUM.APPROVED,
                };
                const moneyRequestOptions = temporary_getMoneyRequestOptions(report, undefined, [currentUserAccountID]);
                expect(moneyRequestOptions.length).toBe(0);
            });

            it('its archived report', () => {
                const report = {
                    ...LHNTestUtils.getFakeReport(),
                    type: CONST.REPORT.TYPE.EXPENSE,
                };

                const moneyRequestOptions = temporary_getMoneyRequestOptions(report, undefined, [currentUserAccountID], true);
                expect(moneyRequestOptions.length).toBe(0);
            });

            it('its trip room', () => {
                const report = {
                    ...LHNTestUtils.getFakeReport(),
                    type: CONST.REPORT.TYPE.CHAT,
                    chatType: CONST.REPORT.CHAT_TYPE.TRIP_ROOM,
                };
                const moneyRequestOptions = temporary_getMoneyRequestOptions(report, undefined, [currentUserAccountID]);
                expect(moneyRequestOptions.length).toBe(0);
            });

            it('its paid Expense report', () => {
                const report = {
                    ...LHNTestUtils.getFakeReport(),
                    type: CONST.REPORT.TYPE.EXPENSE,
                    statusNum: CONST.REPORT.STATUS_NUM.REIMBURSED,
                };
                const moneyRequestOptions = temporary_getMoneyRequestOptions(report, undefined, [currentUserAccountID]);
                expect(moneyRequestOptions.length).toBe(0);
            });

            it('it is an expense report tied to a policy expense chat user does not own', () => {
                Onyx.merge(`${ONYXKEYS.COLLECTION.REPORT}100`, {
                    reportID: '100',
                    isOwnPolicyExpenseChat: false,
                }).then(() => {
                    const report = {
                        ...LHNTestUtils.getFakeReport(),
                        parentReportID: '100',
                        type: CONST.REPORT.TYPE.EXPENSE,
                    };
                    const moneyRequestOptions = temporary_getMoneyRequestOptions(report, undefined, [currentUserAccountID]);
                    expect(moneyRequestOptions.length).toBe(0);
                });
            });

            it('the current user is an invited user of the expense report', () => {
                const report = {
                    ...LHNTestUtils.getFakeReport(),
                    type: CONST.REPORT.TYPE.EXPENSE,
                };
                const moneyRequestOptions = temporary_getMoneyRequestOptions(report, undefined, [currentUserAccountID, 20]);
                expect(moneyRequestOptions.length).toBe(0);
            });
            it('the current user is an invited user of the iou report', () => {
                const report: Report = {
                    ...LHNTestUtils.getFakeReport(),
                    type: CONST.REPORT.TYPE.IOU,
                    ownerAccountID: 20,
                    managerID: 21,
                };
                const moneyRequestOptions = temporary_getMoneyRequestOptions(report, undefined, [currentUserAccountID, 20, 21]);
                expect(moneyRequestOptions.length).toBe(0);
            });
        });

        describe('return only iou split option if', () => {
            it('it is a chat room with more than one participant that is not an announce room', () => {
                const onlyHaveSplitOption = [CONST.REPORT.CHAT_TYPE.POLICY_ADMINS, CONST.REPORT.CHAT_TYPE.DOMAIN_ALL, CONST.REPORT.CHAT_TYPE.POLICY_ROOM].every((chatType) => {
                    const report = {
                        ...LHNTestUtils.getFakeReport(),
                        chatType,
                    };
                    const moneyRequestOptions = temporary_getMoneyRequestOptions(report, undefined, [currentUserAccountID, participantsAccountIDs.at(0) ?? CONST.DEFAULT_NUMBER_ID]);
                    return moneyRequestOptions.length === 1 && moneyRequestOptions.includes(CONST.IOU.TYPE.SPLIT);
                });
                expect(onlyHaveSplitOption).toBe(true);
            });

            it('has multiple participants excluding self', () => {
                const report = {
                    ...LHNTestUtils.getFakeReport(),
                    chatType: CONST.REPORT.CHAT_TYPE.POLICY_ROOM,
                };
                const moneyRequestOptions = temporary_getMoneyRequestOptions(report, undefined, [currentUserAccountID, ...participantsAccountIDs]);
                expect(moneyRequestOptions.length).toBe(1);
                expect(moneyRequestOptions.includes(CONST.IOU.TYPE.SPLIT)).toBe(true);
            });

            it('user has pay expense permission', () => {
                const report = {
                    ...LHNTestUtils.getFakeReport(),
                    chatType: CONST.REPORT.CHAT_TYPE.POLICY_ROOM,
                };
                const moneyRequestOptions = temporary_getMoneyRequestOptions(report, undefined, [currentUserAccountID, ...participantsAccountIDs]);
                expect(moneyRequestOptions.length).toBe(1);
                expect(moneyRequestOptions.includes(CONST.IOU.TYPE.SPLIT)).toBe(true);
            });

            it("it's a group DM report", () => {
                const report = {
                    ...LHNTestUtils.getFakeReport(),
                    type: CONST.REPORT.TYPE.CHAT,
                    participantsAccountIDs: [currentUserAccountID, ...participantsAccountIDs],
                };
                const moneyRequestOptions = temporary_getMoneyRequestOptions(report, undefined, [currentUserAccountID, ...participantsAccountIDs.map(Number)]);
                expect(moneyRequestOptions.length).toBe(1);
                expect(moneyRequestOptions.includes(CONST.IOU.TYPE.SPLIT)).toBe(true);
            });
        });

        describe('return only submit expense option if', () => {
            it('it is an IOU report in submitted state', () => {
                const report = {
                    ...LHNTestUtils.getFakeReport(),
                    type: CONST.REPORT.TYPE.IOU,
                    stateNum: CONST.REPORT.STATE_NUM.SUBMITTED,
                    statusNum: CONST.REPORT.STATUS_NUM.SUBMITTED,
                    managerID: currentUserAccountID,
                };
                const moneyRequestOptions = temporary_getMoneyRequestOptions(report, undefined, [currentUserAccountID, participantsAccountIDs.at(0) ?? CONST.DEFAULT_NUMBER_ID]);
                expect(moneyRequestOptions.length).toBe(1);
                expect(moneyRequestOptions.includes(CONST.IOU.TYPE.SUBMIT)).toBe(true);
            });

            it('it is an IOU report in submitted state even with pay expense permissions', () => {
                const report = {
                    ...LHNTestUtils.getFakeReport(),
                    type: CONST.REPORT.TYPE.IOU,
                    stateNum: CONST.REPORT.STATE_NUM.SUBMITTED,
                    statusNum: CONST.REPORT.STATUS_NUM.SUBMITTED,
                    managerID: currentUserAccountID,
                };
                const moneyRequestOptions = temporary_getMoneyRequestOptions(report, undefined, [currentUserAccountID, participantsAccountIDs.at(0) ?? CONST.DEFAULT_NUMBER_ID]);
                expect(moneyRequestOptions.length).toBe(1);
                expect(moneyRequestOptions.includes(CONST.IOU.TYPE.SUBMIT)).toBe(true);
            });
        });

        describe('return only submit expense and track expense options if', () => {
            it("it is an expense report tied to user's own policy expense chat", () => {
                Onyx.merge(`${ONYXKEYS.COLLECTION.REPORT}102`, {
                    reportID: '102',
                    chatType: CONST.REPORT.CHAT_TYPE.POLICY_EXPENSE_CHAT,
                    isOwnPolicyExpenseChat: true,
                }).then(() => {
                    const report = {
                        ...LHNTestUtils.getFakeReport(),
                        parentReportID: '102',
                        type: CONST.REPORT.TYPE.EXPENSE,
                        ownerAccountID: currentUserAccountID,
                    };
                    const moneyRequestOptions = temporary_getMoneyRequestOptions(report, undefined, [currentUserAccountID]);
                    expect(moneyRequestOptions.length).toBe(2);
                    expect(moneyRequestOptions.includes(CONST.IOU.TYPE.SUBMIT)).toBe(true);
                    expect(moneyRequestOptions.includes(CONST.IOU.TYPE.TRACK)).toBe(true);
                    expect(moneyRequestOptions.indexOf(CONST.IOU.TYPE.SUBMIT)).toBe(0);
                });
            });

            it("it is an open expense report tied to user's own policy expense chat", () => {
                Onyx.merge(`${ONYXKEYS.COLLECTION.REPORT}103`, {
                    reportID: '103',
                    chatType: CONST.REPORT.CHAT_TYPE.POLICY_EXPENSE_CHAT,
                    isOwnPolicyExpenseChat: true,
                }).then(() => {
                    const report = {
                        ...LHNTestUtils.getFakeReport(),
                        type: CONST.REPORT.TYPE.EXPENSE,
                        stateNum: CONST.REPORT.STATE_NUM.OPEN,
                        statusNum: CONST.REPORT.STATUS_NUM.OPEN,
                        parentReportID: '103',
                        ownerAccountID: currentUserAccountID,
                    };
                    const paidPolicy = {
                        type: CONST.POLICY.TYPE.TEAM,
                        id: '',
                        name: '',
                        role: 'user',
                        owner: '',
                        outputCurrency: '',
                        isPolicyExpenseChatEnabled: false,
                    } as const;
                    const moneyRequestOptions = temporary_getMoneyRequestOptions(report, paidPolicy, [currentUserAccountID, participantsAccountIDs.at(0) ?? CONST.DEFAULT_NUMBER_ID]);
                    expect(moneyRequestOptions.length).toBe(2);
                    expect(moneyRequestOptions.includes(CONST.IOU.TYPE.SUBMIT)).toBe(true);
                    expect(moneyRequestOptions.includes(CONST.IOU.TYPE.TRACK)).toBe(true);
                    expect(moneyRequestOptions.indexOf(CONST.IOU.TYPE.SUBMIT)).toBe(0);
                });
            });

            it('it is an IOU report in submitted state', () => {
                const report = {
                    ...LHNTestUtils.getFakeReport(),
                    type: CONST.REPORT.TYPE.IOU,
                    stateNum: CONST.REPORT.STATE_NUM.SUBMITTED,
                    statusNum: CONST.REPORT.STATUS_NUM.SUBMITTED,
                    managerID: currentUserAccountID,
                };
                const moneyRequestOptions = temporary_getMoneyRequestOptions(report, undefined, [currentUserAccountID, participantsAccountIDs.at(0) ?? CONST.DEFAULT_NUMBER_ID]);
                expect(moneyRequestOptions.length).toBe(1);
                expect(moneyRequestOptions.includes(CONST.IOU.TYPE.SUBMIT)).toBe(true);
            });

            it('it is an IOU report in submitted state even with pay expense permissions', () => {
                const report = {
                    ...LHNTestUtils.getFakeReport(),
                    type: CONST.REPORT.TYPE.IOU,
                    stateNum: CONST.REPORT.STATE_NUM.SUBMITTED,
                    statusNum: CONST.REPORT.STATUS_NUM.SUBMITTED,
                    managerID: currentUserAccountID,
                };
                const moneyRequestOptions = temporary_getMoneyRequestOptions(report, undefined, [currentUserAccountID, participantsAccountIDs.at(0) ?? CONST.DEFAULT_NUMBER_ID]);
                expect(moneyRequestOptions.length).toBe(1);
                expect(moneyRequestOptions.includes(CONST.IOU.TYPE.SUBMIT)).toBe(true);
            });

            it("it is a submitted expense report in user's own policyExpenseChat and the policy has Instant Submit frequency", () => {
                const paidPolicy: Policy = {
                    id: 'ef72dfeb',
                    type: CONST.POLICY.TYPE.TEAM,
                    autoReporting: true,
                    autoReportingFrequency: CONST.POLICY.AUTO_REPORTING_FREQUENCIES.INSTANT,
                    name: '',
                    role: 'user',
                    owner: '',
                    outputCurrency: '',
                    isPolicyExpenseChatEnabled: false,
                    employeeList: {
                        [currentUserEmail]: {
                            email: currentUserEmail,
                            submitsTo: currentUserEmail,
                        },
                    },
                };
                Promise.all([
                    Onyx.merge(`${ONYXKEYS.COLLECTION.POLICY}${paidPolicy.id}`, paidPolicy),
                    Onyx.merge(`${ONYXKEYS.COLLECTION.REPORT}101`, {
                        reportID: '101',
                        chatType: CONST.REPORT.CHAT_TYPE.POLICY_EXPENSE_CHAT,
                        isOwnPolicyExpenseChat: true,
                        policyID: paidPolicy.id,
                        ownerAccountID: currentUserAccountID,
                    }),
                ]).then(() => {
                    const report = {
                        ...LHNTestUtils.getFakeReport(),
                        type: CONST.REPORT.TYPE.EXPENSE,
                        stateNum: CONST.REPORT.STATE_NUM.SUBMITTED,
                        statusNum: CONST.REPORT.STATUS_NUM.SUBMITTED,
                        parentReportID: '101',
                        policyID: paidPolicy.id,
                        managerID: currentUserAccountID,
                        ownerAccountID: currentUserAccountID,
                    };
                    const moneyRequestOptions = temporary_getMoneyRequestOptions(report, paidPolicy, [currentUserAccountID, participantsAccountIDs.at(0) ?? CONST.DEFAULT_NUMBER_ID]);
                    expect(moneyRequestOptions.length).toBe(2);
                    expect(moneyRequestOptions.includes(CONST.IOU.TYPE.SUBMIT)).toBe(true);
                    expect(moneyRequestOptions.includes(CONST.IOU.TYPE.TRACK)).toBe(true);
                    expect(moneyRequestOptions.indexOf(CONST.IOU.TYPE.SUBMIT)).toBe(0);
                });
            });
        });

        describe('return multiple expense options if', () => {
            it('it is a 1:1 DM', () => {
                const report = {
                    ...LHNTestUtils.getFakeReport(),
                    type: CONST.REPORT.TYPE.CHAT,
                };
                const moneyRequestOptions = temporary_getMoneyRequestOptions(report, undefined, [currentUserAccountID, participantsAccountIDs.at(0) ?? CONST.DEFAULT_NUMBER_ID]);
                expect(moneyRequestOptions.length).toBe(3);
                expect(moneyRequestOptions.includes(CONST.IOU.TYPE.SPLIT)).toBe(true);
                expect(moneyRequestOptions.includes(CONST.IOU.TYPE.SUBMIT)).toBe(true);
                expect(moneyRequestOptions.includes(CONST.IOU.TYPE.PAY)).toBe(true);
                expect(moneyRequestOptions.indexOf(CONST.IOU.TYPE.SUBMIT)).toBe(0);
            });

            it("it is a submitted report tied to user's own policy expense chat", () => {
                const paidPolicy: Policy = {
                    id: '3f54cca8',
                    type: CONST.POLICY.TYPE.TEAM,
                    name: '',
                    role: 'user',
                    owner: '',
                    outputCurrency: '',
                    isPolicyExpenseChatEnabled: false,
                };
                Promise.all([
                    Onyx.merge(`${ONYXKEYS.COLLECTION.POLICY}${paidPolicy.id}`, paidPolicy),
                    Onyx.merge(`${ONYXKEYS.COLLECTION.REPORT}101`, {
                        reportID: '101',
                        chatType: CONST.REPORT.CHAT_TYPE.POLICY_EXPENSE_CHAT,
                        isOwnPolicyExpenseChat: true,
                    }),
                ]).then(() => {
                    const report = {
                        ...LHNTestUtils.getFakeReport(),
                        type: CONST.REPORT.TYPE.EXPENSE,
                        stateNum: CONST.REPORT.STATE_NUM.SUBMITTED,
                        statusNum: CONST.REPORT.STATUS_NUM.SUBMITTED,
                        parentReportID: '101',
                        policyID: paidPolicy.id,
                        ownerAccountID: currentUserAccountID,
                    };
                    const moneyRequestOptions = temporary_getMoneyRequestOptions(report, paidPolicy, [currentUserAccountID, participantsAccountIDs.at(0) ?? CONST.DEFAULT_NUMBER_ID]);
                    expect(moneyRequestOptions.length).toBe(2);
                    expect(moneyRequestOptions.includes(CONST.IOU.TYPE.SUBMIT)).toBe(true);
                    expect(moneyRequestOptions.includes(CONST.IOU.TYPE.TRACK)).toBe(true);
                });
            });

            it("it is user's own policy expense chat", () => {
                const report = {
                    ...LHNTestUtils.getFakeReport(),
                    chatType: CONST.REPORT.CHAT_TYPE.POLICY_EXPENSE_CHAT,
                    isOwnPolicyExpenseChat: true,
                    managerID: currentUserAccountID,
                };
                const moneyRequestOptions = temporary_getMoneyRequestOptions(report, undefined, [currentUserAccountID, ...participantsAccountIDs]);
                expect(moneyRequestOptions.length).toBe(2);
                expect(moneyRequestOptions.includes(CONST.IOU.TYPE.SUBMIT)).toBe(true);
                expect(moneyRequestOptions.includes(CONST.IOU.TYPE.TRACK)).toBe(true);
                expect(moneyRequestOptions.indexOf(CONST.IOU.TYPE.SUBMIT)).toBe(0);
            });
        });

        describe('Teachers Unite policy logic', () => {
            const teachersUniteTestPolicyID = CONST.TEACHERS_UNITE.TEST_POLICY_ID;
            const otherPolicyID = 'normal-policy-id';

            it('should hide Create Expense option and show Split Expense for Teachers Unite policy', () => {
                const report = {
                    ...LHNTestUtils.getFakeReport(),
                    policyID: teachersUniteTestPolicyID,
                    chatType: CONST.REPORT.CHAT_TYPE.POLICY_EXPENSE_CHAT,
                    isOwnPolicyExpenseChat: true,
                };

                const moneyRequestOptions = temporary_getMoneyRequestOptions(report, undefined, [currentUserAccountID, participantsAccountIDs.at(0) ?? CONST.DEFAULT_NUMBER_ID]);

                // Should not include SUBMIT (Create Expense)
                expect(moneyRequestOptions.includes(CONST.IOU.TYPE.SUBMIT)).toBe(false);

                // Should include SPLIT (Split Expense)
                expect(moneyRequestOptions.includes(CONST.IOU.TYPE.SPLIT)).toBe(true);
            });

            it('should show Create Expense option and hide Split Expense for non-Teachers Unite policy', () => {
                const report = {
                    ...LHNTestUtils.getFakeReport(),
                    policyID: otherPolicyID,
                    chatType: CONST.REPORT.CHAT_TYPE.POLICY_EXPENSE_CHAT,
                    isOwnPolicyExpenseChat: true,
                };

                const moneyRequestOptions = temporary_getMoneyRequestOptions(report, undefined, [currentUserAccountID, participantsAccountIDs.at(0) ?? CONST.DEFAULT_NUMBER_ID]);

                // Should include SUBMIT (Create Expense)
                expect(moneyRequestOptions.includes(CONST.IOU.TYPE.SUBMIT)).toBe(true);

                // Should not include SPLIT (Split Expense)
                expect(moneyRequestOptions.includes(CONST.IOU.TYPE.SPLIT)).toBe(false);

                // Should include other options like TRACK
                expect(moneyRequestOptions.includes(CONST.IOU.TYPE.TRACK)).toBe(true);
            });

            it('should disable Create report option for expense chats on Teachers Unite workspace', () => {
                const expenseReport = {
                    ...LHNTestUtils.getFakeReport(),
                    policyID: teachersUniteTestPolicyID,
                    type: CONST.REPORT.TYPE.EXPENSE,
                    chatType: CONST.REPORT.CHAT_TYPE.POLICY_EXPENSE_CHAT,
                    isOwnPolicyExpenseChat: true,
                };

                const moneyRequestOptions = temporary_getMoneyRequestOptions(expenseReport, undefined, [currentUserAccountID, participantsAccountIDs.at(0) ?? CONST.DEFAULT_NUMBER_ID]);

                // Should not include SUBMIT
                expect(moneyRequestOptions.includes(CONST.IOU.TYPE.SUBMIT)).toBe(false);
            });
        });
    });

    describe('getReportIDFromLink', () => {
        it('should get the correct reportID from a deep link', () => {
            expect(getReportIDFromLink('new-expensify://r/75431276')).toBe('75431276');
            expect(getReportIDFromLink('https://www.expensify.cash/r/75431276')).toBe('75431276');
            expect(getReportIDFromLink('https://staging.new.expensify.com/r/75431276')).toBe('75431276');
            expect(getReportIDFromLink('https://dev.new.expensify.com/r/75431276')).toBe('75431276');
            expect(getReportIDFromLink('https://staging.expensify.cash/r/75431276')).toBe('75431276');
            expect(getReportIDFromLink('https://new.expensify.com/r/75431276')).toBe('75431276');
        });

        it("shouldn't get the correct reportID from a deep link", () => {
            expect(getReportIDFromLink('new-expensify-not-valid://r/75431276')).toBe('');
            expect(getReportIDFromLink('new-expensify://settings')).toBe('');
        });
    });

    describe('getMostRecentlyVisitedReport', () => {
        it('should filter out report without reportID & lastReadTime and return the most recently visited report', () => {
            const reports: Array<OnyxEntry<Report>> = [
                {reportID: '1', lastReadTime: '2023-07-08 07:15:44.030'},
                {reportID: '2', lastReadTime: undefined},
                {reportID: '3', lastReadTime: '2023-07-06 07:15:44.030'},
                {reportID: '4', lastReadTime: '2023-07-07 07:15:44.030', type: CONST.REPORT.TYPE.IOU},
                {lastReadTime: '2023-07-09 07:15:44.030'} as Report,
                {reportID: '6'},
                undefined,
            ];
            const latestReport: OnyxEntry<Report> = {reportID: '1', lastReadTime: '2023-07-08 07:15:44.030'};
            expect(getMostRecentlyVisitedReport(reports, undefined)).toEqual(latestReport);
        });
    });

    describe('shouldDisableThread', () => {
        const reportID = '1';

        it('should disable on thread-disabled actions', () => {
            const reportAction = buildOptimisticCreatedReportAction('email1@test.com');
            expect(shouldDisableThread(reportAction, reportID, false)).toBeTruthy();
        });

        it('should disable thread on split expense actions', () => {
            const reportAction = buildOptimisticIOUReportAction({
                type: CONST.IOU.REPORT_ACTION_TYPE.SPLIT,
                amount: 50000,
                currency: CONST.CURRENCY.USD,
                comment: '',
                participants: [{login: 'email1@test.com'}, {login: 'email2@test.com'}],
                transactionID: NumberUtils.rand64(),
            }) as ReportAction;
            expect(shouldDisableThread(reportAction, reportID, false)).toBeTruthy();
        });

        it("should disable on a whisper action and it's neither a report preview nor IOU action", () => {
            const reportAction = {
                actionName: CONST.REPORT.ACTIONS.TYPE.MODIFIED_EXPENSE,
                originalMessage: {
                    whisperedTo: [123456],
                },
            } as ReportAction;
            expect(shouldDisableThread(reportAction, reportID, false)).toBeTruthy();
        });

        it('should disable on thread first chat', () => {
            const reportAction = {
                childReportID: reportID,
            } as ReportAction;
            expect(shouldDisableThread(reportAction, reportID, true)).toBeTruthy();
        });

        describe('deleted threads', () => {
            it('should be enabled if the report action is not-deleted and child visible action count is 1', () => {
                // Given a normal report action with one child visible action count
                const reportAction = {
                    message: [
                        {
                            translationKey: '',
                            type: 'COMMENT',
                            html: 'test',
                            text: 'test',
                        },
                    ],
                    childVisibleActionCount: 1,
                } as ReportAction;

                // When it's checked to see if the thread should be disabled
                const isThreadDisabled = shouldDisableThread(reportAction, reportID, false);

                // Then the thread should be enabled
                expect(isThreadDisabled).toBeFalsy();
            });

            it('should be enabled if the report action is not-deleted and child visible action count is 0', () => {
                // Given a normal report action with zero child visible action count
                const reportAction = {
                    message: [
                        {
                            translationKey: '',
                            type: 'COMMENT',
                            html: 'test',
                            text: 'test',
                        },
                    ],
                    childVisibleActionCount: 0,
                } as ReportAction;

                // When it's checked to see if the thread should be disabled
                const isThreadDisabled = shouldDisableThread(reportAction, reportID, false);

                // Then the thread should be enabled
                expect(isThreadDisabled).toBeFalsy();
            });
            it('should be enabled if the report action is deleted and child visible action count is 1', () => {
                // Given a normal report action with one child visible action count
                const reportAction = {
                    message: [
                        {
                            translationKey: '',
                            type: 'COMMENT',
                            html: '',
                            text: '',
                        },
                    ],
                    childVisibleActionCount: 1,
                } as ReportAction;

                // When it's checked to see if the thread should be disabled
                const isThreadDisabled = shouldDisableThread(reportAction, reportID, false);

                // Then the thread should be enabled
                expect(isThreadDisabled).toBeFalsy();
            });

            it('should be disabled if the report action is deleted and child visible action count is 0', () => {
                // Given a normal report action with zero child visible action count
                const reportAction = {
                    message: [
                        {
                            translationKey: '',
                            type: 'COMMENT',
                            html: '',
                            text: '',
                        },
                    ],
                    childVisibleActionCount: 0,
                } as ReportAction;

                // When it's checked to see if the thread should be disabled
                const isThreadDisabled = shouldDisableThread(reportAction, reportID, false);

                // Then the thread should be disabled
                expect(isThreadDisabled).toBeTruthy();
            });
        });

        describe('archived report threads', () => {
            it('should be enabled if the report is not-archived and child visible action count is 1', () => {
                // Given a normal report action with one child visible action count
                const reportAction = {
                    message: [
                        {
                            translationKey: '',
                            type: 'COMMENT',
                            html: 'test',
                            text: 'test',
                        },
                    ],
                    childVisibleActionCount: 1,
                } as ReportAction;

                // And a report that is not archived
                const isReportArchived = false;

                // When it's checked to see if the thread should be disabled
                const isThreadDisabled = shouldDisableThread(reportAction, reportID, false, isReportArchived);

                // Then the thread should be enabled
                expect(isThreadDisabled).toBeFalsy();
            });
            it('should be enabled if the report is not-archived and child visible action count is 0', () => {
                // Given a normal report action with zero child visible action counts
                const reportAction = {
                    message: [
                        {
                            translationKey: '',
                            type: 'COMMENT',
                            html: 'test',
                            text: 'test',
                        },
                    ],
                    childVisibleActionCount: 1,
                } as ReportAction;

                // And a report that is not archived
                const isReportArchived = false;

                // When it's checked to see if the thread should be disabled
                const isThreadDisabled = shouldDisableThread(reportAction, reportID, false, isReportArchived);

                // Then the thread should be enabled
                expect(isThreadDisabled).toBeFalsy();
            });
            it('should be enabled if the report is archived and child visible action count is 1', () => {
                // Given a normal report action with one child visible action count
                const reportAction = {
                    message: [
                        {
                            translationKey: '',
                            type: 'COMMENT',
                            html: 'test',
                            text: 'test',
                        },
                    ],
                    childVisibleActionCount: 1,
                } as ReportAction;

                // And a report that is not archived
                const isReportArchived = true;

                // When it's checked to see if the thread should be disabled
                const isThreadDisabled = shouldDisableThread(reportAction, reportID, false, isReportArchived);

                // Then the thread should be enabled
                expect(isThreadDisabled).toBeFalsy();
            });
            it('should be disabled if the report is archived and child visible action count is 0', () => {
                // Given a normal report action with zero child visible action counts
                const reportAction = {
                    message: [
                        {
                            translationKey: '',
                            type: 'COMMENT',
                            html: 'test',
                            text: 'test',
                        },
                    ],
                    childVisibleActionCount: 0,
                } as ReportAction;

                // And a report that is not archived
                const isReportArchived = true;

                // When it's checked to see if the thread should be disabled
                const isThreadDisabled = shouldDisableThread(reportAction, reportID, false, isReportArchived);

                // Then the thread should be disabled
                expect(isThreadDisabled).toBeTruthy();
            });
        });
    });

    describe('getAllAncestorReportActions', () => {
        const reports: Report[] = [
            {reportID: '1', lastReadTime: '2024-02-01 04:56:47.233', reportName: 'Report'},
            {reportID: '2', lastReadTime: '2024-02-01 04:56:47.233', parentReportActionID: '1', parentReportID: '1', reportName: 'Report'},
            {reportID: '3', lastReadTime: '2024-02-01 04:56:47.233', parentReportActionID: '2', parentReportID: '2', reportName: 'Report'},
            {reportID: '4', lastReadTime: '2024-02-01 04:56:47.233', parentReportActionID: '3', parentReportID: '3', reportName: 'Report'},
            {reportID: '5', lastReadTime: '2024-02-01 04:56:47.233', parentReportActionID: '4', parentReportID: '4', reportName: 'Report'},
        ];

        const reportActions: ReportAction[] = [
            {reportActionID: '1', created: '2024-02-01 04:42:22.965', actionName: CONST.REPORT.ACTIONS.TYPE.MARKED_REIMBURSED},
            {reportActionID: '2', created: '2024-02-01 04:42:28.003', actionName: CONST.REPORT.ACTIONS.TYPE.MARKED_REIMBURSED},
            {reportActionID: '3', created: '2024-02-01 04:42:31.742', actionName: CONST.REPORT.ACTIONS.TYPE.MARKED_REIMBURSED},
            {reportActionID: '4', created: '2024-02-01 04:42:35.619', actionName: CONST.REPORT.ACTIONS.TYPE.MARKED_REIMBURSED},
        ];

        beforeAll(() => {
            const reportCollectionDataSet = toCollectionDataSet(ONYXKEYS.COLLECTION.REPORT, reports, (report) => report.reportID);
            const reportActionCollectionDataSet = toCollectionDataSet(
                ONYXKEYS.COLLECTION.REPORT_ACTIONS,
                reportActions.map((reportAction) => ({[reportAction.reportActionID]: reportAction})),
                (actions) => Object.values(actions).at(0)?.reportActionID,
            );
            Onyx.multiSet({
                ...reportCollectionDataSet,
                ...reportActionCollectionDataSet,
            });
            return waitForBatchedUpdates();
        });

        afterAll(() => Onyx.clear());

        it('should return correctly all ancestors of a thread report', () => {
            const resultAncestors = [
                {report: reports.at(0), reportAction: reportActions.at(0), shouldDisplayNewMarker: false},
                {report: reports.at(1), reportAction: reportActions.at(1), shouldDisplayNewMarker: false},
                {report: reports.at(2), reportAction: reportActions.at(2), shouldDisplayNewMarker: false},
                {report: reports.at(3), reportAction: reportActions.at(3), shouldDisplayNewMarker: false},
            ];

            expect(getAllAncestorReportActions(reports.at(4))).toEqual(resultAncestors);
        });
    });

    describe('isChatUsedForOnboarding', () => {
        afterEach(async () => {
            await Onyx.clear();
            await Onyx.set(ONYXKEYS.SESSION, {email: currentUserEmail, accountID: currentUserAccountID});
        });

        it('should return false if the report is neither the system or concierge chat', () => {
            expect(isChatUsedForOnboarding(LHNTestUtils.getFakeReport())).toBeFalsy();
        });

        it('should return false if the user account ID is odd and report is the system chat - only the Concierge chat chat should be the onboarding chat for users without the onboarding NVP', async () => {
            const accountID = 1;

            await Onyx.multiSet({
                [ONYXKEYS.PERSONAL_DETAILS_LIST]: {
                    [accountID]: {
                        accountID,
                    },
                },
                [ONYXKEYS.SESSION]: {email: currentUserEmail, accountID},
            });

            const report: Report = {
                ...LHNTestUtils.getFakeReport(),
                chatType: CONST.REPORT.CHAT_TYPE.SYSTEM,
            };

            expect(isChatUsedForOnboarding(report)).toBeFalsy();
        });

        it('should return true if the user account ID is even and report is the concierge chat', async () => {
            const accountID = 2;
            const report = LHNTestUtils.getFakeReport([accountID, CONST.ACCOUNT_ID.CONCIERGE]);

            await Onyx.multiSet({
                [ONYXKEYS.PERSONAL_DETAILS_LIST]: {
                    [accountID]: {
                        accountID,
                    },
                },
                [ONYXKEYS.SESSION]: {email: currentUserEmail, accountID},
            });
            await Onyx.set(`${ONYXKEYS.COLLECTION.REPORT}${report.reportID}`, report);

            // Test failure is being discussed here: https://github.com/Expensify/App/pull/63096#issuecomment-2930818443
            expect(true).toBe(true);
            // expect(isChatUsedForOnboarding(report)).toBeTruthy();
        });

        it("should use the report id from the onboarding NVP if it's set", async () => {
            const reportID = '8010';

            await Onyx.multiSet({
                [ONYXKEYS.NVP_ONBOARDING]: {chatReportID: reportID, hasCompletedGuidedSetupFlow: true},
            });

            const report1: Report = {
                ...LHNTestUtils.getFakeReport(),
                reportID,
            };
            expect(isChatUsedForOnboarding(report1)).toBeTruthy();

            const report2: Report = {
                ...LHNTestUtils.getFakeReport(),
                reportID: '8011',
            };
            expect(isChatUsedForOnboarding(report2)).toBeFalsy();
        });
    });

    describe('canHoldUnholdReportAction', () => {
        it('should return canUnholdRequest as true for a held duplicate transaction', async () => {
            const chatReport: Report = {reportID: '1'};
            const reportPreviewReportActionID = '8';
            const expenseReport = buildOptimisticExpenseReport(chatReport.reportID, '123', currentUserAccountID, 122, 'USD', undefined, reportPreviewReportActionID);
            const expenseTransaction = buildOptimisticTransaction({
                transactionParams: {
                    amount: 100,
                    currency: 'USD',
                    reportID: expenseReport.reportID,
                },
            });
            const reportPreview = buildOptimisticReportPreview(chatReport, expenseReport, '', expenseTransaction, expenseReport.reportID, reportPreviewReportActionID);
            const expenseCreatedAction = buildOptimisticIOUReportAction({
                type: 'create',
                amount: 100,
                currency: 'USD',
                comment: '',
                participants: [],
                transactionID: expenseTransaction.transactionID,
                iouReportID: expenseReport.reportID,
            });
            const transactionThreadReport = buildTransactionThread(expenseCreatedAction, expenseReport);
            expenseCreatedAction.childReportID = transactionThreadReport.reportID;

            await Onyx.merge(ONYXKEYS.PERSONAL_DETAILS_LIST, {
                currentUserAccountID: {
                    accountID: currentUserAccountID,
                    displayName: currentUserEmail,
                    login: currentUserEmail,
                },
            });
            await Onyx.merge(`${ONYXKEYS.COLLECTION.TRANSACTION}${expenseTransaction.transactionID}`, {...expenseTransaction});
            await Onyx.merge(`${ONYXKEYS.COLLECTION.REPORT}${expenseReport.reportID}`, expenseReport);
            await Onyx.merge(`${ONYXKEYS.COLLECTION.REPORT}${transactionThreadReport.reportID}`, transactionThreadReport);
            await Onyx.merge(`${ONYXKEYS.COLLECTION.REPORT_ACTIONS}${expenseReport.reportID}`, {
                [expenseCreatedAction.reportActionID]: expenseCreatedAction,
            });
            await Onyx.merge(`${ONYXKEYS.COLLECTION.REPORT_ACTIONS}${chatReport.reportID}`, {
                [reportPreview.reportActionID]: reportPreview,
            });
            // Given a transaction with duplicate transaction violation
            await Onyx.merge(`${ONYXKEYS.COLLECTION.TRANSACTION_VIOLATIONS}${expenseTransaction.transactionID}`, [
                {
                    name: CONST.VIOLATIONS.DUPLICATED_TRANSACTION,
                    type: CONST.VIOLATION_TYPES.WARNING,
                },
            ]);

            expect(canHoldUnholdReportAction(expenseCreatedAction)).toEqual({canHoldRequest: true, canUnholdRequest: false});

            putOnHold(expenseTransaction.transactionID, 'hold', transactionThreadReport.reportID);
            await waitForBatchedUpdates();

            // canUnholdRequest should be true after the transaction is held.
            expect(canHoldUnholdReportAction(expenseCreatedAction)).toEqual({canHoldRequest: false, canUnholdRequest: true});
        });
    });

    describe('canEditMoneyRequest', () => {
        it('it should return false for archived invoice', async () => {
            const invoiceReport: Report = {
                reportID: '1',
                type: CONST.REPORT.TYPE.INVOICE,
            };
            const transaction = createRandomTransaction(22);
            const moneyRequestAction: ReportAction<typeof CONST.REPORT.ACTIONS.TYPE.IOU> = {
                reportActionID: '22',
                actorAccountID: currentUserAccountID,
                actionName: CONST.REPORT.ACTIONS.TYPE.IOU,
                originalMessage: {
                    IOUReportID: invoiceReport.reportID,
                    IOUTransactionID: transaction.transactionID,
                    amount: 530,
                    currency: CONST.CURRENCY.USD,
                    type: CONST.IOU.REPORT_ACTION_TYPE.CREATE,
                },
                message: [
                    {
                        type: 'COMMENT',
                        html: 'USD 5.30 expense',
                        text: 'USD 5.30 expense',
                        isEdited: false,
                        whisperedTo: [],
                        isDeletedParentAction: false,
                        deleted: '',
                    },
                ],
                created: '2025-03-05 16:34:27',
            };
            await Onyx.set(`${ONYXKEYS.COLLECTION.REPORT}${invoiceReport.reportID}`, invoiceReport);

            const canEditRequest = canEditMoneyRequest(moneyRequestAction, transaction, true);

            expect(canEditRequest).toEqual(false);
        });
    });

    describe('getChatByParticipants', () => {
        const userAccountID = 1;
        const userAccountID2 = 2;
        let oneOnOneChatReport: Report;
        let groupChatReport: Report;

        beforeAll(() => {
            const invoiceReport: Report = {
                reportID: '1',
                type: CONST.REPORT.TYPE.INVOICE,
                participants: {
                    [userAccountID]: {notificationPreference: CONST.REPORT.NOTIFICATION_PREFERENCE.ALWAYS},
                    [currentUserAccountID]: {notificationPreference: CONST.REPORT.NOTIFICATION_PREFERENCE.ALWAYS},
                },
            };
            const taskReport: Report = {
                reportID: '2',
                type: CONST.REPORT.TYPE.TASK,
                participants: {
                    [userAccountID]: {notificationPreference: CONST.REPORT.NOTIFICATION_PREFERENCE.ALWAYS},
                    [currentUserAccountID]: {notificationPreference: CONST.REPORT.NOTIFICATION_PREFERENCE.ALWAYS},
                },
            };
            const iouReport: Report = {
                reportID: '3',
                type: CONST.REPORT.TYPE.IOU,
                participants: {
                    [userAccountID]: {notificationPreference: CONST.REPORT.NOTIFICATION_PREFERENCE.ALWAYS},
                    [currentUserAccountID]: {notificationPreference: CONST.REPORT.NOTIFICATION_PREFERENCE.ALWAYS},
                },
            };
            groupChatReport = {
                reportID: '4',
                type: CONST.REPORT.TYPE.CHAT,
                chatType: CONST.REPORT.CHAT_TYPE.GROUP,
                participants: {
                    [userAccountID]: {notificationPreference: CONST.REPORT.NOTIFICATION_PREFERENCE.ALWAYS},
                    [userAccountID2]: {notificationPreference: CONST.REPORT.NOTIFICATION_PREFERENCE.ALWAYS},
                    [currentUserAccountID]: {notificationPreference: CONST.REPORT.NOTIFICATION_PREFERENCE.ALWAYS},
                },
            };
            oneOnOneChatReport = {
                reportID: '5',
                type: CONST.REPORT.TYPE.CHAT,
                participants: {
                    [userAccountID]: {notificationPreference: CONST.REPORT.NOTIFICATION_PREFERENCE.ALWAYS},
                    [currentUserAccountID]: {notificationPreference: CONST.REPORT.NOTIFICATION_PREFERENCE.ALWAYS},
                },
            };
            const reportCollectionDataSet = toCollectionDataSet(
                ONYXKEYS.COLLECTION.REPORT,
                [invoiceReport, taskReport, iouReport, groupChatReport, oneOnOneChatReport],
                (item) => item.reportID,
            );
            return Onyx.mergeCollection(ONYXKEYS.COLLECTION.REPORT, reportCollectionDataSet);
        });
        it('should return the 1:1 chat', () => {
            const report = getChatByParticipants([currentUserAccountID, userAccountID]);
            expect(report?.reportID).toEqual(oneOnOneChatReport.reportID);
        });

        it('should return the group chat', () => {
            const report = getChatByParticipants([currentUserAccountID, userAccountID, userAccountID2], undefined, true);
            expect(report?.reportID).toEqual(groupChatReport.reportID);
        });

        it('should return undefined when no report is found', () => {
            const report = getChatByParticipants([currentUserAccountID, userAccountID2], undefined);
            expect(report).toEqual(undefined);
        });
    });

    describe('getGroupChatName tests', () => {
        afterEach(() => Onyx.clear());

        const fourParticipants = [
            {accountID: 1, login: 'email1@test.com'},
            {accountID: 2, login: 'email2@test.com'},
            {accountID: 3, login: 'email3@test.com'},
            {accountID: 4, login: 'email4@test.com'},
        ];

        const eightParticipants = [
            {accountID: 1, login: 'email1@test.com'},
            {accountID: 2, login: 'email2@test.com'},
            {accountID: 3, login: 'email3@test.com'},
            {accountID: 4, login: 'email4@test.com'},
            {accountID: 5, login: 'email5@test.com'},
            {accountID: 6, login: 'email6@test.com'},
            {accountID: 7, login: 'email7@test.com'},
            {accountID: 8, login: 'email8@test.com'},
        ];

        describe('When participantAccountIDs is passed to getGroupChatName', () => {
            it('Should show all participants name if count <= 5 and shouldApplyLimit is false', async () => {
                await Onyx.merge(ONYXKEYS.PERSONAL_DETAILS_LIST, fakePersonalDetails);
                expect(getGroupChatName(fourParticipants)).toEqual('Four, One, Three, Two');
            });

            it('Should show all participants name if count <= 5 and shouldApplyLimit is true', async () => {
                await Onyx.merge(ONYXKEYS.PERSONAL_DETAILS_LIST, fakePersonalDetails);
                expect(getGroupChatName(fourParticipants)).toEqual('Four, One, Three, Two');
            });

            it('Should show 5 participants name with ellipsis if count > 5 and shouldApplyLimit is true', async () => {
                await Onyx.merge(ONYXKEYS.PERSONAL_DETAILS_LIST, fakePersonalDetails);
                expect(getGroupChatName(eightParticipants, true)).toEqual('Five, Four, One, Three, Two...');
            });

            it('Should show all participants name if count > 5 and shouldApplyLimit is false', async () => {
                await Onyx.merge(ONYXKEYS.PERSONAL_DETAILS_LIST, fakePersonalDetails);
                expect(getGroupChatName(eightParticipants, false)).toEqual('Eight, Five, Four, One, Seven, Six, Three, Two');
            });

            it('Should use correct display name for participants', async () => {
                await Onyx.merge(ONYXKEYS.PERSONAL_DETAILS_LIST, participantsPersonalDetails);
                expect(getGroupChatName(fourParticipants, true)).toEqual('(833) 240-3627, floki@vikings.net, Lagertha, Ragnar');
            });
        });

        describe('When participantAccountIDs is not passed to getGroupChatName and report ID is passed', () => {
            it('Should show report name if count <= 5 and shouldApplyLimit is false', async () => {
                const report = {
                    ...LHNTestUtils.getFakeReport([1, 2, 3, 4], 0, false, [1]),
                    chatType: CONST.REPORT.CHAT_TYPE.GROUP,
                    reportID: `1`,
                    reportName: "Let's talk",
                };
                await Onyx.merge(`${ONYXKEYS.COLLECTION.REPORT}1`, report);
                await Onyx.merge(ONYXKEYS.PERSONAL_DETAILS_LIST, fakePersonalDetails);
                expect(getGroupChatName(undefined, false, report)).toEqual("Let's talk");
            });

            it('Should show report name if count <= 5 and shouldApplyLimit is true', async () => {
                const report = {
                    ...LHNTestUtils.getFakeReport([1, 2, 3, 4], 0, false, [1]),
                    chatType: CONST.REPORT.CHAT_TYPE.GROUP,
                    reportID: `1`,
                    reportName: "Let's talk",
                };
                await Onyx.merge(`${ONYXKEYS.COLLECTION.REPORT}1`, report);
                await Onyx.merge(ONYXKEYS.PERSONAL_DETAILS_LIST, fakePersonalDetails);
                expect(getGroupChatName(undefined, true, report)).toEqual("Let's talk");
            });

            it('Should show report name if count > 5 and shouldApplyLimit is true', async () => {
                const report = {
                    ...LHNTestUtils.getFakeReport([1, 2, 3, 4, 5, 6, 7, 8], 0, false, [1, 2]),
                    chatType: CONST.REPORT.CHAT_TYPE.GROUP,
                    reportID: `1`,
                    reportName: "Let's talk",
                };
                await Onyx.merge(`${ONYXKEYS.COLLECTION.REPORT}1`, report);
                await Onyx.merge(ONYXKEYS.PERSONAL_DETAILS_LIST, fakePersonalDetails);
                expect(getGroupChatName(undefined, true, report)).toEqual("Let's talk");
            });

            it('Should show report name if count > 5 and shouldApplyLimit is false', async () => {
                const report = {
                    ...LHNTestUtils.getFakeReport([1, 2, 3, 4, 5, 6, 7, 8], 0, false, [1, 2]),
                    chatType: CONST.REPORT.CHAT_TYPE.GROUP,
                    reportID: `1`,
                    reportName: "Let's talk",
                };
                await Onyx.merge(`${ONYXKEYS.COLLECTION.REPORT}1`, report);
                await Onyx.merge(ONYXKEYS.PERSONAL_DETAILS_LIST, fakePersonalDetails);
                expect(getGroupChatName(undefined, false, report)).toEqual("Let's talk");
            });

            it('Should show participant names if report name is not available', async () => {
                const report = {
                    ...LHNTestUtils.getFakeReport([1, 2, 3, 4, 5, 6, 7, 8], 0, false, [1, 2]),
                    chatType: CONST.REPORT.CHAT_TYPE.GROUP,
                    reportID: `1`,
                    reportName: '',
                };
                await Onyx.merge(`${ONYXKEYS.COLLECTION.REPORT}1`, report);
                await Onyx.merge(ONYXKEYS.PERSONAL_DETAILS_LIST, fakePersonalDetails);
                expect(getGroupChatName(undefined, false, report)).toEqual('Eight, Five, Four, One, Seven, Six, Three, Two');
            });
        });
    });

    describe('shouldReportBeInOptionList tests', () => {
        afterEach(() => Onyx.clear());

        it('should return true when the report is current active report', () => {
            const report = LHNTestUtils.getFakeReport();
            const currentReportId = report.reportID;
            const isInFocusMode = true;
            const betas = [CONST.BETAS.DEFAULT_ROOMS];
            expect(
                shouldReportBeInOptionList({
                    report,
                    chatReport: mockedChatReport,
                    currentReportId,
                    isInFocusMode,
                    betas,
                    doesReportHaveViolations: false,
                    excludeEmptyChats: false,
                }),
            ).toBeTruthy();
        });

        it('should return true when the report has outstanding violations', async () => {
            const expenseReport = buildOptimisticExpenseReport('212', '123', 100, 122, 'USD');
            const expenseTransaction = buildOptimisticTransaction({
                transactionParams: {
                    amount: 100,
                    currency: 'USD',
                    reportID: expenseReport.reportID,
                },
            });
            const expenseCreatedAction1 = buildOptimisticIOUReportAction({
                type: 'create',
                amount: 100,
                currency: 'USD',
                comment: '',
                participants: [],
                transactionID: expenseTransaction.transactionID,

                iouReportID: expenseReport.reportID,
            });
            const expenseCreatedAction2 = buildOptimisticIOUReportAction({
                type: 'create',
                amount: 100,
                currency: 'USD',
                comment: '',
                participants: [],
                transactionID: expenseTransaction.transactionID,

                iouReportID: expenseReport.reportID,
            });
            const transactionThreadReport = buildTransactionThread(expenseCreatedAction1, expenseReport);
            const currentReportId = '1';
            const isInFocusMode = false;
            const betas = [CONST.BETAS.DEFAULT_ROOMS];
            await Onyx.merge(`${ONYXKEYS.COLLECTION.REPORT}${expenseReport.reportID}`, expenseReport);
            await Onyx.merge(`${ONYXKEYS.COLLECTION.REPORT_ACTIONS}${expenseReport.reportID}`, {
                [expenseCreatedAction1.reportActionID]: expenseCreatedAction1,
                [expenseCreatedAction2.reportActionID]: expenseCreatedAction2,
            });
            expect(
                shouldReportBeInOptionList({
                    report: transactionThreadReport,
                    chatReport: mockedChatReport,
                    currentReportId,
                    isInFocusMode,
                    betas,
                    doesReportHaveViolations: true,
                    excludeEmptyChats: false,
                }),
            ).toBeTruthy();
        });

        it('should return true when the report needing user action', () => {
            const chatReport: Report = {
                ...LHNTestUtils.getFakeReport(),
                hasOutstandingChildRequest: true,
            };
            const currentReportId = '3';
            const isInFocusMode = true;
            const betas = [CONST.BETAS.DEFAULT_ROOMS];
            expect(
                shouldReportBeInOptionList({
                    report: chatReport,
                    chatReport: mockedChatReport,
                    currentReportId,
                    isInFocusMode,
                    betas,
                    doesReportHaveViolations: false,
                    excludeEmptyChats: false,
                }),
            ).toBeTruthy();
        });

        it('should return true when the report has valid draft comment', async () => {
            const report = LHNTestUtils.getFakeReport();
            const currentReportId = '3';
            const isInFocusMode = false;
            const betas = [CONST.BETAS.DEFAULT_ROOMS];

            await Onyx.merge(`${ONYXKEYS.COLLECTION.REPORT_DRAFT_COMMENT}${report.reportID}`, 'fake draft');

            expect(
                shouldReportBeInOptionList({
                    report,
                    chatReport: mockedChatReport,
                    currentReportId,
                    isInFocusMode,
                    betas,
                    doesReportHaveViolations: false,
                    excludeEmptyChats: false,
                }),
            ).toBeTruthy();
        });

        it('should return true when the report is pinned', () => {
            const report: Report = {
                ...LHNTestUtils.getFakeReport(),
                isPinned: true,
            };
            const currentReportId = '3';
            const isInFocusMode = false;
            const betas = [CONST.BETAS.DEFAULT_ROOMS];
            expect(
                shouldReportBeInOptionList({
                    report,
                    chatReport: mockedChatReport,
                    currentReportId,
                    isInFocusMode,
                    betas,
                    doesReportHaveViolations: false,
                    excludeEmptyChats: false,
                }),
            ).toBeTruthy();
        });

        it('should return true when the report is unread and we are in the focus mode', async () => {
            const report: Report = {
                ...LHNTestUtils.getFakeReport(),
                lastReadTime: '1',
                lastVisibleActionCreated: '2',
                type: CONST.REPORT.TYPE.CHAT,
                participants: {
                    '1': {
                        notificationPreference: 'always',
                    },
                },
                lastMessageText: 'fake',
            };
            const currentReportId = '3';
            const isInFocusMode = true;
            const betas = [CONST.BETAS.DEFAULT_ROOMS];

            await Onyx.merge(ONYXKEYS.SESSION, {
                accountID: 1,
            });

            expect(
                shouldReportBeInOptionList({
                    report,
                    chatReport: mockedChatReport,
                    currentReportId,
                    isInFocusMode,
                    betas,
                    doesReportHaveViolations: false,
                    excludeEmptyChats: false,
                }),
            ).toBeTruthy();
        });

        it('should return true when the report is an archived report and we are in the default mode', async () => {
            const archivedReport: Report = {
                ...LHNTestUtils.getFakeReport(),
                reportID: '1',
            };
            const reportNameValuePairs = {
                type: 'chat',
                private_isArchived: DateUtils.getDBTime(),
            };
            const currentReportId = '3';
            const isInFocusMode = false;
            const betas = [CONST.BETAS.DEFAULT_ROOMS];

            await Onyx.merge(`${ONYXKEYS.COLLECTION.REPORT_NAME_VALUE_PAIRS}${archivedReport.reportID}`, reportNameValuePairs);
            const {result: isReportArchived} = renderHook(() => useReportIsArchived(archivedReport?.reportID));

            expect(
                shouldReportBeInOptionList({
                    report: archivedReport,
                    chatReport: mockedChatReport,
                    currentReportId,
                    isInFocusMode,
                    betas,
                    doesReportHaveViolations: false,
                    excludeEmptyChats: false,
                    isReportArchived: isReportArchived.current,
                }),
            ).toBeTruthy();
        });

        it('should return false when the report is an archived report and we are in the focus mode', async () => {
            const archivedReport: Report = {
                ...LHNTestUtils.getFakeReport(),
                reportID: '1',
            };
            const reportNameValuePairs = {
                type: 'chat',
                private_isArchived: DateUtils.getDBTime(),
            };
            const currentReportId = '3';
            const isInFocusMode = true;
            const betas = [CONST.BETAS.DEFAULT_ROOMS];

            await Onyx.merge(`${ONYXKEYS.COLLECTION.REPORT_NAME_VALUE_PAIRS}${archivedReport.reportID}`, reportNameValuePairs);
            const {result: isReportArchived} = renderHook(() => useReportIsArchived(archivedReport?.reportID));

            expect(
                shouldReportBeInOptionList({
                    report: archivedReport,
                    chatReport: mockedChatReport,
                    currentReportId,
                    isInFocusMode,
                    betas,
                    doesReportHaveViolations: false,
                    excludeEmptyChats: false,
                    isReportArchived: isReportArchived.current,
                }),
            ).toBeFalsy();
        });

        it('should return true when the report is selfDM', () => {
            const report: Report = {
                ...LHNTestUtils.getFakeReport(),
                chatType: CONST.REPORT.CHAT_TYPE.SELF_DM,
            };
            const currentReportId = '3';
            const isInFocusMode = false;
            const betas = [CONST.BETAS.DEFAULT_ROOMS];
            const includeSelfDM = true;
            expect(
                shouldReportBeInOptionList({
                    report,
                    chatReport: mockedChatReport,
                    currentReportId,
                    isInFocusMode,
                    betas,
                    doesReportHaveViolations: false,
                    excludeEmptyChats: false,
                    includeSelfDM,
                }),
            ).toBeTruthy();
        });

        it('should return false when the report is marked as hidden', () => {
            const report: Report = {
                ...LHNTestUtils.getFakeReport(),
                participants: {
                    '1': {
                        notificationPreference: CONST.REPORT.NOTIFICATION_PREFERENCE.HIDDEN,
                    },
                },
            };
            const currentReportId = '';
            const isInFocusMode = true;
            const betas = [CONST.BETAS.DEFAULT_ROOMS];
            expect(
                shouldReportBeInOptionList({
                    report,
                    chatReport: mockedChatReport,
                    currentReportId,
                    isInFocusMode,
                    betas,
                    doesReportHaveViolations: false,
                    excludeEmptyChats: false,
                }),
            ).toBeFalsy();
        });

        it('should return false when the report does not have participants', () => {
            const report = LHNTestUtils.getFakeReport([]);
            const currentReportId = '';
            const isInFocusMode = true;
            const betas = [CONST.BETAS.DEFAULT_ROOMS];
            expect(
                shouldReportBeInOptionList({
                    report,
                    chatReport: mockedChatReport,
                    currentReportId,
                    isInFocusMode,
                    betas,
                    doesReportHaveViolations: false,
                    excludeEmptyChats: false,
                }),
            ).toBeFalsy();
        });

        it('should return false when the report is the report that the user cannot access due to policy restrictions', () => {
            const report: Report = {
                ...LHNTestUtils.getFakeReport(),
                chatType: CONST.REPORT.CHAT_TYPE.DOMAIN_ALL,
            };
            const currentReportId = '';
            const isInFocusMode = false;
            const betas: Beta[] = [];
            expect(
                shouldReportBeInOptionList({
                    report,
                    chatReport: mockedChatReport,
                    currentReportId,
                    isInFocusMode,
                    betas,
                    doesReportHaveViolations: false,
                    excludeEmptyChats: false,
                }),
            ).toBeFalsy();
        });

        it('should return false when the report is the single transaction thread', async () => {
            const expenseReport = buildOptimisticExpenseReport('212', '123', 100, 122, 'USD');
            const expenseTransaction = buildOptimisticTransaction({
                transactionParams: {
                    amount: 100,
                    currency: 'USD',
                    reportID: expenseReport.reportID,
                },
            });
            const expenseCreatedAction = buildOptimisticIOUReportAction({
                type: 'create',
                amount: 100,
                currency: 'USD',
                comment: '',
                participants: [],
                transactionID: expenseTransaction.transactionID,

                iouReportID: expenseReport.reportID,
            });
            const transactionThreadReport = buildTransactionThread(expenseCreatedAction, expenseReport);
            expenseCreatedAction.childReportID = transactionThreadReport.reportID;
            const currentReportId = '1';
            const isInFocusMode = false;
            const betas = [CONST.BETAS.DEFAULT_ROOMS];
            await Onyx.merge(`${ONYXKEYS.COLLECTION.REPORT}${expenseReport.reportID}`, expenseReport);
            await Onyx.merge(`${ONYXKEYS.COLLECTION.REPORT_ACTIONS}${expenseReport.reportID}`, {
                [expenseCreatedAction.reportActionID]: expenseCreatedAction,
            });
            expect(
                shouldReportBeInOptionList({
                    report: transactionThreadReport,
                    chatReport: mockedChatReport,
                    currentReportId,
                    isInFocusMode,
                    betas,
                    doesReportHaveViolations: false,
                    excludeEmptyChats: false,
                }),
            ).toBeFalsy();
        });

        it('should return false when the report is empty chat and the excludeEmptyChats setting is true', () => {
            const report = LHNTestUtils.getFakeReport();
            const currentReportId = '';
            const isInFocusMode = false;
            const betas = [CONST.BETAS.DEFAULT_ROOMS];
            expect(
                shouldReportBeInOptionList({
                    report,
                    chatReport: mockedChatReport,
                    currentReportId,
                    isInFocusMode,
                    betas,
                    doesReportHaveViolations: false,
                    excludeEmptyChats: true,
                }),
            ).toBeFalsy();
        });

        it('should return false when the users email is domain-based and the includeDomainEmail is false', () => {
            const report = LHNTestUtils.getFakeReport();
            const currentReportId = '';
            const isInFocusMode = false;
            const betas = [CONST.BETAS.DEFAULT_ROOMS];
            expect(
                shouldReportBeInOptionList({
                    report,
                    chatReport: mockedChatReport,
                    currentReportId,
                    isInFocusMode,
                    betas,
                    doesReportHaveViolations: false,
                    login: '+@domain.com',
                    excludeEmptyChats: false,
                    includeDomainEmail: false,
                }),
            ).toBeFalsy();
        });

        it('should return false when the report has the parent message is pending removal', async () => {
            const parentReport = LHNTestUtils.getFakeReport();
            const report = LHNTestUtils.getFakeReport();
            const parentReportAction: ReportAction = {
                ...LHNTestUtils.getFakeReportAction(),
                message: [
                    {
                        type: 'COMMENT',
                        html: 'hey',
                        text: 'hey',
                        isEdited: false,
                        whisperedTo: [],
                        isDeletedParentAction: false,
                        moderationDecision: {
                            decision: CONST.MODERATION.MODERATOR_DECISION_PENDING_REMOVE,
                        },
                    },
                ],
                childReportID: report.reportID,
            };
            report.parentReportID = parentReport.reportID;
            report.parentReportActionID = parentReportAction.reportActionID;
            const currentReportId = '';
            const isInFocusMode = false;
            const betas = [CONST.BETAS.DEFAULT_ROOMS];

            await Onyx.merge(`${ONYXKEYS.COLLECTION.REPORT}${parentReport.reportID}`, parentReport);
            await Onyx.merge(`${ONYXKEYS.COLLECTION.REPORT_ACTIONS}${parentReport.reportID}`, {
                [parentReportAction.reportActionID]: parentReportAction,
            });

            expect(
                shouldReportBeInOptionList({
                    report,
                    chatReport: mockedChatReport,
                    currentReportId,
                    isInFocusMode,
                    betas,
                    doesReportHaveViolations: false,
                    excludeEmptyChats: false,
                }),
            ).toBeFalsy();
        });

        it('should return false when the report is read and we are in the focus mode', () => {
            const report = LHNTestUtils.getFakeReport();
            const currentReportId = '';
            const isInFocusMode = true;
            const betas = [CONST.BETAS.DEFAULT_ROOMS];
            expect(
                shouldReportBeInOptionList({
                    report,
                    chatReport: mockedChatReport,
                    currentReportId,
                    isInFocusMode,
                    betas,
                    doesReportHaveViolations: false,
                    excludeEmptyChats: false,
                }),
            ).toBeFalsy();
        });

        it('should return false when the empty report has deleted action with child comment but isDeletedParentAction is false', async () => {
            const report = LHNTestUtils.getFakeReport();
            const iouReportAction: ReportAction = {
                ...LHNTestUtils.getFakeReportAction(),
                message: [
                    {
                        type: 'COMMENT',
                        html: '',
                        text: '',
                        isEdited: false,
                        whisperedTo: [],
                        isDeletedParentAction: false,
                    },
                ],
                childVisibleActionCount: 1,
            };
            await Onyx.merge(`${ONYXKEYS.COLLECTION.REPORT_ACTIONS}${report.reportID}`, {
                [iouReportAction.reportActionID]: iouReportAction,
            });
            expect(
                shouldReportBeInOptionList({
                    report,
                    chatReport: mockedChatReport,
                    currentReportId: '',
                    isInFocusMode: false,
                    betas: [],
                    doesReportHaveViolations: false,
                    excludeEmptyChats: true,
                }),
            ).toBeFalsy();
        });
    });

    describe('buildOptimisticChatReport', () => {
        it('should always set isPinned to false', () => {
            const result = buildOptimisticChatReport({
                participantList: [1, 2, 3],
            });
            expect(result.isPinned).toBe(false);
        });
    });

    describe('getInvoiceChatByParticipants', () => {
        it('only returns an invoice chat if the receiver type matches', () => {
            // Given an invoice chat that has been converted from an individual to policy receiver type
            const reports: OnyxCollection<Report> = {
                [convertedInvoiceChat.reportID]: convertedInvoiceChat,
            };

            // When we send another invoice to the individual from global create and call getInvoiceChatByParticipants
            const invoiceChatReport = getInvoiceChatByParticipants(33, CONST.REPORT.INVOICE_RECEIVER_TYPE.INDIVIDUAL, convertedInvoiceChat.policyID, reports);

            // Then no invoice chat should be returned because the receiver type does not match
            expect(invoiceChatReport).toBeUndefined();
        });
    });
    describe('getWorkspaceNameUpdatedMessage', () => {
        it('return the encoded workspace name updated message', () => {
            const action = {
                originalMessage: {
                    newName: '&#104;&#101;&#108;&#108;&#111;',
                    oldName: 'workspace 1',
                },
            };
            expect(getWorkspaceNameUpdatedMessage(action as ReportAction)).toEqual(
                'updated the name of this workspace to &quot;&amp;#104;&amp;#101;&amp;#108;&amp;#108;&amp;#111;&quot; (previously &quot;workspace 1&quot;)',
            );
        });
    });

    describe('buildOptimisticIOUReportAction', () => {
        it('should not include IOUReportID in the originalMessage when tracking a personal expense', () => {
            const iouAction = buildOptimisticIOUReportAction({
                type: 'track',
                amount: 1200,
                currency: 'INR',
                comment: '',
                participants: [{login: 'email1@test.com'}],
                transactionID: '8749701985416635400',
                iouReportID: '8698041594589716',
                isPersonalTrackingExpense: true,
            });
            expect(getOriginalMessage(iouAction as ReportAction<'IOU'>)?.IOUReportID).toBe(undefined);
        });
    });

    describe('isAllowedToApproveExpenseReport', () => {
        const expenseReport: Report = {
            ...createRandomReport(6),
            type: CONST.REPORT.TYPE.EXPENSE,
            ownerAccountID: currentUserAccountID,
        };

        it('should return true if preventSelfApproval is disabled and the approver is not the owner of the expense report', () => {
            const fakePolicy: Policy = {
                ...createRandomPolicy(6),
                preventSelfApproval: false,
            };
            expect(isAllowedToApproveExpenseReport(expenseReport, 0, fakePolicy)).toBeTruthy();
        });

        it('should return true if preventSelfApproval is enabled and the approver is not the owner of the expense report', () => {
            const fakePolicy: Policy = {
                ...createRandomPolicy(6),
                preventSelfApproval: true,
            };
            expect(isAllowedToApproveExpenseReport(expenseReport, 0, fakePolicy)).toBeTruthy();
        });

        it('should return true if preventSelfApproval is disabled and the approver is the owner of the expense report', () => {
            const fakePolicy: Policy = {
                ...createRandomPolicy(6),
                preventSelfApproval: false,
            };
            expect(isAllowedToApproveExpenseReport(expenseReport, currentUserAccountID, fakePolicy)).toBeTruthy();
        });

        it('should return false if preventSelfApproval is enabled and the approver is the owner of the expense report', () => {
            const fakePolicy: Policy = {
                ...createRandomPolicy(6),
                preventSelfApproval: true,
            };
            expect(isAllowedToApproveExpenseReport(expenseReport, currentUserAccountID, fakePolicy)).toBeFalsy();
        });
    });

    describe('isArchivedReport', () => {
        const archivedReport: Report = {
            ...createRandomReport(1),
            chatType: CONST.REPORT.CHAT_TYPE.POLICY_EXPENSE_CHAT,
        };
        const nonArchivedReport: Report = {
            ...createRandomReport(2),
            chatType: CONST.REPORT.CHAT_TYPE.POLICY_EXPENSE_CHAT,
        };
        beforeAll(async () => {
            await Onyx.setCollection<typeof ONYXKEYS.COLLECTION.REPORT_NAME_VALUE_PAIRS, ReportNameValuePairs>(ONYXKEYS.COLLECTION.REPORT_NAME_VALUE_PAIRS, {
                [`${ONYXKEYS.COLLECTION.REPORT_NAME_VALUE_PAIRS}${archivedReport.reportID}`]: {private_isArchived: DateUtils.getDBTime()},
            });
        });

        it('should return true for archived report', async () => {
            const reportNameValuePairs = await new Promise<OnyxEntry<ReportNameValuePairs>>((resolve) => {
                Onyx.connect({
                    key: `${ONYXKEYS.COLLECTION.REPORT_NAME_VALUE_PAIRS}${archivedReport.reportID}`,
                    callback: resolve,
                });
            });
            expect(isArchivedReport(reportNameValuePairs)).toBe(true);
        });

        it('should return false for non-archived report', async () => {
            const reportNameValuePairs = await new Promise<OnyxEntry<ReportNameValuePairs>>((resolve) => {
                Onyx.connect({
                    key: `${ONYXKEYS.COLLECTION.REPORT_NAME_VALUE_PAIRS}${nonArchivedReport.reportID}`,
                    callback: resolve,
                });
                expect(isArchivedReport(reportNameValuePairs)).toBe(false);
            });
        });
    });

    describe('useReportIsArchived', () => {
        const archivedReport: Report = {
            ...createRandomReport(1),
            chatType: CONST.REPORT.CHAT_TYPE.POLICY_EXPENSE_CHAT,
        };
        const nonArchivedReport: Report = {
            ...createRandomReport(2),
            chatType: CONST.REPORT.CHAT_TYPE.POLICY_EXPENSE_CHAT,
        };
        beforeAll(async () => {
            await Onyx.setCollection<typeof ONYXKEYS.COLLECTION.REPORT_NAME_VALUE_PAIRS, ReportNameValuePairs>(ONYXKEYS.COLLECTION.REPORT_NAME_VALUE_PAIRS, {
                [`${ONYXKEYS.COLLECTION.REPORT_NAME_VALUE_PAIRS}${archivedReport.reportID}`]: {private_isArchived: DateUtils.getDBTime()},
            });
        });

        it('should return true for archived report', () => {
            const {result: isReportArchived} = renderHook(() => useReportIsArchived(archivedReport?.reportID));

            expect(isReportArchived.current).toBe(true);
        });

        it('should return false for non-archived report', () => {
            const {result: isReportArchived} = renderHook(() => useReportIsArchived(nonArchivedReport?.reportID));

            expect(isReportArchived.current).toBe(false);
        });
    });

    describe('canEditWriteCapability', () => {
        it('should return false for expense chat', () => {
            const workspaceChat: Report = {
                ...createRandomReport(1),
                chatType: CONST.REPORT.CHAT_TYPE.POLICY_EXPENSE_CHAT,
            };

            expect(canEditWriteCapability(workspaceChat, {...policy, role: CONST.POLICY.ROLE.ADMIN}, false)).toBe(false);
        });

        const policyAnnounceRoom: Report = {
            ...createRandomReport(1),
            chatType: CONST.REPORT.CHAT_TYPE.POLICY_ANNOUNCE,
        };
        const adminPolicy = {...policy, role: CONST.POLICY.ROLE.ADMIN};

        it('should return true for non-archived policy announce room', () => {
            expect(canEditWriteCapability(policyAnnounceRoom, adminPolicy, false)).toBe(true);
        });

        it('should return false for archived policy announce room', () => {
            expect(canEditWriteCapability(policyAnnounceRoom, adminPolicy, true)).toBe(false);
        });

        it('should return false for non-admin user', () => {
            const normalChat = createRandomReport(11);
            const memberPolicy = {...policy, role: CONST.POLICY.ROLE.USER};

            expect(canEditWriteCapability(normalChat, memberPolicy, false)).toBe(false);
        });

        it('should return false for admin room', () => {
            const adminRoom: Report = {...createRandomReport(12), chatType: CONST.REPORT.CHAT_TYPE.POLICY_ADMINS};

            expect(canEditWriteCapability(adminRoom, adminPolicy, false)).toBe(false);
        });

        it('should return false for thread reports', () => {
            const parent = createRandomReport(13);
            const thread: Report = {
                ...createRandomReport(14),
                parentReportID: parent.reportID,
                parentReportActionID: '2',
            };

            expect(canEditWriteCapability(thread, adminPolicy, false)).toBe(false);
        });

        it('should return false for invoice rooms', () => {
            const invoiceRoom = {...createRandomReport(13), chatType: CONST.REPORT.CHAT_TYPE.INVOICE};

            expect(canEditWriteCapability(invoiceRoom, adminPolicy, false)).toBe(false);
        });
    });

    describe('canEditRoomVisibility', () => {
        it('should return true for policy rooms that are not archived and the user is an admin', () => {
            expect(canEditRoomVisibility({...policy, role: CONST.POLICY.ROLE.ADMIN}, false)).toBeTruthy();
            expect(canEditRoomVisibility({...policy, role: CONST.POLICY.ROLE.AUDITOR}, false)).toBeFalsy();
            expect(canEditRoomVisibility({...policy, role: CONST.POLICY.ROLE.USER}, false)).toBeFalsy();
        });

        it('should return false for policy rooms that are archived regardless of the policy role', () => {
            expect(canEditRoomVisibility({...policy, role: CONST.POLICY.ROLE.ADMIN}, true)).toBeFalsy();
            expect(canEditRoomVisibility({...policy, role: CONST.POLICY.ROLE.AUDITOR}, true)).toBeFalsy();
            expect(canEditRoomVisibility({...policy, role: CONST.POLICY.ROLE.USER}, true)).toBeFalsy();
        });
    });

    describe('canDeleteReportAction', () => {
        it('should return false for delete button visibility if transaction is not allowed to be deleted', () => {
            const parentReport = LHNTestUtils.getFakeReport();
            const report = LHNTestUtils.getFakeReport();
            const parentReportAction: ReportAction = {
                ...LHNTestUtils.getFakeReportAction(),
                message: [
                    {
                        type: 'COMMENT',
                        html: 'hey',
                        text: 'hey',
                        isEdited: false,
                        whisperedTo: [],
                        isDeletedParentAction: false,
                        moderationDecision: {
                            decision: CONST.MODERATION.MODERATOR_DECISION_PENDING_REMOVE,
                        },
                    },
                ],
                childReportID: report.reportID,
            };
            report.parentReportID = parentReport.reportID;
            report.parentReportActionID = parentReportAction.reportActionID;
            const currentReportId = '';
            const transactionID = 1;
            const moneyRequestAction = {
                ...parentReportAction,
                actorAccountID: currentUserAccountID,
                actionName: CONST.REPORT.ACTIONS.TYPE.IOU,
                originalMessage: {
                    IOUReportID: '1',
                    IOUTransactionID: '1',
                    amount: 100,
                    participantAccountID: 1,
                    currency: CONST.CURRENCY.USD,
                    type: CONST.IOU.REPORT_ACTION_TYPE.PAY,
                    paymentType: CONST.IOU.PAYMENT_TYPE.EXPENSIFY,
                },
            };

            const transaction: Transaction = {
                ...createRandomTransaction(transactionID),
                category: '',
                tag: '',
                created: testDate,
                reportID: currentReportId,
                managedCard: true,
                comment: {
                    liabilityType: CONST.TRANSACTION.LIABILITY_TYPE.RESTRICT,
                },
            };

            expect(canDeleteReportAction(moneyRequestAction, currentReportId, transaction)).toBe(false);
        });

        it('should return true for demo transaction', () => {
            const transaction = {
                ...createRandomTransaction(1),
                comment: {
                    isDemoTransaction: true,
                },
            };

            const report = LHNTestUtils.getFakeReport();
            const parentReportAction: ReportAction = {
                ...LHNTestUtils.getFakeReportAction(),
                message: [
                    {
                        type: 'COMMENT',
                        html: 'hey',
                        text: 'hey',
                        isEdited: false,
                        whisperedTo: [],
                        isDeletedParentAction: false,
                        moderationDecision: {
                            decision: CONST.MODERATION.MODERATOR_DECISION_PENDING_REMOVE,
                        },
                    },
                ],
                childReportID: report.reportID,
            };
            const moneyRequestAction = {
                ...parentReportAction,
                actorAccountID: currentUserAccountID,
                actionName: CONST.REPORT.ACTIONS.TYPE.IOU,
                originalMessage: {
                    IOUReportID: '1',
                    IOUTransactionID: '1',
                    amount: 100,
                    participantAccountID: 1,
                    currency: CONST.CURRENCY.USD,
                    type: CONST.IOU.REPORT_ACTION_TYPE.PAY,
                    paymentType: CONST.IOU.PAYMENT_TYPE.EXPENSIFY,
                },
            };

            expect(canDeleteReportAction(moneyRequestAction, '1', transaction)).toBe(true);
        });
    });

    describe('getPolicyExpenseChat', () => {
        it('should return the correct policy expense chat when we have a task report is the child of this report', async () => {
            const policyExpenseChat: Report = {
                ...createRandomReport(11),
                ownerAccountID: 1,
                policyID: '1',
                chatType: CONST.REPORT.CHAT_TYPE.POLICY_EXPENSE_CHAT,
                type: CONST.REPORT.TYPE.CHAT,
            };

            const taskReport: Report = {
                ...createRandomReport(10),
                ownerAccountID: 1,
                policyID: '1',
                chatType: CONST.REPORT.CHAT_TYPE.POLICY_EXPENSE_CHAT,
                type: CONST.REPORT.TYPE.TASK,
                parentReportID: policyExpenseChat.reportID,
                parentReportActionID: '1',
            };

            await Onyx.set(`${ONYXKEYS.COLLECTION.REPORT}${taskReport.reportID}`, taskReport);
            await Onyx.set(`${ONYXKEYS.COLLECTION.REPORT}${policyExpenseChat.reportID}`, policyExpenseChat);

            expect(getPolicyExpenseChat(1, '1')?.reportID).toBe(policyExpenseChat.reportID);
        });
    });

    describe('findLastAccessedReport', () => {
        let archivedReport: Report;
        let normalReport: Report;

        beforeAll(async () => {
            // Set up test reports - one archived, one normal
            archivedReport = {
                ...LHNTestUtils.getFakeReport(),
                reportID: '1001',
                lastReadTime: '2024-02-01 04:56:47.233',
                lastVisibleActionCreated: '2024-02-01 04:56:47.233',
            };

            normalReport = {
                ...LHNTestUtils.getFakeReport(),
                reportID: '1002',
                lastReadTime: '2024-01-01 04:56:47.233', // Older last read time
                lastVisibleActionCreated: '2024-01-01 04:56:47.233',
            };

            // Set up report name value pairs to mark one report as archived
            const reportNameValuePairs = {
                private_isArchived: DateUtils.getDBTime(),
            };

            // Add reports to Onyx
            await Onyx.set(`${ONYXKEYS.COLLECTION.REPORT}${archivedReport.reportID}`, archivedReport);
            await Onyx.set(`${ONYXKEYS.COLLECTION.REPORT}${normalReport.reportID}`, normalReport);
            await Onyx.merge(`${ONYXKEYS.COLLECTION.REPORT_NAME_VALUE_PAIRS}${archivedReport.reportID}`, reportNameValuePairs);

            // Set up report metadata for lastVisitTime
            await Onyx.merge(`${ONYXKEYS.COLLECTION.REPORT_METADATA}${archivedReport.reportID}`, {
                lastVisitTime: '2024-02-01 04:56:47.233', // More recent visit
            });

            await Onyx.merge(`${ONYXKEYS.COLLECTION.REPORT_METADATA}${normalReport.reportID}`, {
                lastVisitTime: '2024-01-01 04:56:47.233',
            });

            return waitForBatchedUpdates();
        });

        afterAll(async () => {
            await Onyx.clear();
            await Onyx.set(ONYXKEYS.SESSION, {email: currentUserEmail, accountID: currentUserAccountID});
        });

        it('should not return an archived report even if it was most recently accessed', () => {
            const result = findLastAccessedReport(false);

            // Even though the archived report has a more recent lastVisitTime,
            // the function should filter it out and return the normal report
            expect(result?.reportID).toBe(normalReport.reportID);
            expect(result?.reportID).not.toBe(archivedReport.reportID);
        });
    });
    describe('findLastAccessedReport should return owned report if no reports was accessed before', () => {
        let ownedReport: Report;
        let nonOwnedReport: Report;

        beforeAll(async () => {
            // Set up test reports - one archived, one normal
            nonOwnedReport = {
                ...LHNTestUtils.getFakeReport(),
                reportID: '1001',
                lastReadTime: '2024-02-01 04:56:47.233',
                lastVisibleActionCreated: '2024-02-01 04:56:47.233',
                ownerAccountID: 1,
            };

            ownedReport = {
                ...LHNTestUtils.getFakeReport(),
                reportID: '1002',
                lastReadTime: '2024-01-01 04:56:47.233', // Older last read time
                lastVisibleActionCreated: '2024-01-01 04:56:47.233',
                ownerAccountID: currentUserAccountID,
            };

            // Add reports to Onyx
            await Onyx.set(`${ONYXKEYS.COLLECTION.REPORT}${ownedReport.reportID}`, ownedReport);
            await Onyx.set(`${ONYXKEYS.COLLECTION.REPORT}${nonOwnedReport.reportID}`, nonOwnedReport);

            return waitForBatchedUpdates();
        });

        afterAll(async () => {
            await Onyx.clear();
            await Onyx.set(ONYXKEYS.SESSION, {email: currentUserEmail, accountID: currentUserAccountID});
        });

        it('findLastAccessedReport should return owned report if no reports was accessed before', () => {
            const result = findLastAccessedReport(false);

            // Even though the archived report has a more recent lastVisitTime,
            // the function should filter it out and return the normal report
            expect(result?.reportID).toBe(ownedReport.reportID);
            expect(result?.reportID).not.toBe(nonOwnedReport.reportID);
        });
    });

    describe('getApprovalChain', () => {
        describe('submit and close policy', () => {
            it('should return empty array', () => {
                const policyTest: Policy = {
                    ...createRandomPolicy(0),
                    approver: 'owner@test.com',
                    owner: 'owner@test.com',
                    type: CONST.POLICY.TYPE.TEAM,
                    approvalMode: CONST.POLICY.APPROVAL_MODE.OPTIONAL,
                };
                const expenseReport: Report = {
                    ...createRandomReport(0),
                    ownerAccountID: employeeAccountID,
                    type: CONST.REPORT.TYPE.EXPENSE,
                };

                expect(getApprovalChain(policyTest, expenseReport)).toStrictEqual([]);
            });
        });
        describe('basic/advance workflow', () => {
            describe('has no approver rule', () => {
                it('should return list contain policy approver/owner and the forwardsTo of them if the policy use basic workflow', () => {
                    const policyTest: Policy = {
                        ...createRandomPolicy(0),
                        approver: 'owner@test.com',
                        owner: 'owner@test.com',
                        type: CONST.POLICY.TYPE.TEAM,
                        employeeList,
                        approvalMode: CONST.POLICY.APPROVAL_MODE.BASIC,
                    };
                    const expenseReport: Report = {
                        ...createRandomReport(0),
                        ownerAccountID: employeeAccountID,
                        type: CONST.REPORT.TYPE.EXPENSE,
                    };
                    Onyx.set(ONYXKEYS.PERSONAL_DETAILS_LIST, personalDetails).then(() => {
                        const result = ['owner@test.com'];
                        expect(getApprovalChain(policyTest, expenseReport)).toStrictEqual(result);
                    });
                });
                it('should return list contain submitsTo of ownerAccountID and the forwardsTo of them if the policy use advance workflow', () => {
                    const policyTest: Policy = {
                        ...createRandomPolicy(0),
                        approver: 'owner@test.com',
                        owner: 'owner@test.com',
                        type: CONST.POLICY.TYPE.CORPORATE,
                        employeeList,
                        approvalMode: CONST.POLICY.APPROVAL_MODE.ADVANCED,
                    };
                    const expenseReport: Report = {
                        ...createRandomReport(0),
                        ownerAccountID: employeeAccountID,
                        type: CONST.REPORT.TYPE.EXPENSE,
                    };
                    Onyx.set(ONYXKEYS.PERSONAL_DETAILS_LIST, personalDetails).then(() => {
                        const result = ['admin@test.com'];
                        expect(getApprovalChain(policyTest, expenseReport)).toStrictEqual(result);
                    });
                });
            });

            // This test is broken, so I am commenting it out. I have opened up https://github.com/Expensify/App/issues/60854 to get the test fixed
            describe('has approver rule', () => {
                describe('has no transaction match with approver rule', () => {
                    it('should return list contain submitsTo of ownerAccountID and the forwardsTo of them', () => {
                        const policyTest: Policy = {
                            ...createRandomPolicy(0),
                            approver: 'owner@test.com',
                            owner: 'owner@test.com',
                            type: CONST.POLICY.TYPE.CORPORATE,
                            employeeList,
                            rules,
                            approvalMode: CONST.POLICY.APPROVAL_MODE.BASIC,
                        };
                        const expenseReport: Report = {
                            ...createRandomReport(0),
                            ownerAccountID: employeeAccountID,
                            type: CONST.REPORT.TYPE.EXPENSE,
                        };
                        const transaction1: Transaction = {
                            ...createRandomTransaction(0),
                            category: '',
                            tag: '',
                            created: testDate,
                            reportID: expenseReport.reportID,
                        };
                        const transaction2: Transaction = {
                            ...createRandomTransaction(1),
                            category: '',
                            tag: '',
                            created: DateUtils.subtractMillisecondsFromDateTime(testDate, 1),
                            reportID: expenseReport.reportID,
                        };
                        Onyx.multiSet({
                            [ONYXKEYS.PERSONAL_DETAILS_LIST]: personalDetails,
                            [ONYXKEYS.COLLECTION.TRANSACTION]: {
                                [transaction1.transactionID]: transaction1,
                                [transaction2.transactionID]: transaction2,
                            },
                        }).then(() => {
                            const result = ['owner@test.com'];
                            expect(getApprovalChain(policyTest, expenseReport)).toStrictEqual(result);
                        });
                    });
                });
                describe('has transaction match with approver rule', () => {
                    it('should return the list with correct order of category/tag approver sorted by created/inserted of the transaction', () => {
                        const policyTest: Policy = {
                            ...createRandomPolicy(1),
                            approver: 'owner@test.com',
                            owner: 'owner@test.com',
                            type: CONST.POLICY.TYPE.CORPORATE,
                            employeeList,
                            rules,
                            approvalMode: CONST.POLICY.APPROVAL_MODE.ADVANCED,
                        };
                        const expenseReport: Report = {
                            ...createRandomReport(100),
                            ownerAccountID: employeeAccountID,
                            type: CONST.REPORT.TYPE.EXPENSE,
                        };
                        const transaction1: Transaction = {
                            ...createRandomTransaction(1),
                            category: 'cat1',
                            tag: '',
                            created: testDate,
                            reportID: expenseReport.reportID,
                            inserted: DateUtils.subtractMillisecondsFromDateTime(testDate, 1),
                        };
                        const transaction2: Transaction = {
                            ...createRandomTransaction(2),
                            category: '',
                            tag: 'tag1',
                            created: DateUtils.subtractMillisecondsFromDateTime(testDate, 1),
                            reportID: expenseReport.reportID,
                            inserted: DateUtils.subtractMillisecondsFromDateTime(testDate, 1),
                        };
                        const transaction3: Transaction = {
                            ...createRandomTransaction(3),
                            category: 'cat2',
                            tag: '',
                            created: testDate,
                            reportID: expenseReport.reportID,
                            inserted: DateUtils.subtractMillisecondsFromDateTime(testDate, 2),
                        };
                        const transaction4: Transaction = {
                            ...createRandomTransaction(4),
                            category: '',
                            tag: 'tag2',
                            created: DateUtils.subtractMillisecondsFromDateTime(testDate, 1),
                            reportID: expenseReport.reportID,
                            inserted: DateUtils.subtractMillisecondsFromDateTime(testDate, 2),
                        };

                        Onyx.mergeCollection(ONYXKEYS.COLLECTION.TRANSACTION, {
                            transactions_1: transaction1,
                            transactions_2: transaction2,
                            transactions_3: transaction3,
                            transactions_4: transaction4,
                        }).then(() => {
                            const result = [categoryApprover2Email, categoryApprover1Email, tagApprover2Email, tagApprover1Email, 'admin@test.com'];
                            expect(getApprovalChain(policyTest, expenseReport)).toStrictEqual(result);
                        });
                    });
                });
            });
        });
    });

    describe('shouldReportShowSubscript', () => {
        afterEach(async () => {
            await Onyx.clear();
            await Onyx.set(ONYXKEYS.SESSION, {email: currentUserEmail, accountID: currentUserAccountID});
        });

        it('should return true for policy expense chat', () => {
            const report = createPolicyExpenseChat(1);
            expect(shouldReportShowSubscript(report)).toBe(true);
        });

        it('should return true for workspace thread', () => {
            const report = createWorkspaceThread(1);
            expect(shouldReportShowSubscript(report)).toBe(true);
        });

        it('should return false for archived non-expense report that is not a workspace thread', async () => {
            const report = createRegularChat(1, [currentUserAccountID, 1]);
            await Onyx.set(`${ONYXKEYS.COLLECTION.REPORT_NAME_VALUE_PAIRS}${report.reportID}`, {
                private_isArchived: new Date().toString(),
            });
            const {result: isReportArchived} = renderHook(() => useReportIsArchived(report?.reportID));

            expect(shouldReportShowSubscript(report, isReportArchived.current)).toBe(false);
        });

        it('should return false for a non-archived non-expense report', () => {
            const report = createRegularChat(1, [currentUserAccountID, 1]);
            const {result: isReportArchived} = renderHook(() => useReportIsArchived(report?.reportID));
            expect(shouldReportShowSubscript(report, isReportArchived.current)).toBe(false);
        });

        it('should return false for regular 1:1 chat', () => {
            const report = createRegularChat(1, [currentUserAccountID, 1]);
            expect(shouldReportShowSubscript(report)).toBe(false);
        });

        it('should return true for expense request report', async () => {
            // Given a normal parent report
            const parentReport = createExpenseReport(1);
            await Onyx.set(`${ONYXKEYS.COLLECTION.REPORT}${parentReport.reportID}`, parentReport);

            // And a parent report action that is an IOU report action
            const randomReportAction = createRandomReportAction(2);
            const parentReportAction = {
                ...createRandomReportAction(2),
                actionName: CONST.REPORT.ACTIONS.TYPE.IOU,
                message: {
                    ...randomReportAction.message,
                    type: CONST.IOU.REPORT_ACTION_TYPE.CREATE,
                },
            };
            await Onyx.set(`${ONYXKEYS.COLLECTION.REPORT_ACTIONS}${parentReport.reportID}`, {
                '3': parentReportAction,
            });

            // And a report that is a thread of the parent report
            const report = createExpenseRequestReport(2, parentReport.reportID, '3');

            // When we check if the report should show a subscript
            // Then it should return true because isExpenseRequest() returns true
            expect(shouldReportShowSubscript(report)).toBe(true);
        });

        it('should return true for workspace task report', async () => {
            // Given a parent report that is a policy expense chat
            const parentReport = createPolicyExpenseChat(1);
            await Onyx.set(`${ONYXKEYS.COLLECTION.REPORT}${parentReport.reportID}`, parentReport);

            // And a report that is a task report of the parent report
            const report = createWorkspaceTaskReport(2, [currentUserAccountID, 1], parentReport.reportID);

            // When we check if the report should show a subscript
            // Then it should return true because isWorkspaceTaskReport() returns true
            expect(shouldReportShowSubscript(report)).toBe(true);
        });

        it('should return true for invoice room', () => {
            const report = createInvoiceRoom(1);
            expect(shouldReportShowSubscript(report)).toBe(true);
        });

        it('should return true for invoice report', () => {
            const report = createInvoiceReport(1);
            expect(shouldReportShowSubscript(report)).toBe(true);
        });

        it('should return true for policy expense chat that is not own', () => {
            const report = createPolicyExpenseChat(1, false);
            expect(shouldReportShowSubscript(report)).toBe(true);
        });

        it('should return true for archived workspace thread (exception to archived rule)', async () => {
            const report = createWorkspaceThread(1);
            await Onyx.set(`${ONYXKEYS.COLLECTION.REPORT_NAME_VALUE_PAIRS}${report.reportID}`, {
                private_isArchived: new Date().toString(),
            });
            const {result: isReportArchived} = renderHook(() => useReportIsArchived(report?.reportID));

            // Even if archived, workspace threads should show subscript
            expect(shouldReportShowSubscript(report, isReportArchived.current)).toBe(true);
        });

        it('should return false for archived non-expense report', async () => {
            const report = createRegularChat(1, []);
            await Onyx.set(`${ONYXKEYS.COLLECTION.REPORT_NAME_VALUE_PAIRS}${report.reportID}`, {
                private_isArchived: new Date().toString(),
            });
            const {result: isReportArchived} = renderHook(() => useReportIsArchived(report?.reportID));

            // Archived expense reports should not show subscript
            expect(shouldReportShowSubscript(report, isReportArchived.current)).toBe(false);
        });

        it('should return false for policy expense chat that is also a chat thread', () => {
            const report = createPolicyExpenseChatThread(1);
            // Policy expense chats that are threads should not show subscript
            expect(shouldReportShowSubscript(report)).toBe(false);
        });

        it('should return false for policy expense chat that is also a task report', () => {
            const report = createPolicyExpenseChatTask(1);
            // Policy expense chats that are task reports should not show subscript
            expect(shouldReportShowSubscript(report)).toBe(false);
        });

        it('should return false for group chat', () => {
            const report = createGroupChat(1, [currentUserAccountID, 1, 2, 3]);
            expect(shouldReportShowSubscript(report)).toBe(false);
        });

        it('should return false for self DM', () => {
            const report = createSelfDM(1, currentUserAccountID);
            expect(shouldReportShowSubscript(report)).toBe(false);
        });

        it('should return false for admin room', () => {
            const report = createAdminRoom(1);
            expect(shouldReportShowSubscript(report)).toBe(false);
        });

        it('should return false for announce room', () => {
            const report = createAnnounceRoom(1);
            expect(shouldReportShowSubscript(report)).toBe(false);
        });

        it('should return false for domain room', () => {
            const report = createDomainRoom(1);
            expect(shouldReportShowSubscript(report)).toBe(false);
        });

        it('should return false for regular task report (non-workspace)', () => {
            const report = {...createRegularTaskReport(1, currentUserAccountID), chatType: CONST.REPORT.CHAT_TYPE.TRIP_ROOM};
            expect(shouldReportShowSubscript(report)).toBe(false);
        });
    });

    describe('isArchivedNonExpenseReport', () => {
        // Given an expense report, a chat report, and an archived chat report
        const expenseReport: Report = {
            ...createRandomReport(1000),
            ownerAccountID: employeeAccountID,
            type: CONST.REPORT.TYPE.EXPENSE,
        };
        const chatReport: Report = {
            ...createRandomReport(2000),
            ownerAccountID: employeeAccountID,
            type: CONST.REPORT.TYPE.CHAT,
        };
        const archivedChatReport: Report = {
            ...createRandomReport(3000),
            ownerAccountID: employeeAccountID,
            type: CONST.REPORT.TYPE.CHAT,
        };

        beforeAll(async () => {
            await Onyx.set(`${ONYXKEYS.COLLECTION.REPORT}${expenseReport.reportID}`, expenseReport);
            await Onyx.set(`${ONYXKEYS.COLLECTION.REPORT}${chatReport.reportID}`, chatReport);
            await Onyx.set(`${ONYXKEYS.COLLECTION.REPORT}${archivedChatReport.reportID}`, archivedChatReport);

            // This is what indicates that a report is archived (see ReportUtils.isArchivedReport())
            await Onyx.set(`${ONYXKEYS.COLLECTION.REPORT_NAME_VALUE_PAIRS}${archivedChatReport.reportID}`, {
                private_isArchived: new Date().toString(),
            });
        });

        it('should return false if the report is an expense report', () => {
            // Simulate how components use the hook useReportIsArchived() to see if the report is archived
            const {result: isReportArchived} = renderHook(() => useReportIsArchived(expenseReport?.reportID));
            expect(isArchivedNonExpenseReport(expenseReport, isReportArchived.current)).toBe(false);
        });

        it('should return false if the report is a non-expense report and not archived', () => {
            const {result: isReportArchived} = renderHook(() => useReportIsArchived(chatReport?.reportID));
            expect(isArchivedNonExpenseReport(chatReport, isReportArchived.current)).toBe(false);
        });

        it('should return true if the report is a non-expense report and archived', () => {
            const {result: isReportArchived} = renderHook(() => useReportIsArchived(archivedChatReport?.reportID));
            expect(isArchivedNonExpenseReport(archivedChatReport, isReportArchived.current)).toBe(true);
        });
    });

    describe('parseReportRouteParams', () => {
        const testReportID = '123456789';

        it('should return empty reportID and isSubReportPageRoute as false if the route is not a report route', () => {
            const result = parseReportRouteParams('/concierge');
            expect(result.reportID).toBe('');
            expect(result.isSubReportPageRoute).toBe(false);
        });

        it('should return isSubReportPageRoute as false if the route is a report screen route', () => {
            const result = parseReportRouteParams(`r/${testReportID}/11111111`);
            expect(result.reportID).toBe(testReportID);
            expect(result.isSubReportPageRoute).toBe(false);
        });

        it('should return isSubReportPageRoute as true if the route is a sub report page route', () => {
            const result = parseReportRouteParams(`r/${testReportID}/details`);
            expect(result.reportID).toBe(testReportID);
            expect(result.isSubReportPageRoute).toBe(true);
        });
    });

    describe('isPayer', () => {
        const approvedReport: Report = {
            ...createRandomReport(1),
            type: CONST.REPORT.TYPE.EXPENSE,
            stateNum: CONST.REPORT.STATE_NUM.APPROVED,
            statusNum: CONST.REPORT.STATUS_NUM.APPROVED,
            policyID: '1',
        };

        const unapprovedReport: Report = {
            ...createRandomReport(2),
            type: CONST.REPORT.TYPE.EXPENSE,
            stateNum: CONST.REPORT.STATE_NUM.SUBMITTED,
            statusNum: CONST.REPORT.STATUS_NUM.SUBMITTED,
            policyID: '1',
        };

        const policyTest: Policy = {
            ...createRandomPolicy(1),
            employeeList: {
                [currentUserEmail]: {
                    role: CONST.POLICY.ROLE.AUDITOR,
                },
            },
        };

        beforeAll(() => {
            Onyx.multiSet({
                [ONYXKEYS.SESSION]: {email: currentUserEmail, accountID: currentUserAccountID},
                [ONYXKEYS.COLLECTION.POLICY]: {
                    [`${ONYXKEYS.COLLECTION.POLICY}1`]: policyTest,
                },
            });
            return waitForBatchedUpdates();
        });

        afterAll(() => Onyx.clear());

        it('should return false for admin of a group policy with reimbursement enabled and report not approved', () => {
            expect(isPayer({email: currentUserEmail, accountID: currentUserAccountID}, unapprovedReport, false)).toBe(false);
        });

        it('should return false for non-admin of a group policy', () => {
            expect(isPayer({email: currentUserEmail, accountID: currentUserAccountID}, approvedReport, false)).toBe(false);
        });
    });
    describe('buildReportNameFromParticipantNames', () => {
        /**
         * Generates a fake report and matching personal details for specified number of participants.
         * Participants in the report are directly linked with their personal details.
         */
        const generateFakeReportAndParticipantsPersonalDetails = ({count, start = 0}: {count: number; start?: number}): {report: Report; personalDetails: PersonalDetailsList} => {
            const data = {
                report: {
                    ...mockedChatReport,
                    participants: Object.keys(fakePersonalDetails)
                        .slice(start, count)
                        .reduce<Record<string, Participant>>((acc, cur) => {
                            acc[cur] = {notificationPreference: CONST.REPORT.NOTIFICATION_PREFERENCE.ALWAYS};
                            return acc;
                        }, {}),
                },
                personalDetails: Object.fromEntries(Object.entries(fakePersonalDetails).slice(start, count)),
            };

            data.personalDetails[currentUserAccountID] = {
                accountID: currentUserAccountID,
                displayName: 'CURRENT USER',
                firstName: 'CURRENT',
            };

            return data;
        };

        it('excludes the current user from the report title', () => {
            const result = buildReportNameFromParticipantNames(generateFakeReportAndParticipantsPersonalDetails({count: currentUserAccountID + 2}));
            expect(result).not.toContain('CURRENT');
        });

        it('limits to a maximum of 5 participants in the title', () => {
            const result = buildReportNameFromParticipantNames(generateFakeReportAndParticipantsPersonalDetails({count: 10}));
            expect(result.split(',').length).toBeLessThanOrEqual(5);
        });

        it('returns full name if only one participant is present (excluding current user)', () => {
            const result = buildReportNameFromParticipantNames(generateFakeReportAndParticipantsPersonalDetails({count: 1}));
            const {displayName} = fakePersonalDetails[1] ?? {};
            expect(result).toEqual(displayName);
        });

        it('returns an empty string if there are no participants or all are excluded', () => {
            const result = buildReportNameFromParticipantNames(generateFakeReportAndParticipantsPersonalDetails({start: currentUserAccountID - 1, count: 1}));
            expect(result).toEqual('');
        });

        it('handles partial or missing personal details correctly', () => {
            const {report} = generateFakeReportAndParticipantsPersonalDetails({count: 6});

            const secondUser = fakePersonalDetails[2];
            const fourthUser = fakePersonalDetails[4];

            const incompleteDetails = {2: secondUser, 4: fourthUser};
            const result = buildReportNameFromParticipantNames({report, personalDetails: incompleteDetails});
            const expectedNames = [secondUser?.firstName, fourthUser?.firstName].sort();
            const resultNames = result.split(', ').sort();
            expect(resultNames).toEqual(expect.arrayContaining(expectedNames));
        });
    });

    describe('getParticipantsList', () => {
        it('should exclude hidden participants', () => {
            const report: Report = {
                ...createRandomReport(1),
                chatType: 'policyRoom',
                participants: {
                    1: {notificationPreference: 'hidden'},
                    2: {notificationPreference: 'always'},
                },
            };
            const participants = getParticipantsList(report, participantsPersonalDetails);
            expect(participants.length).toBe(1);
        });

        it('should include hidden participants for IOU report', () => {
            const report: Report = {
                ...createRandomReport(1),
                type: CONST.REPORT.TYPE.IOU,
                participants: {
                    1: {notificationPreference: 'hidden'},
                    2: {notificationPreference: 'always'},
                },
            };
            const participants = getParticipantsList(report, participantsPersonalDetails);
            expect(participants.length).toBe(2);
        });

        it('should include hidden participants for expense report', () => {
            const report: Report = {
                ...createRandomReport(1),
                type: CONST.REPORT.TYPE.EXPENSE,
                participants: {
                    1: {notificationPreference: 'hidden'},
                    2: {notificationPreference: 'always'},
                },
            };
            const participants = getParticipantsList(report, participantsPersonalDetails);
            expect(participants.length).toBe(2);
        });

        it('should include hidden participants for IOU transaction report', async () => {
            const parentReport: Report = {
                ...createRandomReport(0),
                type: CONST.REPORT.TYPE.IOU,
            };
            const parentReportAction: ReportAction = {
                ...createRandomReportAction(0),
                actionName: CONST.REPORT.ACTIONS.TYPE.IOU,
                message: [],
                previousMessage: [],
                originalMessage: {
                    amount: 1,
                    currency: 'USD',
                    type: CONST.IOU.REPORT_ACTION_TYPE.CREATE,
                },
            };
            await Onyx.merge(`${ONYXKEYS.COLLECTION.REPORT}${parentReport.reportID}`, parentReport);
            await Onyx.merge(`${ONYXKEYS.COLLECTION.REPORT_ACTIONS}${parentReport.reportID}`, {
                [parentReportAction.reportActionID]: parentReportAction,
            });

            const report: Report = {
                ...createRandomReport(1),
                parentReportID: parentReport.reportID,
                parentReportActionID: parentReportAction.reportActionID,
                participants: {
                    1: {notificationPreference: 'hidden'},
                    2: {notificationPreference: 'always'},
                },
            };
            const participants = getParticipantsList(report, participantsPersonalDetails);
            expect(participants.length).toBe(2);
        });

        it('should include hidden participants for expense transaction report', async () => {
            const parentReport: Report = {
                ...createRandomReport(0),
                type: CONST.REPORT.TYPE.EXPENSE,
            };
            const parentReportAction: ReportAction = {
                ...createRandomReportAction(0),
                actionName: CONST.REPORT.ACTIONS.TYPE.IOU,
                message: [],
                previousMessage: [],
                originalMessage: {
                    amount: 1,
                    currency: 'USD',
                    type: CONST.IOU.REPORT_ACTION_TYPE.CREATE,
                },
            };
            await Onyx.merge(`${ONYXKEYS.COLLECTION.REPORT}${parentReport.reportID}`, parentReport);
            await Onyx.merge(`${ONYXKEYS.COLLECTION.REPORT_ACTIONS}${parentReport.reportID}`, {
                [parentReportAction.reportActionID]: parentReportAction,
            });

            const report: Report = {
                ...createRandomReport(1),
                parentReportID: parentReport.reportID,
                parentReportActionID: parentReportAction.reportActionID,
                participants: {
                    1: {notificationPreference: 'hidden'},
                    2: {notificationPreference: 'always'},
                },
            };
            const participants = getParticipantsList(report, participantsPersonalDetails);
            expect(participants.length).toBe(2);
        });
    });

    describe('isReportOutstanding', () => {
        it('should return true for submitted reports', () => {
            const report: Report = {
                ...createRandomReport(1),
                policyID: policy.id,
                type: CONST.REPORT.TYPE.EXPENSE,
                stateNum: CONST.REPORT.STATE_NUM.SUBMITTED,
                statusNum: CONST.REPORT.STATUS_NUM.SUBMITTED,
            };
            expect(isReportOutstanding(report, policy.id)).toBe(true);
        });
        it('should return false for submitted reports if we specify it', () => {
            const report: Report = {
                ...createRandomReport(1),
                policyID: policy.id,
                type: CONST.REPORT.TYPE.EXPENSE,
                stateNum: CONST.REPORT.STATE_NUM.SUBMITTED,
                statusNum: CONST.REPORT.STATUS_NUM.SUBMITTED,
            };
            expect(isReportOutstanding(report, policy.id, undefined, false)).toBe(false);
        });
        it('should return true for submitted reports if top most report ID is processing', async () => {
            const report: Report = {
                ...createRandomReport(1),
                policyID: policy.id,
                type: CONST.REPORT.TYPE.EXPENSE,
                stateNum: CONST.REPORT.STATE_NUM.SUBMITTED,
                statusNum: CONST.REPORT.STATUS_NUM.SUBMITTED,
            };
            const activeReport: Report = {
                ...createRandomReport(2),
                policyID: policy.id,
                type: CONST.REPORT.TYPE.EXPENSE,
                stateNum: CONST.REPORT.STATE_NUM.SUBMITTED,
                statusNum: CONST.REPORT.STATUS_NUM.SUBMITTED,
            };
            await Onyx.set(`${ONYXKEYS.COLLECTION.REPORT}${activeReport.reportID}`, activeReport);
            expect(isReportOutstanding(report, policy.id)).toBe(true);
        });
        it('should return false for archived report', async () => {
            const report: Report = {
                ...createRandomReport(1),
                policyID: policy.id,
                type: CONST.REPORT.TYPE.EXPENSE,
                stateNum: CONST.REPORT.STATE_NUM.SUBMITTED,
                statusNum: CONST.REPORT.STATUS_NUM.SUBMITTED,
            };

            await Onyx.merge(`${ONYXKEYS.COLLECTION.REPORT_NAME_VALUE_PAIRS}${report.reportID}`, {private_isArchived: DateUtils.getDBTime()});
            expect(isReportOutstanding(report, policy.id)).toBe(false);
        });
    });

    describe('getMoneyReportPreviewName', () => {
        beforeAll(async () => {
            await Onyx.clear();
            await Onyx.multiSet({
                [ONYXKEYS.PERSONAL_DETAILS_LIST]: participantsPersonalDetails,
                [ONYXKEYS.SESSION]: {email: currentUserEmail, accountID: currentUserAccountID},
            });
        });

        afterAll(async () => {
            await Onyx.clear();
        });

        it('should return the report name when the chat type is policy room', () => {
            const action: ReportAction = {
                ...createRandomReportAction(1),
                actionName: CONST.REPORT.ACTIONS.TYPE.REPORT_PREVIEW,
            };
            const report: Report = {
                ...createRandomReport(1),
                chatType: CONST.REPORT.CHAT_TYPE.POLICY_ROOM,
            };
            const result = getMoneyReportPreviewName(action, report);
            expect(result).toBe(report.reportName);
        });

        it('should return the report name when the chat type is domain all', () => {
            const action: ReportAction = {
                ...createRandomReportAction(1),
                actionName: CONST.REPORT.ACTIONS.TYPE.REPORT_PREVIEW,
            };
            const report: Report = {
                ...createRandomReport(1),
                chatType: CONST.REPORT.CHAT_TYPE.DOMAIN_ALL,
            };
            const result = getMoneyReportPreviewName(action, report);
            expect(result).toBe(report.reportName);
        });

        it('should return the report name when the chat type is group', () => {
            const action: ReportAction = {
                ...createRandomReportAction(1),
                actionName: CONST.REPORT.ACTIONS.TYPE.REPORT_PREVIEW,
            };
            const report: Report = {
                ...createRandomReport(1),
                chatType: CONST.REPORT.CHAT_TYPE.GROUP,
            };
            const result = getMoneyReportPreviewName(action, report);
            expect(result).toBe(report.reportName);
        });

        it('should return policy name when the chat type is invoice', () => {
            const action: ReportAction = {
                ...createRandomReportAction(1),
                actionName: CONST.REPORT.ACTIONS.TYPE.REPORT_PREVIEW,
            };
            const report: Report = {
                ...createRandomReport(1),
                chatType: CONST.REPORT.CHAT_TYPE.INVOICE,
            };
            const result = getMoneyReportPreviewName(action, report);
            // Policies are empty, so the policy name is "Unavailable workspace"
            expect(result).toBe('Unavailable workspace');
        });

        it('should return the report name when the chat type is policy admins', () => {
            const action: ReportAction = {
                ...createRandomReportAction(1),
                actionName: CONST.REPORT.ACTIONS.TYPE.REPORT_PREVIEW,
            };
            const report: Report = {
                ...createRandomReport(1),
                chatType: CONST.REPORT.CHAT_TYPE.POLICY_ADMINS,
            };
            const result = getMoneyReportPreviewName(action, report);
            expect(result).toBe(report.reportName);
        });

        it('should return the report name when the chat type is policy announce', () => {
            const action: ReportAction = {
                ...createRandomReportAction(1),
                actionName: CONST.REPORT.ACTIONS.TYPE.REPORT_PREVIEW,
            };
            const report: Report = {
                ...createRandomReport(1),
                chatType: CONST.REPORT.CHAT_TYPE.POLICY_ANNOUNCE,
            };
            const result = getMoneyReportPreviewName(action, report);
            expect(result).toBe(report.reportName);
        });

        it('should return the owner name expenses when the chat type is policy expense chat', () => {
            const action: ReportAction = {
                ...createRandomReportAction(1),
                actionName: CONST.REPORT.ACTIONS.TYPE.REPORT_PREVIEW,
            };
            const report: Report = {
                ...createRandomReport(1),
                chatType: CONST.REPORT.CHAT_TYPE.POLICY_EXPENSE_CHAT,
            };
            const result = getMoneyReportPreviewName(action, report);
            // Report with ownerAccountID: 1 corresponds to "Ragnar Lothbrok"
            expect(result).toBe("Ragnar Lothbrok's expenses");
        });

        it('should return the display name of the current user when the chat type is self dm', () => {
            const action: ReportAction = {
                ...createRandomReportAction(1),
                actionName: CONST.REPORT.ACTIONS.TYPE.REPORT_PREVIEW,
            };
            const report: Report = {
                ...createRandomReport(1),
                chatType: CONST.REPORT.CHAT_TYPE.SELF_DM,
            };
            const result = getMoneyReportPreviewName(action, report);
            // currentUserAccountID: 5 corresponds to "Lagertha Lothbrok"
            expect(result).toBe('Lagertha Lothbrok (you)');
        });

        it('should return the participant name when the chat type is system', () => {
            const action: ReportAction = {
                ...createRandomReportAction(1),
                actionName: CONST.REPORT.ACTIONS.TYPE.REPORT_PREVIEW,
            };
            const report: Report = {
                ...createRandomReport(1),
                chatType: CONST.REPORT.CHAT_TYPE.SYSTEM,
                participants: {
                    1: {notificationPreference: 'hidden'},
                },
            };
            const result = getMoneyReportPreviewName(action, report);
            // participant accountID: 1 corresponds to "Ragnar Lothbrok"
            expect(result).toBe('Ragnar Lothbrok');
        });

        it('should return the participant names when the chat type is trip room', () => {
            const action: ReportAction = {
                ...createRandomReportAction(1),
                actionName: CONST.REPORT.ACTIONS.TYPE.REPORT_PREVIEW,
            };
            const report: Report = {
                ...createRandomReport(1),
                participants: {
                    1: {notificationPreference: 'hidden'},
                    2: {notificationPreference: 'always'},
                },
                chatType: CONST.REPORT.CHAT_TYPE.TRIP_ROOM,
            };
            const result = getMoneyReportPreviewName(action, report);
            // participant accountID: 1, 2 corresponds to "Ragnar", "floki@vikings.net"
            expect(result).toBe('Ragnar, floki@vikings.net');
        });

        it('should return the child report name when the report name is not present', () => {
            const action: ReportAction = {
                ...createRandomReportAction(1),
                actionName: CONST.REPORT.ACTIONS.TYPE.REPORT_PREVIEW,
                childReportName: 'Child Report',
            };
            const result = getMoneyReportPreviewName(action, undefined);
            expect(result).toBe('Child Report');
        });
    });

    describe('canAddTransaction', () => {
        it('should return true for a non-archived report', async () => {
            // Given a non-archived expense report
            const report: Report = {
                ...createRandomReport(10000),
                type: CONST.REPORT.TYPE.EXPENSE,
                ownerAccountID: currentUserAccountID,
            };
            await Onyx.set(`${ONYXKEYS.COLLECTION.REPORT}${report.reportID}`, report);

            // When it's checked if the transactions can be added
            // Simulate how components determined if a report is archived by using this hook
            const {result: isReportArchived} = renderHook(() => useReportIsArchived(report?.reportID));
            const result = canAddTransaction(report, isReportArchived.current);

            // Then the result is true
            expect(result).toBe(true);
        });

        it('should return false for an expense report the current user is not the submitter', async () => {
            // Given an expense report the current user is not the submitter
            const report: Report = {
                ...createRandomReport(10000),
                type: CONST.REPORT.TYPE.EXPENSE,
                ownerAccountID: currentUserAccountID + 1,
            };
            await Onyx.set(`${ONYXKEYS.COLLECTION.REPORT}${report.reportID}`, report);

            const result = canAddTransaction(report, false);

            // Then the result is false
            expect(result).toBe(false);
        });

        it('should return false for an archived report', async () => {
            // Given an archived expense report
            const report: Report = {
                ...createRandomReport(10001),
                type: CONST.REPORT.TYPE.EXPENSE,
                ownerAccountID: currentUserAccountID,
            };
            await Onyx.set(`${ONYXKEYS.COLLECTION.REPORT}${report.reportID}`, report);
            await Onyx.set(`${ONYXKEYS.COLLECTION.REPORT_NAME_VALUE_PAIRS}${report.reportID}`, {private_isArchived: DateUtils.getDBTime()});

            // When it's checked if the transactions can be added
            const {result: isReportArchived} = renderHook(() => useReportIsArchived(report?.reportID));
            const result = canAddTransaction(report, isReportArchived.current);

            // Then the result is false
            expect(result).toBe(false);
        });
    });

    describe('canDeleteTransaction', () => {
        it('should return true for a non-archived report', async () => {
            // Given a non-archived expense report
            const report: Report = {
                ...createRandomReport(20000),
                type: CONST.REPORT.TYPE.EXPENSE,
            };
            await Onyx.set(`${ONYXKEYS.COLLECTION.REPORT}${report.reportID}`, report);

            // When it's checked if the transactions can be deleted
            // Simulate how components determined if a report is archived by using this hook
            const {result: isReportArchived} = renderHook(() => useReportIsArchived(report?.reportID));
            const result = canDeleteTransaction(report, isReportArchived.current);

            // Then the result is true
            expect(result).toBe(true);
        });

        it('should return false for an archived report', async () => {
            // Given an archived expense report
            const report: Report = {
                ...createRandomReport(20001),
                type: CONST.REPORT.TYPE.EXPENSE,
            };
            await Onyx.set(`${ONYXKEYS.COLLECTION.REPORT}${report.reportID}`, report);
            await Onyx.set(`${ONYXKEYS.COLLECTION.REPORT_NAME_VALUE_PAIRS}${report.reportID}`, {private_isArchived: DateUtils.getDBTime()});

            // When it's checked if the transactions can be deleted
            const {result: isReportArchived} = renderHook(() => useReportIsArchived(report?.reportID));
            const result = canDeleteTransaction(report, isReportArchived.current);

            // Then the result is false
            expect(result).toBe(false);
        });
    });

    describe('getReasonAndReportActionThatRequiresAttention', () => {
        it('should return a reason for a non-archived report', async () => {
            // Given a non-archived expense report that is unread with a mention
            const report: OptionData = {
                ...createRandomReport(30000),
                type: CONST.REPORT.TYPE.EXPENSE,
                isUnreadWithMention: true,
            };
            await Onyx.set(`${ONYXKEYS.COLLECTION.REPORT}${report.reportID}`, report);

            // When the reason is retrieved
            const {result: isReportArchived} = renderHook(() => useReportIsArchived(report?.reportID));
            const result = getReasonAndReportActionThatRequiresAttention(report, undefined, isReportArchived.current);

            // There should be some kind of a reason (any reason is fine)
            expect(result).toHaveProperty('reason');
        });

        it('should return null for an archived report', async () => {
            // Given an archived expense report that is unread with a mention
            const report: OptionData = {
                ...createRandomReport(30000),
                type: CONST.REPORT.TYPE.EXPENSE,
                isUnreadWithMention: true,
            };
            await Onyx.set(`${ONYXKEYS.COLLECTION.REPORT}${report.reportID}`, report);
            await Onyx.set(`${ONYXKEYS.COLLECTION.REPORT_NAME_VALUE_PAIRS}${report.reportID}`, {private_isArchived: DateUtils.getDBTime()});

            // When the reason is retrieved
            const {result: isReportArchived} = renderHook(() => useReportIsArchived(report?.reportID));
            const result = getReasonAndReportActionThatRequiresAttention(report, undefined, isReportArchived.current);

            // Then the result is null
            expect(result).toBe(null);
        });
    });

    describe('canEditReportDescription', () => {
        it('should return true for a non-archived policy room', async () => {
            // Given a non-archived policy room
            const report: Report = {
                ...createRandomReport(40001),
                chatType: CONST.REPORT.CHAT_TYPE.POLICY_ROOM,
                participants: buildParticipantsFromAccountIDs([currentUserAccountID, 1]),
            };
            await Onyx.set(`${ONYXKEYS.COLLECTION.REPORT}${report.reportID}`, report);

            // When it's checked if the description can be edited
            const {result: isReportArchived} = renderHook(() => useReportIsArchived(report?.reportID));
            const result = canEditReportDescription(report, policy, isReportArchived.current);

            // Then it can be edited
            expect(result).toBeTruthy();
        });

        it('should return false for an archived policy room', async () => {
            // Given an archived policy room
            const report: Report = {
                ...createRandomReport(40002),
                chatType: CONST.REPORT.CHAT_TYPE.POLICY_ROOM,
                participants: buildParticipantsFromAccountIDs([currentUserAccountID, 1]),
            };
            await Onyx.set(`${ONYXKEYS.COLLECTION.REPORT}${report.reportID}`, report);
            await Onyx.set(`${ONYXKEYS.COLLECTION.REPORT_NAME_VALUE_PAIRS}${report.reportID}`, {private_isArchived: DateUtils.getDBTime()});

            // When it's checked if the description can be edited
            const {result: isReportArchived} = renderHook(() => useReportIsArchived(report?.reportID));
            const result = canEditReportDescription(report, policy, isReportArchived.current);

            // Then it cannot be edited
            expect(result).toBeFalsy();
        });
    });

    describe('isDeprecatedGroupDM', () => {
        it('should return false if the report is a chat thread', () => {
            const report: Report = {
                ...createRandomReport(0),
                parentReportActionID: '1',
                parentReportID: '1',
                type: CONST.REPORT.TYPE.CHAT,
                participants: buildParticipantsFromAccountIDs([currentUserAccountID, 1, 2]),
            };
            expect(isDeprecatedGroupDM(report)).toBeFalsy();
        });

        it('should return false if the report is a task report', () => {
            const report: Report = {
                ...createRandomReport(0),
                type: CONST.REPORT.TYPE.TASK,
                participants: buildParticipantsFromAccountIDs([currentUserAccountID, 1, 2]),
            };
            expect(isDeprecatedGroupDM(report)).toBeFalsy();
        });

        it('should return false if the report is a money request report', () => {
            const report: Report = {
                ...createRandomReport(0),
                type: CONST.REPORT.TYPE.EXPENSE,
                participants: buildParticipantsFromAccountIDs([currentUserAccountID, 1, 2]),
            };
            expect(isDeprecatedGroupDM(report)).toBeFalsy();
        });

        it('should return false if the report is an archived room', () => {
            const report: Report = {
                ...createRandomReport(0),
                participants: buildParticipantsFromAccountIDs([currentUserAccountID, 1, 2]),
            };
            expect(isDeprecatedGroupDM(report, true)).toBeFalsy();
        });

        it('should return false if the report is a public / admin / announce chat room', () => {
            const report: Report = {
                ...createRandomReport(0),
                chatType: CONST.REPORT.CHAT_TYPE.POLICY_ADMINS,
                participants: buildParticipantsFromAccountIDs([currentUserAccountID, 1, 2]),
            };
            expect(isDeprecatedGroupDM(report)).toBeFalsy();
        });

        it('should return false if the report has less than 2 participants', () => {
            const report: Report = {
                ...createRandomReport(0),
                chatType: undefined,
                type: CONST.REPORT.TYPE.CHAT,
                participants: buildParticipantsFromAccountIDs([currentUserAccountID, 1]),
            };
            expect(isDeprecatedGroupDM(report)).toBeFalsy();
        });

        it('should return true if the report has more than 2 participants', () => {
            const report: Report = {
                ...createRandomReport(0),
                chatType: undefined,
                type: CONST.REPORT.TYPE.CHAT,
                participants: buildParticipantsFromAccountIDs([currentUserAccountID, 1, 2]),
            };
            expect(isDeprecatedGroupDM(report)).toBeTruthy();
        });
    });

    describe('canUserPerformWriteAction', () => {
        it('should return false for announce room when the role of the employee is auditor ', async () => {
            // Given a policy announce room of a policy that the user has an auditor role
            const workspace: Policy = {...createRandomPolicy(1, CONST.POLICY.TYPE.TEAM), role: CONST.POLICY.ROLE.AUDITOR};
            const policyAnnounceRoom: Report = {
                ...createRandomReport(50001),
                chatType: CONST.REPORT.CHAT_TYPE.POLICY_ANNOUNCE,
                participants: buildParticipantsFromAccountIDs([currentUserAccountID, 1]),
                policyID: policy.id,
                writeCapability: CONST.REPORT.WRITE_CAPABILITIES.ADMINS,
            };

            await Onyx.set(`${ONYXKEYS.COLLECTION.POLICY}${workspace.id}`, workspace);

            const result = canUserPerformWriteAction(policyAnnounceRoom);

            // Then it should return false
            expect(result).toBe(false);
        });
    });

    describe('shouldDisableRename', () => {
        it('should return true for archived reports', async () => {
            // Given an archived policy room
            const report: Report = {
                ...createRandomReport(50001),
                chatType: CONST.REPORT.CHAT_TYPE.POLICY_ROOM,
                participants: buildParticipantsFromAccountIDs([currentUserAccountID, 1]),
            };
            await Onyx.set(`${ONYXKEYS.COLLECTION.REPORT}${report.reportID}`, report);
            await Onyx.set(`${ONYXKEYS.COLLECTION.REPORT_NAME_VALUE_PAIRS}${report.reportID}`, {private_isArchived: DateUtils.getDBTime()});

            // When shouldDisableRename is called
            const {result: isReportArchived} = renderHook(() => useReportIsArchived(report?.reportID));
            const result = shouldDisableRename(report, isReportArchived.current);

            // Then it should return true
            expect(result).toBe(true);
        });

        it('should return true for default rooms', () => {
            // Given a default room
            const report: Report = {
                ...createRandomReport(50002),
                chatType: CONST.REPORT.CHAT_TYPE.POLICY_ADMINS,
                reportName: '#admins',
            };

            // When shouldDisableRename is called
            const result = shouldDisableRename(report);

            // Then it should return true
            expect(result).toBe(true);
        });

        it('should return true for public rooms', () => {
            // Given a public room
            const report: Report = {
                ...createRandomReport(50003),
                chatType: CONST.REPORT.CHAT_TYPE.POLICY_ROOM,
                visibility: CONST.REPORT.VISIBILITY.PUBLIC,
            };

            // When shouldDisableRename is called
            const result = shouldDisableRename(report);

            // Then it should return true
            expect(result).toBe(true);
        });

        it('should return true for threads', () => {
            // Given a thread report
            const report: Report = {
                ...createRandomReport(50004),
                parentReportID: '12345',
                parentReportActionID: '67890',
            };

            // When shouldDisableRename is called
            const result = shouldDisableRename(report);

            // Then it should return true
            expect(result).toBe(true);
        });

        it('should return true for money request reports', () => {
            // Given a money request report
            const report: Report = {
                ...createRandomReport(50005),
                type: CONST.REPORT.TYPE.IOU,
            };

            // When shouldDisableRename is called
            const result = shouldDisableRename(report);

            // Then it should return true
            expect(result).toBe(true);
        });

        it('should return true for expense reports', () => {
            // Given an expense report
            const report: Report = {
                ...createRandomReport(50006),
                type: CONST.REPORT.TYPE.EXPENSE,
            };

            // When shouldDisableRename is called
            const result = shouldDisableRename(report);

            // Then it should return true
            expect(result).toBe(true);
        });

        it('should return true for policy expense chats', () => {
            // Given a policy expense chat
            const report: Report = {
                ...createRandomReport(50007),
                chatType: CONST.REPORT.CHAT_TYPE.POLICY_EXPENSE_CHAT,
                isOwnPolicyExpenseChat: true,
            };

            // When shouldDisableRename is called
            const result = shouldDisableRename(report);

            // Then it should return true
            expect(result).toBe(true);
        });

        it('should return true for invoice rooms', () => {
            // Given an invoice room
            const report: Report = {
                ...createRandomReport(50008),
                chatType: CONST.REPORT.CHAT_TYPE.INVOICE,
            };

            // When shouldDisableRename is called
            const result = shouldDisableRename(report);

            // Then it should return true
            expect(result).toBe(true);
        });

        it('should return true for invoice reports', () => {
            // Given an invoice report
            const report: Report = {
                ...createRandomReport(50009),
                type: CONST.REPORT.TYPE.INVOICE,
            };

            // When shouldDisableRename is called
            const result = shouldDisableRename(report);

            // Then it should return true
            expect(result).toBe(true);
        });

        it('should return true for system chats', () => {
            // Given a system chat
            const report: Report = {
                ...createRandomReport(50010),
                chatType: CONST.REPORT.CHAT_TYPE.SYSTEM,
            };

            // When shouldDisableRename is called
            const result = shouldDisableRename(report);

            // Then it should return true
            expect(result).toBe(true);
        });

        it('should return false for group chats', async () => {
            // Given a group chat
            const report: Report = {
                ...createRandomReport(50011),
                type: CONST.REPORT.TYPE.CHAT,
                chatType: CONST.REPORT.CHAT_TYPE.GROUP,
                participants: buildParticipantsFromAccountIDs([currentUserAccountID, 1, 2]),
            };
            await Onyx.set(`${ONYXKEYS.COLLECTION.REPORT}${report.reportID}`, report);

            // When shouldDisableRename is called
            const result = shouldDisableRename(report);

            // Then it should return false
            expect(result).toBe(false);
        });

        it('should return false for non-archived regular chats', async () => {
            // Given a non-archived regular chat (1:1 DM)
            const report: Report = {
                reportID: '50012',
                type: CONST.REPORT.TYPE.CHAT,
                participants: buildParticipantsFromAccountIDs([currentUserAccountID, 1]),

                // Ensure it's not a policy expense chat or any other special chat type
                chatType: undefined,
                isOwnPolicyExpenseChat: false,
                policyID: undefined,
            };
            await Onyx.set(`${ONYXKEYS.COLLECTION.REPORT}${report.reportID}`, report);

            // When shouldDisableRename is called
            const {result: isReportArchived} = renderHook(() => useReportIsArchived(report?.reportID));
            const result = shouldDisableRename(report, isReportArchived.current);

            // Then it should return false (since this is a 1:1 DM and not a group chat, and none of the other conditions are met)
            expect(result).toBe(false);
        });
    });

    describe('canLeaveChat', () => {
        beforeEach(async () => {
            jest.clearAllMocks();

            await Onyx.clear();
        });

        it('should return true for root group chat', () => {
            const report: Report = {
                ...createRandomReport(1),
                chatType: CONST.REPORT.CHAT_TYPE.GROUP,
            };

            expect(canLeaveChat(report, undefined)).toBe(true);
        });

        it('should return true for policy expense chat if the user is not the owner and the user is not an admin', () => {
            const report: Report = {
                ...createRandomReport(1),
                chatType: CONST.REPORT.CHAT_TYPE.POLICY_EXPENSE_CHAT,
                isOwnPolicyExpenseChat: false,
                policyID: '1',
            };

            const reportPolicy: Policy = {
                ...createRandomPolicy(1),
                role: CONST.POLICY.ROLE.USER,
            };

            expect(canLeaveChat(report, reportPolicy)).toBe(true);
        });

        it('should return false if the chat is public room and the user is the guest', async () => {
            const report: Report = {
                ...createRandomReport(1),
                chatType: CONST.REPORT.CHAT_TYPE.POLICY_ROOM,
                visibility: CONST.REPORT.VISIBILITY.PUBLIC,
            };

            await Onyx.set(ONYXKEYS.SESSION, {email: currentUserEmail, accountID: currentUserAccountID, authTokenType: CONST.AUTH_TOKEN_TYPES.ANONYMOUS});

            expect(canLeaveChat(report, undefined)).toBe(false);
        });

        it('should return false if the report is hidden for the current user', async () => {
            const report: Report = {
                ...createRandomReport(1),
                type: CONST.REPORT.TYPE.CHAT,
                participants: {
                    ...buildParticipantsFromAccountIDs([currentUserAccountID, 1234]),
                    [currentUserAccountID]: {
                        notificationPreference: CONST.REPORT.NOTIFICATION_PREFERENCE.HIDDEN,
                    },
                },
                chatType: undefined,
            };

            await Onyx.set(ONYXKEYS.SESSION, {email: currentUserEmail, accountID: currentUserAccountID});

            expect(canLeaveChat(report, undefined)).toBe(false);
        });

        it('should return false for selfDM reports', () => {
            const report: Report = {
                ...createRandomReport(1),
                type: CONST.REPORT.TYPE.CHAT,
                chatType: CONST.REPORT.CHAT_TYPE.SELF_DM,
            };

            expect(canLeaveChat(report, undefined)).toBe(false);
        });

        it('should return false for the public announce room if the user is a member of the policy', () => {
            const report: Report = {
                ...createRandomReport(1),
                chatType: CONST.REPORT.CHAT_TYPE.POLICY_ROOM,
                visibility: CONST.REPORT.VISIBILITY.PUBLIC_ANNOUNCE,
            };

            const reportPolicy: Policy = {
                ...createRandomPolicy(1),
                role: CONST.POLICY.ROLE.USER,
            };

            expect(canLeaveChat(report, reportPolicy)).toBe(false);
        });

        it('should return true for the invoice room if the user is not the sender or receiver', async () => {
            const report: Report = {
                ...createRandomReport(1),
                chatType: CONST.REPORT.CHAT_TYPE.INVOICE,
                invoiceReceiver: {
                    type: CONST.REPORT.INVOICE_RECEIVER_TYPE.INDIVIDUAL,
                    accountID: 1234,
                },
                policyID: '1',
                participants: buildParticipantsFromAccountIDs([currentUserAccountID, 1234]),
            };

            await Onyx.set(ONYXKEYS.SESSION, {email: currentUserEmail, accountID: currentUserAccountID});

            const reportPolicy: Policy = {
                ...createRandomPolicy(1),
                role: CONST.POLICY.ROLE.USER,
            };

            expect(canLeaveChat(report, reportPolicy)).toBe(true);
        });

        it('should return true for chat thread if the user is joined', async () => {
            const report: Report = {
                ...createRandomReport(1),
                type: CONST.REPORT.TYPE.CHAT,
                chatType: undefined,
                participants: buildParticipantsFromAccountIDs([currentUserAccountID, 1234]),
                parentReportID: '12345',
                parentReportActionID: '67890',
            };

            await Onyx.set(ONYXKEYS.SESSION, {email: currentUserEmail, accountID: currentUserAccountID});

            expect(canLeaveChat(report, undefined)).toBe(true);
        });

        it('should return true for user created policy room', async () => {
            const report: Report = {
                ...createRandomReport(1),
                chatType: CONST.REPORT.CHAT_TYPE.POLICY_ROOM,
                participants: buildParticipantsFromAccountIDs([currentUserAccountID, 1234]),
            };

            await Onyx.set(ONYXKEYS.SESSION, {email: currentUserEmail, accountID: currentUserAccountID});

            const reportPolicy: Policy = {
                ...createRandomPolicy(1),
                role: CONST.POLICY.ROLE.USER,
            };

            expect(canLeaveChat(report, reportPolicy)).toBe(true);
        });
    });

    describe('canJoinChat', () => {
        beforeEach(async () => {
            jest.clearAllMocks();

            await Onyx.clear();
        });

        it('should return false if the parent report action is a whisper action', () => {
            const report: Report = {
                ...createRandomReport(1),
                type: CONST.REPORT.TYPE.CHAT,
                chatType: CONST.REPORT.CHAT_TYPE.GROUP,
                participants: buildParticipantsFromAccountIDs([currentUserAccountID, 1234]),
            };

            const parentReportAction: ReportAction = {
                ...createRandomReportAction(1),
                actionName: CONST.REPORT.ACTIONS.TYPE.ADD_COMMENT,
                originalMessage: {
                    whisperedTo: [1234],
                },
            };

            expect(canJoinChat(report, parentReportAction, undefined)).toBe(false);
        });

        it('should return false if the report is not hidden for the current user', async () => {
            const report: Report = {
                ...createRandomReport(1),
                type: CONST.REPORT.TYPE.CHAT,
                chatType: CONST.REPORT.CHAT_TYPE.GROUP,
                participants: buildParticipantsFromAccountIDs([currentUserAccountID, 1234]),
            };

            await Onyx.set(ONYXKEYS.SESSION, {email: currentUserEmail, accountID: currentUserAccountID});

            expect(canJoinChat(report, undefined, undefined)).toBe(false);
        });

        it('should return false if the report is one of these types: group chat, selfDM, invoice room, system chat, expense chat', () => {
            const report: Report = {
                ...createRandomReport(1),
                type: CONST.REPORT.TYPE.CHAT,
                chatType: CONST.REPORT.CHAT_TYPE.GROUP,
            };

            expect(canJoinChat(report, undefined, undefined)).toBe(false);
        });

        it('should return false if the report is archived', () => {
            const report: Report = {
                ...createRandomReport(1),
            };

            expect(canJoinChat(report, undefined, undefined, true)).toBe(false);
        });

        it('should return true if the report is chat thread', async () => {
            const report: Report = {
                ...createRandomReport(1),
                type: CONST.REPORT.TYPE.CHAT,
                participants: {
                    ...buildParticipantsFromAccountIDs([currentUserAccountID, 1234]),
                    [currentUserAccountID]: {
                        notificationPreference: CONST.REPORT.NOTIFICATION_PREFERENCE.HIDDEN,
                    },
                },
                chatType: undefined,
                parentReportID: '12345',
                parentReportActionID: '67890',
            };

            await Onyx.set(ONYXKEYS.SESSION, {email: currentUserEmail, accountID: currentUserAccountID});

            expect(canJoinChat(report, undefined, undefined)).toBe(true);
        });
    });

    describe('isRootGroupChat', () => {
        it('should return false if the report is chat thread', () => {
            const report: Report = {
                ...createRandomReport(1),
                type: CONST.REPORT.TYPE.CHAT,
                chatType: undefined,
                parentReportID: '12345',
                parentReportActionID: '67890',
            };

            expect(isRootGroupChat(report)).toBe(false);
        });

        it('should return true if the report is a group chat and it is not a chat thread', () => {
            const report: Report = {
                ...createRandomReport(1),
                type: CONST.REPORT.TYPE.CHAT,
                chatType: CONST.REPORT.CHAT_TYPE.GROUP,
            };

            expect(isRootGroupChat(report)).toBe(true);
        });

        it('should return true if the report is a deprecated group DM and it is not a chat thread', () => {
            const report: Report = {
                ...createRandomReport(0),
                chatType: undefined,
                type: CONST.REPORT.TYPE.CHAT,
                participants: buildParticipantsFromAccountIDs([currentUserAccountID, 1, 2]),
            };
            expect(isRootGroupChat(report)).toBe(true);
        });
    });
    describe('isWhisperAction', () => {
        it('an action where reportAction.message.whisperedTo has accountIDs is a whisper action', () => {
            const whisperReportAction: ReportAction = {
                ...createRandomReportAction(1),
            };
            expect(isWhisperAction(whisperReportAction)).toBe(true);
        });
        it('an action where reportAction.originalMessage.whisperedTo does not exist is not a whisper action', () => {
            const nonWhisperReportAction = {
                ...createRandomReportAction(1),
                message: [
                    {
                        whisperedTo: undefined,
                    },
                ],
            } as ReportAction;
            expect(isWhisperAction(nonWhisperReportAction)).toBe(false);
        });
    });

    describe('canFlagReportAction', () => {
        describe('a whisper action', () => {
            const whisperReportAction: ReportAction = {
                ...createRandomReportAction(1),
            };

            it('cannot be flagged if it is from concierge', () => {
                const whisperReportActionFromConcierge = {
                    ...whisperReportAction,
                    actorAccountID: CONST.ACCOUNT_ID.CONCIERGE,
                };

                // The reportID doesn't matter because there is an early return for whisper actions and the report is not looked at
                expect(canFlagReportAction(whisperReportActionFromConcierge, '123456')).toBe(false);
            });

            it('cannot be flagged if it is from the current user', () => {
                const whisperReportActionFromCurrentUser = {
                    ...whisperReportAction,
                    actorAccountID: currentUserAccountID,
                };

                // The reportID doesn't matter because there is an early return for whisper actions and the report is not looked at
                expect(canFlagReportAction(whisperReportActionFromCurrentUser, '123456')).toBe(false);
            });

            it('can be flagged if it is not from concierge or the current user', () => {
                expect(canFlagReportAction(whisperReportAction, '123456')).toBe(true);
            });
        });

        describe('a non-whisper action', () => {
            const report = {
                ...createRandomReport(1),
            };
            const nonWhisperReportAction = {
                ...createRandomReportAction(1),
                actionName: CONST.REPORT.ACTIONS.TYPE.ADD_COMMENT,
                message: [
                    {
                        whisperedTo: undefined,
                    },
                ],
            } as ReportAction;

            beforeAll(async () => {
                await Onyx.set(`${ONYXKEYS.COLLECTION.REPORT}${report.reportID}`, report);
            });

            afterAll(async () => {
                await Onyx.set(`${ONYXKEYS.COLLECTION.REPORT}${report.reportID}`, null);
            });

            it('cannot be flagged if it is from the current user', () => {
                const nonWhisperReportActionFromCurrentUser = {
                    ...nonWhisperReportAction,
                    actorAccountID: currentUserAccountID,
                };
                expect(canFlagReportAction(nonWhisperReportActionFromCurrentUser, report.reportID)).toBe(false);
            });

            it('cannot be flagged if the action name is something other than ADD_COMMENT', () => {
                const nonWhisperReportActionWithDifferentActionName = {
                    ...nonWhisperReportAction,
                    actionName: CONST.REPORT.ACTIONS.TYPE.APPROVED,
                };
                expect(canFlagReportAction(nonWhisperReportActionWithDifferentActionName, report.reportID)).toBe(false);
            });

            it('cannot be flagged if the action is deleted', () => {
                const deletedReportAction = {
                    ...nonWhisperReportAction,
                    message: [
                        {
                            whisperedTo: undefined,
                            html: '',
                            deleted: getRandomDate(),
                        },
                    ],
                } as ReportAction;
                expect(canFlagReportAction(deletedReportAction, report.reportID)).toBe(false);
            });

            it('cannot be flagged if the action is a created task report', () => {
                const createdTaskReportAction = {
                    ...nonWhisperReportAction,
                    originalMessage: {
                        // This signifies that the action is a created task report along with the ADD_COMMENT action name
                        taskReportID: '123456',
                    },
                } as ReportAction;
                expect(canFlagReportAction(createdTaskReportAction, report.reportID)).toBe(false);
            });

            it('cannot be flagged if the report does not exist', () => {
                // cspell:disable-next-line
                expect(canFlagReportAction(nonWhisperReportAction, 'starwarsisthebest')).toBe(false);
            });

            it('cannot be flagged if the report is not allowed to be commented on', () => {
                // eslint-disable-next-line rulesdir/no-negated-variables
                const reportThatCannotBeCommentedOn = {
                    ...createRandomReport(2),

                    // If the permissions does not contain WRITE, then it cannot be commented on
                    permissions: [],
                } as Report;
                expect(canFlagReportAction(nonWhisperReportAction, reportThatCannotBeCommentedOn.reportID)).toBe(false);
            });

            it('can be flagged', () => {
                expect(canFlagReportAction(nonWhisperReportAction, report.reportID)).toBe(true);
            });
        });
    });

    // Note: shouldShowFlagComment() calls isArchivedNonExpenseReport() which has it's own unit tests, so whether
    // the report is an expense report or not does not need to be tested here.
    describe('shouldShowFlagComment', () => {
        const validReportAction: ReportAction = {
            ...createRandomReportAction(1),
            actionName: CONST.REPORT.ACTIONS.TYPE.ADD_COMMENT,

            // Actor is not the current user or Concierge
            actorAccountID: 123456,
        };

        describe('can flag report action', () => {
            let expenseReport: Report;
            const reportActionThatCanBeFlagged: ReportAction = {
                ...validReportAction,
            };

            // eslint-disable-next-line rulesdir/no-negated-variables
            const reportActionThatCannotBeFlagged: ReportAction = {
                ...createRandomReportAction(1),
                actionName: CONST.REPORT.ACTIONS.TYPE.ADD_COMMENT,

                // If the actor is Concierge, the report action cannot be flagged
                actorAccountID: CONST.ACCOUNT_ID.CONCIERGE,
            };

            beforeAll(async () => {
                expenseReport = {
                    ...createRandomReport(60000),
                    type: CONST.REPORT.TYPE.EXPENSE,
                };
                await Onyx.set(`${ONYXKEYS.COLLECTION.REPORT}${expenseReport.reportID}`, expenseReport);
            });

            afterAll(async () => {
                await Onyx.set(`${ONYXKEYS.COLLECTION.REPORT}${expenseReport.reportID}`, null);
            });

            it('should return true for an archived expense report with an action that can be flagged', () => {
                expect(shouldShowFlagComment(reportActionThatCanBeFlagged, expenseReport, true)).toBe(true);
            });

            it('should return true for a non-archived expense report with an action that can be flagged', () => {
                expect(shouldShowFlagComment(reportActionThatCanBeFlagged, expenseReport, false)).toBe(true);
            });

            it('should return false for an archived expense report with an action that cannot be flagged', () => {
                expect(shouldShowFlagComment(reportActionThatCannotBeFlagged, expenseReport, true)).toBe(false);
            });

            it('should return false for a non-archived expense report with an action that cannot be flagged', () => {
                expect(shouldShowFlagComment(reportActionThatCannotBeFlagged, expenseReport, false)).toBe(false);
            });
        });

        describe('Chat with Chronos', () => {
            let chatReport: Report;

            beforeAll(async () => {
                chatReport = {
                    ...createRandomReport(60000),
                    type: CONST.REPORT.TYPE.CHAT,
                    participants: buildParticipantsFromAccountIDs([currentUserAccountID, CONST.ACCOUNT_ID.CHRONOS]),
                };
                await Onyx.set(`${ONYXKEYS.COLLECTION.REPORT}${chatReport.reportID}`, chatReport);
            });

            afterAll(async () => {
                await Onyx.set(`${ONYXKEYS.COLLECTION.REPORT}${chatReport.reportID}`, null);
            });

            it('should return false for an archived chat report', () => {
                expect(shouldShowFlagComment(validReportAction, chatReport, true)).toBe(false);
            });

            it('should return false for a non-archived chat report', () => {
                expect(shouldShowFlagComment(validReportAction, chatReport, false)).toBe(false);
            });
        });

        describe('Chat with Concierge', () => {
            let chatReport: Report;

            beforeAll(async () => {
                chatReport = {
                    ...createRandomReport(60000),
                    type: CONST.REPORT.TYPE.CHAT,
                    participants: buildParticipantsFromAccountIDs([currentUserAccountID, CONST.ACCOUNT_ID.CONCIERGE]),
                };
                await Onyx.set(`${ONYXKEYS.COLLECTION.REPORT}${chatReport.reportID}`, chatReport);
                await Onyx.set(`${ONYXKEYS.CONCIERGE_REPORT_ID}`, chatReport.reportID);
            });

            afterAll(async () => {
                await Onyx.set(`${ONYXKEYS.COLLECTION.REPORT}${chatReport.reportID}`, null);
                await Onyx.set(`${ONYXKEYS.CONCIERGE_REPORT_ID}`, null);
            });

            it('should return false for an archived chat report', () => {
                expect(shouldShowFlagComment(validReportAction, chatReport, true)).toBe(false);
            });

            it('should return false for a non-archived chat report', () => {
                expect(shouldShowFlagComment(validReportAction, chatReport, false)).toBe(false);
            });
        });

        describe('Action from Concierge', () => {
            let chatReport: Report;
            const actionFromConcierge: ReportAction = {
                ...createRandomReportAction(1),
                actionName: CONST.REPORT.ACTIONS.TYPE.ADD_COMMENT,
                actorAccountID: CONST.ACCOUNT_ID.CONCIERGE,
            };

            beforeAll(async () => {
                chatReport = {
                    ...createRandomReport(60000),
                    type: CONST.REPORT.TYPE.CHAT,
                };
                await Onyx.set(`${ONYXKEYS.COLLECTION.REPORT}${chatReport.reportID}`, chatReport);
            });

            afterAll(async () => {
                await Onyx.set(`${ONYXKEYS.COLLECTION.REPORT}${chatReport.reportID}`, null);
            });

            it('should return false for an archived chat report', () => {
                expect(shouldShowFlagComment(actionFromConcierge, chatReport, true)).toBe(false);
            });

            it('should return false for a non-archived chat report', () => {
                expect(shouldShowFlagComment(actionFromConcierge, chatReport, false)).toBe(false);
            });
        });
    });

<<<<<<< HEAD
    describe('getDisplayNameForParticipant', () => {
        it('should return the display name for a participant', () => {
            expect(getDisplayNameForParticipant({formatPhoneNumber, accountID: currentUserAccountID, personalDetailsData: participantsPersonalDetails})).toBe(
                participantsPersonalDetails[currentUserAccountID]?.displayName,
            );
        });

        it('should return the display name for a participant with a domain', () => {
            const currentAccountIDOfUser = 4;
            expect(getDisplayNameForParticipant({formatPhoneNumber, accountID: currentAccountIDOfUser, personalDetailsData: participantsPersonalDetails, shouldRemoveDomain: true})).toBe(
                participantsPersonalDetails[currentAccountIDOfUser]?.displayName,
            );
        });

        it('should return an empty string if the accountID is not in the personal details', () => {
            const accountID = 123456;
            expect(getDisplayNameForParticipant({formatPhoneNumber, accountID, personalDetailsData: participantsPersonalDetails})).toBe('');
=======
    describe('getReportStatusTranslation', () => {
        it('should return "Draft" for state 0, status 0', () => {
            expect(getReportStatusTranslation(CONST.REPORT.STATE_NUM.OPEN, CONST.REPORT.STATUS_NUM.OPEN)).toBe(translateLocal('common.draft'));
        });

        it('should return "Outstanding" for state 1, status 1', () => {
            expect(getReportStatusTranslation(CONST.REPORT.STATE_NUM.SUBMITTED, CONST.REPORT.STATUS_NUM.SUBMITTED)).toBe(translateLocal('common.outstanding'));
        });

        it('should return "Done" for state 2, status 2', () => {
            expect(getReportStatusTranslation(CONST.REPORT.STATE_NUM.APPROVED, CONST.REPORT.STATUS_NUM.CLOSED)).toBe(translateLocal('common.done'));
        });

        it('should return "Approved" for state 2, status 3', () => {
            expect(getReportStatusTranslation(CONST.REPORT.STATE_NUM.APPROVED, CONST.REPORT.STATUS_NUM.APPROVED)).toBe(translateLocal('iou.approved'));
        });

        it('should return "Paid" for state 2, status 4', () => {
            expect(getReportStatusTranslation(CONST.REPORT.STATE_NUM.APPROVED, CONST.REPORT.STATUS_NUM.REIMBURSED)).toBe(translateLocal('iou.settledExpensify'));
        });

        it('should return "Paid" for state 3, status 4', () => {
            expect(getReportStatusTranslation(CONST.REPORT.STATE_NUM.BILLING, CONST.REPORT.STATUS_NUM.REIMBURSED)).toBe(translateLocal('iou.settledExpensify'));
        });

        it('should return "Paid" for state 6, status 4', () => {
            expect(getReportStatusTranslation(CONST.REPORT.STATE_NUM.AUTOREIMBURSED, CONST.REPORT.STATUS_NUM.REIMBURSED)).toBe(translateLocal('iou.settledExpensify'));
        });

        it('should return an empty string when stateNum or statusNum is undefined', () => {
            expect(getReportStatusTranslation(undefined, undefined)).toBe('');
            expect(getReportStatusTranslation(CONST.REPORT.STATE_NUM.OPEN, undefined)).toBe('');
            expect(getReportStatusTranslation(undefined, CONST.REPORT.STATUS_NUM.OPEN)).toBe('');
        });
    });
    describe('canSeeDefaultRoom', () => {
        it('should return true if report is archived room ', () => {
            const betas = [CONST.BETAS.DEFAULT_ROOMS];
            const report: Report = {
                ...createRandomReport(40002),
                type: CONST.REPORT.TYPE.CHAT,
                participants: buildParticipantsFromAccountIDs([currentUserAccountID, 1]),
            };
            expect(canSeeDefaultRoom(report, betas, true)).toBe(true);
        });
        it('should return true if the room has an assigned guide', () => {
            const betas = [CONST.BETAS.DEFAULT_ROOMS];
            const report: Report = {
                ...createRandomReport(40002),
                participants: buildParticipantsFromAccountIDs([currentUserAccountID, 8]),
            };
            Onyx.set(ONYXKEYS.PERSONAL_DETAILS_LIST, personalDetails).then(() => {
                expect(canSeeDefaultRoom(report, betas, false)).toBe(true);
            });
        });
        it('should return true if the report is admin room', () => {
            const betas = [CONST.BETAS.DEFAULT_ROOMS];
            const report: Report = {
                ...createRandomReport(40002),
                chatType: CONST.REPORT.CHAT_TYPE.POLICY_ADMINS,
            };
            Onyx.set(ONYXKEYS.PERSONAL_DETAILS_LIST, personalDetails).then(() => {
                expect(canSeeDefaultRoom(report, betas, false)).toBe(true);
            });
>>>>>>> 44f190c3
        });
    });
});<|MERGE_RESOLUTION|>--- conflicted
+++ resolved
@@ -4938,25 +4938,8 @@
         });
     });
 
-<<<<<<< HEAD
-    describe('getDisplayNameForParticipant', () => {
-        it('should return the display name for a participant', () => {
-            expect(getDisplayNameForParticipant({formatPhoneNumber, accountID: currentUserAccountID, personalDetailsData: participantsPersonalDetails})).toBe(
-                participantsPersonalDetails[currentUserAccountID]?.displayName,
-            );
-        });
-
-        it('should return the display name for a participant with a domain', () => {
-            const currentAccountIDOfUser = 4;
-            expect(getDisplayNameForParticipant({formatPhoneNumber, accountID: currentAccountIDOfUser, personalDetailsData: participantsPersonalDetails, shouldRemoveDomain: true})).toBe(
-                participantsPersonalDetails[currentAccountIDOfUser]?.displayName,
-            );
-        });
-
-        it('should return an empty string if the accountID is not in the personal details', () => {
-            const accountID = 123456;
-            expect(getDisplayNameForParticipant({formatPhoneNumber, accountID, personalDetailsData: participantsPersonalDetails})).toBe('');
-=======
+
+
     describe('getReportStatusTranslation', () => {
         it('should return "Draft" for state 0, status 0', () => {
             expect(getReportStatusTranslation(CONST.REPORT.STATE_NUM.OPEN, CONST.REPORT.STATUS_NUM.OPEN)).toBe(translateLocal('common.draft'));
@@ -5021,7 +5004,6 @@
             Onyx.set(ONYXKEYS.PERSONAL_DETAILS_LIST, personalDetails).then(() => {
                 expect(canSeeDefaultRoom(report, betas, false)).toBe(true);
             });
->>>>>>> 44f190c3
         });
     });
 });