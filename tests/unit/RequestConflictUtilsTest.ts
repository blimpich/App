--- conflicted
+++ resolved
@@ -80,7 +80,20 @@
         },
     );
 
-<<<<<<< HEAD
+    it('resolveCommentDeletionConflicts should return push when an OpenReport as thread is found', () => {
+        const reportActionID = '2';
+        const persistedRequests = [
+            {command: 'CloseAccount'},
+            {command: 'AddComment', data: {reportActionID}},
+            {command: 'OpenReport', data: {parentReportActionID: reportActionID}},
+            {command: 'AddComment', data: {reportActionID: '3'}},
+            {command: 'OpenReport'},
+        ];
+        const originalReportID = '1';
+        const result = resolveCommentDeletionConflicts(persistedRequests, reportActionID, originalReportID);
+        expect(result).toEqual({conflictAction: {type: 'push'}});
+    });
+
     it('resolveEditCommentWithNewAddCommentRequest should return delete and replace when update comment are found and new comment is added', () => {
         const reportActionID = '2';
         const persistedRequests = [
@@ -120,19 +133,5 @@
                 request: {command: 'AddComment', data: {reportID: '1', reportActionID, reportComment: 'new edit comment'}},
             },
         });
-=======
-    it('resolveCommentDeletionConflicts should return push when an OpenReport as thread is found', () => {
-        const reportActionID = '2';
-        const persistedRequests = [
-            {command: 'CloseAccount'},
-            {command: 'AddComment', data: {reportActionID}},
-            {command: 'OpenReport', data: {parentReportActionID: reportActionID}},
-            {command: 'AddComment', data: {reportActionID: '3'}},
-            {command: 'OpenReport'},
-        ];
-        const originalReportID = '1';
-        const result = resolveCommentDeletionConflicts(persistedRequests, reportActionID, originalReportID);
-        expect(result).toEqual({conflictAction: {type: 'push'}});
->>>>>>> abd5651d
     });
 });