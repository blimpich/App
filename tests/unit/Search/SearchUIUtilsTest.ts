--- conflicted
+++ resolved
@@ -1210,33 +1210,21 @@
         });
 
         it('should return getReportSections result when type is EXPENSE and groupBy is report', () => {
-<<<<<<< HEAD
-            expect(SearchUIUtils.getSections(CONST.SEARCH.DATA_TYPES.EXPENSE, '', searchResults.data, searchResults.search, CONST.SEARCH.GROUP_BY.REPORTS)).toStrictEqual(reportsListItems);
-        });
-
-        it('should return getReportSections result when type is TRIP and groupBy is report', () => {
-            expect(SearchUIUtils.getSections(CONST.SEARCH.DATA_TYPES.TRIP, '', searchResults.data, searchResults.search, CONST.SEARCH.GROUP_BY.REPORTS)).toStrictEqual(reportsListItems);
-        });
-
-        it('should return getReportSections result when type is INVOICE and groupBy is report', () => {
-            expect(SearchUIUtils.getSections(CONST.SEARCH.DATA_TYPES.INVOICE, '', searchResults.data, searchResults.search, CONST.SEARCH.GROUP_BY.REPORTS)).toStrictEqual(reportsListItems);
-=======
-            expect(SearchUIUtils.getSections(CONST.SEARCH.DATA_TYPES.EXPENSE, 'all', searchResults.data, searchResults.search, CONST.SEARCH.GROUP_BY.REPORTS)).toStrictEqual(
+            expect(SearchUIUtils.getSections(CONST.SEARCH.DATA_TYPES.EXPENSE, '', searchResults.data, searchResults.search, CONST.SEARCH.GROUP_BY.REPORTS)).toStrictEqual(
                 transactionReportGroupListItems,
             );
         });
 
         it('should return getReportSections result when type is TRIP and groupBy is report', () => {
-            expect(SearchUIUtils.getSections(CONST.SEARCH.DATA_TYPES.TRIP, 'all', searchResults.data, searchResults.search, CONST.SEARCH.GROUP_BY.REPORTS)).toStrictEqual(
+            expect(SearchUIUtils.getSections(CONST.SEARCH.DATA_TYPES.TRIP, '', searchResults.data, searchResults.search, CONST.SEARCH.GROUP_BY.REPORTS)).toStrictEqual(
                 transactionReportGroupListItems,
             );
         });
 
         it('should return getReportSections result when type is INVOICE and groupBy is report', () => {
-            expect(SearchUIUtils.getSections(CONST.SEARCH.DATA_TYPES.INVOICE, 'all', searchResults.data, searchResults.search, CONST.SEARCH.GROUP_BY.REPORTS)).toStrictEqual(
+            expect(SearchUIUtils.getSections(CONST.SEARCH.DATA_TYPES.INVOICE, '', searchResults.data, searchResults.search, CONST.SEARCH.GROUP_BY.REPORTS)).toStrictEqual(
                 transactionReportGroupListItems,
             );
->>>>>>> 6b934d14
         });
 
         it('should return getMemberSections result when type is EXPENSE and groupBy is member', () => {
@@ -1295,57 +1283,33 @@
         });
 
         it('should return getSortedReportData result when type is EXPENSE and groupBy is report', () => {
-<<<<<<< HEAD
-            expect(SearchUIUtils.getSortedSections(CONST.SEARCH.DATA_TYPES.EXPENSE, '', reportsListItems, 'date', 'asc', CONST.SEARCH.GROUP_BY.REPORTS)).toStrictEqual(reportsListItems);
-        });
-
-        it('should return getSortedReportData result when type is TRIP and groupBy is report', () => {
-            expect(SearchUIUtils.getSortedSections(CONST.SEARCH.DATA_TYPES.TRIP, '', reportsListItems, 'date', 'asc', CONST.SEARCH.GROUP_BY.REPORTS)).toStrictEqual(reportsListItems);
-        });
-
-        it('should return getSortedReportData result when type is INVOICE and groupBy is report', () => {
-            expect(SearchUIUtils.getSortedSections(CONST.SEARCH.DATA_TYPES.INVOICE, '', reportsListItems, 'date', 'asc', CONST.SEARCH.GROUP_BY.REPORTS)).toStrictEqual(reportsListItems);
-        });
-
-        it('should return getSortedMemberData result when type is EXPENSE and groupBy is member', () => {
-            expect(SearchUIUtils.getSortedSections(CONST.SEARCH.DATA_TYPES.EXPENSE, '', reportsListItems, 'date', 'asc', CONST.SEARCH.GROUP_BY.MEMBERS)).toStrictEqual([]); // s77rt update test
-        });
-
-        it('should return getSortedMemberData result when type is TRIP and groupBy is member', () => {
-            expect(SearchUIUtils.getSortedSections(CONST.SEARCH.DATA_TYPES.TRIP, '', reportsListItems, 'date', 'asc', CONST.SEARCH.GROUP_BY.MEMBERS)).toStrictEqual([]); // s77rt update test
-        });
-
-        it('should return getSortedMemberData result when type is INVOICE and groupBy is member', () => {
-            expect(SearchUIUtils.getSortedSections(CONST.SEARCH.DATA_TYPES.INVOICE, '', reportsListItems, 'date', 'asc', CONST.SEARCH.GROUP_BY.MEMBERS)).toStrictEqual([]); // s77rt update test
-=======
-            expect(SearchUIUtils.getSortedSections(CONST.SEARCH.DATA_TYPES.EXPENSE, 'all', transactionReportGroupListItems, 'date', 'asc', CONST.SEARCH.GROUP_BY.REPORTS)).toStrictEqual(
+            expect(SearchUIUtils.getSortedSections(CONST.SEARCH.DATA_TYPES.EXPENSE, '', transactionReportGroupListItems, 'date', 'asc', CONST.SEARCH.GROUP_BY.REPORTS)).toStrictEqual(
                 transactionReportGroupListItems,
             );
         });
 
         it('should return getSortedReportData result when type is TRIP and groupBy is report', () => {
-            expect(SearchUIUtils.getSortedSections(CONST.SEARCH.DATA_TYPES.TRIP, 'all', transactionReportGroupListItems, 'date', 'asc', CONST.SEARCH.GROUP_BY.REPORTS)).toStrictEqual(
+            expect(SearchUIUtils.getSortedSections(CONST.SEARCH.DATA_TYPES.TRIP, '', transactionReportGroupListItems, 'date', 'asc', CONST.SEARCH.GROUP_BY.REPORTS)).toStrictEqual(
                 transactionReportGroupListItems,
             );
         });
 
         it('should return getSortedReportData result when type is INVOICE and groupBy is report', () => {
-            expect(SearchUIUtils.getSortedSections(CONST.SEARCH.DATA_TYPES.INVOICE, 'all', transactionReportGroupListItems, 'date', 'asc', CONST.SEARCH.GROUP_BY.REPORTS)).toStrictEqual(
+            expect(SearchUIUtils.getSortedSections(CONST.SEARCH.DATA_TYPES.INVOICE, '', transactionReportGroupListItems, 'date', 'asc', CONST.SEARCH.GROUP_BY.REPORTS)).toStrictEqual(
                 transactionReportGroupListItems,
             );
         });
 
         it('should return getSortedMemberData result when type is EXPENSE and groupBy is member', () => {
-            expect(SearchUIUtils.getSortedSections(CONST.SEARCH.DATA_TYPES.EXPENSE, 'all', transactionReportGroupListItems, 'date', 'asc', CONST.SEARCH.GROUP_BY.MEMBERS)).toStrictEqual([]); // s77rt update test
+            expect(SearchUIUtils.getSortedSections(CONST.SEARCH.DATA_TYPES.EXPENSE, '', transactionReportGroupListItems, 'date', 'asc', CONST.SEARCH.GROUP_BY.MEMBERS)).toStrictEqual([]); // s77rt update test
         });
 
         it('should return getSortedMemberData result when type is TRIP and groupBy is member', () => {
-            expect(SearchUIUtils.getSortedSections(CONST.SEARCH.DATA_TYPES.TRIP, 'all', transactionReportGroupListItems, 'date', 'asc', CONST.SEARCH.GROUP_BY.MEMBERS)).toStrictEqual([]); // s77rt update test
+            expect(SearchUIUtils.getSortedSections(CONST.SEARCH.DATA_TYPES.TRIP, '', transactionReportGroupListItems, 'date', 'asc', CONST.SEARCH.GROUP_BY.MEMBERS)).toStrictEqual([]); // s77rt update test
         });
 
         it('should return getSortedMemberData result when type is INVOICE and groupBy is member', () => {
             expect(SearchUIUtils.getSortedSections(CONST.SEARCH.DATA_TYPES.INVOICE, 'all', transactionReportGroupListItems, 'date', 'asc', CONST.SEARCH.GROUP_BY.MEMBERS)).toStrictEqual([]); // s77rt update test
->>>>>>> 6b934d14
         });
 
         // s77rt add test for group by card
