import Onyx from 'react-native-onyx';
import ChatListItem from '@components/SelectionList/ChatListItem';
import TransactionGroupListItem from '@components/SelectionList/Search/TransactionGroupListItem';
import TransactionListItem from '@components/SelectionList/Search/TransactionListItem';
import type {
    ReportActionListItemType,
    TransactionCardGroupListItemType,
    TransactionListItemType,
    TransactionMemberGroupListItemType,
    TransactionReportGroupListItemType,
    TransactionWithdrawalIDGroupListItemType,
} from '@components/SelectionList/types';
import * as Expensicons from '@src/components/Icon/Expensicons';
import CONST from '@src/CONST';
import IntlStore from '@src/languages/IntlStore';
import type {CardFeedForDisplay} from '@src/libs/CardFeedUtils';
import * as SearchUIUtils from '@src/libs/SearchUIUtils';
import ONYXKEYS from '@src/ONYXKEYS';
import type * as OnyxTypes from '@src/types/onyx';
import type {SearchDataTypes} from '@src/types/onyx/SearchResults';
import {formatPhoneNumber, localeCompare} from '../../utils/TestHelper';
import waitForBatchedUpdates from '../../utils/waitForBatchedUpdates';

jest.mock('@src/components/ConfirmedRoute.tsx');

const adminAccountID = 18439984;
const adminEmail = 'admin@policy.com';
const approverAccountID = 1111111;
const approverEmail = 'approver@policy.com';
const overlimitApproverAccountID = 222222;
const overlimitApproverEmail = 'overlimit@policy.com';
const submitterAccountID = 333333;
const submitterEmail = 'submitter@policy.com';
const policyID = 'A1B2C3';
const reportID = '123456789';
const reportID2 = '11111';
const reportID3 = '99999';
const reportID4 = '6155022250251839';
const reportID5 = '22222';
const transactionID = '1';
const transactionID2 = '2';
const transactionID3 = '3';
const transactionID4 = '4';
const cardID = 20202020;
const cardID2 = 30303030;
const entryID = 5;
const entryID2 = 6;
const accountNumber = 'XXXXXXXX6789';
const accountNumber2 = 'XXXXXXXX5544';

const report1 = {
    accountID: adminAccountID,
    action: 'view',
    chatReportID: '1706144653204915',
    created: '2024-12-21 13:05:20',
    currency: 'USD',
    isOneTransactionReport: true,
    isPolicyExpenseChat: false,
    isWaitingOnBankAccount: false,
    managerID: adminAccountID,
    nonReimbursableTotal: 0,
    ownerAccountID: adminAccountID,
    policyID,
    reportID,
    reportName: 'Expense Report #123',
    stateNum: 0,
    statusNum: 0,
    total: -5000,
    type: 'expense',
    unheldTotal: -5000,
} as const;

const report2 = {
    accountID: adminAccountID,
    action: 'view',
    chatReportID: '1706144653204915',
    created: '2024-12-21 13:05:20',
    currency: 'USD',
    isOneTransactionReport: true,
    isPolicyExpenseChat: false,
    isWaitingOnBankAccount: false,
    managerID: adminAccountID,
    nonReimbursableTotal: 0,
    ownerAccountID: adminAccountID,
    policyID,
    reportID: reportID2,
    reportName: 'Expense Report #123',
    stateNum: 1,
    statusNum: 1,
    total: -5000,
    type: 'expense',
    unheldTotal: -5000,
} as const;

const report3 = {
    accountID: adminAccountID,
    chatReportID: '6155022250251839',
    chatType: undefined,
    created: '2025-03-05 16:34:27',
    currency: 'VND',
    isOneTransactionReport: false,
    isOwnPolicyExpenseChat: false,
    isPolicyExpenseChat: false,
    isWaitingOnBankAccount: false,
    managerID: approverAccountID,
    nonReimbursableTotal: 0,
    oldPolicyName: '',
    ownerAccountID: adminAccountID,
    policyID,
    private_isArchived: '',
    reportID: reportID3,
    reportName: 'Report Name',
    stateNum: 1,
    statusNum: 1,
    total: 4400,
    type: 'iou',
    unheldTotal: 4400,
} as const;

const report4 = {
    accountID: adminAccountID,
    reportID: reportID4,
    chatReportID: '',
    chatType: 'policyExpenseChat',
    created: '2025-03-05 16:34:27',
    type: 'chat',
} as const;

const report5 = {
    accountID: adminAccountID,
    action: 'view',
    chatReportID: '1706144653204915',
    created: '2024-12-21 13:05:20',
    currency: 'USD',
    isOneTransactionReport: true,
    isPolicyExpenseChat: false,
    isWaitingOnBankAccount: false,
    managerID: adminAccountID,
    nonReimbursableTotal: 0,
    ownerAccountID: adminAccountID,
    policyID,
    reportID: reportID5,
    reportName: 'Expense Report #123',
    stateNum: 0,
    statusNum: 0,
    total: 0,
    type: 'expense',
    unheldTotal: 0,
} as const;

const allViolations = {
    [`transactionViolations_${transactionID2}`]: [
        {
            name: CONST.VIOLATIONS.MISSING_CATEGORY,
            type: CONST.VIOLATION_TYPES.VIOLATION,
        },
    ],
};

// Given search data results consisting of involved users' personal details, policyID, reportID and transactionID
const searchResults: OnyxTypes.SearchResults = {
    data: {
        personalDetailsList: {
            [adminAccountID]: {
                accountID: adminAccountID,
                avatar: 'https://d2k5nsl2zxldvw.cloudfront.net/images/avatars/avatar_3.png',
                displayName: 'Admin',
                login: adminEmail,
            },
            [approverAccountID]: {
                accountID: approverAccountID,
                avatar: 'https://d2k5nsl2zxldvw.cloudfront.net/images/avatars/avatar_3.png',
                displayName: 'Approver',
                login: approverEmail,
            },
            [overlimitApproverAccountID]: {
                accountID: overlimitApproverAccountID,
                avatar: 'https://d2k5nsl2zxldvw.cloudfront.net/images/avatars/avatar_3.png',
                displayName: 'Overlimit Approver',
                login: overlimitApproverEmail,
            },
            [submitterAccountID]: {
                accountID: submitterAccountID,
                avatar: 'https://d2k5nsl2zxldvw.cloudfront.net/images/avatars/avatar_3.png',
                displayName: 'Submitter',
                login: submitterEmail,
            },
        },
        [`policy_${policyID}`]: {
            id: 'Admin',
            approvalMode: 'ADVANCED',
            autoReimbursement: {
                limit: 0,
            },
            autoReimbursementLimit: 0,
            autoReporting: true,
            autoReportingFrequency: 'immediate',
            harvesting: {
                enabled: false,
            },
            preventSelfApproval: false,
            owner: adminEmail,
            reimbursementChoice: 'reimburseManual',
            role: 'admin',
            type: 'team',
            employeeList: {
                [adminEmail]: {
                    email: adminEmail,
                    role: CONST.POLICY.ROLE.ADMIN,
                    forwardsTo: '',
                    submitsTo: approverEmail,
                },
                [approverEmail]: {
                    email: approverEmail,
                    role: CONST.POLICY.ROLE.USER,
                    approvalLimit: 100,
                    submitsTo: adminEmail,
                    overLimitForwardsTo: overlimitApproverEmail,
                },
                [overlimitApproverEmail]: {
                    email: overlimitApproverEmail,
                    role: CONST.POLICY.ROLE.ADMIN,
                    submitsTo: approverEmail,
                },
                [submitterEmail]: {
                    email: submitterEmail,
                    role: CONST.POLICY.ROLE.USER,
                    submitsTo: adminEmail,
                },
            },
        },
        [`reportActions_${reportID}`]: {
            test: {
                accountID: adminAccountID,
                actionName: CONST.REPORT.ACTIONS.TYPE.ADD_COMMENT,
                created: '2024-12-21 13:05:20',
                message: [
                    {
                        type: 'text',
                        text: 'Payment has been processed.',
                        html: '<p>Payment has been processed.</p>',
                        whisperedTo: [],
                    },
                    {
                        type: 'comment',
                        text: 'Please review this expense.',
                        html: '<p>Please review this expense.</p>',
                    },
                ],
                reportActionID: 'Admin',
                reportID,
                reportName: 'Admin',
            },
            test1: {
                accountID: adminAccountID,
                actionName: CONST.REPORT.ACTIONS.TYPE.ADD_COMMENT,
                created: '2024-12-21 13:05:20',
                message: [
                    {
                        type: 'text',
                        text: 'Payment has been processed.',
                        html: '<p>Payment has been processed.</p>',
                        whisperedTo: [12345678, 87654321],
                    },
                    {
                        type: 'comment',
                        text: 'Please review this expense.',
                        html: '<p>Please review this expense.</p>',
                    },
                ],
                reportActionID: 'Admin1',
                reportID,
                reportName: 'Admin1',
            },
        },
        [`report_${reportID}`]: report1,
        [`report_${reportID2}`]: report2,
        [`report_${reportID3}`]: report3,
        [`report_${reportID4}`]: report4,
        [`report_${reportID5}`]: report5,
        [`transactions_${transactionID}`]: {
            accountID: adminAccountID,
            action: 'view',
            allActions: ['view'],
            amount: -5000,
            canDelete: true,
            canHold: true,
            canUnhold: false,
            cardID: undefined,
            cardName: undefined,
            category: '',
            comment: {
                comment: '',
            },
            created: '2024-12-21',
            currency: 'USD',
            hasEReceipt: false,
            isFromOneTransactionReport: true,
            managerID: adminAccountID,
            description: '',
            hasViolation: false,
            merchant: 'Expense',
            modifiedAmount: 0,
            modifiedCreated: '',
            modifiedCurrency: '',
            modifiedMerchant: 'Expense',
            parentTransactionID: '',
            pendingAction: CONST.RED_BRICK_ROAD_PENDING_ACTION.DELETE,
            policyID,
            reportID,
            reportType: 'expense',
            tag: '',
            transactionID,
            transactionThreadReportID: '456',
            transactionType: 'cash',
            receipt: undefined,
            taxAmount: undefined,
            mccGroup: undefined,
            modifiedMCCGroup: undefined,
            moneyRequestReportActionID: undefined,
            errors: undefined,
            filename: undefined,
            isActionLoading: false,
            convertedAmount: -5000,
            convertedCurrency: 'USD',
        },
        [`transactions_${transactionID2}`]: {
            accountID: adminAccountID,
            action: 'view',
            allActions: ['view'],
            amount: -5000,
            canDelete: true,
            canHold: true,
            canUnhold: false,
            cardID: undefined,
            cardName: undefined,
            category: '',
            comment: {
                comment: '',
            },
            created: '2024-12-21',
            currency: 'USD',
            hasEReceipt: false,
            isFromOneTransactionReport: true,
            managerID: adminAccountID,
            description: '',
            hasViolation: true,
            merchant: 'Expense',
            modifiedAmount: 0,
            modifiedCreated: '',
            modifiedCurrency: '',
            modifiedMerchant: 'Expense',
            parentTransactionID: '',
            policyID,
            reportID: reportID2,
            reportType: 'expense',
            tag: '',
            transactionID: transactionID2,
            transactionThreadReportID: '456',
            transactionType: 'cash',
            receipt: undefined,
            taxAmount: undefined,
            mccGroup: undefined,
            modifiedMCCGroup: undefined,
            moneyRequestReportActionID: undefined,
            pendingAction: undefined,
            errors: undefined,
            filename: undefined,
            isActionLoading: false,
            convertedAmount: -5000,
            convertedCurrency: 'USD',
        },
        ...allViolations,
        [`transactions_${transactionID3}`]: {
            accountID: adminAccountID,
            amount: 1200,
            action: 'view',
            allActions: ['view'],
            canDelete: true,
            canHold: true,
            canUnhold: false,
            cardID: undefined,
            cardName: undefined,
            category: '',
            comment: {
                comment: '',
            },
            created: '2025-03-05',
            currency: 'VND',
            hasEReceipt: false,
            isFromOneTransactionReport: false,
            managerID: approverAccountID,
            merchant: '(none)',
            modifiedAmount: 0,
            modifiedCreated: '',
            modifiedCurrency: '',
            modifiedMerchant: '',
            parentTransactionID: '',
            policyID,
            reportID: reportID3,
            reportType: 'iou',
            tag: '',
            transactionID: transactionID3,
            transactionThreadReportID: '8287398995021380',
            transactionType: 'cash',
            receipt: undefined,
            taxAmount: undefined,
            description: '',
            mccGroup: undefined,
            modifiedMCCGroup: undefined,
            moneyRequestReportActionID: undefined,
            pendingAction: undefined,
            errors: undefined,
            filename: undefined,
            isActionLoading: false,
            hasViolation: undefined,
            convertedAmount: -5000,
            convertedCurrency: 'USD',
        },
        [`transactions_${transactionID4}`]: {
            accountID: adminAccountID,
            amount: 3200,
            action: 'view',
            allActions: ['view'],
            canDelete: true,
            canHold: true,
            canUnhold: false,
            cardID: undefined,
            cardName: undefined,
            category: '',
            comment: {
                comment: '',
            },
            created: '2025-03-05',
            currency: 'VND',
            hasEReceipt: false,
            isFromOneTransactionReport: false,
            managerID: approverAccountID,
            merchant: '(none)',
            modifiedAmount: 0,
            modifiedCreated: '',
            modifiedCurrency: '',
            modifiedMerchant: '',
            parentTransactionID: '',
            policyID,
            reportID: reportID3,
            reportType: 'iou',
            tag: '',
            transactionID: transactionID3,
            transactionThreadReportID: '1014872441234902',
            transactionType: 'cash',
            description: '',
            receipt: undefined,
            taxAmount: undefined,
            mccGroup: undefined,
            modifiedMCCGroup: undefined,
            moneyRequestReportActionID: undefined,
            pendingAction: undefined,
            errors: undefined,
            filename: undefined,
            isActionLoading: false,
            hasViolation: undefined,
            convertedAmount: -5000,
            convertedCurrency: 'USD',
        },
    },
    search: {
        hasMoreResults: false,
        hasResults: true,
        offset: 0,
        status: CONST.SEARCH.STATUS.EXPENSE.ALL,
        isLoading: false,
        type: 'expense',
    },
};

const searchResultsGroupByFrom: OnyxTypes.SearchResults = {
    data: {
        personalDetailsList: {
            [adminAccountID]: {
                accountID: adminAccountID,
                avatar: 'https://d2k5nsl2zxldvw.cloudfront.net/images/avatars/avatar_3.png',
                displayName: 'Zara',
                login: adminEmail,
            },
            [approverAccountID]: {
                accountID: approverAccountID,
                avatar: 'https://d2k5nsl2zxldvw.cloudfront.net/images/avatars/avatar_3.png',
                displayName: 'Andrew',
                login: approverEmail,
            },
        },
        [`${CONST.SEARCH.GROUP_PREFIX}${adminAccountID}` as const]: {
            accountID: adminAccountID,
            count: 3,
            currency: 'USD',
            total: 70,
        },
        [`${CONST.SEARCH.GROUP_PREFIX}${approverAccountID}` as const]: {
            accountID: approverAccountID,
            count: 2,
            currency: 'USD',
            total: 30,
        },
    },
    search: {
        count: 5,
        currency: 'USD',
        hasMoreResults: false,
        hasResults: true,
        offset: 0,
        status: [CONST.SEARCH.STATUS.EXPENSE.DRAFTS, CONST.SEARCH.STATUS.EXPENSE.OUTSTANDING],
        total: 100,
        isLoading: false,
        type: 'expense',
    },
};

const searchResultsGroupByCard: OnyxTypes.SearchResults = {
    data: {
        personalDetailsList: {
            [adminAccountID]: {
                accountID: adminAccountID,
                avatar: 'https://d2k5nsl2zxldvw.cloudfront.net/images/avatars/avatar_3.png',
                displayName: 'Zara',
                login: adminEmail,
            },
            [approverAccountID]: {
                accountID: approverAccountID,
                avatar: 'https://d2k5nsl2zxldvw.cloudfront.net/images/avatars/avatar_3.png',
                displayName: 'Andrew',
                login: approverEmail,
            },
        },
        [`${CONST.SEARCH.GROUP_PREFIX}${cardID}` as const]: {
            accountID: adminAccountID,
            bank: CONST.BANK_NAMES.CHASE,
            cardID,
            cardName: "Zara's card",
            count: 4,
            currency: 'USD',
            lastFourPAN: '1234',
            total: 40,
        },
        [`${CONST.SEARCH.GROUP_PREFIX}${cardID2}` as const]: {
            accountID: approverAccountID,
            bank: CONST.BANK_NAMES.AMERICAN_EXPRESS,
            cardID: cardID2,
            cardName: "Andrew's card",
            count: 6,
            currency: 'USD',
            lastFourPAN: '1234',
            total: 20,
        },
    },
    search: {
        count: 10,
        currency: 'USD',
        hasMoreResults: false,
        hasResults: true,
        offset: 0,
        status: [CONST.SEARCH.STATUS.EXPENSE.DRAFTS, CONST.SEARCH.STATUS.EXPENSE.OUTSTANDING],
        total: 60,
        isLoading: false,
        type: 'expense',
    },
};

const searchResultsGroupByWithdrawalID: OnyxTypes.SearchResults = {
    data: {
        personalDetailsList: {},
        [`${CONST.SEARCH.GROUP_PREFIX}${entryID}` as const]: {
            entryID,
            accountNumber,
            bankName: CONST.BANK_NAMES.CHASE,
            debitPosted: '2025-08-12 17:11:22',
            count: 4,
            currency: 'USD',
            total: 40,
        },
        [`${CONST.SEARCH.GROUP_PREFIX}${cardID2}` as const]: {
            entryID: entryID2,
            accountNumber: accountNumber2,
            bankName: CONST.BANK_NAMES.CITIBANK,
            debitPosted: '2025-08-19 18:10:54',
            count: 6,
            currency: 'USD',
            total: 20,
        },
    },
    search: {
        count: 10,
        currency: 'USD',
        hasMoreResults: false,
        hasResults: true,
        offset: 0,
        status: CONST.SEARCH.STATUS.EXPENSE.ALL,
        total: 60,
        isLoading: false,
        type: 'expense',
    },
};

const reportActionListItems = [
    {
        accountID: 18439984,
        actionName: 'ADDCOMMENT',
        created: '2024-12-21 13:05:20',
        date: '2024-12-21 13:05:20',
        formattedFrom: 'Admin',
        from: {
            accountID: 18439984,
            avatar: 'https://d2k5nsl2zxldvw.cloudfront.net/images/avatars/avatar_3.png',
            displayName: 'Admin',
            login: adminEmail,
        },
        keyForList: 'Admin',
        message: [
            {
                type: 'text',
                text: 'Payment has been processed.',
                html: '<p>Payment has been processed.</p>',
                whisperedTo: [],
            },
            {
                type: 'comment',
                text: 'Please review this expense.',
                html: '<p>Please review this expense.</p>',
            },
        ],
        reportActionID: 'Admin',
        reportID: '123456789',
        reportName: 'Expense Report #123',
    },
] as ReportActionListItemType[];

const transactionsListItems = [
    {
        accountID: 18439984,
        action: 'submit',
        allActions: ['submit'],
        amount: -5000,
        report: report1,
        canDelete: true,
        canHold: true,
        canUnhold: false,
        cardID: undefined,
        cardName: undefined,
        category: '',
        comment: {comment: ''},
        created: '2024-12-21',
        currency: 'USD',
        date: '2024-12-21',
        formattedFrom: 'Admin',
        formattedMerchant: 'Expense',
        formattedTo: '',
        formattedTotal: 5000,
        from: {
            accountID: 18439984,
            avatar: 'https://d2k5nsl2zxldvw.cloudfront.net/images/avatars/avatar_3.png',
            displayName: 'Admin',
            login: adminEmail,
        },
        hasEReceipt: false,
        isFromOneTransactionReport: true,
        keyForList: '1',
        managerID: 18439984,
        merchant: 'Expense',
        modifiedAmount: 0,
        modifiedCreated: '',
        modifiedCurrency: '',
        modifiedMerchant: 'Expense',
        parentTransactionID: '',
        pendingAction: CONST.RED_BRICK_ROAD_PENDING_ACTION.DELETE,
        policyID: 'A1B2C3',
        reportID: '123456789',
        reportType: 'expense',
        shouldShowMerchant: true,
        shouldShowYear: true,
        isAmountColumnWide: false,
        isTaxAmountColumnWide: false,
        tag: '',
        to: {
            accountID: 0,
            avatar: '',
            displayName: undefined,
            login: undefined,
        },
        transactionID: '1',
        transactionThreadReportID: '456',
        transactionType: 'cash',
        receipt: undefined,
        taxAmount: undefined,
        description: '',
        mccGroup: undefined,
        modifiedMCCGroup: undefined,
        moneyRequestReportActionID: undefined,
        errors: undefined,
        filename: undefined,
        isActionLoading: false,
        hasViolation: false,
        violations: [],
        convertedAmount: -5000,
        convertedCurrency: 'USD',
    },
    {
        accountID: 18439984,
        action: 'review',
        allActions: ['review', 'approve'],
        amount: -5000,
        report: report2,
        canDelete: true,
        canHold: true,
        canUnhold: false,
        cardID: undefined,
        cardName: undefined,
        category: '',
        comment: {comment: ''},
        created: '2024-12-21',
        currency: 'USD',
        date: '2024-12-21',
        formattedFrom: 'Admin',
        formattedMerchant: 'Expense',
        formattedTo: 'Admin',
        formattedTotal: 5000,
        from: {
            accountID: 18439984,
            avatar: 'https://d2k5nsl2zxldvw.cloudfront.net/images/avatars/avatar_3.png',
            displayName: 'Admin',
            login: adminEmail,
        },
        hasEReceipt: false,
        isFromOneTransactionReport: true,
        keyForList: '2',
        managerID: 18439984,
        merchant: 'Expense',
        modifiedAmount: 0,
        modifiedCreated: '',
        modifiedCurrency: '',
        modifiedMerchant: 'Expense',
        parentTransactionID: '',
        policyID: 'A1B2C3',
        reportID: '11111',
        reportType: 'expense',
        shouldShowMerchant: true,
        shouldShowYear: true,
        isAmountColumnWide: false,
        isTaxAmountColumnWide: false,
        tag: '',
        to: {
            accountID: 18439984,
            avatar: 'https://d2k5nsl2zxldvw.cloudfront.net/images/avatars/avatar_3.png',
            displayName: 'Admin',
            login: adminEmail,
        },
        transactionID: '2',
        transactionThreadReportID: '456',
        transactionType: 'cash',
        receipt: undefined,
        taxAmount: undefined,
        description: '',
        mccGroup: undefined,
        modifiedMCCGroup: undefined,
        moneyRequestReportActionID: undefined,
        pendingAction: undefined,
        errors: undefined,
        filename: undefined,
        isActionLoading: false,
        hasViolation: true,
        violations: [
            {
                name: CONST.VIOLATIONS.MISSING_CATEGORY,
                type: CONST.VIOLATION_TYPES.VIOLATION,
            },
        ],
        convertedAmount: -5000,
        convertedCurrency: 'USD',
    },
    {
        accountID: 18439984,
        amount: 1200,
        action: 'view',
        allActions: ['view'],
        report: report3,
        canDelete: true,
        canHold: true,
        canUnhold: false,
        cardID: undefined,
        cardName: undefined,
        category: '',
        comment: {comment: ''},
        created: '2025-03-05',
        currency: 'VND',
        hasEReceipt: false,
        isFromOneTransactionReport: false,
        managerID: 1111111,
        merchant: '(none)',
        modifiedAmount: 0,
        modifiedCreated: '',
        modifiedCurrency: '',
        modifiedMerchant: '',
        parentTransactionID: '',
        policyID: 'A1B2C3',
        reportID: '99999',
        reportType: 'iou',
        tag: '',
        transactionID: '3',
        transactionThreadReportID: '8287398995021380',
        transactionType: 'cash',
        from: {
            accountID: 18439984,
            avatar: 'https://d2k5nsl2zxldvw.cloudfront.net/images/avatars/avatar_3.png',
            displayName: 'Admin',
            login: 'admin@policy.com',
        },
        to: {
            accountID: 1111111,
            avatar: 'https://d2k5nsl2zxldvw.cloudfront.net/images/avatars/avatar_3.png',
            displayName: 'Approver',
            login: 'approver@policy.com',
        },
        formattedFrom: 'Admin',
        formattedTo: 'Approver',
        formattedTotal: 1200,
        formattedMerchant: '',
        date: '2025-03-05',
        shouldShowMerchant: true,
        shouldShowYear: true,
        keyForList: '3',
        isAmountColumnWide: false,
        isTaxAmountColumnWide: false,
        receipt: undefined,
        taxAmount: undefined,
        description: '',
        mccGroup: undefined,
        modifiedMCCGroup: undefined,
        moneyRequestReportActionID: undefined,
        pendingAction: undefined,
        errors: undefined,
        filename: undefined,
        isActionLoading: false,
        hasViolation: undefined,
        violations: [],
        convertedAmount: -5000,
        convertedCurrency: 'USD',
    },
    {
        accountID: 18439984,
        amount: 3200,
        action: 'view',
        allActions: ['view'],
        report: report3,
        canDelete: true,
        canHold: true,
        canUnhold: false,
        cardID: undefined,
        cardName: undefined,
        category: '',
        comment: {comment: ''},
        created: '2025-03-05',
        currency: 'VND',
        hasEReceipt: false,
        isFromOneTransactionReport: false,
        managerID: 1111111,
        merchant: '(none)',
        modifiedAmount: 0,
        modifiedCreated: '',
        modifiedCurrency: '',
        modifiedMerchant: '',
        parentTransactionID: '',
        policyID: 'A1B2C3',
        reportID: '99999',
        reportType: 'iou',
        tag: '',
        transactionID: '3',
        transactionThreadReportID: '1014872441234902',
        transactionType: 'cash',
        from: {
            accountID: 18439984,
            avatar: 'https://d2k5nsl2zxldvw.cloudfront.net/images/avatars/avatar_3.png',
            displayName: 'Admin',
            login: 'admin@policy.com',
        },
        to: {
            accountID: 1111111,
            avatar: 'https://d2k5nsl2zxldvw.cloudfront.net/images/avatars/avatar_3.png',
            displayName: 'Approver',
            login: 'approver@policy.com',
        },
        formattedFrom: 'Admin',
        formattedTo: 'Approver',
        formattedTotal: 3200,
        formattedMerchant: '',
        date: '2025-03-05',
        shouldShowMerchant: true,
        shouldShowYear: true,
        keyForList: '3',
        isAmountColumnWide: false,
        isTaxAmountColumnWide: false,
        receipt: undefined,
        taxAmount: undefined,
        description: '',
        mccGroup: undefined,
        modifiedMCCGroup: undefined,
        moneyRequestReportActionID: undefined,
        pendingAction: undefined,
        errors: undefined,
        filename: undefined,
        isActionLoading: false,
        hasViolation: undefined,
        violations: [],
        convertedAmount: -5000,
        convertedCurrency: 'USD',
    },
] as TransactionListItemType[];

const transactionReportGroupListItems = [
    {
        groupedBy: 'reports',
        accountID: 18439984,
        action: 'submit',
        allActions: ['submit'],
        chatReportID: '1706144653204915',
        created: '2024-12-21 13:05:20',
        currency: 'USD',
        from: {
            accountID: 18439984,
            avatar: 'https://d2k5nsl2zxldvw.cloudfront.net/images/avatars/avatar_3.png',
            displayName: 'Admin',
            login: adminEmail,
        },
        isOneTransactionReport: true,
        isPolicyExpenseChat: false,
        isWaitingOnBankAccount: false,
        keyForList: '123456789',
        managerID: 18439984,
        nonReimbursableTotal: 0,
        ownerAccountID: 18439984,
        policyID: 'A1B2C3',
        reportID: '123456789',
        reportName: 'Expense Report #123',
        stateNum: 0,
        statusNum: 0,
        to: {
            accountID: 0,
            avatar: '',
            displayName: undefined,
            login: undefined,
        },
        total: -5000,
        transactions: [
            {
                accountID: 18439984,
                action: 'submit',
                allActions: ['submit'],
                report: report1,
                amount: -5000,
                canDelete: true,
                canHold: true,
                canUnhold: false,
                cardID: undefined,
                cardName: undefined,
                category: '',
                comment: {comment: ''},
                created: '2024-12-21',
                currency: 'USD',
                date: '2024-12-21',
                description: '',
                formattedFrom: 'Admin',
                formattedMerchant: 'Expense',
                formattedTo: '',
                formattedTotal: 5000,
                from: {
                    accountID: 18439984,
                    avatar: 'https://d2k5nsl2zxldvw.cloudfront.net/images/avatars/avatar_3.png',
                    displayName: 'Admin',
                    login: adminEmail,
                },
                hasEReceipt: false,
                hasViolation: false,
                isFromOneTransactionReport: true,
                keyForList: '1',
                managerID: 18439984,
                merchant: 'Expense',
                modifiedAmount: 0,
                modifiedCreated: '',
                modifiedCurrency: '',
                modifiedMerchant: 'Expense',
                parentTransactionID: '',
                pendingAction: CONST.RED_BRICK_ROAD_PENDING_ACTION.DELETE,
                policyID: 'A1B2C3',
                reportID: '123456789',
                reportType: 'expense',
                shouldShowMerchant: true,
                shouldShowYear: true,
                isAmountColumnWide: false,
                isTaxAmountColumnWide: false,
                tag: '',
                to: {
                    accountID: 0,
                    avatar: '',
                    displayName: undefined,
                    login: undefined,
                },
                transactionID: '1',
                transactionThreadReportID: '456',
                transactionType: 'cash',
                receipt: undefined,
                taxAmount: undefined,
                mccGroup: undefined,
                modifiedMCCGroup: undefined,
                moneyRequestReportActionID: undefined,
                errors: undefined,
                filename: undefined,
                isActionLoading: false,
                violations: [],
                convertedAmount: -5000,
                convertedCurrency: 'USD',
            },
        ],
        type: 'expense',
        unheldTotal: -5000,
    },
    {
        groupedBy: 'reports',
        accountID: 18439984,
        action: 'review',
        allActions: ['review', 'approve'],
        chatReportID: '1706144653204915',
        created: '2024-12-21 13:05:20',
        currency: 'USD',
        from: {
            accountID: 18439984,
            avatar: 'https://d2k5nsl2zxldvw.cloudfront.net/images/avatars/avatar_3.png',
            displayName: 'Admin',
            login: adminEmail,
        },
        isOneTransactionReport: true,
        isPolicyExpenseChat: false,
        isWaitingOnBankAccount: false,
        keyForList: '11111',
        managerID: 18439984,
        nonReimbursableTotal: 0,
        ownerAccountID: 18439984,
        policyID: 'A1B2C3',
        reportID: '11111',
        reportName: 'Expense Report #123',
        stateNum: 1,
        statusNum: 1,
        to: {
            accountID: 18439984,
            avatar: 'https://d2k5nsl2zxldvw.cloudfront.net/images/avatars/avatar_3.png',
            displayName: 'Admin',
            login: adminEmail,
        },
        total: -5000,
        transactions: [
            {
                accountID: 18439984,
                action: 'review',
                allActions: ['review', 'approve'],
                report: report2,
                amount: -5000,
                canDelete: true,
                canHold: true,
                canUnhold: false,
                cardID: undefined,
                cardName: undefined,
                category: '',
                comment: {comment: ''},
                created: '2024-12-21',
                currency: 'USD',
                date: '2024-12-21',
                description: '',
                formattedFrom: 'Admin',
                formattedMerchant: 'Expense',
                formattedTo: 'Admin',
                formattedTotal: 5000,
                from: {
                    accountID: 18439984,
                    avatar: 'https://d2k5nsl2zxldvw.cloudfront.net/images/avatars/avatar_3.png',
                    displayName: 'Admin',
                    login: adminEmail,
                },
                hasEReceipt: false,
                hasViolation: true,
                violations: [
                    {
                        name: CONST.VIOLATIONS.MISSING_CATEGORY,
                        type: CONST.VIOLATION_TYPES.VIOLATION,
                    },
                ],
                isFromOneTransactionReport: true,
                keyForList: '2',
                managerID: 18439984,
                merchant: 'Expense',
                modifiedAmount: 0,
                modifiedCreated: '',
                modifiedCurrency: '',
                modifiedMerchant: 'Expense',
                parentTransactionID: '',
                policyID: 'A1B2C3',
                reportID: '11111',
                reportType: 'expense',
                shouldShowMerchant: true,
                shouldShowYear: true,
                isAmountColumnWide: false,
                isTaxAmountColumnWide: false,
                tag: '',
                to: {
                    accountID: 18439984,
                    avatar: 'https://d2k5nsl2zxldvw.cloudfront.net/images/avatars/avatar_3.png',
                    displayName: 'Admin',
                    login: adminEmail,
                },
                transactionID: '2',
                transactionThreadReportID: '456',
                transactionType: 'cash',
                receipt: undefined,
                taxAmount: undefined,
                mccGroup: undefined,
                modifiedMCCGroup: undefined,
                moneyRequestReportActionID: undefined,
                pendingAction: undefined,
                errors: undefined,
                filename: undefined,
                isActionLoading: false,
                convertedAmount: -5000,
                convertedCurrency: 'USD',
            },
        ],
        type: 'expense',
        unheldTotal: -5000,
    },
    {
        groupedBy: 'reports',
        accountID: 18439984,
        chatReportID: '6155022250251839',
        chatType: undefined,
        created: '2025-03-05 16:34:27',
        currency: 'VND',
        isOneTransactionReport: false,
        isOwnPolicyExpenseChat: false,
        isPolicyExpenseChat: false,
        isWaitingOnBankAccount: false,
        managerID: 1111111,
        nonReimbursableTotal: 0,
        oldPolicyName: '',
        ownerAccountID: 18439984,
        policyID: 'A1B2C3',
        private_isArchived: '',
        reportID: '99999',
        reportName: 'Approver owes ₫44.00',
        stateNum: 1,
        statusNum: 1,
        total: 4400,
        type: 'iou',
        unheldTotal: 4400,
        action: 'pay',
        allActions: ['pay'],
        keyForList: '99999',
        from: {
            accountID: 18439984,
            avatar: 'https://d2k5nsl2zxldvw.cloudfront.net/images/avatars/avatar_3.png',
            displayName: 'Admin',
            login: 'admin@policy.com',
        },
        to: {
            accountID: 1111111,
            avatar: 'https://d2k5nsl2zxldvw.cloudfront.net/images/avatars/avatar_3.png',
            displayName: 'Approver',
            login: 'approver@policy.com',
        },
        transactions: [transactionsListItems.at(2), transactionsListItems.at(3)],
    },
    {
        groupedBy: 'reports',
        accountID: 18439984,
        action: 'view',
        allActions: ['view'],
        chatReportID: '1706144653204915',
        created: '2024-12-21 13:05:20',
        currency: 'USD',
        from: {
            accountID: CONST.REPORT.OWNER_ACCOUNT_ID_FAKE,
            avatar: '',
            displayName: undefined,
            login: undefined,
        },
        isOneTransactionReport: true,
        isPolicyExpenseChat: false,
        isWaitingOnBankAccount: false,
        keyForList: reportID5,
        managerID: 18439984,
        nonReimbursableTotal: 0,
        ownerAccountID: 18439984,
        policyID: 'A1B2C3',
        reportID: reportID5,
        reportName: 'Expense Report #123',
        stateNum: 0,
        statusNum: 0,
        to: {
            accountID: 0,
            avatar: '',
            displayName: undefined,
            login: undefined,
        },
        total: 0,
        transactions: [],
        type: 'expense',
        unheldTotal: 0,
    },
] as TransactionReportGroupListItemType[];

const transactionMemberGroupListItems: TransactionMemberGroupListItemType[] = [
    {
        accountID: 18439984,
        avatar: 'https://d2k5nsl2zxldvw.cloudfront.net/images/avatars/avatar_3.png',
        count: 3,
        currency: 'USD',
        displayName: 'Zara',
        groupedBy: 'from',
        login: 'admin@policy.com',
        total: 70,
        transactions: [],
    },
    {
        accountID: 1111111,
        avatar: 'https://d2k5nsl2zxldvw.cloudfront.net/images/avatars/avatar_3.png',
        count: 2,
        currency: 'USD',
        displayName: 'Andrew',
        groupedBy: 'from',
        login: 'approver@policy.com',
        total: 30,
        transactions: [],
    },
];

const transactionMemberGroupListItemsSorted: TransactionMemberGroupListItemType[] = [
    {
        accountID: 1111111,
        avatar: 'https://d2k5nsl2zxldvw.cloudfront.net/images/avatars/avatar_3.png',
        count: 2,
        currency: 'USD',
        displayName: 'Andrew',
        groupedBy: 'from',
        login: 'approver@policy.com',
        total: 30,
        transactions: [],
    },

    {
        accountID: 18439984,
        avatar: 'https://d2k5nsl2zxldvw.cloudfront.net/images/avatars/avatar_3.png',
        count: 3,
        currency: 'USD',
        displayName: 'Zara',
        groupedBy: 'from',
        login: 'admin@policy.com',
        total: 70,
        transactions: [],
    },
];

const transactionCardGroupListItems: TransactionCardGroupListItemType[] = [
    {
        accountID: 18439984,
        avatar: 'https://d2k5nsl2zxldvw.cloudfront.net/images/avatars/avatar_3.png',
        bank: CONST.BANK_NAMES.CHASE,
        cardID: 20202020,
        cardName: "Zara's card",
        count: 4,
        currency: 'USD',
        displayName: 'Zara',
        groupedBy: 'card',
        lastFourPAN: '1234',
        login: 'admin@policy.com',
        total: 40,
        transactions: [],
    },
    {
        accountID: 1111111,
        avatar: 'https://d2k5nsl2zxldvw.cloudfront.net/images/avatars/avatar_3.png',
        bank: CONST.BANK_NAMES.AMERICAN_EXPRESS,
        cardID: 30303030,
        cardName: "Andrew's card",
        count: 6,
        currency: 'USD',
        displayName: 'Andrew',
        groupedBy: 'card',
        lastFourPAN: '1234',
        login: 'approver@policy.com',
        total: 20,
        transactions: [],
    },
];

const transactionCardGroupListItemsSorted: TransactionCardGroupListItemType[] = [
    {
        accountID: 1111111,
        avatar: 'https://d2k5nsl2zxldvw.cloudfront.net/images/avatars/avatar_3.png',
        bank: CONST.BANK_NAMES.AMERICAN_EXPRESS,
        cardID: 30303030,
        cardName: "Andrew's card",
        count: 6,
        currency: 'USD',
        displayName: 'Andrew',
        groupedBy: 'card',
        lastFourPAN: '1234',
        login: 'approver@policy.com',
        total: 20,
        transactions: [],
    },
    {
        accountID: 18439984,
        avatar: 'https://d2k5nsl2zxldvw.cloudfront.net/images/avatars/avatar_3.png',
        bank: CONST.BANK_NAMES.CHASE,
        cardID: 20202020,
        cardName: "Zara's card",
        count: 4,
        currency: 'USD',
        displayName: 'Zara',
        groupedBy: 'card',
        lastFourPAN: '1234',
        login: 'admin@policy.com',
        total: 40,
        transactions: [],
    },
];

const transactionWithdrawalIDGroupListItems: TransactionWithdrawalIDGroupListItemType[] = [
    {
        bankName: CONST.BANK_NAMES.CHASE,
        entryID,
        accountNumber,
        debitPosted: '2025-08-12 17:11:22',
        count: 4,
        currency: 'USD',
        total: 40,
        groupedBy: 'withdrawal-id',
        transactions: [],
    },
    {
        bankName: CONST.BANK_NAMES.CITIBANK,
        entryID: entryID2,
        accountNumber: accountNumber2,
        debitPosted: '2025-08-19 18:10:54',
        count: 6,
        currency: 'USD',
        total: 20,
        groupedBy: 'withdrawal-id',
        transactions: [],
    },
];

const transactionWithdrawalIDGroupListItemsSorted: TransactionWithdrawalIDGroupListItemType[] = [
    {
        bankName: CONST.BANK_NAMES.CITIBANK,
        entryID: entryID2,
        accountNumber: accountNumber2,
        debitPosted: '2025-08-19 18:10:54',
        count: 6,
        currency: 'USD',
        total: 20,
        groupedBy: 'withdrawal-id',
        transactions: [],
    },
    {
        bankName: CONST.BANK_NAMES.CHASE,
        entryID,
        accountNumber,
        debitPosted: '2025-08-12 17:11:22',
        count: 4,
        currency: 'USD',
        total: 40,
        groupedBy: 'withdrawal-id',
        transactions: [],
    },
];

describe('SearchUIUtils', () => {
    beforeAll(async () => {
        Onyx.init({
            keys: ONYXKEYS,
        });
        await IntlStore.load('en');
    });
    describe('Test getAction', () => {
        test('Should return `View` action for an invalid key', () => {
            const action = SearchUIUtils.getActions(searchResults.data, {}, 'invalid_key', CONST.SEARCH.SEARCH_KEYS.EXPENSES, adminAccountID).at(0);
            expect(action).toStrictEqual(CONST.SEARCH.ACTION_TYPES.VIEW);
        });

        test('Should return `Submit` action for transaction on policy with delayed submission and no violations', () => {
            let action = SearchUIUtils.getActions(searchResults.data, {}, `report_${reportID}`, CONST.SEARCH.SEARCH_KEYS.EXPENSES, adminAccountID).at(0);
            expect(action).toStrictEqual(CONST.SEARCH.ACTION_TYPES.SUBMIT);

            action = SearchUIUtils.getActions(searchResults.data, {}, `transactions_${transactionID}`, CONST.SEARCH.SEARCH_KEYS.EXPENSES, adminAccountID).at(0);
            expect(action).toStrictEqual(CONST.SEARCH.ACTION_TYPES.SUBMIT);
        });

        test('Should return `View` action for transaction on policy with delayed submission and with violations when current user is submitter and the expense was submitted', async () => {
            await Onyx.merge(ONYXKEYS.SESSION, {accountID: submitterAccountID});
            const localSearchResults = {
                ...searchResults.data,
                [`policy_${policyID}`]: {
                    ...searchResults.data[`policy_${policyID}`],
                    role: CONST.POLICY.ROLE.USER,
                },
                [`report_${reportID2}`]: {
                    ...searchResults.data[`report_${reportID2}`],
                    accountID: submitterAccountID,
                    ownerAccountID: submitterAccountID,
                },
                [`transactions_${transactionID2}`]: {
                    ...searchResults.data[`transactions_${transactionID2}`],
                    accountID: submitterAccountID,
                    managerID: adminAccountID,
                },
            };
            expect(SearchUIUtils.getActions(localSearchResults, allViolations, `report_${reportID2}`, CONST.SEARCH.SEARCH_KEYS.EXPENSES, submitterAccountID).at(0)).toStrictEqual(
                CONST.SEARCH.ACTION_TYPES.VIEW,
            );
            expect(SearchUIUtils.getActions(localSearchResults, allViolations, `transactions_${transactionID2}`, CONST.SEARCH.SEARCH_KEYS.EXPENSES, submitterAccountID).at(0)).toStrictEqual(
                CONST.SEARCH.ACTION_TYPES.VIEW,
            );
        });

        test('Should return `Review` action for transaction with duplicate violation', async () => {
            const duplicateViolation = {
                [`transactionViolations_${transactionID2}`]: [
                    {
                        name: CONST.VIOLATIONS.DUPLICATED_TRANSACTION,
                        type: CONST.VIOLATION_TYPES.WARNING,
                        showInReview: true,
                    },
                ],
            };
            await Onyx.merge(`${ONYXKEYS.COLLECTION.TRANSACTION}${transactionID2}`, searchResults.data[`${ONYXKEYS.COLLECTION.TRANSACTION}${transactionID2}`]);

            const action = SearchUIUtils.getActions(searchResults.data, duplicateViolation, `report_${reportID2}`, CONST.SEARCH.SEARCH_KEYS.EXPENSES, adminAccountID).at(0);
            expect(action).toStrictEqual(CONST.SEARCH.ACTION_TYPES.REVIEW);
        });

        test('Should return `Review` action for transaction on policy with delayed submission and with violations', () => {
            let action = SearchUIUtils.getActions(searchResults.data, allViolations, `report_${reportID2}`, CONST.SEARCH.SEARCH_KEYS.EXPENSES, adminAccountID).at(0);
            expect(action).toStrictEqual(CONST.SEARCH.ACTION_TYPES.REVIEW);

            action = SearchUIUtils.getActions(searchResults.data, allViolations, `transactions_${transactionID2}`, CONST.SEARCH.SEARCH_KEYS.EXPENSES, adminAccountID).at(0);
            expect(action).toStrictEqual(CONST.SEARCH.ACTION_TYPES.REVIEW);
        });

        test('Should return `Paid` action for a manually settled report', () => {
            const paidReportID = 'report_paid';
            const localSearchResults = {
                ...searchResults.data,
                [paidReportID]: {
                    ...searchResults.data[`report_${reportID}`],
                    reportID: paidReportID,
                    stateNum: CONST.REPORT.STATE_NUM.APPROVED,
                    statusNum: CONST.REPORT.STATUS_NUM.REIMBURSED,
                },
                [`reportNameValuePairs_${paidReportID}`]: {
                    manualReimbursed: '2024-01-01',
                },
            };

            const action = SearchUIUtils.getActions(localSearchResults, {}, paidReportID, CONST.SEARCH.SEARCH_KEYS.EXPENSES, adminAccountID).at(0);
            expect(action).toStrictEqual(CONST.SEARCH.ACTION_TYPES.PAID);
        });

        test('Should return `Paid` action for a settled report on an auto-reimbursement policy', () => {
            const paidReportID = 'report_paid_auto';
            const policyIDAuto = 'policy_auto';

            const localSearchResults = {
                ...searchResults.data,
                [`policy_${policyIDAuto}`]: {
                    ...searchResults.data[`policy_${policyID}`],
                    id: policyIDAuto,
                    reimbursementChoice: CONST.POLICY.REIMBURSEMENT_CHOICES.REIMBURSEMENT_YES,
                },
                [paidReportID]: {
                    ...searchResults.data[`report_${reportID}`],
                    reportID: paidReportID,
                    policyID: policyIDAuto,
                    stateNum: CONST.REPORT.STATE_NUM.APPROVED,
                    statusNum: CONST.REPORT.STATUS_NUM.REIMBURSED,
                },
            };

            const action = SearchUIUtils.getActions(localSearchResults, {}, paidReportID, CONST.SEARCH.SEARCH_KEYS.EXPENSES, adminAccountID).at(0);
            expect(action).toStrictEqual(CONST.SEARCH.ACTION_TYPES.PAID);
        });

        test('Should return `Pay` action for a closed IOU report with an outstanding balance', () => {
            const closedReportID = 'report_closed_with_balance';
            const localSearchResults = {
                ...searchResults.data,
                [`report_${closedReportID}`]: {
                    ...searchResults.data[`report_${reportID3}`],
                    reportID: closedReportID,
                    stateNum: CONST.REPORT.STATE_NUM.APPROVED,
                    statusNum: CONST.REPORT.STATUS_NUM.CLOSED,
                },
            };

            const action = SearchUIUtils.getActions(localSearchResults, {}, `report_${closedReportID}`, CONST.SEARCH.SEARCH_KEYS.EXPENSES, adminAccountID).at(0);

            expect(action).toStrictEqual(CONST.SEARCH.ACTION_TYPES.PAY);
        });

        test('Should return `Done` action for a closed report with a zero balance', () => {
            const closedReportID = 'report_closed';
            const localSearchResults = {
                ...searchResults.data,
                [`report_${closedReportID}`]: {
                    ...searchResults.data[`report_${reportID}`],
                    reportID: closedReportID,
                    stateNum: CONST.REPORT.STATE_NUM.APPROVED,
                    statusNum: CONST.REPORT.STATUS_NUM.CLOSED,
                    total: 0,
                },
            };

            const action = SearchUIUtils.getActions(localSearchResults, {}, `report_${closedReportID}`, CONST.SEARCH.SEARCH_KEYS.EXPENSES, adminAccountID).at(0);

            expect(action).toStrictEqual(CONST.SEARCH.ACTION_TYPES.DONE);
        });

        test('Should return `Review` action if report has errors', () => {
            const errorReportID = 'report_error';
            const localSearchResults = {
                ...searchResults.data,
                [`report_${errorReportID}`]: {
                    ...searchResults.data[`report_${reportID}`],
                    reportID: errorReportID,
                    errors: {error: 'An error'},
                },
            };
            const action = SearchUIUtils.getActions(localSearchResults, {}, `report_${errorReportID}`, CONST.SEARCH.SEARCH_KEYS.EXPENSES, adminAccountID).at(0);
            expect(action).toStrictEqual(CONST.SEARCH.ACTION_TYPES.REVIEW);
        });

        test('Should return `View` action for non-money request reports', () => {
            const action = SearchUIUtils.getActions(searchResults.data, {}, `report_${reportID4}`, CONST.SEARCH.SEARCH_KEYS.EXPENSES, adminAccountID).at(0);
            expect(action).toStrictEqual(CONST.SEARCH.ACTION_TYPES.VIEW);
        });

        test('Should return `View` action for an orphaned transaction', () => {
            const orphanedTransactionID = 'transaction_orphaned';
            const localSearchResults = {
                ...searchResults.data,
                [`transactions_${orphanedTransactionID}`]: {
                    ...searchResults.data[`transactions_${transactionID}`],
                    transactionID: orphanedTransactionID,
                    reportID: 'non_existent_report',
                },
            };
            const action = SearchUIUtils.getActions(localSearchResults, {}, `transactions_${orphanedTransactionID}`, CONST.SEARCH.SEARCH_KEYS.EXPENSES, adminAccountID).at(0);
            expect(action).toStrictEqual(CONST.SEARCH.ACTION_TYPES.VIEW);
        });
        test('Should return `View` action for a transaction in a multi-transaction report', () => {
            const multiTransactionID = 'transaction_multi';
            const localSearchResults = {
                ...searchResults.data,
                [`transactions_${multiTransactionID}`]: {
                    ...searchResults.data[`transactions_${transactionID}`],
                    transactionID: multiTransactionID,
                    isFromOneTransactionReport: false,
                },
            };
            const action = SearchUIUtils.getActions(localSearchResults, {}, `transactions_${multiTransactionID}`, CONST.SEARCH.SEARCH_KEYS.EXPENSES, adminAccountID).at(0);
            expect(action).toStrictEqual(CONST.SEARCH.ACTION_TYPES.VIEW);
        });
        test('Should return `Review` action if report export has failed', () => {
            const failedExportReportID = 'report_failed_export';
            const localSearchResults = {
                ...searchResults.data,
                [`report_${failedExportReportID}`]: {
                    ...searchResults.data[`report_${reportID}`],
                    reportID: failedExportReportID,
                    stateNum: CONST.REPORT.STATE_NUM.OPEN,
                    statusNum: CONST.REPORT.STATUS_NUM.OPEN,
                },
                [`reportNameValuePairs_${failedExportReportID}`]: {
                    exportFailedTime: '2024-01-01',
                },
            };
            const action = SearchUIUtils.getActions(localSearchResults, {}, `report_${failedExportReportID}`, CONST.SEARCH.SEARCH_KEYS.EXPENSES, adminAccountID).at(0);
            expect(action).toStrictEqual(CONST.SEARCH.ACTION_TYPES.REVIEW);
        });
        test('Should return `Review` action if transaction has errors', () => {
            const errorTransactionID = 'transaction_error';
            const localSearchResults = {
                ...searchResults.data,
                [`transactions_${errorTransactionID}`]: {
                    ...searchResults.data[`transactions_${transactionID}`],
                    transactionID: errorTransactionID,
                    errors: {error: 'An error'},
                },
            };
            const action = SearchUIUtils.getActions(localSearchResults, {}, `transactions_${errorTransactionID}`, CONST.SEARCH.SEARCH_KEYS.EXPENSES, adminAccountID).at(0);
            expect(action).toStrictEqual(CONST.SEARCH.ACTION_TYPES.REVIEW);
        });
        test('Should return `Pay` action for an IOU report ready to be paid', async () => {
            Onyx.merge(ONYXKEYS.SESSION, {accountID: adminAccountID});
            await waitForBatchedUpdates();
            const iouReportKey = `report_${reportID3}`;
            const action = SearchUIUtils.getActions(searchResults.data, {}, iouReportKey, CONST.SEARCH.SEARCH_KEYS.EXPENSES, adminAccountID).at(0);
            expect(action).toEqual(CONST.SEARCH.ACTION_TYPES.PAY);
        });
    });

    describe('Test getListItem', () => {
        it('should return ChatListItem when type is CHAT', () => {
            expect(SearchUIUtils.getListItem(CONST.SEARCH.DATA_TYPES.CHAT, CONST.SEARCH.STATUS.EXPENSE.ALL)).toStrictEqual(ChatListItem);
        });

        it('should return TransactionListItem when groupBy is undefined', () => {
            expect(SearchUIUtils.getListItem(CONST.SEARCH.DATA_TYPES.EXPENSE, CONST.SEARCH.STATUS.EXPENSE.ALL, undefined)).toStrictEqual(TransactionListItem);
        });

        it('should return TransactionGroupListItem when type is EXPENSE and groupBy is report', () => {
            expect(SearchUIUtils.getListItem(CONST.SEARCH.DATA_TYPES.EXPENSE, CONST.SEARCH.STATUS.EXPENSE.ALL, CONST.SEARCH.GROUP_BY.REPORTS)).toStrictEqual(TransactionGroupListItem);
        });

        it('should return TransactionGroupListItem when type is TRIP and groupBy is report', () => {
            expect(SearchUIUtils.getListItem(CONST.SEARCH.DATA_TYPES.TRIP, CONST.SEARCH.STATUS.EXPENSE.ALL, CONST.SEARCH.GROUP_BY.REPORTS)).toStrictEqual(TransactionGroupListItem);
        });

        it('should return TransactionGroupListItem when type is INVOICE and groupBy is report', () => {
            expect(SearchUIUtils.getListItem(CONST.SEARCH.DATA_TYPES.INVOICE, CONST.SEARCH.STATUS.EXPENSE.ALL, CONST.SEARCH.GROUP_BY.REPORTS)).toStrictEqual(TransactionGroupListItem);
        });

        it('should return TransactionGroupListItem when type is EXPENSE and groupBy is member', () => {
            expect(SearchUIUtils.getListItem(CONST.SEARCH.DATA_TYPES.EXPENSE, CONST.SEARCH.STATUS.EXPENSE.ALL, CONST.SEARCH.GROUP_BY.FROM)).toStrictEqual(TransactionGroupListItem);
        });

        it('should return TransactionGroupListItem when type is TRIP and groupBy is member', () => {
            expect(SearchUIUtils.getListItem(CONST.SEARCH.DATA_TYPES.TRIP, CONST.SEARCH.STATUS.EXPENSE.ALL, CONST.SEARCH.GROUP_BY.FROM)).toStrictEqual(TransactionGroupListItem);
        });

        it('should return TransactionGroupListItem when type is INVOICE and groupBy is member', () => {
            expect(SearchUIUtils.getListItem(CONST.SEARCH.DATA_TYPES.INVOICE, CONST.SEARCH.STATUS.EXPENSE.ALL, CONST.SEARCH.GROUP_BY.FROM)).toStrictEqual(TransactionGroupListItem);
        });
    });

    describe('Test getSections', () => {
        it('should return getReportActionsSections result when type is CHAT', () => {
            expect(SearchUIUtils.getSections(CONST.SEARCH.DATA_TYPES.CHAT, searchResults.data, 2074551, formatPhoneNumber)).toStrictEqual(reportActionListItems);
        });

        it('should return getTransactionsSections result when groupBy is undefined', () => {
            expect(SearchUIUtils.getSections(CONST.SEARCH.DATA_TYPES.EXPENSE, searchResults.data, 2074551, formatPhoneNumber)).toStrictEqual(transactionsListItems);
        });

        it('should return getReportSections result when type is EXPENSE and groupBy is report', () => {
            expect(SearchUIUtils.getSections(CONST.SEARCH.DATA_TYPES.EXPENSE, searchResults.data, 2074551, formatPhoneNumber, CONST.SEARCH.GROUP_BY.REPORTS)).toStrictEqual(
                transactionReportGroupListItems,
            );
        });

        it('should return getReportSections result when type is TRIP and groupBy is report', () => {
            expect(SearchUIUtils.getSections(CONST.SEARCH.DATA_TYPES.TRIP, searchResults.data, 2074551, formatPhoneNumber, CONST.SEARCH.GROUP_BY.REPORTS)).toStrictEqual(
                transactionReportGroupListItems,
            );
        });

        it('should return getReportSections result when type is INVOICE and groupBy is report', () => {
            expect(SearchUIUtils.getSections(CONST.SEARCH.DATA_TYPES.INVOICE, searchResults.data, 2074551, formatPhoneNumber, CONST.SEARCH.GROUP_BY.REPORTS)).toStrictEqual(
                transactionReportGroupListItems,
            );
        });

        it('should return getMemberSections result when type is EXPENSE and groupBy is from', () => {
            expect(SearchUIUtils.getSections(CONST.SEARCH.DATA_TYPES.EXPENSE, searchResultsGroupByFrom.data, 2074551, formatPhoneNumber, CONST.SEARCH.GROUP_BY.FROM)).toStrictEqual(
                transactionMemberGroupListItems,
            );
        });

        it('should return getCardSections result when type is EXPENSE and groupBy is card', () => {
            expect(SearchUIUtils.getSections(CONST.SEARCH.DATA_TYPES.EXPENSE, searchResultsGroupByCard.data, 2074551, formatPhoneNumber, CONST.SEARCH.GROUP_BY.CARD)).toStrictEqual(
                transactionCardGroupListItems,
            );
        });

        it('should return getWithdrawalIDSections result when type is EXPENSE and groupBy is withdrawal-id', () => {
            expect(
                SearchUIUtils.getSections(CONST.SEARCH.DATA_TYPES.EXPENSE, searchResultsGroupByWithdrawalID.data, 2074551, formatPhoneNumber, CONST.SEARCH.GROUP_BY.WITHDRAWAL_ID),
            ).toStrictEqual(transactionWithdrawalIDGroupListItems);
        });

        it('should handle transaction keys before report keys correctly when groupBy is report', () => {
            const originalData = searchResults.data;

            const searchResultsWithTransactionKeysFirst: OnyxTypes.SearchResults = {
                data: {
                    // First add non-transaction and non-report keys
                    personalDetailsList: originalData.personalDetailsList,
                    [`policy_${policyID}`]: originalData[`policy_${policyID}`],
                    [`reportActions_${reportID}`]: originalData[`reportActions_${reportID}`],

                    // Then add transaction keys first (this is the key part of the test)
                    [`transactions_${transactionID}`]: originalData[`transactions_${transactionID}`],
                    [`transactions_${transactionID2}`]: originalData[`transactions_${transactionID2}`],
                    [`transactions_${transactionID3}`]: originalData[`transactions_${transactionID3}`],
                    [`transactions_${transactionID4}`]: originalData[`transactions_${transactionID4}`],

                    // Finally add report keys after transaction keys
                    [`report_${reportID}`]: originalData[`report_${reportID}`],
                    [`report_${reportID2}`]: originalData[`report_${reportID2}`],
                    [`report_${reportID3}`]: originalData[`report_${reportID3}`],
                    [`report_${reportID4}`]: originalData[`report_${reportID4}`],
                    [`report_${reportID5}`]: originalData[`report_${reportID5}`],
                },
                search: searchResults.search,
            };

            const resultWithTransactionKeysFirst = SearchUIUtils.getSections(
                CONST.SEARCH.DATA_TYPES.EXPENSE,
                searchResultsWithTransactionKeysFirst.data,
                2074551,
                formatPhoneNumber,
                CONST.SEARCH.GROUP_BY.REPORTS,
            );

            const resultWithNormalOrder = SearchUIUtils.getSections(CONST.SEARCH.DATA_TYPES.EXPENSE, searchResults.data, 2074551, formatPhoneNumber, CONST.SEARCH.GROUP_BY.REPORTS);

            expect(resultWithTransactionKeysFirst.length).toBe(resultWithNormalOrder.length);

            const reportsWithTransactionKeysFirst = resultWithTransactionKeysFirst as TransactionReportGroupListItemType[];
            const reportsWithNormalOrder = resultWithNormalOrder as TransactionReportGroupListItemType[];

            reportsWithTransactionKeysFirst.forEach((reportWithTransactionKeysFirst, index) => {
                const reportWithNormalOrder = reportsWithNormalOrder.at(index);
                expect(reportWithTransactionKeysFirst.transactions.length).toBe(reportWithNormalOrder?.transactions.length);
                expect(reportWithTransactionKeysFirst.reportID).toBe(reportWithNormalOrder?.reportID);

                if (reportWithTransactionKeysFirst.reportID === reportID) {
                    expect(reportWithTransactionKeysFirst.transactions.length).toBeGreaterThan(0);
                    expect(reportWithTransactionKeysFirst.transactions.at(0)?.transactionID).toBe(transactionID);
                }
                if (reportWithTransactionKeysFirst.reportID === reportID2) {
                    expect(reportWithTransactionKeysFirst.transactions.length).toBeGreaterThan(0);
                    expect(reportWithTransactionKeysFirst.transactions.at(0)?.transactionID).toBe(transactionID2);
                }
            });
        });
    });

    describe('Test getSortedSections', () => {
        it('should return getSortedReportActionData result when type is CHAT', () => {
            expect(SearchUIUtils.getSortedSections(CONST.SEARCH.DATA_TYPES.CHAT, CONST.SEARCH.STATUS.EXPENSE.ALL, reportActionListItems, localeCompare)).toStrictEqual([
                {
                    accountID: 18439984,
                    actionName: 'ADDCOMMENT',
                    created: '2024-12-21 13:05:20',
                    date: '2024-12-21 13:05:20',
                    formattedFrom: 'Admin',
                    from: {
                        accountID: 18439984,
                        avatar: 'https://d2k5nsl2zxldvw.cloudfront.net/images/avatars/avatar_3.png',
                        displayName: 'Admin',
                        login: adminEmail,
                    },
                    keyForList: 'Admin',
                    message: [
                        {
                            html: '<p>Payment has been processed.</p>',
                            text: 'Payment has been processed.',
                            type: 'text',
                            whisperedTo: [],
                        },
                        {
                            html: '<p>Please review this expense.</p>',
                            text: 'Please review this expense.',
                            type: 'comment',
                        },
                    ],
                    reportActionID: 'Admin',
                    reportID: '123456789',
                    reportName: 'Expense Report #123',
                },
            ]);
        });

        it('should return getSortedTransactionData result when groupBy is undefined', () => {
            expect(SearchUIUtils.getSortedSections(CONST.SEARCH.DATA_TYPES.EXPENSE, '', transactionsListItems, localeCompare, 'date', 'asc', undefined)).toStrictEqual(transactionsListItems);
        });

        it('should return getSortedReportData result when type is EXPENSE and groupBy is report', () => {
            expect(
                SearchUIUtils.getSortedSections(CONST.SEARCH.DATA_TYPES.EXPENSE, '', transactionReportGroupListItems, localeCompare, 'date', 'asc', CONST.SEARCH.GROUP_BY.REPORTS),
            ).toStrictEqual(transactionReportGroupListItems);
        });

        it('should return getSortedReportData result when type is TRIP and groupBy is report', () => {
            expect(
                SearchUIUtils.getSortedSections(CONST.SEARCH.DATA_TYPES.TRIP, '', transactionReportGroupListItems, localeCompare, 'date', 'asc', CONST.SEARCH.GROUP_BY.REPORTS),
            ).toStrictEqual(transactionReportGroupListItems);
        });

        it('should return getSortedReportData result when type is INVOICE and groupBy is report', () => {
            expect(
                SearchUIUtils.getSortedSections(CONST.SEARCH.DATA_TYPES.INVOICE, '', transactionReportGroupListItems, localeCompare, 'date', 'asc', CONST.SEARCH.GROUP_BY.REPORTS),
            ).toStrictEqual(transactionReportGroupListItems);
        });

        it('should return getSortedMemberData result when type is EXPENSE and groupBy is member', () => {
            expect(
                SearchUIUtils.getSortedSections(CONST.SEARCH.DATA_TYPES.EXPENSE, '', transactionMemberGroupListItems, localeCompare, 'date', 'asc', CONST.SEARCH.GROUP_BY.FROM),
            ).toStrictEqual(transactionMemberGroupListItemsSorted);
        });

        it('should return getSortedCardData result when type is EXPENSE and groupBy is card', () => {
            expect(
                SearchUIUtils.getSortedSections(CONST.SEARCH.DATA_TYPES.EXPENSE, '', transactionCardGroupListItems, localeCompare, 'date', 'asc', CONST.SEARCH.GROUP_BY.CARD),
            ).toStrictEqual(transactionCardGroupListItemsSorted);
        });

        it('should return getSortedWithdrawalIDData result when type is EXPENSE and groupBy is withdrawal-id', () => {
            expect(
                SearchUIUtils.getSortedSections(
                    CONST.SEARCH.DATA_TYPES.EXPENSE,
                    '',
                    transactionWithdrawalIDGroupListItems,
                    localeCompare,
                    'date',
                    'asc',
                    CONST.SEARCH.GROUP_BY.WITHDRAWAL_ID,
                ),
            ).toStrictEqual(transactionWithdrawalIDGroupListItemsSorted);
        });
    });

    describe('Test createTypeMenuItems', () => {
        it('should return the default menu items', () => {
<<<<<<< HEAD
            const menuItems = SearchUIUtils.createTypeMenuSections(undefined, undefined, {}, undefined, {}, undefined)
=======
            const menuItems = SearchUIUtils.createTypeMenuSections(undefined, undefined, {}, undefined, {}, {}, false)
>>>>>>> 34c2f92b
                .map((section) => section.menuItems)
                .flat();

            expect(menuItems).toHaveLength(3);
            expect(menuItems).toStrictEqual(
                expect.arrayContaining([
                    expect.objectContaining({
                        translationPath: 'common.expenses',
                        type: CONST.SEARCH.DATA_TYPES.EXPENSE,
                        icon: Expensicons.Receipt,
                    }),
                    expect.objectContaining({
                        translationPath: 'common.reports',
                        type: CONST.SEARCH.DATA_TYPES.EXPENSE,
                        icon: Expensicons.Document,
                    }),
                    expect.objectContaining({
                        translationPath: 'common.chats',
                        type: CONST.SEARCH.DATA_TYPES.CHAT,
                        icon: Expensicons.ChatBubbles,
                    }),
                ]),
            );
        });

        it('should show todo section with submit, approve, pay, and export items when user has appropriate permissions', () => {
            const mockPolicies = {
                policy1: {
                    id: 'policy1',
                    name: 'Test Policy',
                    owner: adminEmail,
                    outputCurrency: 'USD',
                    isPolicyExpenseChatEnabled: true,
                    role: CONST.POLICY.ROLE.ADMIN,
                    type: CONST.POLICY.TYPE.TEAM,
                    approvalMode: CONST.POLICY.APPROVAL_MODE.ADVANCED,
                    approver: adminEmail,
                    exporter: adminEmail,
                    achAccount: {
                        bankAccountID: 1,
                        reimburser: adminEmail,
                        state: CONST.BANK_ACCOUNT.STATE.OPEN,
                        accountNumber: '1234567890',
                        routingNumber: '1234567890',
                        addressName: 'Test Address',
                        bankName: 'Test Bank',
                    },
                    areExpensifyCardsEnabled: true,
                    areCompanyCardsEnabled: true,
                    employeeList: {
                        [adminEmail]: {
                            email: adminEmail,
                            role: CONST.POLICY.ROLE.ADMIN,
                            submitsTo: approverEmail,
                        },
                        [approverEmail]: {
                            email: approverEmail,
                            role: CONST.POLICY.ROLE.USER,
                            submitsTo: adminEmail,
                        },
                    },
                },
            };

            const mockCardFeedsByPolicy: Record<string, CardFeedForDisplay[]> = {
                policy1: [
                    {
                        id: 'card1',
                        feed: 'Expensify Card' as const,
                        fundID: 'fund1',
                        name: 'Test Card Feed',
                    },
                ],
            };

            const mockSavedSearches = {};

            const sections = SearchUIUtils.createTypeMenuSections(adminEmail, adminAccountID, mockCardFeedsByPolicy, undefined, mockPolicies, mockSavedSearches, false);

            const todoSection = sections.find((section) => section.translationPath === 'common.todo');
            expect(todoSection).toBeDefined();
            expect(todoSection?.menuItems.length).toBeGreaterThan(0);

            const menuItemKeys = todoSection?.menuItems.map((item) => item.key) ?? [];
            expect(menuItemKeys).toContain(CONST.SEARCH.SEARCH_KEYS.SUBMIT);
            expect(menuItemKeys).toContain(CONST.SEARCH.SEARCH_KEYS.APPROVE);
            expect(menuItemKeys).toContain(CONST.SEARCH.SEARCH_KEYS.EXPORT);
        });

        it('should show accounting section with statements, unapproved cash, unapproved card, and reconciliation items', () => {
            const mockPolicies = {
                policy1: {
                    id: 'policy1',
                    name: 'Test Policy',
                    owner: adminEmail,
                    outputCurrency: 'USD',
                    isPolicyExpenseChatEnabled: true,
                    role: CONST.POLICY.ROLE.ADMIN,
                    type: CONST.POLICY.TYPE.TEAM,
                    approvalMode: CONST.POLICY.APPROVAL_MODE.ADVANCED,
                    areExpensifyCardsEnabled: true,
                    areCompanyCardsEnabled: true,
                    achAccount: {
                        bankAccountID: 1234,
                        reimburser: adminEmail,
                        state: CONST.BANK_ACCOUNT.STATE.OPEN,
                        accountNumber: '1234567890',
                        routingNumber: '1234567890',
                        addressName: 'Test Address',
                        bankName: 'Test Bank',
                    },
                },
            };

            const mockCardFeedsByPolicy: Record<string, CardFeedForDisplay[]> = {
                policy1: [
                    {
                        id: 'card1',
                        feed: 'Expensify Card' as const,
                        fundID: 'fund1',
                        name: 'Test Card Feed',
                    },
                ],
            };

            const mockSavedSearches = {};

            const sections = SearchUIUtils.createTypeMenuSections(adminEmail, adminAccountID, mockCardFeedsByPolicy, undefined, mockPolicies, mockSavedSearches, false);

            const accountingSection = sections.find((section) => section.translationPath === 'workspace.common.accounting');
            expect(accountingSection).toBeDefined();
            expect(accountingSection?.menuItems.length).toBeGreaterThan(0);

            const menuItemKeys = accountingSection?.menuItems.map((item) => item.key) ?? [];
            expect(menuItemKeys).toContain(CONST.SEARCH.SEARCH_KEYS.STATEMENTS);
            expect(menuItemKeys).toContain(CONST.SEARCH.SEARCH_KEYS.UNAPPROVED_CASH);
            expect(menuItemKeys).toContain(CONST.SEARCH.SEARCH_KEYS.UNAPPROVED_CARD);
            expect(menuItemKeys).toContain(CONST.SEARCH.SEARCH_KEYS.RECONCILIATION);
        });

        it('should show saved section when there are saved searches', () => {
            const mockSavedSearches = {
                search1: {
                    id: 'search1',
                    name: 'My Saved Search',
                    query: 'type:expense',
                    pendingAction: undefined,
                },
                search2: {
                    id: 'search2',
                    name: 'Another Search',
                    query: 'type:report',
                    pendingAction: undefined,
                },
            };

            const sections = SearchUIUtils.createTypeMenuSections(adminEmail, adminAccountID, {}, undefined, {}, mockSavedSearches, false);

            const savedSection = sections.find((section) => section.translationPath === 'search.savedSearchesMenuItemTitle');
            expect(savedSection).toBeDefined();
        });

        it('should not show saved section when there are no saved searches', () => {
            const mockSavedSearches = {};

            const sections = SearchUIUtils.createTypeMenuSections(adminEmail, adminAccountID, {}, undefined, {}, mockSavedSearches, false);

            const savedSection = sections.find((section) => section.translationPath === 'search.savedSearchesMenuItemTitle');
            expect(savedSection).toBeUndefined();
        });

        it('should not show saved section when all saved searches are pending deletion and not offline', () => {
            const mockSavedSearches = {
                search1: {
                    id: 'search1',
                    name: 'Deleted Search',
                    query: 'type:expense',
                    pendingAction: CONST.RED_BRICK_ROAD_PENDING_ACTION.DELETE,
                },
            };

            const sections = SearchUIUtils.createTypeMenuSections(
                adminEmail,
                adminAccountID,
                {},
                undefined,
                {},
                mockSavedSearches,
                false, // not offline
            );

            const savedSection = sections.find((section) => section.translationPath === 'search.savedSearchesMenuItemTitle');
            expect(savedSection).toBeUndefined();
        });

        it('should show saved section when searches are pending deletion but user is offline', () => {
            const mockSavedSearches = {
                search1: {
                    id: 'search1',
                    name: 'Deleted Search',
                    query: 'type:expense',
                    pendingAction: CONST.RED_BRICK_ROAD_PENDING_ACTION.DELETE,
                },
            };

            const sections = SearchUIUtils.createTypeMenuSections(
                adminEmail,
                adminAccountID,
                {},
                undefined,
                {},
                mockSavedSearches,
                true, // offline
            );

            const savedSection = sections.find((section) => section.translationPath === 'search.savedSearchesMenuItemTitle');
            expect(savedSection).toBeDefined();
        });

        it('should not show todo section when user has no appropriate permissions', () => {
            const mockPolicies = {
                policy1: {
                    id: 'policy1',
                    name: 'Personal Policy',
                    owner: adminEmail,
                    outputCurrency: 'USD',
                    isPolicyExpenseChatEnabled: false,
                    role: CONST.POLICY.ROLE.USER,
                    type: CONST.POLICY.TYPE.PERSONAL, // personal policy, not team
                    approvalMode: CONST.POLICY.APPROVAL_MODE.OPTIONAL,
                },
            };

            const sections = SearchUIUtils.createTypeMenuSections(adminEmail, adminAccountID, {}, undefined, mockPolicies, {}, false);

            const todoSection = sections.find((section) => section.translationPath === 'common.todo');
            expect(todoSection).toBeUndefined();
        });

        it('should not show accounting section when user has no admin permissions or card feeds', () => {
            const mockPolicies = {
                policy1: {
                    id: 'policy1',
                    name: 'Team Policy',
                    owner: adminEmail,
                    outputCurrency: 'USD',
                    isPolicyExpenseChatEnabled: true,
                    role: CONST.POLICY.ROLE.USER, // not admin
                    type: CONST.POLICY.TYPE.TEAM,
                    areCompanyCardsEnabled: false,
                },
            };

            const sections = SearchUIUtils.createTypeMenuSections(
                adminEmail,
                adminAccountID,
                {}, // no card feeds
                undefined,
                mockPolicies,
                {},
                false,
            );

            const accountingSection = sections.find((section) => section.translationPath === 'workspace.common.accounting');
            expect(accountingSection).toBeUndefined();
        });

        it('should show reconciliation for ACH-only scenario (payments enabled, active VBBA, reimburser set, areExpensifyCardsEnabled = false)', () => {
            const mockPolicies = {
                policy1: {
                    id: 'policy1',
                    name: 'ACH Only Policy',
                    owner: adminEmail,
                    outputCurrency: 'USD',
                    isPolicyExpenseChatEnabled: true,
                    role: CONST.POLICY.ROLE.ADMIN,
                    type: CONST.POLICY.TYPE.TEAM,
                    approvalMode: CONST.POLICY.APPROVAL_MODE.ADVANCED,
                    areExpensifyCardsEnabled: false,
                    achAccount: {
                        bankAccountID: 1234,
                        reimburser: adminEmail,
                        state: CONST.BANK_ACCOUNT.STATE.OPEN,
                        accountNumber: '1234567890',
                        routingNumber: '1234567890',
                        addressName: 'Test Address',
                        bankName: 'Test Bank',
                    },
                },
            };

            const sections = SearchUIUtils.createTypeMenuSections(adminEmail, adminAccountID, {}, undefined, mockPolicies, {}, false);

            const accountingSection = sections.find((section) => section.translationPath === 'workspace.common.accounting');
            expect(accountingSection).toBeDefined();

            const menuItemKeys = accountingSection?.menuItems.map((item) => item.key) ?? [];
            expect(menuItemKeys).toContain(CONST.SEARCH.SEARCH_KEYS.RECONCILIATION);
        });

        it('should not show reconciliation for card-only scenario without card feeds (areExpensifyCardsEnabled = true but no card feeds)', () => {
            const mockPolicies = {
                policy1: {
                    id: 'policy1',
                    name: 'Card Only Policy',
                    owner: adminEmail,
                    outputCurrency: 'USD',
                    isPolicyExpenseChatEnabled: true,
                    role: CONST.POLICY.ROLE.ADMIN,
                    type: CONST.POLICY.TYPE.TEAM,
                    approvalMode: CONST.POLICY.APPROVAL_MODE.ADVANCED,
                    areExpensifyCardsEnabled: true,
                },
            };

            const mockCardFeedsByPolicy: Record<string, CardFeedForDisplay[]> = {};
            const sections = SearchUIUtils.createTypeMenuSections(adminEmail, adminAccountID, mockCardFeedsByPolicy, undefined, mockPolicies, {}, false);
            const accountingSection = sections.find((section) => section.translationPath === 'workspace.common.accounting');

            expect(accountingSection).toBeDefined();
            const menuItemKeys = accountingSection?.menuItems.map((item) => item.key) ?? [];
            expect(menuItemKeys).toContain(CONST.SEARCH.SEARCH_KEYS.RECONCILIATION);
        });

        it('should generate correct routes', () => {
<<<<<<< HEAD
            const menuItems = SearchUIUtils.createTypeMenuSections(undefined, undefined, {}, undefined, {}, undefined)
=======
            const menuItems = SearchUIUtils.createTypeMenuSections(undefined, undefined, {}, undefined, {}, {}, false)
>>>>>>> 34c2f92b
                .map((section) => section.menuItems)
                .flat();

            const expectedQueries = ['type:expense sortBy:date sortOrder:desc', 'type:expense sortBy:date sortOrder:desc groupBy:reports', 'type:chat sortBy:date sortOrder:desc'];

            menuItems.forEach((item, index) => {
                expect(item.searchQuery).toStrictEqual(expectedQueries.at(index));
            });
        });
    });

    test('Should show `View` to overlimit approver', () => {
        Onyx.merge(ONYXKEYS.SESSION, {accountID: overlimitApproverAccountID});
        searchResults.data[`policy_${policyID}`].role = CONST.POLICY.ROLE.USER;
        return waitForBatchedUpdates().then(() => {
            let action = SearchUIUtils.getActions(searchResults.data, allViolations, `report_${reportID2}`, CONST.SEARCH.SEARCH_KEYS.EXPENSES, overlimitApproverAccountID).at(0);
            expect(action).toEqual(CONST.SEARCH.ACTION_TYPES.VIEW);

            action = SearchUIUtils.getActions(searchResults.data, allViolations, `transactions_${transactionID2}`, CONST.SEARCH.SEARCH_KEYS.EXPENSES, overlimitApproverAccountID).at(0);
            expect(action).toEqual(CONST.SEARCH.ACTION_TYPES.VIEW);
        });
    });

    test('Should show `Approve` for report', () => {
        Onyx.merge(ONYXKEYS.SESSION, {accountID: adminAccountID});

        const result: OnyxTypes.SearchResults = {
            data: {
                personalDetailsList: {
                    adminAccountID: {
                        accountID: adminAccountID,
                        avatar: 'https://d1wpcgnaa73g0y.cloudfront.net/fake.jpeg',
                        displayName: 'You',
                        login: 'you@expensifail.com',
                    },
                    // eslint-disable-next-line @typescript-eslint/naming-convention
                    '2074551': {
                        accountID: 2074551,
                        avatar: 'https://d1wpcgnaa73g0y.cloudfront.net/fake2.jpeg',
                        displayName: 'Jason',
                        login: 'jason@expensifail.com',
                    },
                },
                // eslint-disable-next-line @typescript-eslint/naming-convention
                policy_137DA25D273F2423: {
                    approvalMode: 'ADVANCED',
                    approver: '',
                    autoReimbursement: {
                        limit: 500000,
                    },
                    autoReimbursementLimit: 500000,
                    autoReporting: true,
                    autoReportingFrequency: 'immediate',
                    harvesting: {
                        enabled: true,
                    },
                    id: '137DA25D273F2423',
                    name: 'Expenses - Expensify US',
                    owner: 'accounting@expensifail.com',
                    preventSelfApproval: true,
                    reimbursementChoice: 'reimburseYes',
                    role: 'user',
                    rules: {
                        approvalRules: [],
                        expenseRules: [],
                    },
                    type: 'corporate',
                },
                // eslint-disable-next-line @typescript-eslint/naming-convention
                report_6523565988285061: {
                    accountID: 2074551,
                    chatReportID: '4128157185472356',
                    created: '2025-05-26 19:49:56',
                    currency: 'USD',
                    isOneTransactionReport: true,
                    isOwnPolicyExpenseChat: false,
                    isPolicyExpenseChat: false,
                    isWaitingOnBankAccount: false,
                    managerID: adminAccountID,
                    nonReimbursableTotal: 0,
                    oldPolicyName: '',
                    ownerAccountID: 2074551,
                    parentReportActionID: '5568426544518647396',
                    parentReportID: '4128157185472356',
                    policyID: '137DA25D273F2423',
                    private_isArchived: '',
                    reportID: '6523565988285061',
                    reportName: 'Expense Report #6523565988285061',
                    stateNum: 1,
                    statusNum: 1,
                    total: -1000,
                    type: 'expense',
                    unheldTotal: -1000,
                },
                // eslint-disable-next-line @typescript-eslint/naming-convention
                transactions_1805965960759424086: {
                    accountID: 2074551,
                    amount: 0,
                    canDelete: false,
                    canHold: true,
                    canUnhold: false,
                    cardID: undefined,
                    cardName: undefined,
                    category: 'Employee Meals Remote (Fringe Benefit)',
                    action: 'approve',
                    allActions: ['approve'],
                    comment: {
                        comment: '',
                    },
                    created: '2025-05-26',
                    currency: 'USD',
                    hasEReceipt: false,
                    isFromOneTransactionReport: true,
                    managerID: adminAccountID,
                    merchant: '(none)',
                    modifiedAmount: -1000,
                    modifiedCreated: '2025-05-22',
                    modifiedCurrency: 'USD',
                    modifiedMerchant: 'Costco Wholesale',
                    parentTransactionID: '',
                    policyID: '137DA25D273F2423',
                    receipt: {
                        source: 'https://www.expensify.com/receipts/fake.jpg',
                        state: CONST.IOU.RECEIPT_STATE.SCAN_COMPLETE,
                    },
                    reportID: '6523565988285061',
                    reportType: 'expense',
                    tag: '',
                    transactionID: '1805965960759424086',
                    transactionThreadReportID: '4139222832581831',
                    transactionType: 'cash',
                    convertedAmount: -5000,
                    convertedCurrency: 'USD',
                },
            },
            search: {
                type: 'expense',
                status: CONST.SEARCH.STATUS.EXPENSE.ALL,
                offset: 0,
                hasMoreResults: false,
                hasResults: true,
                isLoading: false,
            },
        };
        return waitForBatchedUpdates().then(() => {
            const action = SearchUIUtils.getActions(result.data, allViolations, 'report_6523565988285061', CONST.SEARCH.SEARCH_KEYS.EXPENSES, adminAccountID).at(0);
            expect(action).toEqual(CONST.SEARCH.ACTION_TYPES.APPROVE);
        });
    });

    test('Should return true if the search result has valid type', () => {
        expect(SearchUIUtils.shouldShowEmptyState(false, transactionReportGroupListItems.length, searchResults.search.type)).toBe(true);
        expect(SearchUIUtils.shouldShowEmptyState(true, 0, searchResults.search.type)).toBe(true);
        const inValidSearchType: SearchDataTypes = 'expensify' as SearchDataTypes;
        expect(SearchUIUtils.shouldShowEmptyState(true, transactionReportGroupListItems.length, inValidSearchType)).toBe(true);
        expect(SearchUIUtils.shouldShowEmptyState(true, transactionReportGroupListItems.length, searchResults.search.type)).toBe(false);
    });

    test('Should determine whether the date, amount, and tax column require wide columns or not', () => {
        // Test case 1: `isAmountLengthLong` should be false if the current symbol + amount length does not exceed 11 characters
        const {shouldShowAmountInWideColumn} = SearchUIUtils.getWideAmountIndicators(transactionsListItems);
        expect(shouldShowAmountInWideColumn).toBe(false);

        const transaction = transactionsListItems.at(0);

        // Test case 2: `isAmountLengthLong` should be true when the current symbol + amount length exceeds 11 characters
        // `isTaxAmountLengthLong` should be false if current symbol + tax amount length does not exceed 11 characters
        const {shouldShowAmountInWideColumn: isAmountLengthLong2, shouldShowTaxAmountInWideColumn} = SearchUIUtils.getWideAmountIndicators([
            ...transactionsListItems,
            {...transaction, amount: 99999999.99, taxAmount: 2332.77, modifiedAmount: undefined},
        ] as TransactionListItemType[]);
        expect(isAmountLengthLong2).toBe(true);
        expect(shouldShowTaxAmountInWideColumn).toBe(false);

        // Test case 3: Both `isAmountLengthLong` and `isTaxAmountLengthLong` should be true
        // when the current symbol + amount and current symbol + tax amount lengths exceed 11 characters
        const {shouldShowAmountInWideColumn: isAmountLengthLong3, shouldShowTaxAmountInWideColumn: isTaxAmountLengthLong2} = SearchUIUtils.getWideAmountIndicators([
            ...transactionsListItems,
            {...transaction, amount: 99999999.99, taxAmount: 45555555.55, modifiedAmount: undefined},
        ] as TransactionListItemType[]);
        expect(isAmountLengthLong3).toBe(true);
        expect(isTaxAmountLengthLong2).toBe(true);
    });

    describe('Test getColumnsToShow', () => {
        test('Should only show columns when at least one transaction has a value for them', () => {
            // Use the existing transaction as a base and modify only the fields we need to test
            const baseTransaction = searchResults.data[`transactions_${transactionID}`];

            // Create test transactions as arrays (getColumnsToShow accepts arrays)
            const emptyTransaction = {
                ...baseTransaction,
                transactionID: 'empty',
                merchant: '',
                modifiedMerchant: '',
                comment: {comment: ''},
                category: '',
                tag: '',
                accountID: submitterAccountID,
                managerID: submitterAccountID,
            };

            const merchantTransaction = {
                ...baseTransaction,
                transactionID: 'merchant',
                merchant: 'Test Merchant',
                modifiedMerchant: '',
                comment: {comment: ''},
                category: '',
                tag: '',
                accountID: submitterAccountID,
                managerID: submitterAccountID,
            };

            const categoryTransaction = {
                ...baseTransaction,
                transactionID: 'category',
                merchant: '',
                modifiedMerchant: '',
                comment: {comment: ''},
                category: 'Office Supplies',
                tag: '',
                accountID: submitterAccountID,
                managerID: submitterAccountID,
            };

            const tagTransaction = {
                ...baseTransaction,
                transactionID: 'tag',
                merchant: '',
                modifiedMerchant: '',
                comment: {comment: ''},
                category: '',
                tag: 'Project A',
                accountID: submitterAccountID,
                managerID: submitterAccountID,
            };

            const descriptionTransaction = {
                ...baseTransaction,
                transactionID: 'description',
                merchant: '',
                modifiedMerchant: '',
                comment: {comment: 'Business meeting lunch'},
                category: '',
                tag: '',
                accountID: submitterAccountID,
                managerID: submitterAccountID,
            };

            const differentUsersTransaction = {
                ...baseTransaction,
                transactionID: 'differentUsers',
                merchant: '',
                modifiedMerchant: '',
                comment: {comment: ''},
                category: '',
                tag: '',
                accountID: approverAccountID, // Different from current user
                managerID: adminAccountID, // Different from current user
                reportID: reportID2, // Needs to be a submitter report for 'To' to show
            };

            // Test 1: No optional fields should be shown when all transactions are empty
            let columns = SearchUIUtils.getColumnsToShow(submitterAccountID, [emptyTransaction, emptyTransaction], false);
            expect(columns[CONST.SEARCH.TABLE_COLUMNS.MERCHANT]).toBe(false);
            expect(columns[CONST.SEARCH.TABLE_COLUMNS.CATEGORY]).toBe(false);
            expect(columns[CONST.SEARCH.TABLE_COLUMNS.TAG]).toBe(false);
            expect(columns[CONST.SEARCH.TABLE_COLUMNS.DESCRIPTION]).toBe(false);
            expect(columns[CONST.SEARCH.TABLE_COLUMNS.FROM]).toBe(false);
            expect(columns[CONST.SEARCH.TABLE_COLUMNS.TO]).toBe(false);

            // Test 2: Merchant column should show when at least one transaction has merchant
            columns = SearchUIUtils.getColumnsToShow(submitterAccountID, [emptyTransaction, merchantTransaction], false);
            expect(columns[CONST.SEARCH.TABLE_COLUMNS.MERCHANT]).toBe(true);
            expect(columns[CONST.SEARCH.TABLE_COLUMNS.CATEGORY]).toBe(false);

            // Test 3: Category column should show when at least one transaction has category
            columns = SearchUIUtils.getColumnsToShow(submitterAccountID, [emptyTransaction, categoryTransaction], false);
            expect(columns[CONST.SEARCH.TABLE_COLUMNS.CATEGORY]).toBe(true);
            expect(columns[CONST.SEARCH.TABLE_COLUMNS.MERCHANT]).toBe(false);

            // Test 4: Tag column should show when at least one transaction has tag
            columns = SearchUIUtils.getColumnsToShow(submitterAccountID, [emptyTransaction, tagTransaction], false);
            expect(columns[CONST.SEARCH.TABLE_COLUMNS.TAG]).toBe(true);
            expect(columns[CONST.SEARCH.TABLE_COLUMNS.CATEGORY]).toBe(false);

            // Test 5: Description column should show when at least one transaction has description
            columns = SearchUIUtils.getColumnsToShow(submitterAccountID, [emptyTransaction, descriptionTransaction], false);
            expect(columns[CONST.SEARCH.TABLE_COLUMNS.DESCRIPTION]).toBe(true);
            expect(columns[CONST.SEARCH.TABLE_COLUMNS.MERCHANT]).toBe(false);

            // Test 6: From/To columns should show when at least one transaction has different users
            // @ts-expect-error -- no need to construct all data again, the function below only needs the report and transactions
            const data: OnyxTypes.SearchResults['data'] = {
                [`report_${reportID2}`]: searchResults.data[`report_${reportID2}`],
                [`transactions_${emptyTransaction.transactionID}`]: emptyTransaction,
                [`transactions_${differentUsersTransaction.transactionID}`]: differentUsersTransaction,
            };
            columns = SearchUIUtils.getColumnsToShow(submitterAccountID, data, false);
            expect(columns[CONST.SEARCH.TABLE_COLUMNS.FROM]).toBe(true);
            expect(columns[CONST.SEARCH.TABLE_COLUMNS.TO]).toBe(true);

            // Test 7: Multiple columns should show when transactions have different fields
            columns = SearchUIUtils.getColumnsToShow(submitterAccountID, [merchantTransaction, categoryTransaction, tagTransaction], false);
            expect(columns[CONST.SEARCH.TABLE_COLUMNS.MERCHANT]).toBe(true);
            expect(columns[CONST.SEARCH.TABLE_COLUMNS.CATEGORY]).toBe(true);
            expect(columns[CONST.SEARCH.TABLE_COLUMNS.TAG]).toBe(true);
            expect(columns[CONST.SEARCH.TABLE_COLUMNS.DESCRIPTION]).toBe(false);
        });

        test('Should respect isExpenseReportView flag and not show From/To columns', () => {
            // Create transaction with different users using existing transaction as base
            const baseTransaction = searchResults.data[`transactions_${transactionID}`];
            const testTransaction = {
                ...baseTransaction,
                transactionID: 'test',
                merchant: 'Test Merchant',
                modifiedMerchant: '',
                comment: {comment: 'Test description'},
                category: 'Office Supplies',
                tag: 'Project A',
                accountID: submitterAccountID, // Different from current user
                managerID: approverAccountID, // Different from current user
            };

            // In expense report view, From/To columns should not be shown
            const columns = SearchUIUtils.getColumnsToShow(submitterAccountID, [testTransaction], true);

            // These columns should be shown based on data
            expect(columns[CONST.REPORT.TRANSACTION_LIST.COLUMNS.MERCHANT]).toBe(true);
            expect(columns[CONST.REPORT.TRANSACTION_LIST.COLUMNS.CATEGORY]).toBe(true);
            expect(columns[CONST.REPORT.TRANSACTION_LIST.COLUMNS.TAG]).toBe(true);
            expect(columns[CONST.REPORT.TRANSACTION_LIST.COLUMNS.DESCRIPTION]).toBe(true);

            // From/To columns should not exist in expense report view
            expect(columns[CONST.SEARCH.TABLE_COLUMNS.FROM]).toBeUndefined();
            expect(columns[CONST.SEARCH.TABLE_COLUMNS.TO]).toBeUndefined();
        });

        test('Should handle modifiedMerchant and empty category/tag values correctly', () => {
            const baseTransaction = searchResults.data[`transactions_${transactionID}`];
            const testTransaction = {
                ...baseTransaction,
                transactionID: 'modified',
                merchant: '',
                modifiedMerchant: 'Modified Merchant',
                comment: {comment: ''},
                category: 'Uncategorized', // This is in CONST.SEARCH.CATEGORY_EMPTY_VALUE
                tag: CONST.SEARCH.TAG_EMPTY_VALUE, // This is the empty tag value
                accountID: adminAccountID,
                managerID: adminAccountID,
            };

            const columns = SearchUIUtils.getColumnsToShow(submitterAccountID, [testTransaction], false);

            // Should show merchant column because modifiedMerchant has value
            expect(columns[CONST.SEARCH.TABLE_COLUMNS.MERCHANT]).toBe(true);

            // Should not show category column because 'Uncategorized' is an empty value
            expect(columns[CONST.SEARCH.TABLE_COLUMNS.CATEGORY]).toBe(false);

            // Should not show tag column because it's the empty tag value
            expect(columns[CONST.SEARCH.TABLE_COLUMNS.TAG]).toBe(false);
        });
    });
});<|MERGE_RESOLUTION|>--- conflicted
+++ resolved
@@ -1837,11 +1837,7 @@
 
     describe('Test createTypeMenuItems', () => {
         it('should return the default menu items', () => {
-<<<<<<< HEAD
-            const menuItems = SearchUIUtils.createTypeMenuSections(undefined, undefined, {}, undefined, {}, undefined)
-=======
-            const menuItems = SearchUIUtils.createTypeMenuSections(undefined, undefined, {}, undefined, {}, {}, false)
->>>>>>> 34c2f92b
+            const menuItems = SearchUIUtils.createTypeMenuSections(undefined, undefined, {}, undefined, {}, undefined, {}, false)
                 .map((section) => section.menuItems)
                 .flat();
 
@@ -1919,7 +1915,7 @@
 
             const mockSavedSearches = {};
 
-            const sections = SearchUIUtils.createTypeMenuSections(adminEmail, adminAccountID, mockCardFeedsByPolicy, undefined, mockPolicies, mockSavedSearches, false);
+            const sections = SearchUIUtils.createTypeMenuSections(adminEmail, adminAccountID, mockCardFeedsByPolicy, undefined, mockPolicies, undefined, mockSavedSearches, false);
 
             const todoSection = sections.find((section) => section.translationPath === 'common.todo');
             expect(todoSection).toBeDefined();
@@ -1969,7 +1965,7 @@
 
             const mockSavedSearches = {};
 
-            const sections = SearchUIUtils.createTypeMenuSections(adminEmail, adminAccountID, mockCardFeedsByPolicy, undefined, mockPolicies, mockSavedSearches, false);
+            const sections = SearchUIUtils.createTypeMenuSections(adminEmail, adminAccountID, mockCardFeedsByPolicy, undefined, mockPolicies, undefined, mockSavedSearches, false);
 
             const accountingSection = sections.find((section) => section.translationPath === 'workspace.common.accounting');
             expect(accountingSection).toBeDefined();
@@ -1998,7 +1994,7 @@
                 },
             };
 
-            const sections = SearchUIUtils.createTypeMenuSections(adminEmail, adminAccountID, {}, undefined, {}, mockSavedSearches, false);
+            const sections = SearchUIUtils.createTypeMenuSections(adminEmail, adminAccountID, {}, undefined, {}, undefined, mockSavedSearches, false);
 
             const savedSection = sections.find((section) => section.translationPath === 'search.savedSearchesMenuItemTitle');
             expect(savedSection).toBeDefined();
@@ -2007,7 +2003,7 @@
         it('should not show saved section when there are no saved searches', () => {
             const mockSavedSearches = {};
 
-            const sections = SearchUIUtils.createTypeMenuSections(adminEmail, adminAccountID, {}, undefined, {}, mockSavedSearches, false);
+            const sections = SearchUIUtils.createTypeMenuSections(adminEmail, adminAccountID, {}, undefined, {}, undefined, mockSavedSearches, false);
 
             const savedSection = sections.find((section) => section.translationPath === 'search.savedSearchesMenuItemTitle');
             expect(savedSection).toBeUndefined();
@@ -2029,6 +2025,7 @@
                 {},
                 undefined,
                 {},
+                undefined,
                 mockSavedSearches,
                 false, // not offline
             );
@@ -2053,6 +2050,7 @@
                 {},
                 undefined,
                 {},
+                undefined,
                 mockSavedSearches,
                 true, // offline
             );
@@ -2075,7 +2073,7 @@
                 },
             };
 
-            const sections = SearchUIUtils.createTypeMenuSections(adminEmail, adminAccountID, {}, undefined, mockPolicies, {}, false);
+            const sections = SearchUIUtils.createTypeMenuSections(adminEmail, adminAccountID, {}, undefined, mockPolicies, undefined, {}, false);
 
             const todoSection = sections.find((section) => section.translationPath === 'common.todo');
             expect(todoSection).toBeUndefined();
@@ -2101,6 +2099,7 @@
                 {}, // no card feeds
                 undefined,
                 mockPolicies,
+                undefined,
                 {},
                 false,
             );
@@ -2133,7 +2132,7 @@
                 },
             };
 
-            const sections = SearchUIUtils.createTypeMenuSections(adminEmail, adminAccountID, {}, undefined, mockPolicies, {}, false);
+            const sections = SearchUIUtils.createTypeMenuSections(adminEmail, adminAccountID, {}, undefined, mockPolicies, undefined, {}, false);
 
             const accountingSection = sections.find((section) => section.translationPath === 'workspace.common.accounting');
             expect(accountingSection).toBeDefined();
@@ -2158,7 +2157,7 @@
             };
 
             const mockCardFeedsByPolicy: Record<string, CardFeedForDisplay[]> = {};
-            const sections = SearchUIUtils.createTypeMenuSections(adminEmail, adminAccountID, mockCardFeedsByPolicy, undefined, mockPolicies, {}, false);
+            const sections = SearchUIUtils.createTypeMenuSections(adminEmail, adminAccountID, mockCardFeedsByPolicy, undefined, mockPolicies, undefined, {}, false);
             const accountingSection = sections.find((section) => section.translationPath === 'workspace.common.accounting');
 
             expect(accountingSection).toBeDefined();
@@ -2167,11 +2166,7 @@
         });
 
         it('should generate correct routes', () => {
-<<<<<<< HEAD
-            const menuItems = SearchUIUtils.createTypeMenuSections(undefined, undefined, {}, undefined, {}, undefined)
-=======
-            const menuItems = SearchUIUtils.createTypeMenuSections(undefined, undefined, {}, undefined, {}, {}, false)
->>>>>>> 34c2f92b
+            const menuItems = SearchUIUtils.createTypeMenuSections(undefined, undefined, {}, undefined, {}, undefined, {}, false)
                 .map((section) => section.menuItems)
                 .flat();
 
