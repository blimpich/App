--- conflicted
+++ resolved
@@ -1595,18 +1595,6 @@
                 ),
             ).toStrictEqual(transactionCardGroupListItems);
         });
-<<<<<<< HEAD
-
-        it('should return getMemberSections result when type is INVOICE and groupBy is member', () => {
-            expect(
-                SearchUIUtils.getSections(CONST.SEARCH.DATA_TYPES.INVOICE, CONST.SEARCH.STATUS.EXPENSE.ALL, searchResults.data, searchResults.search, CONST.SEARCH.GROUP_BY.MEMBERS),
-            ).toStrictEqual([]); // s77rt update test
-        });
-
-        // s77rt add test for group by card
-        // s77rt add test for group by bank withdrawal
-=======
->>>>>>> ed813878
     });
 
     describe('Test getSortedSections', () => {
@@ -1678,12 +1666,6 @@
                 SearchUIUtils.getSortedSections(CONST.SEARCH.DATA_TYPES.EXPENSE, '', transactionCardGroupListItems, localeCompare, 'date', 'asc', CONST.SEARCH.GROUP_BY.CARD),
             ).toStrictEqual(transactionCardGroupListItemsSorted);
         });
-<<<<<<< HEAD
-
-        // s77rt add test for group by card
-        // s77rt add test for group by bank withdrawal
-=======
->>>>>>> ed813878
     });
 
     describe('Test createTypeMenuItems', () => {
