import Onyx from 'react-native-onyx';
import ChatListItem from '@components/SelectionList/ChatListItem';
import TransactionGroupListItem from '@components/SelectionList/Search/TransactionGroupListItem';
import TransactionListItem from '@components/SelectionList/Search/TransactionListItem';
import type {ReportActionListItemType, TransactionListItemType, TransactionReportGroupListItemType} from '@components/SelectionList/types';
import * as Expensicons from '@src/components/Icon/Expensicons';
import CONST from '@src/CONST';
import IntlStore from '@src/languages/IntlStore';
import * as SearchUIUtils from '@src/libs/SearchUIUtils';
import ONYXKEYS from '@src/ONYXKEYS';
import type * as OnyxTypes from '@src/types/onyx';
import type {SearchDataTypes} from '@src/types/onyx/SearchResults';
import {formatPhoneNumber, localeCompare} from '../../utils/TestHelper';
import waitForBatchedUpdates from '../../utils/waitForBatchedUpdates';

jest.mock('@src/components/ConfirmedRoute.tsx');

const adminAccountID = 18439984;
const adminEmail = 'admin@policy.com';
const approverAccountID = 1111111;
const approverEmail = 'approver@policy.com';
const overlimitApproverAccountID = 222222;
const overlimitApproverEmail = 'overlimit@policy.com';
const submitterAccountID = 333333;
const submitterEmail = 'submitter@policy.com';
const policyID = 'A1B2C3';
const reportID = '123456789';
const reportID2 = '11111';
const reportID3 = '99999';
const reportID4 = '6155022250251839';
const reportID5 = '22222';
const transactionID = '1';
const transactionID2 = '2';
const transactionID3 = '3';
const transactionID4 = '4';

const report1 = {
    accountID: adminAccountID,
    action: 'view',
    chatReportID: '1706144653204915',
    created: '2024-12-21 13:05:20',
    currency: 'USD',
    isOneTransactionReport: true,
    isPolicyExpenseChat: false,
    isWaitingOnBankAccount: false,
    managerID: adminAccountID,
    nonReimbursableTotal: 0,
    ownerAccountID: adminAccountID,
    policyID,
    reportID,
    reportName: 'Expense Report #123',
    stateNum: 0,
    statusNum: 0,
    total: -5000,
    type: 'expense',
    unheldTotal: -5000,
} as const;

const report2 = {
    accountID: adminAccountID,
    action: 'view',
    chatReportID: '1706144653204915',
    created: '2024-12-21 13:05:20',
    currency: 'USD',
    isOneTransactionReport: true,
    isPolicyExpenseChat: false,
    isWaitingOnBankAccount: false,
    managerID: adminAccountID,
    nonReimbursableTotal: 0,
    ownerAccountID: adminAccountID,
    policyID,
    reportID: reportID2,
    reportName: 'Expense Report #123',
    stateNum: 1,
    statusNum: 1,
    total: -5000,
    type: 'expense',
    unheldTotal: -5000,
} as const;

const report3 = {
    accountID: adminAccountID,
    chatReportID: '6155022250251839',
    chatType: undefined,
    created: '2025-03-05 16:34:27',
    currency: 'VND',
    isOneTransactionReport: false,
    isOwnPolicyExpenseChat: false,
    isPolicyExpenseChat: false,
    isWaitingOnBankAccount: false,
    managerID: approverAccountID,
    nonReimbursableTotal: 0,
    oldPolicyName: '',
    ownerAccountID: adminAccountID,
    policyID,
    private_isArchived: '',
    reportID: reportID3,
    reportName: 'Report Name',
    stateNum: 1,
    statusNum: 1,
    total: 4400,
    type: 'iou',
    unheldTotal: 4400,
} as const;

const report4 = {
    accountID: adminAccountID,
    reportID: reportID4,
    chatReportID: '',
    chatType: 'policyExpenseChat',
    created: '2025-03-05 16:34:27',
    type: 'chat',
} as const;

const report5 = {
    accountID: adminAccountID,
    action: 'view',
    chatReportID: '1706144653204915',
    created: '2024-12-21 13:05:20',
    currency: 'USD',
    isOneTransactionReport: true,
    isPolicyExpenseChat: false,
    isWaitingOnBankAccount: false,
    managerID: adminAccountID,
    nonReimbursableTotal: 0,
    ownerAccountID: adminAccountID,
    policyID,
    reportID: reportID5,
    reportName: 'Expense Report #123',
    stateNum: 0,
    statusNum: 0,
    total: 0,
    type: 'expense',
    unheldTotal: 0,
} as const;

const allViolations = {
    [`transactionViolations_${transactionID2}`]: [
        {
            name: CONST.VIOLATIONS.MISSING_CATEGORY,
            type: CONST.VIOLATION_TYPES.VIOLATION,
        },
    ],
};

// Given search data results consisting of involved users' personal details, policyID, reportID and transactionID
const searchResults: OnyxTypes.SearchResults = {
    data: {
        personalDetailsList: {
            [adminAccountID]: {
                accountID: adminAccountID,
                avatar: 'https://d2k5nsl2zxldvw.cloudfront.net/images/avatars/avatar_3.png',
                displayName: 'Admin',
                login: adminEmail,
            },
            [approverAccountID]: {
                accountID: approverAccountID,
                avatar: 'https://d2k5nsl2zxldvw.cloudfront.net/images/avatars/avatar_3.png',
                displayName: 'Approver',
                login: approverEmail,
            },
            [overlimitApproverAccountID]: {
                accountID: overlimitApproverAccountID,
                avatar: 'https://d2k5nsl2zxldvw.cloudfront.net/images/avatars/avatar_3.png',
                displayName: 'Overlimit Approver',
                login: overlimitApproverEmail,
            },
            [submitterAccountID]: {
                accountID: submitterAccountID,
                avatar: 'https://d2k5nsl2zxldvw.cloudfront.net/images/avatars/avatar_3.png',
                displayName: 'Submitter',
                login: submitterEmail,
            },
        },
        [`policy_${policyID}`]: {
            id: 'Admin',
            approvalMode: 'ADVANCED',
            autoReimbursement: {
                limit: 0,
            },
            autoReimbursementLimit: 0,
            autoReporting: true,
            autoReportingFrequency: 'immediate',
            harvesting: {
                enabled: false,
            },
            preventSelfApproval: false,
            owner: adminEmail,
            reimbursementChoice: 'reimburseManual',
            role: 'admin',
            type: 'team',
            employeeList: {
                [adminEmail]: {
                    email: adminEmail,
                    role: CONST.POLICY.ROLE.ADMIN,
                    forwardsTo: '',
                    submitsTo: approverEmail,
                },
                [approverEmail]: {
                    email: approverEmail,
                    role: CONST.POLICY.ROLE.USER,
                    approvalLimit: 100,
                    submitsTo: adminEmail,
                    overLimitForwardsTo: overlimitApproverEmail,
                },
                [overlimitApproverEmail]: {
                    email: overlimitApproverEmail,
                    role: CONST.POLICY.ROLE.ADMIN,
                    submitsTo: approverEmail,
                },
                [submitterEmail]: {
                    email: submitterEmail,
                    role: CONST.POLICY.ROLE.USER,
                    submitsTo: adminEmail,
                },
            },
        },
        [`reportActions_${reportID}`]: {
            test: {
                accountID: adminAccountID,
                actionName: CONST.REPORT.ACTIONS.TYPE.ADD_COMMENT,
                created: '2024-12-21 13:05:20',
                message: [
                    {
                        type: 'text',
                        text: 'Payment has been processed.',
                        html: '<p>Payment has been processed.</p>',
                        whisperedTo: [],
                    },
                    {
                        type: 'comment',
                        text: 'Please review this expense.',
                        html: '<p>Please review this expense.</p>',
                    },
                ],
                reportActionID: 'Admin',
                reportID,
                reportName: 'Admin',
            },
            test1: {
                accountID: adminAccountID,
                actionName: CONST.REPORT.ACTIONS.TYPE.ADD_COMMENT,
                created: '2024-12-21 13:05:20',
                message: [
                    {
                        type: 'text',
                        text: 'Payment has been processed.',
                        html: '<p>Payment has been processed.</p>',
                        whisperedTo: [12345678, 87654321],
                    },
                    {
                        type: 'comment',
                        text: 'Please review this expense.',
                        html: '<p>Please review this expense.</p>',
                    },
                ],
                reportActionID: 'Admin1',
                reportID,
                reportName: 'Admin1',
            },
        },
        [`report_${reportID}`]: report1,
        [`report_${reportID2}`]: report2,
        [`report_${reportID3}`]: report3,
        [`report_${reportID4}`]: report4,
        [`report_${reportID5}`]: report5,
        [`transactions_${transactionID}`]: {
            accountID: adminAccountID,
            action: 'view',
            amount: -5000,
            canDelete: true,
            canHold: true,
            canUnhold: false,
            category: '',
            comment: {
                comment: '',
            },
            created: '2024-12-21',
            currency: 'USD',
            hasEReceipt: false,
            isFromOneTransactionReport: true,
            managerID: adminAccountID,
            description: '',
            hasViolation: false,
            merchant: 'Expense',
            modifiedAmount: 0,
            modifiedCreated: '',
            modifiedCurrency: '',
            modifiedMerchant: 'Expense',
            parentTransactionID: '',
            pendingAction: CONST.RED_BRICK_ROAD_PENDING_ACTION.DELETE,
            policyID,
            reportID,
            reportType: 'expense',
            tag: '',
            transactionID,
            transactionThreadReportID: '456',
            transactionType: 'cash',
            receipt: undefined,
            taxAmount: undefined,
            mccGroup: undefined,
            modifiedMCCGroup: undefined,
            moneyRequestReportActionID: undefined,
            errors: undefined,
            isActionLoading: false,
        },
        [`transactions_${transactionID2}`]: {
            accountID: adminAccountID,
            action: 'view',
            amount: -5000,
            canDelete: true,
            canHold: true,
            canUnhold: false,
            category: '',
            comment: {
                comment: '',
            },
            created: '2024-12-21',
            currency: 'USD',
            hasEReceipt: false,
            isFromOneTransactionReport: true,
            managerID: adminAccountID,
            description: '',
            hasViolation: true,
            merchant: 'Expense',
            modifiedAmount: 0,
            modifiedCreated: '',
            modifiedCurrency: '',
            modifiedMerchant: 'Expense',
            parentTransactionID: '',
            policyID,
            reportID: reportID2,
            reportType: 'expense',
            tag: '',
            transactionID: transactionID2,
            transactionThreadReportID: '456',
            transactionType: 'cash',
            receipt: undefined,
            taxAmount: undefined,
            mccGroup: undefined,
            modifiedMCCGroup: undefined,
            moneyRequestReportActionID: undefined,
            pendingAction: undefined,
            errors: undefined,
            isActionLoading: false,
        },
        ...allViolations,
        [`transactions_${transactionID3}`]: {
            accountID: adminAccountID,
            amount: 1200,
            action: 'view',
            canDelete: true,
            canHold: true,
            canUnhold: false,
            category: '',
            comment: {
                comment: '',
            },
            created: '2025-03-05',
            currency: 'VND',
            hasEReceipt: false,
            isFromOneTransactionReport: false,
            managerID: approverAccountID,
            merchant: '(none)',
            modifiedAmount: 0,
            modifiedCreated: '',
            modifiedCurrency: '',
            modifiedMerchant: '',
            parentTransactionID: '',
            policyID,
            reportID: reportID3,
            reportType: 'iou',
            tag: '',
            transactionID: transactionID3,
            transactionThreadReportID: '8287398995021380',
            transactionType: 'cash',
            receipt: undefined,
            taxAmount: undefined,
            description: '',
            mccGroup: undefined,
            modifiedMCCGroup: undefined,
            moneyRequestReportActionID: undefined,
            pendingAction: undefined,
            errors: undefined,
            isActionLoading: false,
            hasViolation: undefined,
        },
        [`transactions_${transactionID4}`]: {
            accountID: adminAccountID,
            amount: 3200,
            action: 'view',
            canDelete: true,
            canHold: true,
            canUnhold: false,
            category: '',
            comment: {
                comment: '',
            },
            created: '2025-03-05',
            currency: 'VND',
            hasEReceipt: false,
            isFromOneTransactionReport: false,
            managerID: approverAccountID,
            merchant: '(none)',
            modifiedAmount: 0,
            modifiedCreated: '',
            modifiedCurrency: '',
            modifiedMerchant: '',
            parentTransactionID: '',
            policyID,
            reportID: reportID3,
            reportType: 'iou',
            tag: '',
            transactionID: transactionID3,
            transactionThreadReportID: '1014872441234902',
            transactionType: 'cash',
            description: '',
            receipt: undefined,
            taxAmount: undefined,
            mccGroup: undefined,
            modifiedMCCGroup: undefined,
            moneyRequestReportActionID: undefined,
            pendingAction: undefined,
            errors: undefined,
            isActionLoading: false,
            hasViolation: undefined,
        },
    },
    search: {
        columnsToShow: {
            shouldShowCategoryColumn: true,
            shouldShowTagColumn: false,
            shouldShowTaxColumn: false,
        },
        hasMoreResults: false,
        hasResults: true,
        offset: 0,
        status: CONST.SEARCH.STATUS.EXPENSE.ALL,
        isLoading: false,
        type: 'expense',
    },
};

const reportActionListItems = [
    {
        accountID: 18439984,
        actionName: 'ADDCOMMENT',
        created: '2024-12-21 13:05:20',
        date: '2024-12-21 13:05:20',
        formattedFrom: 'Admin',
        from: {
            accountID: 18439984,
            avatar: 'https://d2k5nsl2zxldvw.cloudfront.net/images/avatars/avatar_3.png',
            displayName: 'Admin',
            login: adminEmail,
        },
        keyForList: 'Admin',
        message: [
            {
                type: 'text',
                text: 'Payment has been processed.',
                html: '<p>Payment has been processed.</p>',
                whisperedTo: [],
            },
            {
                type: 'comment',
                text: 'Please review this expense.',
                html: '<p>Please review this expense.</p>',
            },
        ],
        reportActionID: 'Admin',
        reportID: '123456789',
        reportName: 'Expense Report #123',
    },
] as ReportActionListItemType[];

const transactionsListItems = [
    {
        accountID: 18439984,
        action: 'submit',
        amount: -5000,
        report: report1,
        canDelete: true,
        canHold: true,
        canUnhold: false,
        category: '',
        comment: {comment: ''},
        created: '2024-12-21',
        currency: 'USD',
        date: '2024-12-21',
        formattedFrom: 'Admin',
        formattedMerchant: 'Expense',
        formattedTo: '',
        formattedTotal: 5000,
        from: {
            accountID: 18439984,
            avatar: 'https://d2k5nsl2zxldvw.cloudfront.net/images/avatars/avatar_3.png',
            displayName: 'Admin',
            login: adminEmail,
        },
        hasEReceipt: false,
        isFromOneTransactionReport: true,
        keyForList: '1',
        managerID: 18439984,
        merchant: 'Expense',
        modifiedAmount: 0,
        modifiedCreated: '',
        modifiedCurrency: '',
        modifiedMerchant: 'Expense',
        parentTransactionID: '',
        pendingAction: CONST.RED_BRICK_ROAD_PENDING_ACTION.DELETE,
        policyID: 'A1B2C3',
        reportID: '123456789',
        reportType: 'expense',
        shouldShowCategory: true,
        shouldShowMerchant: true,
        shouldShowTag: false,
        shouldShowTax: false,
        shouldShowYear: true,
        isAmountColumnWide: false,
        isTaxAmountColumnWide: false,
        tag: '',
        to: {
            accountID: 0,
            avatar: '',
            displayName: undefined,
            login: undefined,
        },
        transactionID: '1',
        transactionThreadReportID: '456',
        transactionType: 'cash',
        receipt: undefined,
        taxAmount: undefined,
        description: '',
        mccGroup: undefined,
        modifiedMCCGroup: undefined,
        moneyRequestReportActionID: undefined,
        errors: undefined,
        isActionLoading: false,
        hasViolation: false,
        violations: [],
    },
    {
        accountID: 18439984,
        action: 'review',
        amount: -5000,
        report: report2,
        canDelete: true,
        canHold: true,
        canUnhold: false,
        category: '',
        comment: {comment: ''},
        created: '2024-12-21',
        currency: 'USD',
        date: '2024-12-21',
        formattedFrom: 'Admin',
        formattedMerchant: 'Expense',
        formattedTo: 'Admin',
        formattedTotal: 5000,
        from: {
            accountID: 18439984,
            avatar: 'https://d2k5nsl2zxldvw.cloudfront.net/images/avatars/avatar_3.png',
            displayName: 'Admin',
            login: adminEmail,
        },
        hasEReceipt: false,
        isFromOneTransactionReport: true,
        keyForList: '2',
        managerID: 18439984,
        merchant: 'Expense',
        modifiedAmount: 0,
        modifiedCreated: '',
        modifiedCurrency: '',
        modifiedMerchant: 'Expense',
        parentTransactionID: '',
        policyID: 'A1B2C3',
        reportID: '11111',
        reportType: 'expense',
        shouldShowCategory: true,
        shouldShowMerchant: true,
        shouldShowTag: false,
        shouldShowTax: false,
        shouldShowYear: true,
        isAmountColumnWide: false,
        isTaxAmountColumnWide: false,
        tag: '',
        to: {
            accountID: 18439984,
            avatar: 'https://d2k5nsl2zxldvw.cloudfront.net/images/avatars/avatar_3.png',
            displayName: 'Admin',
            login: adminEmail,
        },
        transactionID: '2',
        transactionThreadReportID: '456',
        transactionType: 'cash',
        receipt: undefined,
        taxAmount: undefined,
        description: '',
        mccGroup: undefined,
        modifiedMCCGroup: undefined,
        moneyRequestReportActionID: undefined,
        pendingAction: undefined,
        errors: undefined,
        isActionLoading: false,
        hasViolation: true,
        violations: [
            {
                name: CONST.VIOLATIONS.MISSING_CATEGORY,
                type: CONST.VIOLATION_TYPES.VIOLATION,
            },
        ],
    },
    {
        accountID: 18439984,
        amount: 1200,
        action: 'view',
        report: report3,
        canDelete: true,
        canHold: true,
        canUnhold: false,
        category: '',
        comment: {comment: ''},
        created: '2025-03-05',
        currency: 'VND',
        hasEReceipt: false,
        isFromOneTransactionReport: false,
        managerID: 1111111,
        merchant: '(none)',
        modifiedAmount: 0,
        modifiedCreated: '',
        modifiedCurrency: '',
        modifiedMerchant: '',
        parentTransactionID: '',
        policyID: 'A1B2C3',
        reportID: '99999',
        reportType: 'iou',
        tag: '',
        transactionID: '3',
        transactionThreadReportID: '8287398995021380',
        transactionType: 'cash',
        from: {
            accountID: 18439984,
            avatar: 'https://d2k5nsl2zxldvw.cloudfront.net/images/avatars/avatar_3.png',
            displayName: 'Admin',
            login: 'admin@policy.com',
        },
        to: {
            accountID: 1111111,
            avatar: 'https://d2k5nsl2zxldvw.cloudfront.net/images/avatars/avatar_3.png',
            displayName: 'Approver',
            login: 'approver@policy.com',
        },
        formattedFrom: 'Admin',
        formattedTo: 'Approver',
        formattedTotal: 1200,
        formattedMerchant: '',
        date: '2025-03-05',
        shouldShowMerchant: true,
        shouldShowCategory: true,
        shouldShowTag: false,
        shouldShowTax: false,
        keyForList: '3',
        shouldShowYear: true,
        isAmountColumnWide: false,
        isTaxAmountColumnWide: false,
        receipt: undefined,
        taxAmount: undefined,
        description: '',
        mccGroup: undefined,
        modifiedMCCGroup: undefined,
        moneyRequestReportActionID: undefined,
        pendingAction: undefined,
        errors: undefined,
        isActionLoading: false,
        hasViolation: undefined,
        violations: [],
    },
    {
        accountID: 18439984,
        amount: 3200,
        action: 'view',
        report: report3,
        canDelete: true,
        canHold: true,
        canUnhold: false,
        category: '',
        comment: {comment: ''},
        created: '2025-03-05',
        currency: 'VND',
        hasEReceipt: false,
        isFromOneTransactionReport: false,
        managerID: 1111111,
        merchant: '(none)',
        modifiedAmount: 0,
        modifiedCreated: '',
        modifiedCurrency: '',
        modifiedMerchant: '',
        parentTransactionID: '',
        policyID: 'A1B2C3',
        reportID: '99999',
        reportType: 'iou',
        tag: '',
        transactionID: '3',
        transactionThreadReportID: '1014872441234902',
        transactionType: 'cash',
        from: {
            accountID: 18439984,
            avatar: 'https://d2k5nsl2zxldvw.cloudfront.net/images/avatars/avatar_3.png',
            displayName: 'Admin',
            login: 'admin@policy.com',
        },
        to: {
            accountID: 1111111,
            avatar: 'https://d2k5nsl2zxldvw.cloudfront.net/images/avatars/avatar_3.png',
            displayName: 'Approver',
            login: 'approver@policy.com',
        },
        formattedFrom: 'Admin',
        formattedTo: 'Approver',
        formattedTotal: 3200,
        formattedMerchant: '',
        date: '2025-03-05',
        shouldShowMerchant: true,
        shouldShowCategory: true,
        shouldShowTag: false,
        shouldShowTax: false,
        keyForList: '3',
        shouldShowYear: true,
        isAmountColumnWide: false,
        isTaxAmountColumnWide: false,
        receipt: undefined,
        taxAmount: undefined,
        description: '',
        mccGroup: undefined,
        modifiedMCCGroup: undefined,
        moneyRequestReportActionID: undefined,
        pendingAction: undefined,
        errors: undefined,
        isActionLoading: false,
        hasViolation: undefined,
        violations: [],
    },
] as TransactionListItemType[];

const transactionReportGroupListItems = [
    {
        groupedBy: 'reports',
        accountID: 18439984,
        action: 'submit',
        chatReportID: '1706144653204915',
        created: '2024-12-21 13:05:20',
        currency: 'USD',
        from: {
            accountID: 18439984,
            avatar: 'https://d2k5nsl2zxldvw.cloudfront.net/images/avatars/avatar_3.png',
            displayName: 'Admin',
            login: adminEmail,
        },
        isOneTransactionReport: true,
        isPolicyExpenseChat: false,
        isWaitingOnBankAccount: false,
        keyForList: '123456789',
        managerID: 18439984,
        nonReimbursableTotal: 0,
        ownerAccountID: 18439984,
        policyID: 'A1B2C3',
        reportID: '123456789',
        reportName: 'Expense Report #123',
        stateNum: 0,
        statusNum: 0,
        to: {
            accountID: 0,
            avatar: '',
            displayName: undefined,
            login: undefined,
        },
        total: -5000,
        transactions: [
            {
                accountID: 18439984,
                action: 'submit',
                report: report1,
                amount: -5000,
                canDelete: true,
                canHold: true,
                canUnhold: false,
                category: '',
                comment: {comment: ''},
                created: '2024-12-21',
                currency: 'USD',
                date: '2024-12-21',
                description: '',
                formattedFrom: 'Admin',
                formattedMerchant: 'Expense',
                formattedTo: '',
                formattedTotal: 5000,
                from: {
                    accountID: 18439984,
                    avatar: 'https://d2k5nsl2zxldvw.cloudfront.net/images/avatars/avatar_3.png',
                    displayName: 'Admin',
                    login: adminEmail,
                },
                hasEReceipt: false,
                hasViolation: false,
                isFromOneTransactionReport: true,
                keyForList: '1',
                managerID: 18439984,
                merchant: 'Expense',
                modifiedAmount: 0,
                modifiedCreated: '',
                modifiedCurrency: '',
                modifiedMerchant: 'Expense',
                parentTransactionID: '',
                pendingAction: CONST.RED_BRICK_ROAD_PENDING_ACTION.DELETE,
                policyID: 'A1B2C3',
                reportID: '123456789',
                reportType: 'expense',
                shouldShowCategory: true,
                shouldShowMerchant: true,
                shouldShowTag: false,
                shouldShowTax: false,
                shouldShowYear: true,
                isAmountColumnWide: false,
                isTaxAmountColumnWide: false,
                tag: '',
                to: {
                    accountID: 0,
                    avatar: '',
                    displayName: undefined,
                    login: undefined,
                },
                transactionID: '1',
                transactionThreadReportID: '456',
                transactionType: 'cash',
                receipt: undefined,
                taxAmount: undefined,
                mccGroup: undefined,
                modifiedMCCGroup: undefined,
                moneyRequestReportActionID: undefined,
                errors: undefined,
                isActionLoading: false,
                violations: [],
            },
        ],
        type: 'expense',
        unheldTotal: -5000,
    },
    {
        groupedBy: 'reports',
        accountID: 18439984,
        action: 'review',
        chatReportID: '1706144653204915',
        created: '2024-12-21 13:05:20',
        currency: 'USD',
        from: {
            accountID: 18439984,
            avatar: 'https://d2k5nsl2zxldvw.cloudfront.net/images/avatars/avatar_3.png',
            displayName: 'Admin',
            login: adminEmail,
        },
        isOneTransactionReport: true,
        isPolicyExpenseChat: false,
        isWaitingOnBankAccount: false,
        keyForList: '11111',
        managerID: 18439984,
        nonReimbursableTotal: 0,
        ownerAccountID: 18439984,
        policyID: 'A1B2C3',
        reportID: '11111',
        reportName: 'Expense Report #123',
        stateNum: 1,
        statusNum: 1,
        to: {
            accountID: 18439984,
            avatar: 'https://d2k5nsl2zxldvw.cloudfront.net/images/avatars/avatar_3.png',
            displayName: 'Admin',
            login: adminEmail,
        },
        total: -5000,
        transactions: [
            {
                accountID: 18439984,
                action: 'review',
                report: report2,
                amount: -5000,
                canDelete: true,
                canHold: true,
                canUnhold: false,
                category: '',
                comment: {comment: ''},
                created: '2024-12-21',
                currency: 'USD',
                date: '2024-12-21',
                description: '',
                formattedFrom: 'Admin',
                formattedMerchant: 'Expense',
                formattedTo: 'Admin',
                formattedTotal: 5000,
                from: {
                    accountID: 18439984,
                    avatar: 'https://d2k5nsl2zxldvw.cloudfront.net/images/avatars/avatar_3.png',
                    displayName: 'Admin',
                    login: adminEmail,
                },
                hasEReceipt: false,
                hasViolation: true,
                violations: [
                    {
                        name: CONST.VIOLATIONS.MISSING_CATEGORY,
                        type: CONST.VIOLATION_TYPES.VIOLATION,
                    },
                ],
                isFromOneTransactionReport: true,
                keyForList: '2',
                managerID: 18439984,
                merchant: 'Expense',
                modifiedAmount: 0,
                modifiedCreated: '',
                modifiedCurrency: '',
                modifiedMerchant: 'Expense',
                parentTransactionID: '',
                policyID: 'A1B2C3',
                reportID: '11111',
                reportType: 'expense',
                shouldShowCategory: true,
                shouldShowMerchant: true,
                shouldShowTag: false,
                shouldShowTax: false,
                shouldShowYear: true,
                isAmountColumnWide: false,
                isTaxAmountColumnWide: false,
                tag: '',
                to: {
                    accountID: 18439984,
                    avatar: 'https://d2k5nsl2zxldvw.cloudfront.net/images/avatars/avatar_3.png',
                    displayName: 'Admin',
                    login: adminEmail,
                },
                transactionID: '2',
                transactionThreadReportID: '456',
                transactionType: 'cash',
                receipt: undefined,
                taxAmount: undefined,
                mccGroup: undefined,
                modifiedMCCGroup: undefined,
                moneyRequestReportActionID: undefined,
                pendingAction: undefined,
                errors: undefined,
                isActionLoading: false,
            },
        ],
        type: 'expense',
        unheldTotal: -5000,
    },
    {
        groupedBy: 'reports',
        accountID: 18439984,
        chatReportID: '6155022250251839',
        chatType: undefined,
        created: '2025-03-05 16:34:27',
        currency: 'VND',
        isOneTransactionReport: false,
        isOwnPolicyExpenseChat: false,
        isPolicyExpenseChat: false,
        isWaitingOnBankAccount: false,
        managerID: 1111111,
        nonReimbursableTotal: 0,
        oldPolicyName: '',
        ownerAccountID: 18439984,
        policyID: 'A1B2C3',
        private_isArchived: '',
        reportID: '99999',
        reportName: 'Approver owes ₫44.00',
        stateNum: 1,
        statusNum: 1,
        total: 4400,
        type: 'iou',
        unheldTotal: 4400,
        action: 'pay',
        keyForList: '99999',
        from: {
            accountID: 18439984,
            avatar: 'https://d2k5nsl2zxldvw.cloudfront.net/images/avatars/avatar_3.png',
            displayName: 'Admin',
            login: 'admin@policy.com',
        },
        to: {
            accountID: 1111111,
            avatar: 'https://d2k5nsl2zxldvw.cloudfront.net/images/avatars/avatar_3.png',
            displayName: 'Approver',
            login: 'approver@policy.com',
        },
        transactions: [transactionsListItems.at(2), transactionsListItems.at(3)],
    },
    {
        groupedBy: 'reports',
        accountID: 18439984,
        action: 'view',
        chatReportID: '1706144653204915',
        created: '2024-12-21 13:05:20',
        currency: 'USD',
        from: {
            accountID: CONST.REPORT.OWNER_ACCOUNT_ID_FAKE,
            avatar: '',
            displayName: undefined,
            login: undefined,
        },
        isOneTransactionReport: true,
        isPolicyExpenseChat: false,
        isWaitingOnBankAccount: false,
        keyForList: reportID5,
        managerID: 18439984,
        nonReimbursableTotal: 0,
        ownerAccountID: 18439984,
        policyID: 'A1B2C3',
        reportID: reportID5,
        reportName: 'Expense Report #123',
        stateNum: 0,
        statusNum: 0,
        to: {
            accountID: 0,
            avatar: '',
            displayName: undefined,
            login: undefined,
        },
        total: 0,
        transactions: [],
        type: 'expense',
        unheldTotal: 0,
    },
] as TransactionReportGroupListItemType[];

describe('SearchUIUtils', () => {
    beforeAll(async () => {
        Onyx.init({
            keys: ONYXKEYS,
        });
        await IntlStore.load('en');
    });
    describe('Test getAction', () => {
        test('Should return `View` action for an invalid key', () => {
            const action = SearchUIUtils.getAction(searchResults.data, {}, 'invalid_key', CONST.SEARCH.SEARCH_KEYS.EXPENSES, adminAccountID);
            expect(action).toStrictEqual(CONST.SEARCH.ACTION_TYPES.VIEW);
        });

        test('Should return `Submit` action for transaction on policy with delayed submission and no violations', () => {
            let action = SearchUIUtils.getAction(searchResults.data, {}, `report_${reportID}`, CONST.SEARCH.SEARCH_KEYS.EXPENSES, adminAccountID);
            expect(action).toStrictEqual(CONST.SEARCH.ACTION_TYPES.SUBMIT);

            action = SearchUIUtils.getAction(searchResults.data, {}, `transactions_${transactionID}`, CONST.SEARCH.SEARCH_KEYS.EXPENSES, adminAccountID);
            expect(action).toStrictEqual(CONST.SEARCH.ACTION_TYPES.SUBMIT);
        });

        test('Should return `View` action for transaction on policy with delayed submission and with violations when current user is submitter and the expense was submitted', async () => {
            await Onyx.merge(ONYXKEYS.SESSION, {accountID: submitterAccountID});
            const localSearchResults = {
                ...searchResults.data,
                [`policy_${policyID}`]: {
                    ...searchResults.data[`policy_${policyID}`],
                    role: CONST.POLICY.ROLE.USER,
                },
                [`report_${reportID2}`]: {
                    ...searchResults.data[`report_${reportID2}`],
                    accountID: submitterAccountID,
                    ownerAccountID: submitterAccountID,
                },
                [`transactions_${transactionID2}`]: {
                    ...searchResults.data[`transactions_${transactionID2}`],
                    accountID: submitterAccountID,
                    managerID: adminAccountID,
                },
            };
            expect(SearchUIUtils.getAction(localSearchResults, allViolations, `report_${reportID2}`, CONST.SEARCH.SEARCH_KEYS.EXPENSES, submitterAccountID)).toStrictEqual(
                CONST.SEARCH.ACTION_TYPES.VIEW,
            );
            expect(SearchUIUtils.getAction(localSearchResults, allViolations, `transactions_${transactionID2}`, CONST.SEARCH.SEARCH_KEYS.EXPENSES, submitterAccountID)).toStrictEqual(
                CONST.SEARCH.ACTION_TYPES.VIEW,
            );
        });

        test('Should return `Review` action for transaction with duplicate violation', async () => {
            const duplicateViolation = {
                [`transactionViolations_${transactionID2}`]: [
                    {
                        name: CONST.VIOLATIONS.DUPLICATED_TRANSACTION,
                        type: CONST.VIOLATION_TYPES.WARNING,
                        showInReview: true,
                    },
                ],
            };
            await Onyx.merge(`${ONYXKEYS.COLLECTION.TRANSACTION}${transactionID2}`, searchResults.data[`${ONYXKEYS.COLLECTION.TRANSACTION}${transactionID2}`]);

            const action = SearchUIUtils.getAction(searchResults.data, duplicateViolation, `report_${reportID2}`, CONST.SEARCH.SEARCH_KEYS.EXPENSES, adminAccountID);
            expect(action).toStrictEqual(CONST.SEARCH.ACTION_TYPES.REVIEW);
        });

        test('Should return `Review` action for transaction on policy with delayed submission and with violations', () => {
            let action = SearchUIUtils.getAction(searchResults.data, allViolations, `report_${reportID2}`, CONST.SEARCH.SEARCH_KEYS.EXPENSES, adminAccountID);
            expect(action).toStrictEqual(CONST.SEARCH.ACTION_TYPES.REVIEW);

            action = SearchUIUtils.getAction(searchResults.data, allViolations, `transactions_${transactionID2}`, CONST.SEARCH.SEARCH_KEYS.EXPENSES, adminAccountID);
            expect(action).toStrictEqual(CONST.SEARCH.ACTION_TYPES.REVIEW);
        });

        test('Should return `Paid` action for a manually settled report', () => {
            const paidReportID = 'report_paid';
            const localSearchResults = {
                ...searchResults.data,
                [paidReportID]: {
                    ...searchResults.data[`report_${reportID}`],
                    reportID: paidReportID,
                    stateNum: CONST.REPORT.STATE_NUM.APPROVED,
                    statusNum: CONST.REPORT.STATUS_NUM.REIMBURSED,
                },
                [`reportNameValuePairs_${paidReportID}`]: {
                    manualReimbursed: '2024-01-01',
                },
            };

            const action = SearchUIUtils.getAction(localSearchResults, {}, paidReportID, CONST.SEARCH.SEARCH_KEYS.EXPENSES, adminAccountID);
            expect(action).toStrictEqual(CONST.SEARCH.ACTION_TYPES.PAID);
        });

        test('Should return `Paid` action for a settled report on an auto-reimbursement policy', () => {
            const paidReportID = 'report_paid_auto';
            const policyIDAuto = 'policy_auto';

            const localSearchResults = {
                ...searchResults.data,
                [`policy_${policyIDAuto}`]: {
                    ...searchResults.data[`policy_${policyID}`],
                    id: policyIDAuto,
                    reimbursementChoice: CONST.POLICY.REIMBURSEMENT_CHOICES.REIMBURSEMENT_YES,
                },
                [paidReportID]: {
                    ...searchResults.data[`report_${reportID}`],
                    reportID: paidReportID,
                    policyID: policyIDAuto,
                    stateNum: CONST.REPORT.STATE_NUM.APPROVED,
                    statusNum: CONST.REPORT.STATUS_NUM.REIMBURSED,
                },
            };

            const action = SearchUIUtils.getAction(localSearchResults, {}, paidReportID, CONST.SEARCH.SEARCH_KEYS.EXPENSES, adminAccountID);
            expect(action).toStrictEqual(CONST.SEARCH.ACTION_TYPES.PAID);
        });

        test('Should return `Pay` action for a closed IOU report with an outstanding balance', () => {
            const closedReportID = 'report_closed_with_balance';
            const localSearchResults = {
                ...searchResults.data,
                [`report_${closedReportID}`]: {
                    ...searchResults.data[`report_${reportID3}`],
                    reportID: closedReportID,
                    stateNum: CONST.REPORT.STATE_NUM.APPROVED,
                    statusNum: CONST.REPORT.STATUS_NUM.CLOSED,
                },
            };

            const action = SearchUIUtils.getAction(localSearchResults, {}, `report_${closedReportID}`, CONST.SEARCH.SEARCH_KEYS.EXPENSES, adminAccountID);

            expect(action).toStrictEqual(CONST.SEARCH.ACTION_TYPES.PAY);
        });

        test('Should return `Done` action for a closed report with a zero balance', () => {
            const closedReportID = 'report_closed';
            const localSearchResults = {
                ...searchResults.data,
                [`report_${closedReportID}`]: {
                    ...searchResults.data[`report_${reportID}`],
                    reportID: closedReportID,
                    stateNum: CONST.REPORT.STATE_NUM.APPROVED,
                    statusNum: CONST.REPORT.STATUS_NUM.CLOSED,
                    total: 0,
                },
            };

            const action = SearchUIUtils.getAction(localSearchResults, {}, `report_${closedReportID}`, CONST.SEARCH.SEARCH_KEYS.EXPENSES, adminAccountID);

            expect(action).toStrictEqual(CONST.SEARCH.ACTION_TYPES.DONE);
        });

        test('Should return `Review` action if report has errors', () => {
            const errorReportID = 'report_error';
            const localSearchResults = {
                ...searchResults.data,
                [`report_${errorReportID}`]: {
                    ...searchResults.data[`report_${reportID}`],
                    reportID: errorReportID,
                    errors: {error: 'An error'},
                },
            };
            const action = SearchUIUtils.getAction(localSearchResults, {}, `report_${errorReportID}`, CONST.SEARCH.SEARCH_KEYS.EXPENSES, adminAccountID);
            expect(action).toStrictEqual(CONST.SEARCH.ACTION_TYPES.REVIEW);
        });

        test('Should return `View` action for non-money request reports', () => {
            const action = SearchUIUtils.getAction(searchResults.data, {}, `report_${reportID4}`, CONST.SEARCH.SEARCH_KEYS.EXPENSES, adminAccountID);
            expect(action).toStrictEqual(CONST.SEARCH.ACTION_TYPES.VIEW);
        });

        test('Should return `View` action for an orphaned transaction', () => {
            const orphanedTransactionID = 'transaction_orphaned';
            const localSearchResults = {
                ...searchResults.data,
                [`transactions_${orphanedTransactionID}`]: {
                    ...searchResults.data[`transactions_${transactionID}`],
                    transactionID: orphanedTransactionID,
                    reportID: 'non_existent_report',
                },
            };
            const action = SearchUIUtils.getAction(localSearchResults, {}, `transactions_${orphanedTransactionID}`, CONST.SEARCH.SEARCH_KEYS.EXPENSES, adminAccountID);
            expect(action).toStrictEqual(CONST.SEARCH.ACTION_TYPES.VIEW);
        });
        test('Should return `View` action for a transaction in a multi-transaction report', () => {
            const multiTransactionID = 'transaction_multi';
            const localSearchResults = {
                ...searchResults.data,
                [`transactions_${multiTransactionID}`]: {
                    ...searchResults.data[`transactions_${transactionID}`],
                    transactionID: multiTransactionID,
                    isFromOneTransactionReport: false,
                },
            };
            const action = SearchUIUtils.getAction(localSearchResults, {}, `transactions_${multiTransactionID}`, CONST.SEARCH.SEARCH_KEYS.EXPENSES, adminAccountID);
            expect(action).toStrictEqual(CONST.SEARCH.ACTION_TYPES.VIEW);
        });
        test('Should return `Review` action if report export has failed', () => {
            const failedExportReportID = 'report_failed_export';
            const localSearchResults = {
                ...searchResults.data,
                [`report_${failedExportReportID}`]: {
                    ...searchResults.data[`report_${reportID}`],
                    reportID: failedExportReportID,
                    stateNum: CONST.REPORT.STATE_NUM.OPEN,
                    statusNum: CONST.REPORT.STATUS_NUM.OPEN,
                },
                [`reportNameValuePairs_${failedExportReportID}`]: {
                    exportFailedTime: '2024-01-01',
                },
            };
            const action = SearchUIUtils.getAction(localSearchResults, {}, `report_${failedExportReportID}`, CONST.SEARCH.SEARCH_KEYS.EXPENSES, adminAccountID);
            expect(action).toStrictEqual(CONST.SEARCH.ACTION_TYPES.REVIEW);
        });
        test('Should return `Review` action if transaction has errors', () => {
            const errorTransactionID = 'transaction_error';
            const localSearchResults = {
                ...searchResults.data,
                [`transactions_${errorTransactionID}`]: {
                    ...searchResults.data[`transactions_${transactionID}`],
                    transactionID: errorTransactionID,
                    errors: {error: 'An error'},
                },
            };
            const action = SearchUIUtils.getAction(localSearchResults, {}, `transactions_${errorTransactionID}`, CONST.SEARCH.SEARCH_KEYS.EXPENSES, adminAccountID);
            expect(action).toStrictEqual(CONST.SEARCH.ACTION_TYPES.REVIEW);
        });
        test('Should return `Pay` action for an IOU report ready to be paid', async () => {
            Onyx.merge(ONYXKEYS.SESSION, {accountID: adminAccountID});
            await waitForBatchedUpdates();
            const iouReportKey = `report_${reportID3}`;
            const action = SearchUIUtils.getAction(searchResults.data, {}, iouReportKey, CONST.SEARCH.SEARCH_KEYS.EXPENSES, adminAccountID);
            expect(action).toEqual(CONST.SEARCH.ACTION_TYPES.PAY);
        });
    });

    describe('Test getListItem', () => {
        it('should return ChatListItem when type is CHAT', () => {
            expect(SearchUIUtils.getListItem(CONST.SEARCH.DATA_TYPES.CHAT, CONST.SEARCH.STATUS.EXPENSE.ALL)).toStrictEqual(ChatListItem);
        });

        it('should return TransactionListItem when groupBy is undefined', () => {
            expect(SearchUIUtils.getListItem(CONST.SEARCH.DATA_TYPES.EXPENSE, CONST.SEARCH.STATUS.EXPENSE.ALL, undefined)).toStrictEqual(TransactionListItem);
        });

        it('should return TransactionGroupListItem when type is EXPENSE and groupBy is report', () => {
            expect(SearchUIUtils.getListItem(CONST.SEARCH.DATA_TYPES.EXPENSE, CONST.SEARCH.STATUS.EXPENSE.ALL, CONST.SEARCH.GROUP_BY.REPORTS)).toStrictEqual(TransactionGroupListItem);
        });

        it('should return TransactionGroupListItem when type is TRIP and groupBy is report', () => {
            expect(SearchUIUtils.getListItem(CONST.SEARCH.DATA_TYPES.TRIP, CONST.SEARCH.STATUS.EXPENSE.ALL, CONST.SEARCH.GROUP_BY.REPORTS)).toStrictEqual(TransactionGroupListItem);
        });

        it('should return TransactionGroupListItem when type is INVOICE and groupBy is report', () => {
            expect(SearchUIUtils.getListItem(CONST.SEARCH.DATA_TYPES.INVOICE, CONST.SEARCH.STATUS.EXPENSE.ALL, CONST.SEARCH.GROUP_BY.REPORTS)).toStrictEqual(TransactionGroupListItem);
        });

        it('should return TransactionGroupListItem when type is EXPENSE and groupBy is member', () => {
            expect(SearchUIUtils.getListItem(CONST.SEARCH.DATA_TYPES.EXPENSE, CONST.SEARCH.STATUS.EXPENSE.ALL, CONST.SEARCH.GROUP_BY.MEMBERS)).toStrictEqual(TransactionGroupListItem);
        });

        it('should return TransactionGroupListItem when type is TRIP and groupBy is member', () => {
            expect(SearchUIUtils.getListItem(CONST.SEARCH.DATA_TYPES.TRIP, CONST.SEARCH.STATUS.EXPENSE.ALL, CONST.SEARCH.GROUP_BY.MEMBERS)).toStrictEqual(TransactionGroupListItem);
        });

        it('should return TransactionGroupListItem when type is INVOICE and groupBy is member', () => {
            expect(SearchUIUtils.getListItem(CONST.SEARCH.DATA_TYPES.INVOICE, CONST.SEARCH.STATUS.EXPENSE.ALL, CONST.SEARCH.GROUP_BY.MEMBERS)).toStrictEqual(TransactionGroupListItem);
        });
    });

    describe('Test getSections', () => {
        it('should return getReportActionsSections result when type is CHAT', () => {
<<<<<<< HEAD
            expect(SearchUIUtils.getSections(CONST.SEARCH.DATA_TYPES.CHAT, searchResults.data, searchResults.search, 2074551)).toStrictEqual(reportActionListItems);
        });

        it('should return getTransactionsSections result when groupBy is undefined', () => {
            expect(SearchUIUtils.getSections(CONST.SEARCH.DATA_TYPES.EXPENSE, searchResults.data, searchResults.search, 2074551, undefined)).toStrictEqual(transactionsListItems);
        });

        it('should return getReportSections result when type is EXPENSE and groupBy is report', () => {
            expect(SearchUIUtils.getSections(CONST.SEARCH.DATA_TYPES.EXPENSE, searchResults.data, searchResults.search, 2074551, CONST.SEARCH.GROUP_BY.REPORTS)).toStrictEqual(
=======
            expect(SearchUIUtils.getSections(CONST.SEARCH.DATA_TYPES.CHAT, searchResults.data, searchResults.search, formatPhoneNumber)).toStrictEqual(reportActionListItems);
        });

        it('should return getTransactionsSections result when groupBy is undefined', () => {
            expect(SearchUIUtils.getSections(CONST.SEARCH.DATA_TYPES.EXPENSE, searchResults.data, searchResults.search, formatPhoneNumber, undefined)).toStrictEqual(transactionsListItems);
        });

        it('should return getReportSections result when type is EXPENSE and groupBy is report', () => {
            expect(SearchUIUtils.getSections(CONST.SEARCH.DATA_TYPES.EXPENSE, searchResults.data, searchResults.search, formatPhoneNumber, CONST.SEARCH.GROUP_BY.REPORTS)).toStrictEqual(
>>>>>>> 161d1ffd
                transactionReportGroupListItems,
            );
        });

        it('should return getReportSections result when type is TRIP and groupBy is report', () => {
<<<<<<< HEAD
            expect(SearchUIUtils.getSections(CONST.SEARCH.DATA_TYPES.TRIP, searchResults.data, searchResults.search, 2074551, CONST.SEARCH.GROUP_BY.REPORTS)).toStrictEqual(
=======
            expect(SearchUIUtils.getSections(CONST.SEARCH.DATA_TYPES.TRIP, searchResults.data, searchResults.search, formatPhoneNumber, CONST.SEARCH.GROUP_BY.REPORTS)).toStrictEqual(
>>>>>>> 161d1ffd
                transactionReportGroupListItems,
            );
        });

        it('should return getReportSections result when type is INVOICE and groupBy is report', () => {
<<<<<<< HEAD
            expect(SearchUIUtils.getSections(CONST.SEARCH.DATA_TYPES.INVOICE, searchResults.data, searchResults.search, 2074551, CONST.SEARCH.GROUP_BY.REPORTS)).toStrictEqual(
=======
            expect(SearchUIUtils.getSections(CONST.SEARCH.DATA_TYPES.INVOICE, searchResults.data, searchResults.search, formatPhoneNumber, CONST.SEARCH.GROUP_BY.REPORTS)).toStrictEqual(
>>>>>>> 161d1ffd
                transactionReportGroupListItems,
            );
        });

        it('should return getMemberSections result when type is EXPENSE and groupBy is member', () => {
<<<<<<< HEAD
            expect(SearchUIUtils.getSections(CONST.SEARCH.DATA_TYPES.EXPENSE, searchResults.data, searchResults.search, 2074551, CONST.SEARCH.GROUP_BY.MEMBERS)).toStrictEqual([]); // s77rt update test
        });

        it('should return getMemberSections result when type is TRIP and groupBy is member', () => {
            expect(SearchUIUtils.getSections(CONST.SEARCH.DATA_TYPES.TRIP, searchResults.data, searchResults.search, 2074551, CONST.SEARCH.GROUP_BY.MEMBERS)).toStrictEqual([]); // s77rt update test
        });

        it('should return getMemberSections result when type is INVOICE and groupBy is member', () => {
            expect(SearchUIUtils.getSections(CONST.SEARCH.DATA_TYPES.INVOICE, searchResults.data, searchResults.search, 2074551, CONST.SEARCH.GROUP_BY.MEMBERS)).toStrictEqual([]); // s77rt update test
=======
            expect(SearchUIUtils.getSections(CONST.SEARCH.DATA_TYPES.EXPENSE, searchResults.data, searchResults.search, formatPhoneNumber, CONST.SEARCH.GROUP_BY.MEMBERS)).toStrictEqual([]); // s77rt update test
        });

        it('should return getMemberSections result when type is TRIP and groupBy is member', () => {
            expect(SearchUIUtils.getSections(CONST.SEARCH.DATA_TYPES.TRIP, searchResults.data, searchResults.search, formatPhoneNumber, CONST.SEARCH.GROUP_BY.MEMBERS)).toStrictEqual([]); // s77rt update test
        });

        it('should return getMemberSections result when type is INVOICE and groupBy is member', () => {
            expect(SearchUIUtils.getSections(CONST.SEARCH.DATA_TYPES.INVOICE, searchResults.data, searchResults.search, formatPhoneNumber, CONST.SEARCH.GROUP_BY.MEMBERS)).toStrictEqual([]); // s77rt update test
>>>>>>> 161d1ffd
        });

        // s77rt add test for group by card
    });

    describe('Test getSortedSections', () => {
        it('should return getSortedReportActionData result when type is CHAT', () => {
            expect(SearchUIUtils.getSortedSections(CONST.SEARCH.DATA_TYPES.CHAT, CONST.SEARCH.STATUS.EXPENSE.ALL, reportActionListItems, localeCompare)).toStrictEqual([
                {
                    accountID: 18439984,
                    actionName: 'ADDCOMMENT',
                    created: '2024-12-21 13:05:20',
                    date: '2024-12-21 13:05:20',
                    formattedFrom: 'Admin',
                    from: {
                        accountID: 18439984,
                        avatar: 'https://d2k5nsl2zxldvw.cloudfront.net/images/avatars/avatar_3.png',
                        displayName: 'Admin',
                        login: adminEmail,
                    },
                    keyForList: 'Admin',
                    message: [
                        {
                            html: '<p>Payment has been processed.</p>',
                            text: 'Payment has been processed.',
                            type: 'text',
                            whisperedTo: [],
                        },
                        {
                            html: '<p>Please review this expense.</p>',
                            text: 'Please review this expense.',
                            type: 'comment',
                        },
                    ],
                    reportActionID: 'Admin',
                    reportID: '123456789',
                    reportName: 'Expense Report #123',
                },
            ]);
        });

        it('should return getSortedTransactionData result when groupBy is undefined', () => {
            expect(SearchUIUtils.getSortedSections(CONST.SEARCH.DATA_TYPES.EXPENSE, '', transactionsListItems, localeCompare, 'date', 'asc', undefined)).toStrictEqual(transactionsListItems);
        });

        it('should return getSortedReportData result when type is EXPENSE and groupBy is report', () => {
            expect(
                SearchUIUtils.getSortedSections(CONST.SEARCH.DATA_TYPES.EXPENSE, '', transactionReportGroupListItems, localeCompare, 'date', 'asc', CONST.SEARCH.GROUP_BY.REPORTS),
            ).toStrictEqual(transactionReportGroupListItems);
        });

        it('should return getSortedReportData result when type is TRIP and groupBy is report', () => {
            expect(
                SearchUIUtils.getSortedSections(CONST.SEARCH.DATA_TYPES.TRIP, '', transactionReportGroupListItems, localeCompare, 'date', 'asc', CONST.SEARCH.GROUP_BY.REPORTS),
            ).toStrictEqual(transactionReportGroupListItems);
        });

        it('should return getSortedReportData result when type is INVOICE and groupBy is report', () => {
            expect(
                SearchUIUtils.getSortedSections(CONST.SEARCH.DATA_TYPES.INVOICE, '', transactionReportGroupListItems, localeCompare, 'date', 'asc', CONST.SEARCH.GROUP_BY.REPORTS),
            ).toStrictEqual(transactionReportGroupListItems);
        });

        it('should return getSortedMemberData result when type is EXPENSE and groupBy is member', () => {
            expect(
                SearchUIUtils.getSortedSections(CONST.SEARCH.DATA_TYPES.EXPENSE, '', transactionReportGroupListItems, localeCompare, 'date', 'asc', CONST.SEARCH.GROUP_BY.MEMBERS),
            ).toStrictEqual([]); // s77rt update test
        });

        it('should return getSortedMemberData result when type is TRIP and groupBy is member', () => {
            expect(
                SearchUIUtils.getSortedSections(CONST.SEARCH.DATA_TYPES.TRIP, '', transactionReportGroupListItems, localeCompare, 'date', 'asc', CONST.SEARCH.GROUP_BY.MEMBERS),
            ).toStrictEqual([]); // s77rt update test
        });

        it('should return getSortedMemberData result when type is INVOICE and groupBy is member', () => {
            expect(
                SearchUIUtils.getSortedSections(CONST.SEARCH.DATA_TYPES.INVOICE, '', transactionReportGroupListItems, localeCompare, 'date', 'asc', CONST.SEARCH.GROUP_BY.MEMBERS),
            ).toStrictEqual([]); // s77rt update test
        });

        // s77rt add test for group by card
    });

    describe('Test createTypeMenuItems', () => {
        it('should return the default menu items', () => {
            const menuItems = SearchUIUtils.createTypeMenuSections(undefined, undefined, {}, undefined, {})
                .map((section) => section.menuItems)
                .flat();

            expect(menuItems).toHaveLength(3);
            expect(menuItems).toStrictEqual(
                expect.arrayContaining([
                    expect.objectContaining({
                        translationPath: 'common.expenses',
                        type: CONST.SEARCH.DATA_TYPES.EXPENSE,
                        icon: Expensicons.Receipt,
                    }),
                    expect.objectContaining({
                        translationPath: 'common.reports',
                        type: CONST.SEARCH.DATA_TYPES.EXPENSE,
                        icon: Expensicons.Document,
                    }),
                    expect.objectContaining({
                        translationPath: 'common.chats',
                        type: CONST.SEARCH.DATA_TYPES.CHAT,
                        icon: Expensicons.ChatBubbles,
                    }),
                ]),
            );
        });

        it('should generate correct routes', () => {
            const menuItems = SearchUIUtils.createTypeMenuSections(undefined, undefined, {}, undefined, {})
                .map((section) => section.menuItems)
                .flat();

            const expectedQueries = ['type:expense sortBy:date sortOrder:desc', 'type:expense sortBy:date sortOrder:desc groupBy:reports', 'type:chat sortBy:date sortOrder:desc'];

            menuItems.forEach((item, index) => {
                expect(item.searchQuery).toStrictEqual(expectedQueries.at(index));
            });
        });
    });

    test('Should show `View` to overlimit approver', () => {
        Onyx.merge(ONYXKEYS.SESSION, {accountID: overlimitApproverAccountID});
        searchResults.data[`policy_${policyID}`].role = CONST.POLICY.ROLE.USER;
        return waitForBatchedUpdates().then(() => {
            let action = SearchUIUtils.getAction(searchResults.data, allViolations, `report_${reportID2}`, CONST.SEARCH.SEARCH_KEYS.EXPENSES, overlimitApproverAccountID);
            expect(action).toEqual(CONST.SEARCH.ACTION_TYPES.VIEW);

            action = SearchUIUtils.getAction(searchResults.data, allViolations, `transactions_${transactionID2}`, CONST.SEARCH.SEARCH_KEYS.EXPENSES, overlimitApproverAccountID);
            expect(action).toEqual(CONST.SEARCH.ACTION_TYPES.VIEW);
        });
    });

    test('Should show `Approve` for report', () => {
        Onyx.merge(ONYXKEYS.SESSION, {accountID: adminAccountID});

        const result: OnyxTypes.SearchResults = {
            data: {
                personalDetailsList: {
                    adminAccountID: {
                        accountID: adminAccountID,
                        avatar: 'https://d1wpcgnaa73g0y.cloudfront.net/fake.jpeg',
                        displayName: 'You',
                        login: 'you@expensifail.com',
                    },
                    // eslint-disable-next-line @typescript-eslint/naming-convention
                    '2074551': {
                        accountID: 2074551,
                        avatar: 'https://d1wpcgnaa73g0y.cloudfront.net/fake2.jpeg',
                        displayName: 'Jason',
                        login: 'jason@expensifail.com',
                    },
                },
                // eslint-disable-next-line @typescript-eslint/naming-convention
                policy_137DA25D273F2423: {
                    approvalMode: 'ADVANCED',
                    approver: '',
                    autoReimbursement: {
                        limit: 500000,
                    },
                    autoReimbursementLimit: 500000,
                    autoReporting: true,
                    autoReportingFrequency: 'immediate',
                    harvesting: {
                        enabled: true,
                    },
                    id: '137DA25D273F2423',
                    name: 'Expenses - Expensify US',
                    owner: 'accounting@expensifail.com',
                    preventSelfApproval: true,
                    reimbursementChoice: 'reimburseYes',
                    role: 'user',
                    rules: {
                        approvalRules: [],
                        expenseRules: [],
                    },
                    type: 'corporate',
                },
                // eslint-disable-next-line @typescript-eslint/naming-convention
                report_6523565988285061: {
                    accountID: 2074551,
                    chatReportID: '4128157185472356',
                    created: '2025-05-26 19:49:56',
                    currency: 'USD',
                    isOneTransactionReport: true,
                    isOwnPolicyExpenseChat: false,
                    isPolicyExpenseChat: false,
                    isWaitingOnBankAccount: false,
                    managerID: adminAccountID,
                    nonReimbursableTotal: 0,
                    oldPolicyName: '',
                    ownerAccountID: 2074551,
                    parentReportActionID: '5568426544518647396',
                    parentReportID: '4128157185472356',
                    policyID: '137DA25D273F2423',
                    private_isArchived: '',
                    reportID: '6523565988285061',
                    reportName: 'Expense Report #6523565988285061',
                    stateNum: 1,
                    statusNum: 1,
                    total: -1000,
                    type: 'expense',
                    unheldTotal: -1000,
                },
                // eslint-disable-next-line @typescript-eslint/naming-convention
                transactions_1805965960759424086: {
                    accountID: 2074551,
                    amount: 0,
                    canDelete: false,
                    canHold: true,
                    canUnhold: false,
                    category: 'Employee Meals Remote (Fringe Benefit)',
                    action: 'approve',
                    comment: {
                        comment: '',
                    },
                    created: '2025-05-26',
                    currency: 'USD',
                    hasEReceipt: false,
                    isFromOneTransactionReport: true,
                    managerID: adminAccountID,
                    merchant: '(none)',
                    modifiedAmount: -1000,
                    modifiedCreated: '2025-05-22',
                    modifiedCurrency: 'USD',
                    modifiedMerchant: 'Costco Wholesale',
                    parentTransactionID: '',
                    policyID: '137DA25D273F2423',
                    receipt: {
                        source: 'https://www.expensify.com/receipts/fake.jpg',
                        state: CONST.IOU.RECEIPT_STATE.SCAN_COMPLETE,
                    },
                    reportID: '6523565988285061',
                    reportType: 'expense',
                    tag: '',
                    transactionID: '1805965960759424086',
                    transactionThreadReportID: '4139222832581831',
                    transactionType: 'cash',
                },
            },
            search: {
                type: 'expense',
                status: CONST.SEARCH.STATUS.EXPENSE.ALL,
                offset: 0,
                hasMoreResults: false,
                hasResults: true,
                isLoading: false,
                columnsToShow: {
                    shouldShowCategoryColumn: true,
                    shouldShowTagColumn: true,
                    shouldShowTaxColumn: true,
                },
            },
        };
        return waitForBatchedUpdates().then(() => {
            const action = SearchUIUtils.getAction(result.data, allViolations, 'report_6523565988285061', CONST.SEARCH.SEARCH_KEYS.EXPENSES, adminAccountID);
            expect(action).toEqual(CONST.SEARCH.ACTION_TYPES.APPROVE);
        });
    });

    test('Should return true if the search result has valid type', () => {
        expect(SearchUIUtils.shouldShowEmptyState(false, transactionReportGroupListItems.length, searchResults.search.type)).toBe(true);
        expect(SearchUIUtils.shouldShowEmptyState(true, 0, searchResults.search.type)).toBe(true);
        const inValidSearchType: SearchDataTypes = 'expensify' as SearchDataTypes;
        expect(SearchUIUtils.shouldShowEmptyState(true, transactionReportGroupListItems.length, inValidSearchType)).toBe(true);
        expect(SearchUIUtils.shouldShowEmptyState(true, transactionReportGroupListItems.length, searchResults.search.type)).toBe(false);
    });

    test('Should determine whether the date, amount, and tax column require wide columns or not', () => {
        // Test case 1: `isAmountLengthLong` should be false if the current symbol + amount length does not exceed 11 characters
        const {shouldShowAmountInWideColumn} = SearchUIUtils.getWideAmountIndicators(transactionsListItems);
        expect(shouldShowAmountInWideColumn).toBe(false);

        const transaction = transactionsListItems.at(0);

        // Test case 2: `isAmountLengthLong` should be true when the current symbol + amount length exceeds 11 characters
        // `isTaxAmountLengthLong` should be false if current symbol + tax amount length does not exceed 11 characters
        const {shouldShowAmountInWideColumn: isAmountLengthLong2, shouldShowTaxAmountInWideColumn} = SearchUIUtils.getWideAmountIndicators([
            ...transactionsListItems,
            {...transaction, amount: 99999999.99, taxAmount: 2332.77, modifiedAmount: undefined},
        ] as TransactionListItemType[]);
        expect(isAmountLengthLong2).toBe(true);
        expect(shouldShowTaxAmountInWideColumn).toBe(false);

        // Test case 3: Both `isAmountLengthLong` and `isTaxAmountLengthLong` should be true
        // when the current symbol + amount and current symbol + tax amount lengths exceed 11 characters
        const {shouldShowAmountInWideColumn: isAmountLengthLong3, shouldShowTaxAmountInWideColumn: isTaxAmountLengthLong2} = SearchUIUtils.getWideAmountIndicators([
            ...transactionsListItems,
            {...transaction, amount: 99999999.99, taxAmount: 45555555.55, modifiedAmount: undefined},
        ] as TransactionListItemType[]);
        expect(isAmountLengthLong3).toBe(true);
        expect(isTaxAmountLengthLong2).toBe(true);
    });
});<|MERGE_RESOLUTION|>--- conflicted
+++ resolved
@@ -1300,73 +1300,41 @@
 
     describe('Test getSections', () => {
         it('should return getReportActionsSections result when type is CHAT', () => {
-<<<<<<< HEAD
-            expect(SearchUIUtils.getSections(CONST.SEARCH.DATA_TYPES.CHAT, searchResults.data, searchResults.search, 2074551)).toStrictEqual(reportActionListItems);
+            expect(SearchUIUtils.getSections(CONST.SEARCH.DATA_TYPES.CHAT, searchResults.data, searchResults.search, 2074551, formatPhoneNumber)).toStrictEqual(reportActionListItems);
         });
 
         it('should return getTransactionsSections result when groupBy is undefined', () => {
-            expect(SearchUIUtils.getSections(CONST.SEARCH.DATA_TYPES.EXPENSE, searchResults.data, searchResults.search, 2074551, undefined)).toStrictEqual(transactionsListItems);
+            expect(SearchUIUtils.getSections(CONST.SEARCH.DATA_TYPES.EXPENSE, searchResults.data, searchResults.search, 2074551, formatPhoneNumber)).toStrictEqual(transactionsListItems);
         });
 
         it('should return getReportSections result when type is EXPENSE and groupBy is report', () => {
-            expect(SearchUIUtils.getSections(CONST.SEARCH.DATA_TYPES.EXPENSE, searchResults.data, searchResults.search, 2074551, CONST.SEARCH.GROUP_BY.REPORTS)).toStrictEqual(
-=======
-            expect(SearchUIUtils.getSections(CONST.SEARCH.DATA_TYPES.CHAT, searchResults.data, searchResults.search, formatPhoneNumber)).toStrictEqual(reportActionListItems);
-        });
-
-        it('should return getTransactionsSections result when groupBy is undefined', () => {
-            expect(SearchUIUtils.getSections(CONST.SEARCH.DATA_TYPES.EXPENSE, searchResults.data, searchResults.search, formatPhoneNumber, undefined)).toStrictEqual(transactionsListItems);
-        });
-
-        it('should return getReportSections result when type is EXPENSE and groupBy is report', () => {
-            expect(SearchUIUtils.getSections(CONST.SEARCH.DATA_TYPES.EXPENSE, searchResults.data, searchResults.search, formatPhoneNumber, CONST.SEARCH.GROUP_BY.REPORTS)).toStrictEqual(
->>>>>>> 161d1ffd
+            expect(SearchUIUtils.getSections(CONST.SEARCH.DATA_TYPES.EXPENSE, searchResults.data, searchResults.search, 2074551, formatPhoneNumber, CONST.SEARCH.GROUP_BY.REPORTS)).toStrictEqual(
                 transactionReportGroupListItems,
             );
         });
 
         it('should return getReportSections result when type is TRIP and groupBy is report', () => {
-<<<<<<< HEAD
-            expect(SearchUIUtils.getSections(CONST.SEARCH.DATA_TYPES.TRIP, searchResults.data, searchResults.search, 2074551, CONST.SEARCH.GROUP_BY.REPORTS)).toStrictEqual(
-=======
-            expect(SearchUIUtils.getSections(CONST.SEARCH.DATA_TYPES.TRIP, searchResults.data, searchResults.search, formatPhoneNumber, CONST.SEARCH.GROUP_BY.REPORTS)).toStrictEqual(
->>>>>>> 161d1ffd
+            expect(SearchUIUtils.getSections(CONST.SEARCH.DATA_TYPES.TRIP, searchResults.data, searchResults.search, 2074551, formatPhoneNumber, CONST.SEARCH.GROUP_BY.REPORTS)).toStrictEqual(
                 transactionReportGroupListItems,
             );
         });
 
         it('should return getReportSections result when type is INVOICE and groupBy is report', () => {
-<<<<<<< HEAD
-            expect(SearchUIUtils.getSections(CONST.SEARCH.DATA_TYPES.INVOICE, searchResults.data, searchResults.search, 2074551, CONST.SEARCH.GROUP_BY.REPORTS)).toStrictEqual(
-=======
-            expect(SearchUIUtils.getSections(CONST.SEARCH.DATA_TYPES.INVOICE, searchResults.data, searchResults.search, formatPhoneNumber, CONST.SEARCH.GROUP_BY.REPORTS)).toStrictEqual(
->>>>>>> 161d1ffd
+            expect(SearchUIUtils.getSections(CONST.SEARCH.DATA_TYPES.INVOICE, searchResults.data, searchResults.search, 2074551, formatPhoneNumber, CONST.SEARCH.GROUP_BY.REPORTS)).toStrictEqual(
                 transactionReportGroupListItems,
             );
         });
 
         it('should return getMemberSections result when type is EXPENSE and groupBy is member', () => {
-<<<<<<< HEAD
-            expect(SearchUIUtils.getSections(CONST.SEARCH.DATA_TYPES.EXPENSE, searchResults.data, searchResults.search, 2074551, CONST.SEARCH.GROUP_BY.MEMBERS)).toStrictEqual([]); // s77rt update test
+            expect(SearchUIUtils.getSections(CONST.SEARCH.DATA_TYPES.EXPENSE, searchResults.data, searchResults.search, 2074551, formatPhoneNumber, CONST.SEARCH.GROUP_BY.MEMBERS)).toStrictEqual([]); // s77rt update test
         });
 
         it('should return getMemberSections result when type is TRIP and groupBy is member', () => {
-            expect(SearchUIUtils.getSections(CONST.SEARCH.DATA_TYPES.TRIP, searchResults.data, searchResults.search, 2074551, CONST.SEARCH.GROUP_BY.MEMBERS)).toStrictEqual([]); // s77rt update test
+            expect(SearchUIUtils.getSections(CONST.SEARCH.DATA_TYPES.TRIP, searchResults.data, searchResults.search, 2074551, formatPhoneNumber, CONST.SEARCH.GROUP_BY.MEMBERS)).toStrictEqual([]); // s77rt update test
         });
 
         it('should return getMemberSections result when type is INVOICE and groupBy is member', () => {
-            expect(SearchUIUtils.getSections(CONST.SEARCH.DATA_TYPES.INVOICE, searchResults.data, searchResults.search, 2074551, CONST.SEARCH.GROUP_BY.MEMBERS)).toStrictEqual([]); // s77rt update test
-=======
-            expect(SearchUIUtils.getSections(CONST.SEARCH.DATA_TYPES.EXPENSE, searchResults.data, searchResults.search, formatPhoneNumber, CONST.SEARCH.GROUP_BY.MEMBERS)).toStrictEqual([]); // s77rt update test
-        });
-
-        it('should return getMemberSections result when type is TRIP and groupBy is member', () => {
-            expect(SearchUIUtils.getSections(CONST.SEARCH.DATA_TYPES.TRIP, searchResults.data, searchResults.search, formatPhoneNumber, CONST.SEARCH.GROUP_BY.MEMBERS)).toStrictEqual([]); // s77rt update test
-        });
-
-        it('should return getMemberSections result when type is INVOICE and groupBy is member', () => {
-            expect(SearchUIUtils.getSections(CONST.SEARCH.DATA_TYPES.INVOICE, searchResults.data, searchResults.search, formatPhoneNumber, CONST.SEARCH.GROUP_BY.MEMBERS)).toStrictEqual([]); // s77rt update test
->>>>>>> 161d1ffd
+            expect(SearchUIUtils.getSections(CONST.SEARCH.DATA_TYPES.INVOICE, searchResults.data, searchResults.search, 2074551, formatPhoneNumber, CONST.SEARCH.GROUP_BY.MEMBERS)).toStrictEqual([]); // s77rt update test
         });
 
         // s77rt add test for group by card
