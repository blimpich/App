--- conflicted
+++ resolved
@@ -7,24 +7,7 @@
 import {buildCardFeedsData, buildIndividualCardsData} from '@pages/Search/SearchAdvancedFiltersPage/SearchFiltersCardPage';
 import type {CardList, Policy, WorkspaceCardsList} from '@src/types/onyx';
 
-<<<<<<< HEAD
 jest.mock('@src/components/ConfirmedRoute.tsx');
-jest.mock('@libs/PolicyUtils', () => {
-    return {
-        getPolicy(policyID: string) {
-            switch (policyID) {
-                case '1':
-                    return {name: ''};
-                case '2':
-                    return {name: 'test1'};
-                case '3':
-                    return {name: 'test2'};
-                default:
-                    return {name: ''};
-            }
-        },
-    };
-=======
 // Use jest.spyOn to mock the implementation
 jest.spyOn(PolicyUtils, 'getPolicy').mockImplementation((policyID?: string): Policy => {
     switch (policyID) {
@@ -37,7 +20,6 @@
         default:
             return {name: ''} as Policy;
     }
->>>>>>> 50df6ebe
 });
 
 const workspaceCardFeeds = {
