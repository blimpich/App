--- conflicted
+++ resolved
@@ -130,15 +130,9 @@
             const report3 = LHNTestUtils.getFakeReport([1, 4], 1);
 
             // Each report has at least one ADD_COMMENT action so should be rendered in the LNH
-<<<<<<< HEAD
-            addComment(report1.reportID, report1.reportID, 'Hi, this is a comment');
-            addComment(report2.reportID, report2.reportID, 'Hi, this is a comment');
-            addComment(report3.reportID, report3.reportID, 'Hi, this is a comment');
-=======
-            addComment(report1.reportID, 'Hi, this is a comment', CONST.DEFAULT_TIME_ZONE);
-            addComment(report2.reportID, 'Hi, this is a comment', CONST.DEFAULT_TIME_ZONE);
-            addComment(report3.reportID, 'Hi, this is a comment', CONST.DEFAULT_TIME_ZONE);
->>>>>>> 4af0b9a0
+            addComment(report1.reportID, report1.reportID, 'Hi, this is a comment', CONST.DEFAULT_TIME_ZONE);
+            addComment(report2.reportID, report2.reportID, 'Hi, this is a comment', CONST.DEFAULT_TIME_ZONE);
+            addComment(report3.reportID, report3.reportID, 'Hi, this is a comment', CONST.DEFAULT_TIME_ZONE);
 
             const reportCollectionDataSet: ReportCollectionDataSet = {
                 [`${ONYXKEYS.COLLECTION.REPORT}${report1.reportID}`]: report1,
@@ -184,15 +178,9 @@
             const report3 = LHNTestUtils.getFakeReport([1, 4], 1);
 
             // Each report has at least one ADD_COMMENT action so should be rendered in the LNH
-<<<<<<< HEAD
-            addComment(report1.reportID, report1.reportID, 'Hi, this is a comment');
-            addComment(report2.reportID, report2.reportID, 'Hi, this is a comment');
-            addComment(report3.reportID, report3.reportID, 'Hi, this is a comment');
-=======
-            addComment(report1.reportID, 'Hi, this is a comment', CONST.DEFAULT_TIME_ZONE);
-            addComment(report2.reportID, 'Hi, this is a comment', CONST.DEFAULT_TIME_ZONE);
-            addComment(report3.reportID, 'Hi, this is a comment', CONST.DEFAULT_TIME_ZONE);
->>>>>>> 4af0b9a0
+            addComment(report1.reportID, report1.reportID, 'Hi, this is a comment', CONST.DEFAULT_TIME_ZONE);
+            addComment(report2.reportID, report2.reportID, 'Hi, this is a comment', CONST.DEFAULT_TIME_ZONE);
+            addComment(report3.reportID, report3.reportID, 'Hi, this is a comment', CONST.DEFAULT_TIME_ZONE);
 
             const currentReportId = report1.reportID;
             const reportCollectionDataSet: ReportCollectionDataSet = {
@@ -239,15 +227,9 @@
             const report3 = LHNTestUtils.getFakeReport([1, 4], 1);
 
             // Each report has at least one ADD_COMMENT action so should be rendered in the LNH
-<<<<<<< HEAD
-            addComment(report1.reportID, report1.reportID, 'Hi, this is a comment');
-            addComment(report2.reportID, report2.reportID, 'Hi, this is a comment');
-            addComment(report3.reportID, report3.reportID, 'Hi, this is a comment');
-=======
-            addComment(report1.reportID, 'Hi, this is a comment', CONST.DEFAULT_TIME_ZONE);
-            addComment(report2.reportID, 'Hi, this is a comment', CONST.DEFAULT_TIME_ZONE);
-            addComment(report3.reportID, 'Hi, this is a comment', CONST.DEFAULT_TIME_ZONE);
->>>>>>> 4af0b9a0
+            addComment(report1.reportID, report1.reportID, 'Hi, this is a comment', CONST.DEFAULT_TIME_ZONE);
+            addComment(report2.reportID, report2.reportID, 'Hi, this is a comment', CONST.DEFAULT_TIME_ZONE);
+            addComment(report3.reportID, report3.reportID, 'Hi, this is a comment', CONST.DEFAULT_TIME_ZONE);
 
             const reportCollectionDataSet: ReportCollectionDataSet = {
                 [`${ONYXKEYS.COLLECTION.REPORT}${report1.reportID}`]: report1,
@@ -307,15 +289,9 @@
             };
 
             // Each report has at least one ADD_COMMENT action so should be rendered in the LNH
-<<<<<<< HEAD
-            addComment(report1.reportID, report1.reportID, 'Hi, this is a comment');
-            addComment(report2.reportID, report2.reportID, 'Hi, this is a comment');
-            addComment(report3.reportID, report3.reportID, 'Hi, this is a comment');
-=======
-            addComment(report1.reportID, 'Hi, this is a comment', CONST.DEFAULT_TIME_ZONE);
-            addComment(report2.reportID, 'Hi, this is a comment', CONST.DEFAULT_TIME_ZONE);
-            addComment(report3.reportID, 'Hi, this is a comment', CONST.DEFAULT_TIME_ZONE);
->>>>>>> 4af0b9a0
+            addComment(report1.reportID, report1.reportID, 'Hi, this is a comment', CONST.DEFAULT_TIME_ZONE);
+            addComment(report2.reportID, report2.reportID, 'Hi, this is a comment', CONST.DEFAULT_TIME_ZONE);
+            addComment(report3.reportID, report3.reportID, 'Hi, this is a comment', CONST.DEFAULT_TIME_ZONE);
 
             const reportCollectionDataSet: ReportCollectionDataSet = {
                 [`${ONYXKEYS.COLLECTION.REPORT}${report1.reportID}`]: report1,
@@ -387,15 +363,9 @@
             report3.iouReportID = iouReport.reportID;
 
             // Each report has at least one ADD_COMMENT action so should be rendered in the LNH
-<<<<<<< HEAD
-            addComment(report1.reportID, report1.reportID, 'Hi, this is a comment');
-            addComment(report3.reportID, report3.reportID, 'Hi, this is a comment');
-            addComment(report2.reportID, report2.reportID, 'Hi, this is a comment');
-=======
-            addComment(report1.reportID, 'Hi, this is a comment', CONST.DEFAULT_TIME_ZONE);
-            addComment(report3.reportID, 'Hi, this is a comment', CONST.DEFAULT_TIME_ZONE);
-            addComment(report2.reportID, 'Hi, this is a comment', CONST.DEFAULT_TIME_ZONE);
->>>>>>> 4af0b9a0
+            addComment(report1.reportID, report1.reportID, 'Hi, this is a comment', CONST.DEFAULT_TIME_ZONE);
+            addComment(report3.reportID, report3.reportID, 'Hi, this is a comment', CONST.DEFAULT_TIME_ZONE);
+            addComment(report2.reportID, report2.reportID, 'Hi, this is a comment', CONST.DEFAULT_TIME_ZONE);
 
             const reportCollectionDataSet: ReportCollectionDataSet = {
                 [`${ONYXKEYS.COLLECTION.REPORT}${report1.reportID}`]: report1,
@@ -472,15 +442,9 @@
             report3.iouReportID = expenseReport.reportID;
 
             // Each report has at least one ADD_COMMENT action so should be rendered in the LNH
-<<<<<<< HEAD
-            addComment(report1.reportID, report1.reportID, 'Hi, this is a comment');
-            addComment(report3.reportID, report3.reportID, 'Hi, this is a comment');
-            addComment(report2.reportID, report2.reportID, 'Hi, this is a comment');
-=======
-            addComment(report1.reportID, 'Hi, this is a comment', CONST.DEFAULT_TIME_ZONE);
-            addComment(report3.reportID, 'Hi, this is a comment', CONST.DEFAULT_TIME_ZONE);
-            addComment(report2.reportID, 'Hi, this is a comment', CONST.DEFAULT_TIME_ZONE);
->>>>>>> 4af0b9a0
+            addComment(report1.reportID, report1.reportID, 'Hi, this is a comment', CONST.DEFAULT_TIME_ZONE);
+            addComment(report3.reportID, report3.reportID, 'Hi, this is a comment', CONST.DEFAULT_TIME_ZONE);
+            addComment(report2.reportID, report2.reportID, 'Hi, this is a comment', CONST.DEFAULT_TIME_ZONE);
 
             const reportCollectionDataSet: ReportCollectionDataSet = {
                 [`${ONYXKEYS.COLLECTION.REPORT}${report1.reportID}`]: report1,
@@ -528,15 +492,9 @@
             const report3 = LHNTestUtils.getFakeReport([1, 4], 1);
 
             // Each report has at least one ADD_COMMENT action so should be rendered in the LNH
-<<<<<<< HEAD
-            addComment(report1.reportID, report1.reportID, 'Hi, this is a comment');
-            addComment(report2.reportID, report2.reportID, 'Hi, this is a comment');
-            addComment(report3.reportID, report3.reportID, 'Hi, this is a comment');
-=======
-            addComment(report1.reportID, 'Hi, this is a comment', CONST.DEFAULT_TIME_ZONE);
-            addComment(report2.reportID, 'Hi, this is a comment', CONST.DEFAULT_TIME_ZONE);
-            addComment(report3.reportID, 'Hi, this is a comment', CONST.DEFAULT_TIME_ZONE);
->>>>>>> 4af0b9a0
+            addComment(report1.reportID, report1.reportID, 'Hi, this is a comment', CONST.DEFAULT_TIME_ZONE);
+            addComment(report2.reportID, report2.reportID, 'Hi, this is a comment', CONST.DEFAULT_TIME_ZONE);
+            addComment(report3.reportID, report3.reportID, 'Hi, this is a comment', CONST.DEFAULT_TIME_ZONE);
 
             const currentReportId = report2.reportID;
 
@@ -683,11 +641,7 @@
                 iouReportID: undefined,
             };
             const report4 = LHNTestUtils.getFakeReport([1, 5], 1);
-<<<<<<< HEAD
-            addComment(report4.reportID, report4.reportID, 'Hi, this is a comment');
-=======
-            addComment(report4.reportID, 'Hi, this is a comment', CONST.DEFAULT_TIME_ZONE);
->>>>>>> 4af0b9a0
+            addComment(report4.reportID, report4.reportID, 'Hi, this is a comment', CONST.DEFAULT_TIME_ZONE);
 
             const iouReport: OnyxTypes.Report = {
                 ...LHNTestUtils.getFakeReport([1, 4]),
@@ -895,15 +849,9 @@
             const report3 = LHNTestUtils.getFakeReport([1, 4]);
 
             // Each report has at least one ADD_COMMENT action so should be rendered in the LNH
-<<<<<<< HEAD
-            addComment(report1.reportID, report1.reportID, 'Hi, this is a comment');
-            addComment(report2.reportID, report2.reportID, 'Hi, this is a comment');
-            addComment(report3.reportID, report3.reportID, 'Hi, this is a comment');
-=======
-            addComment(report1.reportID, 'Hi, this is a comment', CONST.DEFAULT_TIME_ZONE);
-            addComment(report2.reportID, 'Hi, this is a comment', CONST.DEFAULT_TIME_ZONE);
-            addComment(report3.reportID, 'Hi, this is a comment', CONST.DEFAULT_TIME_ZONE);
->>>>>>> 4af0b9a0
+            addComment(report1.reportID, report1.reportID, 'Hi, this is a comment', CONST.DEFAULT_TIME_ZONE);
+            addComment(report2.reportID, report2.reportID, 'Hi, this is a comment', CONST.DEFAULT_TIME_ZONE);
+            addComment(report3.reportID, report3.reportID, 'Hi, this is a comment', CONST.DEFAULT_TIME_ZONE);
 
             // Given the user is in all betas
             const betas = [CONST.BETAS.DEFAULT_ROOMS];
@@ -955,15 +903,9 @@
             const report3: OnyxTypes.Report = LHNTestUtils.getFakeReport([1, 4]);
 
             // Each report has at least one ADD_COMMENT action so should be rendered in the LNH
-<<<<<<< HEAD
-            addComment(report1.reportID, report1.reportID, 'Hi, this is a comment');
-            addComment(report2.reportID, report2.reportID, 'Hi, this is a comment');
-            addComment(report3.reportID, report3.reportID, 'Hi, this is a comment');
-=======
-            addComment(report1.reportID, 'Hi, this is a comment', CONST.DEFAULT_TIME_ZONE);
-            addComment(report2.reportID, 'Hi, this is a comment', CONST.DEFAULT_TIME_ZONE);
-            addComment(report3.reportID, 'Hi, this is a comment', CONST.DEFAULT_TIME_ZONE);
->>>>>>> 4af0b9a0
+            addComment(report1.reportID, report1.reportID, 'Hi, this is a comment', CONST.DEFAULT_TIME_ZONE);
+            addComment(report2.reportID, report2.reportID, 'Hi, this is a comment', CONST.DEFAULT_TIME_ZONE);
+            addComment(report3.reportID, report3.reportID, 'Hi, this is a comment', CONST.DEFAULT_TIME_ZONE);
 
             const reportCollectionDataSet: ReportCollectionDataSet = {
                 [`${ONYXKEYS.COLLECTION.REPORT}${report1.reportID}`]: report1,
