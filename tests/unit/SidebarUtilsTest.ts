--- conflicted
+++ resolved
@@ -215,13 +215,8 @@
             const MOCK_REPORT_ACTIONS: OnyxEntry<ReportActions> = {};
             const MOCK_TRANSACTIONS = {};
             const MOCK_TRANSACTION_VIOLATIONS: OnyxCollection<TransactionViolation[]> = {};
-<<<<<<< HEAD
-
+            const reportErrors = getAllReportErrors(MOCK_REPORT, MOCK_REPORT_ACTIONS);
             // Simulate how components determined if a report is archived by using this hook
-=======
-            const reportErrors = getAllReportErrors(MOCK_REPORT, MOCK_REPORT_ACTIONS);
-            // Simulate how components determind if a report is archived by using this hook
->>>>>>> 352de722
             const {result: isReportArchived} = renderHook(() => useReportIsArchived(MOCK_REPORT?.reportID));
             const {reason} =
                 SidebarUtils.getReasonAndReportActionThatHasRedBrickRoad(
@@ -262,13 +257,8 @@
             };
             const MOCK_TRANSACTIONS = {};
             const MOCK_TRANSACTION_VIOLATIONS: OnyxCollection<TransactionViolation[]> = {};
-<<<<<<< HEAD
-
+            const reportErrors = getAllReportErrors(MOCK_REPORT, MOCK_REPORT_ACTIONS);
             // Simulate how components determined if a report is archived by using this hook
-=======
-            const reportErrors = getAllReportErrors(MOCK_REPORT, MOCK_REPORT_ACTIONS);
-            // Simulate how components determind if a report is archived by using this hook
->>>>>>> 352de722
             const {result: isReportArchived} = renderHook(() => useReportIsArchived(MOCK_REPORT?.reportID));
             const {reportAction} =
                 SidebarUtils.getReasonAndReportActionThatHasRedBrickRoad(
