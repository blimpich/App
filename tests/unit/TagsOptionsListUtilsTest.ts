--- conflicted
+++ resolved
@@ -1,11 +1,6 @@
 import type {Section} from '@libs/OptionsListUtils';
 import type {SelectedTagOption} from '@libs/TagsOptionsListUtils';
 import {getTagListSections, sortTags} from '@libs/TagsOptionsListUtils';
-<<<<<<< HEAD
-
-jest.mock('@components/ConfirmedRoute.tsx');
-=======
->>>>>>> 09de15b6
 
 describe('TagsOptionsListUtils', () => {
     it('getTagListSections()', () => {
@@ -112,7 +107,6 @@
                 ],
             },
         ];
-<<<<<<< HEAD
         const employeeSearchResultList: Section[] = [
             {
                 title: '',
@@ -130,8 +124,6 @@
                 ],
             },
         ];
-=======
->>>>>>> 09de15b6
         const smallWrongSearchResultList: Section[] = [
             {
                 title: '',
@@ -339,12 +331,9 @@
         const smallSearchResult = getTagListSections({searchValue: search, tags: smallTagsList});
         expect(smallSearchResult).toStrictEqual(smallSearchResultList);
 
-<<<<<<< HEAD
         const employeeSearchResult = getTagListSections({searchValue: employeeSearch, tags: smallTagsList});
         expect(employeeSearchResult).toStrictEqual(employeeSearchResultList);
 
-=======
->>>>>>> 09de15b6
         const smallWrongSearchResult = getTagListSections({searchValue: wrongSearch, tags: smallTagsList});
         expect(smallWrongSearchResult).toStrictEqual(smallWrongSearchResultList);
 
