/**
 * @jest-environment node
 */
const core = require('@actions/core');
const moment = require('moment');
const CONST = require('../../.github/libs/CONST');
const GitUtils = require('../../.github/libs/GitUtils');
const GithubUtils = require('../../.github/libs/GithubUtils');
const run = require('../../.github/actions/javascript/createOrUpdateStagingDeploy/createOrUpdateStagingDeploy');

const mockGetInput = jest.fn();
const mockListIssues = jest.fn();
const mockGetPullRequestsMergedBetween = jest.fn();

beforeAll(() => {
    // Mock core module
    core.getInput = mockGetInput;

    // Mock octokit module
    const moctokit = {
        rest: {
            issues: {
                create: jest.fn().mockImplementation((arg) =>
                    Promise.resolve({
                        data: {
                            ...arg,
                            html_url: 'https://github.com/Expensify/App/issues/29',
                        },
                    }),
                ),
                update: jest.fn().mockImplementation((arg) =>
                    Promise.resolve({
                        data: {
                            ...arg,
                            html_url: `https://github.com/Expensify/App/issues/${arg.issue_number}`,
                        },
                    }),
                ),
                listForRepo: mockListIssues,
            },
            pulls: {
                // Static mock for pulls.list (only used to filter out automated PRs, and that functionality is covered
                // in the test for GithubUtils.generateStagingDeployCashBody
                list: jest.fn().mockResolvedValue([]),
            },
        },
        paginate: jest.fn().mockImplementation((objectMethod) => objectMethod().then(({data}) => data)),
    };
    GithubUtils.internalOctokit = moctokit;

    // Mock GitUtils
    GitUtils.getPullRequestsMergedBetween = mockGetPullRequestsMergedBetween;
});

afterEach(() => {
    mockGetInput.mockClear();
    mockListIssues.mockClear();
    mockGetPullRequestsMergedBetween.mockClear();
});

afterAll(() => {
    jest.clearAllMocks();
});

const LABELS = {
    STAGING_DEPLOY_CASH: {
        id: 2783847782,
        node_id: 'MDU6TGFiZWwyNzgzODQ3Nzgy',
        url: 'https://api.github.com/repos/Expensify/App/labels/StagingDeployCash',
        name: CONST.LABELS.STAGING_DEPLOY,
        color: '6FC269',
        default: false,
        description: '',
    },
    DEPLOY_BLOCKER_CASH: {
        id: 2810597462,
        node_id: 'MDU6TGFiZWwyODEwNTk3NDYy',
        url: 'https://api.github.com/repos/Expensify/App/labels/DeployBlockerCash',
        name: CONST.LABELS.DEPLOY_BLOCKER,
        color: '000000',
        default: false,
        description: 'This issue or pull request should block deployment',
    },
};

const basePRList = [
    'https://github.com/Expensify/App/pull/1',
    'https://github.com/Expensify/App/pull/2',
    'https://github.com/Expensify/App/pull/3',
    'https://github.com/Expensify/App/pull/4',
    'https://github.com/Expensify/App/pull/5',
    'https://github.com/Expensify/App/pull/6',
    'https://github.com/Expensify/App/pull/7',
    'https://github.com/Expensify/App/pull/8',
    'https://github.com/Expensify/App/pull/9',
    'https://github.com/Expensify/App/pull/10',
];

const baseIssueList = ['https://github.com/Expensify/App/issues/11', 'https://github.com/Expensify/App/issues/12'];
// eslint-disable-next-line max-len
const baseExpectedOutput = (tag = '1.0.2-1') =>
    `**Release Version:** \`${tag}\`\r\n**Compare Changes:** https://github.com/Expensify/App/compare/production...staging\r\n\r\n**This release contains changes from the following pull requests:**\r\n`;
const openCheckbox = '- [ ] ';
const closedCheckbox = '- [x] ';
const deployerVerificationsHeader = '**Deployer verifications:**';
// eslint-disable-next-line max-len
const timingDashboardVerification =
    'I checked the [App Timing Dashboard](https://graphs.expensify.com/grafana/d/yj2EobAGz/app-timing?orgId=1) and verified this release does not cause a noticeable performance regression.';
// eslint-disable-next-line max-len
const firebaseVerification =
    'I checked [Firebase Crashlytics](https://console.firebase.google.com/u/0/project/expensify-chat/crashlytics/app/android:com.expensify.chat/issues?state=open&time=last-seven-days&tag=all) and verified that this release does not introduce any new crashes. More detailed instructions on this verification can be found [here](https://stackoverflowteams.com/c/expensify/questions/15095/15096).';
// eslint-disable-next-line max-len
const ghVerification = 'I checked [GitHub Status](https://www.githubstatus.com/) and verified there is no reported incident with Actions.';
const ccApplauseLeads = 'cc @Expensify/applauseleads\r\n';
const deployBlockerHeader = '**Deploy Blockers:**';
const lineBreak = '\r\n';
const lineBreakDouble = '\r\n\r\n';

describe('createOrUpdateStagingDeployCash', () => {
    const closedStagingDeployCash = {
        url: 'https://api.github.com/repos/Expensify/App/issues/28',
        title: 'Test StagingDeployCash',
        number: 28,
        labels: [LABELS.STAGING_DEPLOY_CASH],
        html_url: 'https://github.com/Expensify/App/issues/29',
        // eslint-disable-next-line max-len
        body:
            `${baseExpectedOutput('1.0.1-0')}` +
            `${closedCheckbox}${basePRList[0]}` +
            `${lineBreak}${closedCheckbox}${basePRList[1]}` +
            `${lineBreak}${closedCheckbox}${basePRList[2]}${lineBreak}` +
            `${lineBreakDouble}${deployBlockerHeader}` +
            `${lineBreak}${closedCheckbox}${basePRList[0]}` +
            `${lineBreak}${closedCheckbox}${basePRList[3]}` +
            `${lineBreak}${closedCheckbox}${basePRList[4]}` +
            `${lineBreakDouble}${ccApplauseLeads}`,
    };

    const baseNewPullRequests = [6, 7, 8];

    test('creates new issue when there is none open', async () => {
        mockGetInput.mockImplementation((arg) => {
            if (arg === 'GITHUB_TOKEN') {
                return 'fake_token';
            }

            if (arg === 'NPM_VERSION') {
                return '1.0.2-1';
            }
        });

        mockGetPullRequestsMergedBetween.mockImplementation((fromRef, toRef) => {
            if (fromRef === '1.0.1-0' && toRef === '1.0.2-1') {
                return [...baseNewPullRequests];
            }
            return [];
        });

        mockListIssues.mockImplementation((args) => {
            if (args.labels === CONST.LABELS.STAGING_DEPLOY) {
                return {data: [closedStagingDeployCash]};
            }

            return {data: []};
        });

        const result = await run();
        expect(result).toStrictEqual({
            owner: CONST.GITHUB_OWNER,
            repo: CONST.APP_REPO,
            title: `Deploy Checklist: New Expensify ${moment().format('YYYY-MM-DD')}`,
            labels: [CONST.LABELS.STAGING_DEPLOY],
            html_url: 'https://github.com/Expensify/App/issues/29',
            assignees: [CONST.APPLAUSE_BOT],
            body:
                `${baseExpectedOutput()}` +
                `${openCheckbox}${basePRList[5]}` +
                `${lineBreak}${openCheckbox}${basePRList[6]}` +
                `${lineBreak}${openCheckbox}${basePRList[7]}${lineBreak}` +
                `${lineBreakDouble}${deployerVerificationsHeader}` +
                `${lineBreak}${openCheckbox}${timingDashboardVerification}` +
                `${lineBreak}${openCheckbox}${firebaseVerification}` +
                `${lineBreak}${openCheckbox}${ghVerification}` +
                `${lineBreakDouble}${ccApplauseLeads}`,
        });
    });

    describe('updates existing issue when there is one open', () => {
        const openStagingDeployCashBefore = {
            url: 'https://api.github.com/repos/Expensify/App/issues/29',
            title: 'Test StagingDeployCash',
            number: 29,
            labels: [LABELS.STAGING_DEPLOY_CASH],
            // eslint-disable-next-line max-len
            body:
                `${baseExpectedOutput()}` +
                `${openCheckbox}${basePRList[5]}` +
                `${lineBreak}${closedCheckbox}${basePRList[6]}` +
                `${lineBreak}${openCheckbox}${basePRList[7]}${lineBreak}` +
                `${lineBreakDouble}${deployBlockerHeader}` +
                `${lineBreak}${openCheckbox}${basePRList[5]}` +
                `${lineBreak}${openCheckbox}${basePRList[8]}` +
                `${lineBreak}${closedCheckbox}${basePRList[9]}${lineBreak}` +
                `${lineBreakDouble}${deployerVerificationsHeader}` +
                `${lineBreak}${closedCheckbox}${timingDashboardVerification}` +
                `${lineBreak}${closedCheckbox}${firebaseVerification}` +
                `${lineBreak}${closedCheckbox}${ghVerification}` +
                `${lineBreakDouble}${ccApplauseLeads}`,
            state: 'open',
        };

        const currentDeployBlockers = [
            {
                html_url: 'https://github.com/Expensify/App/pull/6',
                number: 6,
                state: 'open',
                labels: [LABELS.DEPLOY_BLOCKER_CASH],
            },
            {
                html_url: 'https://github.com/Expensify/App/pull/9',
                number: 9,
                state: 'open',
                labels: [LABELS.DEPLOY_BLOCKER_CASH],
            },
            {
                html_url: 'https://github.com/Expensify/App/pull/10',
                number: 10,
                state: 'closed',
                labels: [LABELS.DEPLOY_BLOCKER_CASH],
            },
        ];

        test('with NPM_VERSION input, pull requests, and deploy blockers', async () => {
            mockGetInput.mockImplementation((arg) => {
                if (arg === 'GITHUB_TOKEN') {
                    return 'fake_token';
                }

                if (arg === 'NPM_VERSION') {
                    return '1.0.2-2';
                }
            });

            // New pull requests to add to open StagingDeployCash
            const newPullRequests = [9, 10];
            mockGetPullRequestsMergedBetween.mockImplementation((fromRef, toRef) => {
                if (fromRef === '1.0.1-0' && toRef === '1.0.2-2') {
                    return [...baseNewPullRequests, ...newPullRequests];
                }
                return [];
            });

            mockListIssues.mockImplementation((args) => {
                if (args.labels === CONST.LABELS.STAGING_DEPLOY) {
                    return {data: [openStagingDeployCashBefore, closedStagingDeployCash]};
                }

                if (args.labels === CONST.LABELS.DEPLOY_BLOCKER) {
                    return {
                        data: [
                            ...currentDeployBlockers,
                            {
                                html_url: 'https://github.com/Expensify/App/issues/11', // New
                                number: 11,
                                state: 'open',
                                labels: [LABELS.DEPLOY_BLOCKER_CASH],
                            },
                            {
                                html_url: 'https://github.com/Expensify/App/issues/12', // New
                                number: 12,
                                state: 'open',
                                labels: [LABELS.DEPLOY_BLOCKER_CASH],
                            },
                        ],
                    };
                }

                return {data: []};
            });

<<<<<<< HEAD
            return run().then((result) => {
                expect(result).toStrictEqual({
                    owner: CONST.GITHUB_OWNER,
                    repo: CONST.APP_REPO,
                    issue_number: openStagingDeployCashBefore.number,
                    // eslint-disable-next-line max-len
                    html_url: `https://github.com/Expensify/App/issues/${openStagingDeployCashBefore.number}`,
                    // eslint-disable-next-line max-len
                    body:
                        `${baseExpectedOutput('1.0.2-2')}` +
                        `${openCheckbox}${basePRList[5]}` +
                        `${lineBreak}${closedCheckbox}${basePRList[6]}` +
                        `${lineBreak}${openCheckbox}${basePRList[7]}` +
                        `${lineBreak}${openCheckbox}${basePRList[8]}` +
                        `${lineBreak}${openCheckbox}${basePRList[9]}${lineBreak}` +
                        `${lineBreakDouble}${deployBlockerHeader}` +
                        `${lineBreak}${openCheckbox}${basePRList[5]}` +
                        `${lineBreak}${openCheckbox}${basePRList[8]}` +
                        `${lineBreak}${closedCheckbox}${basePRList[9]}` +
                        `${lineBreak}${openCheckbox}${baseIssueList[0]}` +
                        `${lineBreak}${openCheckbox}${baseIssueList[1]}${lineBreak}` +
                        `${lineBreakDouble}${deployerVerificationsHeader}` +
                        // Note: these will be unchecked with a new app version, and that's intentional
                        `${lineBreak}${openCheckbox}${timingDashboardVerification}` +
                        `${lineBreak}${openCheckbox}${firebaseVerification}` +
                        `${lineBreak}${openCheckbox}${ghVerification}` +
                        `${lineBreakDouble}${ccApplauseLeads}`,
                });
=======
            const result = await run();
            expect(result).toStrictEqual({
                owner: CONST.GITHUB_OWNER,
                repo: CONST.APP_REPO,
                issue_number: openStagingDeployCashBefore.number,
                // eslint-disable-next-line max-len
                html_url: `https://github.com/Expensify/App/issues/${openStagingDeployCashBefore.number}`,
                // eslint-disable-next-line max-len
                body:
                    `${baseExpectedOutput('1.0.2-2')}` +
                    `${openCheckbox}${basePRList[5]}` +
                    `${lineBreak}${closedCheckbox}${basePRList[6]}` +
                    `${lineBreak}${openCheckbox}${basePRList[7]}` +
                    `${lineBreak}${openCheckbox}${basePRList[8]}` +
                    `${lineBreak}${openCheckbox}${basePRList[9]}${lineBreak}` +
                    `${lineBreakDouble}${deployBlockerHeader}` +
                    `${lineBreak}${openCheckbox}${basePRList[5]}` +
                    `${lineBreak}${openCheckbox}${basePRList[8]}` +
                    `${lineBreak}${closedCheckbox}${basePRList[9]}` +
                    `${lineBreak}${openCheckbox}${baseIssueList[0]}` +
                    `${lineBreak}${openCheckbox}${baseIssueList[1]}${lineBreak}` +
                    `${lineBreakDouble}${deployerVerificationsHeader}` +
                    // Note: these will be unchecked with a new app version, and that's intentional
                    `${lineBreak}${openCheckbox}${timingDashboardVerification}` +
                    `${lineBreak}${openCheckbox}${firebaseVerification}` +
                    `${lineBreak}${openCheckbox}${ghVerification}` +
                    `${lineBreakDouble}${ccApplauseLeads}`,
>>>>>>> f896f71a
            });
        });

        test('without NPM_VERSION input, just a new deploy blocker', async () => {
            mockGetInput.mockImplementation((arg) => {
                if (arg !== 'GITHUB_TOKEN') {
                    return;
                }
                return 'fake_token';
            });
            mockGetPullRequestsMergedBetween.mockImplementation((fromRef, toRef) => {
                if (fromRef === '1.0.1-0' && toRef === '1.0.2-1') {
                    return [...baseNewPullRequests];
                }
                return [];
            });
            mockListIssues.mockImplementation((args) => {
                if (args.labels === CONST.LABELS.STAGING_DEPLOY) {
                    return {data: [openStagingDeployCashBefore, closedStagingDeployCash]};
                }

                if (args.labels === CONST.LABELS.DEPLOY_BLOCKER) {
                    return {
                        data: [
                            // Suppose the first deploy blocker is demoted, it should not be removed from the checklist and instead just be checked off
                            ...currentDeployBlockers.slice(1),
                            {
                                html_url: 'https://github.com/Expensify/App/issues/11', // New
                                number: 11,
                                state: 'open',
                                labels: [LABELS.DEPLOY_BLOCKER_CASH],
                            },
                            {
                                html_url: 'https://github.com/Expensify/App/issues/12', // New
                                number: 12,
                                state: 'open',
                                labels: [LABELS.DEPLOY_BLOCKER_CASH],
                            },
                        ],
                    };
                }

                return {data: []};
            });

            const result = await run();
            expect(result).toStrictEqual({
                owner: CONST.GITHUB_OWNER,
                repo: CONST.APP_REPO,
                issue_number: openStagingDeployCashBefore.number,
                // eslint-disable-next-line max-len
                html_url: `https://github.com/Expensify/App/issues/${openStagingDeployCashBefore.number}`,
                // eslint-disable-next-line max-len
                body:
                    `${baseExpectedOutput('1.0.2-1')}` +
                    `${openCheckbox}${basePRList[5]}` +
                    `${lineBreak}${closedCheckbox}${basePRList[6]}` +
                    `${lineBreak}${openCheckbox}${basePRList[7]}${lineBreak}` +
                    `${lineBreakDouble}${deployBlockerHeader}` +
                    `${lineBreak}${closedCheckbox}${basePRList[5]}` +
                    `${lineBreak}${openCheckbox}${basePRList[8]}` +
                    `${lineBreak}${closedCheckbox}${basePRList[9]}` +
                    `${lineBreak}${openCheckbox}${baseIssueList[0]}` +
                    `${lineBreak}${openCheckbox}${baseIssueList[1]}${lineBreak}` +
                    `${lineBreakDouble}${deployerVerificationsHeader}` +
                    `${lineBreak}${closedCheckbox}${timingDashboardVerification}` +
                    `${lineBreak}${closedCheckbox}${firebaseVerification}` +
                    `${lineBreak}${closedCheckbox}${ghVerification}` +
                    `${lineBreakDouble}${ccApplauseLeads}`,
            });
        });
    });
});<|MERGE_RESOLUTION|>--- conflicted
+++ resolved
@@ -278,36 +278,6 @@
                 return {data: []};
             });
 
-<<<<<<< HEAD
-            return run().then((result) => {
-                expect(result).toStrictEqual({
-                    owner: CONST.GITHUB_OWNER,
-                    repo: CONST.APP_REPO,
-                    issue_number: openStagingDeployCashBefore.number,
-                    // eslint-disable-next-line max-len
-                    html_url: `https://github.com/Expensify/App/issues/${openStagingDeployCashBefore.number}`,
-                    // eslint-disable-next-line max-len
-                    body:
-                        `${baseExpectedOutput('1.0.2-2')}` +
-                        `${openCheckbox}${basePRList[5]}` +
-                        `${lineBreak}${closedCheckbox}${basePRList[6]}` +
-                        `${lineBreak}${openCheckbox}${basePRList[7]}` +
-                        `${lineBreak}${openCheckbox}${basePRList[8]}` +
-                        `${lineBreak}${openCheckbox}${basePRList[9]}${lineBreak}` +
-                        `${lineBreakDouble}${deployBlockerHeader}` +
-                        `${lineBreak}${openCheckbox}${basePRList[5]}` +
-                        `${lineBreak}${openCheckbox}${basePRList[8]}` +
-                        `${lineBreak}${closedCheckbox}${basePRList[9]}` +
-                        `${lineBreak}${openCheckbox}${baseIssueList[0]}` +
-                        `${lineBreak}${openCheckbox}${baseIssueList[1]}${lineBreak}` +
-                        `${lineBreakDouble}${deployerVerificationsHeader}` +
-                        // Note: these will be unchecked with a new app version, and that's intentional
-                        `${lineBreak}${openCheckbox}${timingDashboardVerification}` +
-                        `${lineBreak}${openCheckbox}${firebaseVerification}` +
-                        `${lineBreak}${openCheckbox}${ghVerification}` +
-                        `${lineBreakDouble}${ccApplauseLeads}`,
-                });
-=======
             const result = await run();
             expect(result).toStrictEqual({
                 owner: CONST.GITHUB_OWNER,
@@ -335,7 +305,6 @@
                     `${lineBreak}${openCheckbox}${firebaseVerification}` +
                     `${lineBreak}${openCheckbox}${ghVerification}` +
                     `${lineBreakDouble}${ccApplauseLeads}`,
->>>>>>> f896f71a
             });
         });
 
