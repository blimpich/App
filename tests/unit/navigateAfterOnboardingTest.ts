import {waitFor} from '@testing-library/react-native';
import type {OnyxEntry} from 'react-native-onyx';
import Onyx from 'react-native-onyx';
import navigateAfterOnboarding from '@libs/navigateAfterOnboarding';
import Navigation from '@libs/Navigation/Navigation';
// eslint-disable-next-line no-restricted-syntax
import type * as ReportUtils from '@libs/ReportUtils';
import initOnyxDerivedValues from '@userActions/OnyxDerived';
import CONST from '@src/CONST';
import ONYXKEYS from '@src/ONYXKEYS';
import ROUTES from '@src/ROUTES';
import type {Report} from '@src/types/onyx';
import waitForBatchedUpdates from '../utils/waitForBatchedUpdates';

const ONBOARDING_ADMINS_CHAT_REPORT_ID = '1';
const ONBOARDING_POLICY_ID = '2';
const ACTIVE_WORKSPACE_ID = '3';
const REPORT_ID = '4';
const USER_ID = '5';
const mockFindLastAccessedReport = jest.fn();
const mockShouldOpenOnAdminRoom = jest.fn();

jest.mock('@react-navigation/native', () => {
    const actualNav = jest.requireActual<typeof Navigation>('@react-navigation/native');
    return {
        ...actualNav,
        useIsFocused: jest.fn(),
        triggerTransitionEnd: jest.fn(),
    };
});

jest.mock('@libs/ReportUtils', () => ({
    findLastAccessedReport: () => mockFindLastAccessedReport() as OnyxEntry<Report>,
    parseReportRouteParams: jest.fn(() => ({})),
    isConciergeChatReport: jest.requireActual<typeof ReportUtils>('@libs/ReportUtils').isConciergeChatReport,
    isArchivedReport: jest.requireActual<typeof ReportUtils>('@libs/ReportUtils').isArchivedReport,
    isThread: jest.requireActual<typeof ReportUtils>('@libs/ReportUtils').isThread,
    generateReportName: jest.requireActual<typeof ReportUtils>('@libs/ReportUtils').generateReportName,
    getAllPolicyReports: jest.requireActual<typeof ReportUtils>('@libs/ReportUtils').getAllPolicyReports,
    isValidReport: jest.requireActual<typeof ReportUtils>('@libs/ReportUtils').isValidReport,
    generateReportAttributes: jest.requireActual<typeof ReportUtils>('@libs/ReportUtils').generateReportAttributes,
    getAllReportActionsErrorsAndReportActionThatRequiresAttention: jest.requireActual<typeof ReportUtils>('@libs/ReportUtils').getAllReportActionsErrorsAndReportActionThatRequiresAttention,
    getAllReportErrors: jest.requireActual<typeof ReportUtils>('@libs/ReportUtils').getAllReportErrors,
    shouldDisplayViolationsRBRInLHN: jest.requireActual<typeof ReportUtils>('@libs/ReportUtils').shouldDisplayViolationsRBRInLHN,
}));

jest.mock('@libs/Navigation/helpers/shouldOpenOnAdminRoom', () => ({
    // eslint-disable-next-line @typescript-eslint/naming-convention
    __esModule: true,
    default: () => mockShouldOpenOnAdminRoom() as boolean,
}));

describe('navigateAfterOnboarding', () => {
    beforeAll(() => {
        Onyx.init({keys: ONYXKEYS});
        initOnyxDerivedValues();
        return waitForBatchedUpdates();
    });

    beforeEach(async () => {
        jest.clearAllMocks();
        return Onyx.clear();
    });

    it('should navigate to the admin room report if onboardingAdminsChatReportID is provided', () => {
        const navigate = jest.spyOn(Navigation, 'navigate');
        const testSession = {email: 'realaccount@gmail.com'};

        navigateAfterOnboarding(false, true, undefined, undefined, ONBOARDING_ADMINS_CHAT_REPORT_ID, (testSession?.email ?? '').includes('+'));
        expect(navigate).toHaveBeenCalledWith(ROUTES.REPORT_WITH_ID.getRoute(ONBOARDING_ADMINS_CHAT_REPORT_ID));
    });

    it('should not navigate to LHN if onboardingAdminsChatReportID is not provided on larger screens', () => {
        navigateAfterOnboarding(false, true, undefined, undefined);
        expect(Navigation.navigate).not.toHaveBeenCalledWith(ROUTES.REPORT_WITH_ID.getRoute(undefined));
    });

    it('should not navigate to LHN if it is a concierge chat on small screens', async () => {
        const navigate = jest.spyOn(Navigation, 'navigate');
        const lastAccessedReport = {
            reportID: REPORT_ID,
            participants: {
                [CONST.ACCOUNT_ID.CONCIERGE.toString()]: {notificationPreference: CONST.REPORT.NOTIFICATION_PREFERENCE.ALWAYS},
                [USER_ID]: {notificationPreference: CONST.REPORT.NOTIFICATION_PREFERENCE.ALWAYS},
            },
            reportName: 'Concierge',
            type: CONST.REPORT.TYPE.CHAT,
        };
        await Onyx.set(`${ONYXKEYS.COLLECTION.REPORT}${REPORT_ID}`, lastAccessedReport);
        mockFindLastAccessedReport.mockReturnValue(lastAccessedReport);
        mockShouldOpenOnAdminRoom.mockReturnValue(false);

        navigateAfterOnboarding(true, true, ONBOARDING_POLICY_ID, ACTIVE_WORKSPACE_ID, ONBOARDING_ADMINS_CHAT_REPORT_ID);
        expect(navigate).not.toHaveBeenCalledWith(ROUTES.REPORT_WITH_ID.getRoute(REPORT_ID));
    });

<<<<<<< HEAD
    it('should not navigate to LHN if it is onboarding workspace chat on small screens', () => {
=======
    it('should navigate to LHN if it is onboarding expense chat on small screens', () => {
>>>>>>> 3add9a1c
        const lastAccessedReport = {reportID: REPORT_ID, policyID: ONBOARDING_POLICY_ID};
        mockFindLastAccessedReport.mockReturnValue(lastAccessedReport);
        mockShouldOpenOnAdminRoom.mockReturnValue(false);

        navigateAfterOnboarding(true, true, ONBOARDING_POLICY_ID, ACTIVE_WORKSPACE_ID, ONBOARDING_ADMINS_CHAT_REPORT_ID);
        expect(Navigation.navigate).not.toHaveBeenCalledWith(ROUTES.REPORT_WITH_ID.getRoute(REPORT_ID));
    });

    it('should navigate to last accessed report if shouldOpenOnAdminRoom is true on small screens', () => {
        const navigate = jest.spyOn(Navigation, 'navigate');
        const lastAccessedReport = {reportID: REPORT_ID};
        mockFindLastAccessedReport.mockReturnValue(lastAccessedReport);
        mockShouldOpenOnAdminRoom.mockReturnValue(true);

        navigateAfterOnboarding(true, true, ONBOARDING_POLICY_ID, ACTIVE_WORKSPACE_ID, ONBOARDING_ADMINS_CHAT_REPORT_ID);
        expect(navigate).toHaveBeenCalledWith(ROUTES.REPORT_WITH_ID.getRoute(REPORT_ID));
    });

    it('should navigate to Concierge room if user uses a test email', () => {
        const navigate = jest.spyOn(Navigation, 'navigate');
        const lastAccessedReport = {reportID: REPORT_ID};
        mockFindLastAccessedReport.mockReturnValue(lastAccessedReport);
        mockShouldOpenOnAdminRoom.mockReturnValue(true);
        const testSession = {email: 'test+account@gmail.com'};

        navigateAfterOnboarding(true, true, ONBOARDING_POLICY_ID, ACTIVE_WORKSPACE_ID, ONBOARDING_ADMINS_CHAT_REPORT_ID, (testSession?.email ?? '').includes('+'));
        expect(navigate).toHaveBeenCalledWith(ROUTES.REPORT_WITH_ID.getRoute(REPORT_ID));
    });

    it('should navigate to Test Drive Modal if user wants to manage a small team', async () => {
        const navigate = jest.spyOn(Navigation, 'navigate');
        jest.spyOn(Navigation, 'isNavigationReady').mockReturnValue(Promise.resolve());

        navigateAfterOnboarding(true, true);
        await waitFor(() => expect(navigate).toHaveBeenCalledWith(ROUTES.TEST_DRIVE_MODAL_ROOT));
    });
});<|MERGE_RESOLUTION|>--- conflicted
+++ resolved
@@ -94,11 +94,7 @@
         expect(navigate).not.toHaveBeenCalledWith(ROUTES.REPORT_WITH_ID.getRoute(REPORT_ID));
     });
 
-<<<<<<< HEAD
-    it('should not navigate to LHN if it is onboarding workspace chat on small screens', () => {
-=======
     it('should navigate to LHN if it is onboarding expense chat on small screens', () => {
->>>>>>> 3add9a1c
         const lastAccessedReport = {reportID: REPORT_ID, policyID: ONBOARDING_POLICY_ID};
         mockFindLastAccessedReport.mockReturnValue(lastAccessedReport);
         mockShouldOpenOnAdminRoom.mockReturnValue(false);
