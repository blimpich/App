--- conflicted
+++ resolved
@@ -378,9 +378,6 @@
     navigateToSidebarOption,
     getOnyxData,
     getNavigateToChatHintRegex,
-<<<<<<< HEAD
     formatPhoneNumber,
-=======
     localeCompare,
->>>>>>> 8ab3cc22
 };