import {fireEvent, screen} from '@testing-library/react-native';
import {Str} from 'expensify-common';
import {Linking} from 'react-native';
import Onyx from 'react-native-onyx';
import type {ConnectOptions, OnyxKey} from 'react-native-onyx/dist/types';
import type {ApiCommand, ApiRequestCommandParameters} from '@libs/API/types';
import {formatPhoneNumberWithCountryCode} from '@libs/LocalePhoneNumber';
import {translateLocal} from '@libs/Localize';
import Pusher from '@libs/Pusher';
import PusherConnectionManager from '@libs/PusherConnectionManager';
import CONFIG from '@src/CONFIG';
import CONST from '@src/CONST';
import * as Session from '@src/libs/actions/Session';
import HttpUtils from '@src/libs/HttpUtils';
import * as NumberUtils from '@src/libs/NumberUtils';
import ONYXKEYS from '@src/ONYXKEYS';
import appSetup from '@src/setup';
import type {Response as OnyxResponse, PersonalDetails, Report} from '@src/types/onyx';
import waitForBatchedUpdates from './waitForBatchedUpdates';
import waitForBatchedUpdatesWithAct from './waitForBatchedUpdatesWithAct';

type MockFetch = jest.MockedFn<typeof fetch> & {
    pause: () => void;
    fail: () => void;
    succeed: () => void;
    resume: () => Promise<void>;
    mockAPICommand: <TCommand extends ApiCommand>(command: TCommand, responseHandler: (params: ApiRequestCommandParameters[TCommand]) => OnyxResponse) => void;
};

type ConnectionCallback<TKey extends OnyxKey> = NonNullable<ConnectOptions<TKey>['callback']>;
type ConnectionCallbackParams<TKey extends OnyxKey> = Parameters<ConnectionCallback<TKey>>;

type QueueItem = {
    resolve: (value: Partial<Response> | PromiseLike<Partial<Response>>) => void;
    input: RequestInfo;
    options?: RequestInit;
};

type FormData = {
    entries: () => Array<[string, string | Blob]>;
};

function formatPhoneNumber(phoneNumber: string) {
    return formatPhoneNumberWithCountryCode(phoneNumber, 1);
}

function setupApp() {
    beforeAll(() => {
        Linking.setInitialURL('https://new.expensify.com/');
        appSetup();

        // Connect to Pusher
        PusherConnectionManager.init();
        Pusher.init({
            appKey: CONFIG.PUSHER.APP_KEY,
            cluster: CONFIG.PUSHER.CLUSTER,
            authEndpoint: `${CONFIG.EXPENSIFY.DEFAULT_API_ROOT}api/AuthenticatePusher?`,
        });
    });
}

function buildPersonalDetails(login: string, accountID: number, firstName = 'Test'): PersonalDetails {
    return {
        accountID,
        login,
        avatar: 'https://d2k5nsl2zxldvw.cloudfront.net/images/avatars/avatar_7.png',
        avatarThumbnail: 'https://d2k5nsl2zxldvw.cloudfront.net/images/avatars/avatar_7.png',
        displayName: `${firstName} User`,
        firstName,
        lastName: 'User',
        pronouns: '',
        timezone: CONST.DEFAULT_TIME_ZONE,
        phoneNumber: '',
    };
}

function getOnyxData<TKey extends OnyxKey>(options: ConnectOptions<TKey>) {
    return new Promise<void>((resolve) => {
        const connectionID = Onyx.connect({
            ...options,
            callback: (...params: ConnectionCallbackParams<TKey>) => {
                Onyx.disconnect(connectionID);
                (options.callback as (...args: ConnectionCallbackParams<TKey>) => void)?.(...params);
                resolve();
            },
        });
    });
}

/**
 * Simulate signing in and make sure all API calls in this flow succeed. Every time we add
 * a mockImplementationOnce() we are altering what Network.post() will return.
 */
// cspell:disable-next-line
function signInWithTestUser(accountID = 1, login = 'test@user.com', password = 'Password1', authToken = 'asdfqwerty', firstName = 'Test') {
    const originalXhr = HttpUtils.xhr;

    HttpUtils.xhr = jest.fn().mockImplementation(() => {
        const mockedResponse: OnyxResponse = {
            onyxData: [
                {
                    onyxMethod: Onyx.METHOD.MERGE,
                    key: ONYXKEYS.CREDENTIALS,
                    value: {
                        login,
                    },
                },
                {
                    onyxMethod: Onyx.METHOD.MERGE,
                    key: ONYXKEYS.ACCOUNT,
                    value: {
                        validated: true,
                    },
                },
                {
                    onyxMethod: Onyx.METHOD.MERGE,
                    key: ONYXKEYS.PERSONAL_DETAILS_LIST,
                    value: {
                        [accountID]: buildPersonalDetails(login, accountID, firstName),
                    },
                },
            ],
            jsonCode: 200,
        };

        // Return a Promise that resolves with the mocked response
        return Promise.resolve(mockedResponse);
    });

    // Simulate user entering their login and populating the credentials.login
    Session.beginSignIn(login);
    return waitForBatchedUpdates()
        .then(() => {
            HttpUtils.xhr = jest.fn().mockImplementation(() => {
                const mockedResponse: OnyxResponse = {
                    onyxData: [
                        {
                            onyxMethod: Onyx.METHOD.MERGE,
                            key: ONYXKEYS.SESSION,
                            value: {
                                authToken,
                                accountID,
                                email: login,
                                encryptedAuthToken: authToken,
                            },
                        },
                        {
                            onyxMethod: Onyx.METHOD.MERGE,
                            key: ONYXKEYS.CREDENTIALS,
                            value: {
                                autoGeneratedLogin: Str.guid('expensify.cash-'),
                                autoGeneratedPassword: Str.guid(),
                            },
                        },
                        {
                            onyxMethod: Onyx.METHOD.MERGE,
                            key: ONYXKEYS.ACCOUNT,
                            value: {
                                isUsingExpensifyCard: false,
                            },
                        },
                        {
                            onyxMethod: Onyx.METHOD.MERGE,
                            key: ONYXKEYS.BETAS,
                            value: ['all'],
                        },
                        {
                            onyxMethod: Onyx.METHOD.MERGE,
                            key: ONYXKEYS.NVP_PRIVATE_PUSH_NOTIFICATION_ID,
                            value: 'randomID',
                        },
                    ],
                    jsonCode: 200,
                };

                // Return a Promise that resolves with the mocked response
                return Promise.resolve(mockedResponse);
            });
            Session.signIn(password);
            return waitForBatchedUpdates();
        })
        .then(() => {
            HttpUtils.xhr = originalXhr;
        });
}

function signOutTestUser() {
    const originalXhr = HttpUtils.xhr;
    HttpUtils.xhr = jest.fn().mockImplementation(() => {
        const mockedResponse: OnyxResponse = {
            jsonCode: 200,
        };

        // Return a Promise that resolves with the mocked response
        return Promise.resolve(mockedResponse);
    });
    Session.signOutAndRedirectToSignIn();
    return waitForBatchedUpdates().then(() => (HttpUtils.xhr = originalXhr));
}

/**
 * Use for situations where fetch() is required. This mock is stateful and has some additional methods to control its behavior:
 *
 * - pause() – stop resolving promises until you call resume()
 * - resume() - flush the queue of promises, and start resolving new promises immediately
 * - fail() - start returning a failure response
 * - success() - go back to returning a success response
 */
function getGlobalFetchMock(): typeof fetch {
    let queue: QueueItem[] = [];
    // eslint-disable-next-line @typescript-eslint/no-explicit-any
    let responses = new Map<string, (params: any) => OnyxResponse>();
    let isPaused = false;
    let shouldFail = false;

    const getResponse = (input: RequestInfo, options?: RequestInit): Partial<Response> =>
        shouldFail
            ? {
                  ok: true,
                  json: () => Promise.resolve({jsonCode: 400}),
              }
            : {
                  ok: true,
                  json: async () => {
                      const commandMatch = typeof input === 'string' ? input.match(/https:\/\/www.expensify.com.dev\/api\/(\w+)\?/) : null;
                      const command = commandMatch ? commandMatch[1] : null;

                      const responseHandler = command ? responses.get(command) : null;
                      if (responseHandler) {
                          const requestData = options?.body instanceof FormData ? Object.fromEntries(options.body) : {};
                          return Promise.resolve({jsonCode: 200, ...responseHandler(requestData)});
                      }

                      return Promise.resolve({jsonCode: 200});
                  },
              };

    const mockFetch = jest.fn().mockImplementation((input: RequestInfo, options?: RequestInit) => {
        if (!isPaused) {
            return Promise.resolve(getResponse(input, options));
        }
        return new Promise((resolve) => {
            queue.push({resolve, input, options});
        });
    }) as MockFetch;

    const baseMockReset = mockFetch.mockReset.bind(mockFetch);
    mockFetch.mockReset = () => {
        baseMockReset();
        queue = [];
        responses = new Map();
        isPaused = false;
        shouldFail = false;
        return mockFetch;
    };

    mockFetch.pause = () => (isPaused = true);
    mockFetch.resume = () => {
        isPaused = false;
        queue.forEach(({resolve, input}) => resolve(getResponse(input)));
        return waitForBatchedUpdates();
    };
    mockFetch.fail = () => (shouldFail = true);
    mockFetch.succeed = () => (shouldFail = false);
    mockFetch.mockAPICommand = <TCommand extends ApiCommand>(command: TCommand, responseHandler: (params: ApiRequestCommandParameters[TCommand]) => OnyxResponse): void => {
        responses.set(command, responseHandler);
    };
    return mockFetch as typeof fetch;
}

function setupGlobalFetchMock(): MockFetch {
    const mockFetch = getGlobalFetchMock();
    const originalFetch = global.fetch;

    global.fetch = mockFetch as unknown as typeof global.fetch;

    afterAll(() => {
        global.fetch = originalFetch;
    });

    return mockFetch as MockFetch;
}

function getFetchMockCalls(commandName: ApiCommand) {
    return (global.fetch as MockFetch).mock.calls.filter((c) => c[0] === `https://www.expensify.com.dev/api/${commandName}?`);
}

/**
 * Assertion helper to validate that a command has been called a specific number of times.
 */
function expectAPICommandToHaveBeenCalled(commandName: ApiCommand, expectedCalls: number) {
    expect(getFetchMockCalls(commandName)).toHaveLength(expectedCalls);
}

/**
 * Assertion helper to validate that a command has been called with specific parameters.
 */
function expectAPICommandToHaveBeenCalledWith<TCommand extends ApiCommand>(commandName: TCommand, callIndex: number, expectedParams: ApiRequestCommandParameters[TCommand]) {
    const call = getFetchMockCalls(commandName).at(callIndex);
    expect(call).toBeTruthy();
    const body = (call?.at(1) as RequestInit)?.body;
    const params = body instanceof FormData ? Object.fromEntries(body) : {};
    expect(params).toEqual(expect.objectContaining(expectedParams));
}

function setPersonalDetails(login: string, accountID: number) {
    Onyx.merge(ONYXKEYS.PERSONAL_DETAILS_LIST, {
        [accountID]: buildPersonalDetails(login, accountID),
    });
    return waitForBatchedUpdates();
}

function buildTestReportComment(created: string, actorAccountID: number, actionID: string | null = null) {
    const reportActionID = actionID ?? NumberUtils.rand64().toString();
    return {
        actionName: CONST.REPORT.ACTIONS.TYPE.ADD_COMMENT,
        person: [{type: 'TEXT', style: 'strong', text: 'User B'}],
        created,
        message: [{type: 'COMMENT', html: `Comment ${actionID}`, text: `Comment ${actionID}`}],
        reportActionID,
        actorAccountID,
    };
}

function assertFormDataMatchesObject(obj: Report, formData?: FormData) {
    expect(formData).not.toBeUndefined();
    if (formData) {
        expect(
            Array.from(formData.entries()).reduce(
                (acc, [key, val]) => {
                    acc[key] = val;
                    return acc;
                },
                {} as Record<string, string | Blob>,
            ),
        ).toEqual(expect.objectContaining(obj));
    }
}

function getNavigateToChatHintRegex(): RegExp {
    const hintTextPrefix = translateLocal('accessibilityHints.navigatesToChat');
    return new RegExp(hintTextPrefix, 'i');
}

async function navigateToSidebarOption(index: number): Promise<void> {
    const optionRow = screen.queryAllByAccessibilityHint(getNavigateToChatHintRegex()).at(index);
    if (!optionRow) {
        return;
    }
    fireEvent(optionRow, 'press');
    await waitForBatchedUpdatesWithAct();
}

/**
 * @private
 * This is a custom collator only for testing purposes.
 */
const customCollator = new Intl.Collator('en', {usage: 'sort', sensitivity: 'variant', numeric: true, caseFirst: 'upper'});

function localeCompare(a: string, b: string): number {
    return customCollator.compare(a, b);
}

export type {MockFetch, FormData};
export {
    assertFormDataMatchesObject,
    buildPersonalDetails,
    buildTestReportComment,
    getFetchMockCalls,
    getGlobalFetchMock,
    setPersonalDetails,
    signInWithTestUser,
    signOutTestUser,
    setupApp,
    expectAPICommandToHaveBeenCalled,
    expectAPICommandToHaveBeenCalledWith,
    setupGlobalFetchMock,
    navigateToSidebarOption,
    getOnyxData,
    getNavigateToChatHintRegex,
    formatPhoneNumber,
<<<<<<< HEAD
=======
    localeCompare,
>>>>>>> 60677bcb
};<|MERGE_RESOLUTION|>--- conflicted
+++ resolved
@@ -379,8 +379,5 @@
     getOnyxData,
     getNavigateToChatHintRegex,
     formatPhoneNumber,
-<<<<<<< HEAD
-=======
     localeCompare,
->>>>>>> 60677bcb
 };