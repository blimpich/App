--- conflicted
+++ resolved
@@ -6,12 +6,8 @@
     return {
         reportID: index.toString(),
         chatType: rand(Object.values(CONST.REPORT.CHAT_TYPE)),
-<<<<<<< HEAD
-        currency: rand(Object.values(CONST.CURRENCY)),
+        currency: randCurrencyCode(),
         displayName: randWord(),
-=======
-        currency: randCurrencyCode(),
->>>>>>> 4829ac9c
         ownerAccountID: index,
         isPinned: randBoolean(),
         isOptimisticReport: randBoolean(),
